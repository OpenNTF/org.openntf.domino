--- conflicted
+++ resolved
@@ -1,231 +1,191 @@
-package org.openntf.conference.graph;
-
-import java.text.SimpleDateFormat;
-import java.util.Calendar;
-import java.util.Date;
-import java.util.GregorianCalendar;
-import java.util.HashMap;
-
-import org.openntf.conference.graph.Group.Type;
-import org.openntf.domino.Database;
-import org.openntf.domino.Document;
-import org.openntf.domino.Session;
-import org.openntf.domino.View;
-import org.openntf.domino.graph2.impl.DGraph;
-import org.openntf.domino.junit.TestRunnerUtil;
-import org.openntf.domino.utils.Factory;
-import org.openntf.domino.utils.Factory.SessionType;
-import org.openntf.domino.utils.Strings;
-
-import com.tinkerpop.frames.FramedTransactionalGraph;
-
-public class DataInitializer implements Runnable {
-	private long marktime;
-	private static final String SRC_DATA_PATH = "OpenNTF Downloads/sphere2015.nsf";
-	private SimpleDateFormat DATE_FORMAT = new SimpleDateFormat("yyyy-MM-dd HH:mm:ss");
-
-	public DataInitializer() {
-
-	}
-
-	@Override
-	public void run() {
-		long testStartTime = System.nanoTime();
-		marktime = System.nanoTime();
-		try {
-			timelog("Beginning dataInitializer...");
-
-			// Get / create databases
-			Session s = Factory.getSession(SessionType.NATIVE);
-			Database attendees = s.getDatabase(s.getServerName(), ConferenceGraph.ATTENDEE_PATH, true);
-			attendees.getAllDocuments().removeAll(true);
-			Database events = s.getDatabase(s.getServerName(), ConferenceGraph.EVENT_PATH, true);
-			events.getAllDocuments().removeAll(true);
-			Database groups = s.getDatabase(s.getServerName(), ConferenceGraph.GROUP_PATH, true);
-			groups.getAllDocuments().removeAll(true);
-			Database invites = s.getDatabase(s.getServerName(), ConferenceGraph.INVITE_PATH, true);
-			invites.getAllDocuments().removeAll(true);
-			Database location = s.getDatabase(s.getServerName(), ConferenceGraph.LOCATION_PATH, true);
-			location.getAllDocuments().removeAll(true);
-			Database times = s.getDatabase(s.getServerName(), ConferenceGraph.TIMES_PATH, true);
-			times.getAllDocuments().removeAll(true);
-			Database defaults = s.getDatabase(s.getServerName(), ConferenceGraph.DEFAULT_PATH, true);
-			defaults.getAllDocuments().removeAll(true);
-
-			// Initialize the graph
-			ConferenceGraph graph = new ConferenceGraph();
-			//			graph.initialize();	//NTF already done in constructor
-			FramedTransactionalGraph<DGraph> framedGraph = graph.getFramedGraph();
-
-			loadData(s, framedGraph);
-
-			Iterable<Presentation> pres = framedGraph.getVertices(null, null, Presentation.class);
-
-			for (Presentation presentation : pres) {
-				System.out.println(presentation.getTitle());
-			}
-
-		} catch (Throwable t) {
-			t.printStackTrace();
-		}
-		long testEndTime = System.nanoTime();
-		System.out.println("Completed " + getClass().getSimpleName() + " run in " + ((testEndTime - testStartTime) / 1000000) + " ms");
-	}
-
-	public void loadData(final org.openntf.domino.Session s, final FramedTransactionalGraph<DGraph> framedGraph) {
-		HashMap<String, Location> locs = new HashMap<String, Location>();
-		HashMap<String, Track> tracks = new HashMap<String, Track>();
-		try {
-			Database srcDb = s.getDatabase(s.getServerName(), SRC_DATA_PATH);
-			if (null == srcDb) {
-				throw new Exception("Source database not found on this Domino server at " + SRC_DATA_PATH);
-			}
-
-			// Create Group vertexes
-			Group ibm_champion = framedGraph.addVertex("IBM Champions", Group.class);
-			ibm_champion.setType(Group.Type.PROGRAM);
-
-			SimpleDateFormat sdf = new SimpleDateFormat();
-			View sessions = srcDb.getView("Sessions");
-			for (Document doc : sessions.getAllDocuments()) {
-				if (!doc.hasItem("$Conflict")) {	// ignore conflicts
-					String locKey = doc.getItemValueString("Location");
-<<<<<<< HEAD
-					Location loc = framedGraph.addVertex(null, Location.class);
-					loc.setAddress(doc.getItemValueString("Location"));
-					locs.put(locKey, loc);
-					System.out.println("Added location - " + locKey);
-
-					String trackKey = doc.getItemValueString("Categories");
-					Track track = framedGraph.addVertex(trackKey, Track.class);
-					track.setTitle(doc.getItemValueString("Categories"));
-					track.setDescription(doc.getItemValueString("Categories"));
-					tracks.put(trackKey, track);
-					System.out.println("Added track - " + trackKey);
-
-					Date sDate = doc.getItemValue("StartDate", Date.class);
-					Date sTime = doc.getItemValue("StartDateTime", Date.class);
-					Date eDate = doc.getItemValue("StartDate", Date.class);
-					Date eTime = doc.getItemValue("StartDateTime", Date.class);
-					Calendar sCalDate = Calendar.getInstance();
-					Calendar sCalTime = Calendar.getInstance();
-					Calendar eCalDate = Calendar.getInstance();
-					Calendar eCalTime = Calendar.getInstance();
-
-					sCalDate.setTime(sDate);
-					sCalTime.setTime(sTime);
-					eCalDate.setTime(eDate);
-					eCalTime.setTime(eTime);
-
-					Calendar sCal = new GregorianCalendar(sCalDate.get(Calendar.YEAR), sCalDate.get(Calendar.MONTH),
-							sCalDate.get(Calendar.DAY_OF_MONTH), sCalTime.get(Calendar.HOUR), sCalTime.get(Calendar.MINUTE),
-							sCalTime.get(Calendar.SECOND));
-					Calendar eCal = new GregorianCalendar(eCalDate.get(Calendar.YEAR), eCalDate.get(Calendar.MONTH),
-							eCalDate.get(Calendar.DAY_OF_MONTH), eCalTime.get(Calendar.HOUR), eCalTime.get(Calendar.MINUTE),
-							eCalTime.get(Calendar.SECOND));
-
-					TimeSlot ts = framedGraph.addVertex(DATE_FORMAT.format(sCal.getTime()) + "~" + DATE_FORMAT.format(eCal.getTime()),
-							TimeSlot.class);
-					ts.setStartTime(sCal.getTime());
-					ts.setEndTime(eCal.getTime());
-=======
-					Location loc = framedGraph.addVertex(locKey, Location.class);
-					if (Strings.isBlankString(loc.getName())) {
-						loc.setName(doc.getItemValueString("Location"));
-					}
-
-					String trackKey = doc.getItemValueString("Categories");
-					Track track = framedGraph.addVertex(trackKey, Track.class);
-					if (Strings.isBlankString(track.getTitle())) {
-						track.setTitle(doc.getItemValueString("Categories"));
-						track.setDescription(doc.getItemValueString("Categories"));
-					}
-
-					Date startDate = (Date) doc.getItemValue("StartDate", Date.class);
-					Date startDateTime = (Date) doc.getItemValue("StartDateTime", Date.class);
-					Date endDate = (Date) doc.getItemValue("EndDate", Date.class);
-					Date endDateTime = (Date) doc.getItemValue("EndDateTime", Date.class);
-
-					Calendar startCal = new GregorianCalendar();
-					startCal.setTime(startDate);
-					startCal.set(Calendar.HOUR, startDateTime.getHours());
-					startCal.set(Calendar.MINUTE, startDateTime.getMinutes());
-					startCal.set(Calendar.SECOND, startDateTime.getSeconds());
-
-					Calendar endCal = new GregorianCalendar();
-					endCal.setTime(endDate);
-					endCal.set(Calendar.HOUR, endDateTime.getHours());
-					endCal.set(Calendar.MINUTE, endDateTime.getMinutes());
-					endCal.set(Calendar.SECOND, endDateTime.getSeconds());
-
-					String tsKey = sdf.format(startCal.getTime()) + " - " + sdf.format(endCal.getTime());
-					TimeSlot ts = framedGraph.addVertex(tsKey, TimeSlot.class);
-					ts.setStartTime(startCal.getTime());
-					ts.setEndTime(endCal.getTime());
->>>>>>> bd2fa1f6
-
-					String code = doc.getItemValueString("SessionID");
-					// Not sure if I can combine these, that's for later
-
-					Presentation sess = framedGraph.addVertex(code, Presentation.class);
-					sess.setTitle(doc.getItemValueString("Subject"));
-					sess.setDescription(doc.getItemValueString("Abstract"));
-					sess.setStatus(Event.Status.CONFIRMED);
-					System.out.println("Assigning location - " + locKey + " to session " + doc.getItemValueString("Subject"));
-					sess.addLocation(loc);
-					track.addIncludesSession(sess);
-
-					ts.addEvent(sess);
-
-					for (int i = 1; i < 6; i++) {
-						String speaker = doc.getItemValueString("Speaker" + String.valueOf(i));
-						if ("".equals(speaker)) {
-							break;
-						}
-						String speakerName = speaker;
-						String organization = "";
-						if (speaker.contains(" - ")) {
-							int splitPos = speaker.indexOf(" - ");
-							speakerName = speaker.substring(0, splitPos);
-							organization = speaker.substring(splitPos + 3, speaker.length());
-						}
-						Attendee att = framedGraph.addVertex(null, Attendee.class);
-						int sep = speakerName.indexOf(" ");
-						String firstName = speakerName.substring(0, sep);
-						String lastName = speakerName.substring(sep + 1, speakerName.length());
-						att.setFirstName(firstName);
-						att.setLastName(lastName);
-
-						if (!"".equals(organization)) {
-							Group org = framedGraph.addVertex(organization, Group.class);
-							org.setName(organization);
-							org.setType(Type.COMPANY);
-							org.addMember(att);
-						}
-
-						sess.addPresentedBy(att);
-						sess.addAttendingAttendee(att);
-						sess.addPlansToAttend(att);
-					}
-
-				}
-
-			}
-			framedGraph.commit();
-		} catch (Exception e) {
-			e.printStackTrace();
-		}
-	}
-
-	public static void main(final String[] args) {
-		TestRunnerUtil.runAsDominoThread(new DataInitializer(), TestRunnerUtil.NATIVE_SESSION);
-	}
-
-	public void timelog(final String message) {
-		long curtime = System.nanoTime();
-		long elapsed = curtime - marktime;
-		marktime = curtime;
-		System.out.println(elapsed / 1000000 + " ms: " + message);
-	}
-
-}
+package org.openntf.conference.graph;
+
+import java.text.SimpleDateFormat;
+import java.util.Calendar;
+import java.util.Date;
+import java.util.GregorianCalendar;
+import java.util.HashMap;
+
+import org.openntf.conference.graph.Group.Type;
+import org.openntf.domino.Database;
+import org.openntf.domino.Document;
+import org.openntf.domino.Session;
+import org.openntf.domino.View;
+import org.openntf.domino.graph2.impl.DGraph;
+import org.openntf.domino.junit.TestRunnerUtil;
+import org.openntf.domino.utils.Factory;
+import org.openntf.domino.utils.Factory.SessionType;
+import org.openntf.domino.utils.Strings;
+
+import com.tinkerpop.frames.FramedTransactionalGraph;
+
+public class DataInitializer implements Runnable {
+	private long marktime;
+	private static final String SRC_DATA_PATH = "OpenNTF Downloads/sphere2015.nsf";
+	private SimpleDateFormat DATE_FORMAT = new SimpleDateFormat("yyyy-MM-dd HH:mm:ss");
+
+	public DataInitializer() {
+
+	}
+
+	@Override
+	public void run() {
+		long testStartTime = System.nanoTime();
+		marktime = System.nanoTime();
+		try {
+			timelog("Beginning dataInitializer...");
+
+			// Get / create databases
+			Session s = Factory.getSession(SessionType.NATIVE);
+			Database attendees = s.getDatabase(s.getServerName(), ConferenceGraph.ATTENDEE_PATH, true);
+			attendees.getAllDocuments().removeAll(true);
+			Database events = s.getDatabase(s.getServerName(), ConferenceGraph.EVENT_PATH, true);
+			events.getAllDocuments().removeAll(true);
+			Database groups = s.getDatabase(s.getServerName(), ConferenceGraph.GROUP_PATH, true);
+			groups.getAllDocuments().removeAll(true);
+			Database invites = s.getDatabase(s.getServerName(), ConferenceGraph.INVITE_PATH, true);
+			invites.getAllDocuments().removeAll(true);
+			Database location = s.getDatabase(s.getServerName(), ConferenceGraph.LOCATION_PATH, true);
+			location.getAllDocuments().removeAll(true);
+			Database times = s.getDatabase(s.getServerName(), ConferenceGraph.TIMES_PATH, true);
+			times.getAllDocuments().removeAll(true);
+			Database defaults = s.getDatabase(s.getServerName(), ConferenceGraph.DEFAULT_PATH, true);
+			defaults.getAllDocuments().removeAll(true);
+
+			// Initialize the graph
+			ConferenceGraph graph = new ConferenceGraph();
+			//			graph.initialize();	//NTF already done in constructor
+			FramedTransactionalGraph<DGraph> framedGraph = graph.getFramedGraph();
+
+			loadData(s, framedGraph);
+
+			Iterable<Presentation> pres = framedGraph.getVertices(null, null, Presentation.class);
+
+			for (Presentation presentation : pres) {
+				System.out.println(presentation.getTitle());
+			}
+
+		} catch (Throwable t) {
+			t.printStackTrace();
+		}
+		long testEndTime = System.nanoTime();
+		System.out.println("Completed " + getClass().getSimpleName() + " run in " + ((testEndTime - testStartTime) / 1000000) + " ms");
+	}
+
+	public void loadData(final org.openntf.domino.Session s, final FramedTransactionalGraph<DGraph> framedGraph) {
+		HashMap<String, Location> locs = new HashMap<String, Location>();
+		HashMap<String, Track> tracks = new HashMap<String, Track>();
+		try {
+			Database srcDb = s.getDatabase(s.getServerName(), SRC_DATA_PATH);
+			if (null == srcDb) {
+				throw new Exception("Source database not found on this Domino server at " + SRC_DATA_PATH);
+			}
+
+			// Create Group vertexes
+			Group ibm_champion = framedGraph.addVertex("IBM Champions", Group.class);
+			ibm_champion.setType(Group.Type.PROGRAM);
+
+			SimpleDateFormat sdf = new SimpleDateFormat();
+			View sessions = srcDb.getView("Sessions");
+			for (Document doc : sessions.getAllDocuments()) {
+				if (!doc.hasItem("$Conflict")) {	// ignore conflicts
+					String locKey = doc.getItemValueString("Location");
+					Location loc = framedGraph.addVertex(locKey, Location.class);
+					if (Strings.isBlankString(loc.getName())) {
+						loc.setName(doc.getItemValueString("Location"));
+					}
+
+					String trackKey = doc.getItemValueString("Categories");
+					Track track = framedGraph.addVertex(trackKey, Track.class);
+					if (Strings.isBlankString(track.getTitle())) {
+						track.setTitle(doc.getItemValueString("Categories"));
+						track.setDescription(doc.getItemValueString("Categories"));
+					}
+
+					Date startDate = (Date) doc.getItemValue("StartDate", Date.class);
+					Date startDateTime = (Date) doc.getItemValue("StartDateTime", Date.class);
+					Date endDate = (Date) doc.getItemValue("EndDate", Date.class);
+					Date endDateTime = (Date) doc.getItemValue("EndDateTime", Date.class);
+
+					Calendar startCal = new GregorianCalendar();
+					startCal.setTime(startDate);
+					startCal.set(Calendar.HOUR, startDateTime.getHours());
+					startCal.set(Calendar.MINUTE, startDateTime.getMinutes());
+					startCal.set(Calendar.SECOND, startDateTime.getSeconds());
+
+					Calendar endCal = new GregorianCalendar();
+					endCal.setTime(endDate);
+					endCal.set(Calendar.HOUR, endDateTime.getHours());
+					endCal.set(Calendar.MINUTE, endDateTime.getMinutes());
+					endCal.set(Calendar.SECOND, endDateTime.getSeconds());
+
+					String tsKey = sdf.format(startCal.getTime()) + " - " + sdf.format(endCal.getTime());
+					TimeSlot ts = framedGraph.addVertex(tsKey, TimeSlot.class);
+					ts.setStartTime(startCal.getTime());
+					ts.setEndTime(endCal.getTime());
+
+					String code = doc.getItemValueString("SessionID");
+					// Not sure if I can combine these, that's for later
+
+					Presentation sess = framedGraph.addVertex(code, Presentation.class);
+					sess.setTitle(doc.getItemValueString("Subject"));
+					sess.setDescription(doc.getItemValueString("Abstract"));
+					sess.setStatus(Event.Status.CONFIRMED);
+					System.out.println("Assigning location - " + locKey + " to session " + doc.getItemValueString("Subject"));
+					sess.addLocation(loc);
+					track.addIncludesSession(sess);
+
+					ts.addEvent(sess);
+
+					for (int i = 1; i < 6; i++) {
+						String speaker = doc.getItemValueString("Speaker" + String.valueOf(i));
+						if ("".equals(speaker)) {
+							break;
+						}
+						String speakerName = speaker;
+						String organization = "";
+						if (speaker.contains(" - ")) {
+							int splitPos = speaker.indexOf(" - ");
+							speakerName = speaker.substring(0, splitPos);
+							organization = speaker.substring(splitPos + 3, speaker.length());
+						}
+						Attendee att = framedGraph.addVertex(null, Attendee.class);
+						int sep = speakerName.indexOf(" ");
+						String firstName = speakerName.substring(0, sep);
+						String lastName = speakerName.substring(sep + 1, speakerName.length());
+						att.setFirstName(firstName);
+						att.setLastName(lastName);
+
+						if (!"".equals(organization)) {
+							Group org = framedGraph.addVertex(organization, Group.class);
+							org.setName(organization);
+							org.setType(Type.COMPANY);
+							org.addMember(att);
+						}
+
+						sess.addPresentedBy(att);
+						sess.addAttendingAttendee(att);
+						sess.addPlansToAttend(att);
+					}
+
+				}
+
+			}
+			framedGraph.commit();
+		} catch (Exception e) {
+			e.printStackTrace();
+		}
+	}
+
+	public static void main(final String[] args) {
+		TestRunnerUtil.runAsDominoThread(new DataInitializer(), TestRunnerUtil.NATIVE_SESSION);
+	}
+
+	public void timelog(final String message) {
+		long curtime = System.nanoTime();
+		long elapsed = curtime - marktime;
+		marktime = curtime;
+		System.out.println(elapsed / 1000000 + " ms: " + message);
+	}
+
+}