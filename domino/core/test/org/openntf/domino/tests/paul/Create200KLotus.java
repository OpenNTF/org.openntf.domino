--- conflicted
+++ resolved
@@ -10,10 +10,7 @@
 
 import org.openntf.domino.junit.TestRunnerUtil;
 import org.openntf.domino.utils.Factory;
-<<<<<<< HEAD
-=======
 import org.openntf.domino.utils.Factory.SessionType;
->>>>>>> 26d0191e
 
 public class Create200KLotus {
 
@@ -28,11 +25,7 @@
 			try {
 				Document doc = null;
 				System.out.println("START Creation of Documents:" + new Date().toString());
-<<<<<<< HEAD
-				Session s = Factory.getSession();
-=======
 				Session s = Factory.getSession(SessionType.CURRENT);
->>>>>>> 26d0191e
 				Set<Document> docset = new HashSet<Document>();
 				Database db = s.getDatabase("", "OneMillionLotus.nsf", true);
 				if (!db.isOpen()) {
