/*
 * Copyright 2013
 *
 * Licensed under the Apache License, Version 2.0 (the "License");
 * you may not use this file except in compliance with the License.
 * You may obtain a copy of the License at:
 *
 * http://www.apache.org/licenses/LICENSE-2.0
 *
 * Unless required by applicable law or agreed to in writing, software
 * distributed under the License is distributed on an "AS IS" BASIS,
 * WITHOUT WARRANTIES OR CONDITIONS OF ANY KIND, either express or
 * implied. See the License for the specific language governing
 * permissions and limitations under the License.
 */
package org.openntf.domino.impl;

import java.io.InputStream;
import java.io.OutputStream;
import java.io.Reader;
import java.io.Writer;

import lotus.domino.NotesException;

import org.openntf.domino.Session;
import org.openntf.domino.WrapperFactory;
import org.openntf.domino.utils.DominoUtils;

// TODO: Auto-generated Javadoc
/**
 * The Class Stream.
 */
<<<<<<< HEAD
public class Stream extends BaseNonThreadSafe<org.openntf.domino.Stream, lotus.domino.Stream, Session>
		implements org.openntf.domino.Stream {
=======
public class Stream extends BaseThreadSafe<org.openntf.domino.Stream, lotus.domino.Stream, Session> implements org.openntf.domino.Stream {
>>>>>>> d275c291

	/**
	 * Instantiates a new outline.
	 *
	 * @param delegate
	 *            the delegate
	 * @param parent
	 *            the parent
	 */
	protected Stream(final lotus.domino.Stream delegate, final Session parent) {
		super(delegate, parent, NOTES_SESSTRM);
	}

	/*
	 * (non-Javadoc)
	 *
	 * @see org.openntf.domino.Stream#close()
	 */
	@Override
	public void close() {
		try {
			getDelegate().close();
		} catch (NotesException e) {
			DominoUtils.handleException(e);
		}
	}

	/*
	 * (non-Javadoc)
	 *
	 * @see org.openntf.domino.Stream#getBytes()
	 */
	@Override
	public int getBytes() {
		try {
			return getDelegate().getBytes();
		} catch (NotesException e) {
			DominoUtils.handleException(e);
			return 0;
		}
	}

	/*
	 * (non-Javadoc)
	 *
	 * @see org.openntf.domino.Stream#getCharset()
	 */
	@Override
	public String getCharset() {
		try {
			return getDelegate().getCharset();
		} catch (NotesException e) {
			DominoUtils.handleException(e);
			return null;
		}
	}

	/*
	 * (non-Javadoc)
	 *
	 * @see org.openntf.domino.Stream#getContents(java.io.OutputStream)
	 */
	@Override
	public void getContents(final OutputStream stream) {
		try {
			getDelegate().getContents(stream);
		} catch (NotesException e) {
			DominoUtils.handleException(e);
		}
	}

	/*
	 * (non-Javadoc)
	 *
	 * @see org.openntf.domino.Stream#getContents(java.io.Writer)
	 */
	@Override
	public void getContents(final Writer writer) {
		try {
			getDelegate().getContents(writer);
		} catch (NotesException e) {
			DominoUtils.handleException(e);
		}
	}

	/* (non-Javadoc)
	 * @see org.openntf.domino.impl.Base#getParent()
	 */
	@Override
	public final Session getParent() {
		return parent;
	}

	/*
	 * (non-Javadoc)
	 *
	 * @see org.openntf.domino.Stream#getPosition()
	 */
	@Override
	public int getPosition() {
		try {
			return getDelegate().getPosition();
		} catch (NotesException e) {
			DominoUtils.handleException(e);
			return 0;
		}
	}

	/*
	 * (non-Javadoc)
	 *
	 * @see org.openntf.domino.Stream#isEOS()
	 */
	@Override
	public boolean isEOS() {
		try {
			return getDelegate().isEOS();
		} catch (NotesException e) {
			DominoUtils.handleException(e);
			return false;
		}
	}

	/*
	 * (non-Javadoc)
	 *
	 * @see org.openntf.domino.Stream#isReadOnly()
	 */
	@Override
	public boolean isReadOnly() {
		try {
			return getDelegate().isReadOnly();
		} catch (NotesException e) {
			DominoUtils.handleException(e);
			return false;
		}
	}

	/*
	 * (non-Javadoc)
	 *
	 * @see org.openntf.domino.Stream#open(java.lang.String)
	 */
	@Override
	public boolean open(final String pathName) {
		try {
			return getDelegate().open(pathName);
		} catch (NotesException e) {
			DominoUtils.handleException(e);
			return false;
		}
	}

	/*
	 * (non-Javadoc)
	 *
	 * @see org.openntf.domino.Stream#open(java.lang.String, java.lang.String)
	 */
	@Override
	public boolean open(final String pathName, final String charSet) {
		try {
			return getDelegate().open(pathName, charSet);
		} catch (NotesException e) {
			DominoUtils.handleException(e);
			return false;
		}
	}

	/*
	 * (non-Javadoc)
	 *
	 * @see org.openntf.domino.Stream#read()
	 */
	@Override
	public byte[] read() {
		try {
			return getDelegate().read();
		} catch (NotesException e) {
			DominoUtils.handleException(e);
			return null;
		}
	}

	/*
	 * (non-Javadoc)
	 *
	 * @see org.openntf.domino.Stream#read(int)
	 */
	@Override
	public byte[] read(final int length) {
		try {
			return getDelegate().read(length);
		} catch (NotesException e) {
			DominoUtils.handleException(e);
			return null;
		}
	}

	/*
	 * (non-Javadoc)
	 *
	 * @see org.openntf.domino.Stream#readText()
	 */
	@Override
	public String readText() {
		try {
			return getDelegate().readText();
		} catch (NotesException e) {
			DominoUtils.handleException(e);
			return null;
		}
	}

	/*
	 * (non-Javadoc)
	 *
	 * @see org.openntf.domino.Stream#readText(int)
	 */
	@Override
	public String readText(final int length) {
		try {
			return getDelegate().readText(length);
		} catch (NotesException e) {
			DominoUtils.handleException(e);
			return null;
		}
	}

	/*
	 * (non-Javadoc)
	 *
	 * @see org.openntf.domino.Stream#readText(int, int)
	 */
	@Override
	public String readText(final int length, final int eolType) {
		try {
			return getDelegate().readText(length, eolType);
		} catch (NotesException e) {
			DominoUtils.handleException(e);
			return null;
		}
	}

	/*
	 * (non-Javadoc)
	 *
	 * @see org.openntf.domino.Stream#setContents(java.io.InputStream)
	 */
	@Override
	public void setContents(final InputStream stream) {
		try {
			getDelegate().setContents(stream);
		} catch (NotesException e) {
			DominoUtils.handleException(e);
		}
	}

	/*
	 * (non-Javadoc)
	 *
	 * @see org.openntf.domino.Stream#setContents(java.io.Reader)
	 */
	@Override
	public void setContents(final Reader reader) {
		try {
			getDelegate().setContents(reader);
		} catch (NotesException e) {
			DominoUtils.handleException(e);
		}
	}

	/*
	 * (non-Javadoc)
	 *
	 * @see org.openntf.domino.Stream#setPosition(int)
	 */
	@Override
	public void setPosition(final int position) {
		try {
			getDelegate().setPosition(position);
		} catch (NotesException e) {
			DominoUtils.handleException(e);
		}
	}

	/*
	 * (non-Javadoc)
	 *
	 * @see org.openntf.domino.Stream#truncate()
	 */
	@Override
	public void truncate() {
		try {
			getDelegate().truncate();
		} catch (NotesException e) {
			DominoUtils.handleException(e);
		}
	}

	/*
	 * (non-Javadoc)
	 *
	 * @see org.openntf.domino.Stream#write(byte[])
	 */
	@Override
	public int write(final byte[] buffer) {
		try {
			return getDelegate().write(buffer);
		} catch (NotesException e) {
			DominoUtils.handleException(e);
			return 0;
		}
	}

	/*
	 * (non-Javadoc)
	 *
	 * @see org.openntf.domino.Stream#writeText(java.lang.String)
	 */
	@Override
	public int writeText(final String text) {
		try {
			return getDelegate().writeText(text);
		} catch (NotesException e) {
			DominoUtils.handleException(e);
			return 0;
		}
	}

	/*
	 * (non-Javadoc)
	 *
	 * @see org.openntf.domino.Stream#writeText(java.lang.String, int)
	 */
	@Override
	public int writeText(final String text, final int eolType) {
		try {
			return getDelegate().writeText(text, eolType);
		} catch (NotesException e) {
			DominoUtils.handleException(e);
			return 0;
		}
	}

	/*
	 * (non-Javadoc)
	 *
	 * @see org.openntf.domino.types.SessionDescendant#getAncestorSession()
	 */
	@Override
	public final Session getAncestorSession() {
		return parent;
	}

	@Override
	protected WrapperFactory getFactory() {
		return parent.getFactory();
	}

}<|MERGE_RESOLUTION|>--- conflicted
+++ resolved
@@ -30,12 +30,7 @@
 /**
  * The Class Stream.
  */
-<<<<<<< HEAD
-public class Stream extends BaseNonThreadSafe<org.openntf.domino.Stream, lotus.domino.Stream, Session>
-		implements org.openntf.domino.Stream {
-=======
 public class Stream extends BaseThreadSafe<org.openntf.domino.Stream, lotus.domino.Stream, Session> implements org.openntf.domino.Stream {
->>>>>>> d275c291
 
 	/**
 	 * Instantiates a new outline.
