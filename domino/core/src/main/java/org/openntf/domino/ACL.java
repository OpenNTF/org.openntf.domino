--- conflicted
+++ resolved
@@ -1,449 +1,3 @@
-<<<<<<< HEAD
-/*
- * Copyright 2013
- * 
- * Licensed under the Apache License, Version 2.0 (the "License"); 
- * you may not use this file except in compliance with the License. 
- * You may obtain a copy of the License at:
- * 
- * http://www.apache.org/licenses/LICENSE-2.0 
- * 
- * Unless required by applicable law or agreed to in writing, software 
- * distributed under the License is distributed on an "AS IS" BASIS, 
- * WITHOUT WARRANTIES OR CONDITIONS OF ANY KIND, either express or 
- * implied. See the License for the specific language governing 
- * permissions and limitations under the License.
- */
-package org.openntf.domino;
-
-import java.util.Vector;
-
-import org.openntf.domino.types.DatabaseDescendant;
-import org.openntf.domino.types.FactorySchema;
-import org.openntf.domino.types.Resurrectable;
-
-// TODO: Auto-generated Javadoc
-/**
- * The Interface that represents the access control list (ACL) of an IBM Domino database.
- */
-public interface ACL extends Base<lotus.domino.ACL>, lotus.domino.ACL, org.openntf.domino.ext.ACL, Iterable<org.openntf.domino.ACLEntry>,
-		Resurrectable, DatabaseDescendant {
-
-	/**
-	 * @author Roland Praml, Foconis AG
-	 * 
-	 */
-	public static class Schema extends FactorySchema<ACL, lotus.domino.ACL, Database> {
-		@Override
-		public Class<ACL> typeClass() {
-			return ACL.class;
-		}
-
-		@Override
-		public Class<lotus.domino.ACL> delegateClass() {
-			return lotus.domino.ACL.class;
-		}
-
-		@Override
-		public Class<Database> parentClass() {
-			return Database.class;
-		}
-	};
-
-	/** the Schema */
-	public static final Schema SCHEMA = new Schema();
-
-	/**
-	 * The Enum Level, corresponding to the ACL Level
-	 */
-	public static enum Level {
-
-		/** The noaccess. */
-		NOACCESS(ACL.LEVEL_NOACCESS),
-		/** The depositor. */
-		DEPOSITOR(ACL.LEVEL_DEPOSITOR),
-		/** The reader. */
-		READER(ACL.LEVEL_READER),
-		/** The author. */
-		AUTHOR(ACL.LEVEL_AUTHOR),
-		/** The editor. */
-		EDITOR(ACL.LEVEL_EDITOR),
-		/** The designer. */
-		DESIGNER(ACL.LEVEL_DESIGNER),
-		/** The manager. */
-		MANAGER(ACL.LEVEL_MANAGER);
-
-		public static Level getLevel(final int value) {
-			for (Level level : Level.values()) {
-				if (level.getValue() == value) {
-					return level;
-				}
-			}
-			return null;
-		}
-
-		/** The value_. */
-		private final int value_;
-
-		/**
-		 * Instantiates a new level.
-		 * 
-		 * @param value
-		 *            the value
-		 */
-		private Level(final int value) {
-			value_ = value;
-		}
-
-		/**
-		 * Gets the value.
-		 * 
-		 * @return the value
-		 */
-		public int getValue() {
-			return value_;
-		}
-	}
-
-	/**
-	 * Adds a role with the specified name to an ACL.
-	 * 
-	 * @param name
-	 *            The name of the role to add
-	 * @since lotus.domino 4.5.0
-	 */
-	@Override
-	public void addRole(final String name);
-
-	/**
-	 * Creates an entry in the ACL with the name and level that you specify.
-	 * 
-	 * @param name
-	 *            The name of the person, group, or server for whom you want to create an entry in the ACL. You must supply the complete
-	 *            name, but hierarchical names can be in abbreviated format. Case is not significant.
-	 * @param level
-	 *            The level that you want to assign to this person, group, or server in the ACL. May be any of the following :<br>
-	 * <br>
-	 *            <ul>
-	 *            <li>ACL.LEVEL_NOACCESS (0)</li>
-	 *            <li>ACL.LEVEL_DEPOSITOR (1)</li>
-	 *            <li>ACL.LEVEL_READER (2)</li>
-	 *            <li>ACL.LEVEL_AUTHOR (3)</li>
-	 *            <li>ACL.LEVEL_EDITOR (4)</li>
-	 *            <li>ACL.LEVEL_DESIGNER (5)</li>
-	 *            <li>ACL.LEVEL_MANAGER (6)</li>
-	 *            </ul>
-	 * 
-	 * @return The newly-created {@link org.openntf.domino.ACLEntry}.
-	 * @since lotus.domino 4.5.0
-	 * @deprecated in favour of {@link org.openntf.domino.ext.ACL#createACLEntry(String, Level)}
-	 * 
-	 */
-	@Deprecated
-	@Override
-	public ACLEntry createACLEntry(final String name, final int level);
-
-	/**
-	 * Deletes a role with the specified name from an ACL.
-	 * 
-	 * @param name
-	 *            The name of the role to delete
-	 * @since lotus.domino 4.5.0
-	 */
-	@Override
-	public void deleteRole(final String name);
-
-	/**
-	 * Returns the name of the administration server for an IBM Domino database.
-	 * <p>
-	 * The administration server is also the master lock server.<br>
-	 * This property is an <code>empty string</code> if the database does not have an administration server.
-	 * 
-	 * @return the administration server
-	 * @since lotus.domino 4.5.0
-	 */
-	@Override
-	public String getAdministrationServer();
-
-	/**
-	 * Given a name, finds its entry in an ACL.
-	 * 
-	 * @param name
-	 *            The name whose ACL Entry you want to find. You must supply the complete name, but hierarchical names can be in abbreviated
-	 *            format. Case is not significant.
-	 * @return The {@link ACLEntry} that matches the name. If name is not in the ACL, returns <code>null</code>.
-	 * @since lotus.domino 4.5.0
-	 */
-	@Override
-	public ACLEntry getEntry(final String name);
-
-	/**
-	 * Returns the first entry in an ACL.
-	 * <p>
-	 * The first entry is typically the -Default- entry.
-	 * 
-	 * @return The first {@link ACLEntry} in the ACL.
-	 * @since lotus.domino 4.5.0
-	 */
-	@Override
-	public ACLEntry getFirstEntry();
-
-	/**
-	 * The maximum Internet access level for this database.
-	 * <p>
-	 * <ul>
-	 * <li>ACL.LEVEL_NOACCESS (0)
-	 * <li>ACL.LEVEL_DEPOSITOR (1)
-	 * <li>ACL.LEVEL_READER (2)
-	 * <li>ACL.LEVEL_AUTHOR (3)
-	 * <li>ACL.LEVEL_EDITOR (4)
-	 * <li>ACL.LEVEL_DESIGNER (5)
-	 * <li>ACL.LEVEL_MANAGER (6)
-	 * </ul>
-	 * 
-	 * @return The current maximum internet access level of the database. May be any of the following :
-	 * @since lotus.domino 4.5.0
-	 */
-	@Override
-	public int getInternetLevel();
-
-	/**
-	 * Returns the ACL Entry following the last ACL Entry retrieved.
-	 * <p>
-	 * The no-parameter method improves performance for remote operations because ACL entries are cached locally.
-	 * <p>
-	 * The order of the ACL entries is unspecified. The order is not alphabetical and does not correspond to UI displays.
-	 * 
-	 * @return The next {@link ACLEntry} in the ACL. Returns <code>null</code> if there are no more entries.
-	 * @since lotus.domino 4.5.0
-	 */
-	@Override
-	public ACLEntry getNextEntry();
-
-	/**
-	 * Returns the ACL entry following the entry specified as the parameter.
-	 * <p>
-	 * The order of the ACL entries is unspecified. The order is not alphabetical and does not correspond to UI displays.
-	 * 
-	 * @param entry
-	 *            Any entry in the ACL. Cannot be <code>null</code>.
-	 * @return The the {@link ACLEntry} following the entry specified as the parameter. Returns <code>null</code> if there are no more
-	 *         entries.
-	 * @since lotus.domino 4.5.0
-	 */
-	@Override
-	public ACLEntry getNextEntry(final lotus.domino.ACLEntry entry);
-
-	/**
-	 * Returns the IBM Domino database that owns the ACL.
-	 * 
-	 * @return The {@link Database} that this ACL belongs to.
-	 * @since lotus.domino 4.5.0
-	 */
-	@Override
-	public Database getParent();
-
-	/**
-	 * Returns all the roles defined in an access control list.
-	 * <p>
-	 * Each element in the vector is the name of a role. Each role name is surrounded by square brackets, for example, "[Supervisor]."
-	 * <p>
-	 * Notes Release 2 "privileges" are surrounded by parentheses. Properties and methods affecting roles, such as disableRole and
-	 * enableRole, do not work on privileges.
-	 * 
-	 * @return A {@link java.lang.Vector Vector} of all the roles in the ACL. Elements are of type {@link java.lang.String String}
-	 * @since lotus.domino 4.5.0
-	 */
-	@Override
-	public Vector<String> getRoles();
-
-	/**
-	 * Indicates whether the administration server for the database can modify all Names fields in a database.
-	 * <p>
-	 * The database must have an administration server. See {@link #getAdministrationServer} in ACL and {@link ACLEntry#isAdminServer} in
-	 * 
-	 * @return Returns <code>true</code> if the administration server can modify all names fields, <code>false</code> if it cannot.
-	 *         {@link ACLEntry} to check for the administration server.
-	 * @since lotus.domino 4.5.0
-	 */
-	@Override
-	public boolean isAdminNames();
-
-	/**
-	 * Indicates whether the administration server for the database can modify Readers and Authors fields in a database.
-	 * <p>
-	 * The database must have an administration server. See {@link #getAdministrationServer} in ACL and {@link ACLEntry#isAdminServer} in
-	 * 
-	 * @return Returns <code>true</code> if the administration server can modify Readers and Authors fields, <code>false</code> if it
-	 *         cannot. {@link ACLEntry} to check for the administration server.
-	 * @since lotus.domino 4.5.0
-	 */
-	@Override
-	public boolean isAdminReaderAuthor();
-
-	/**
-	 * Indicates whether extended access is enabled.
-	 * <p>
-	 * In the Notes UI, this property is in the advanced section of ACL properties: "Enable Extended Access." and only applies to Domino
-	 * Directory, Extended Directory Catalog, and Administration Requests databases.
-	 * 
-	 * @return Returns <code>true</code> if extended access is enabled, <code>false</code> if it is not enabled.
-	 * @since lotus.domino 4.5.0
-	 */
-	@Override
-	public boolean isExtendedAccess();
-
-	/**
-	 * Indicates whether a consistent access control list is enforced across all replicas of a database.
-	 * 
-	 * @return Returns <code>true</code> if uniform access is enabled, <code>false</code> if it is not enabled.
-	 * @since lotus.domino 4.5.0
-	 */
-	@Override
-	public boolean isUniformAccess();
-
-	/**
-	 * Removes an entry from the ACL.
-	 * <p>
-	 * After calling this method, you must call {@link #save()} for the changes to take effect. If you do not call save, your changes to the
-	 * ACL are lost.
-	 * 
-	 * @param name
-	 *            The name of the person, group, or server whose entry you want to remove. You must supply the complete name, but
-	 *            hierarchical names can be in abbreviated format. Case is not significant.
-	 * @since lotus.domino 4.5.0
-	 */
-	@Override
-	public void removeACLEntry(final String name);
-
-	/**
-	 * Changes the name of a role.
-	 * <p>
-	 * After calling this method, you must call {@link #save} for the changes to take effect. If you do not call save, your changes to the
-	 * ACL are lost.
-	 * <p>
-	 * When you rename a role, any entries in the ACL that had the old role get the new role.
-	 * 
-	 * @param oldName
-	 *            The current name of the role. Do not put square brackets around the name.
-	 * @param newName
-	 *            The current name of the role. Do not put square brackets around the name.
-	 * @since lotus.domino 4.5.0
-	 */
-	@Override
-	public void renameRole(final String oldName, final String newName);
-
-	/**
-	 * Saves changes that you've made to the ACL.
-	 * <p>
-	 * If you don't call save before closing a database, the changes you've made to its ACL are lost.
-	 * 
-	 * @since lotus.domino 4.5.0
-	 */
-	@Override
-	public void save();
-
-	/**
-	 * Sets the name of the administration server for a database.
-	 * <p>
-	 * The administration server is also the master lock server.<br>
-	 * This property is an <code>empty string</code> if the database does not have an administration server.
-	 * 
-	 * @param server
-	 *            the name of the server you want to set as the Administration Server.
-	 * @since lotus.domino 4.5.0
-	 */
-	@Override
-	public void setAdministrationServer(final String server);
-
-	/**
-	 * Sets whether the administration server for the database can modify all Names fields in a database.
-	 * <p>
-	 * The database must have an administration server. See {@link ACL#getAdministrationServer} in ACL and
-	 * 
-	 * @param flag
-	 *            The boolean value to set {@link org.openntf.domino.ACLEntry#isAdminServer()} in {@link ACLEntry} to set the administration
-	 *            server.
-	 *            <p>
-	 *            After setting this property, you must call {@link #save} for the changes to take effect. If you do not call save, your
-	 *            changes to the ACL are lost.
-	 * @since lotus.domino 4.5.0
-	 */
-	@Override
-	public void setAdminNames(final boolean flag);
-
-	/**
-	 * Sets whether the administration server for the database can modify Readers and Authors fields in a database.
-	 * <p>
-	 * The database must have an administration server. See {@link ACL#getAdministrationServer} in ACL and
-	 * 
-	 * @param flag
-	 *            The boolean value to set {@link org.openntf.domino.ACLEntry#isAdminServer} in {@link ACLEntry} to set the administration
-	 *            server.
-	 *            <p>
-	 *            After setting this property, you must call {@link #save} for the changes to take effect. If you do not call save, your
-	 *            changes to the ACL are lost.
-	 * @since lotus.domino 4.5.0
-	 */
-	@Override
-	public void setAdminReaderAuthor(final boolean flag);
-
-	/**
-	 * Sets whether extended access is enabled.
-	 * <p>
-	 * In the Notes UI, this property is in the advanced section of ACL properties: "Enable Extended Access." and only applies to Domino
-	 * Directory, Extended Directory Catalog, and Administration Requests databases.
-	 * <p>
-	 * Setting this property true automatically sets {@link #setUniformAccess(boolean)} true. Setting this property false does not
-	 * automatically set {@link #setUniformAccess(boolean)} false.
-	 * <p>
-	 * After setting this property, you must call {@link #save} for the changes to take effect. If you do not call save, your changes to the
-	 * ACL are lost.
-	 * 
-	 * @param flag
-	 *            The boolean value to set
-	 * @since lotus.domino 4.5.0
-	 */
-	@Override
-	public void setExtendedAccess(final boolean flag);
-
-	/**
-	 * Sets the maximum Internet access level for this database.
-	 * 
-	 * @param level
-	 *            The new maximum Internet level you want to set in the ACL. May be any of the following :<br>
-	 * <br>
-	 *            <ul>
-	 *            <li>ACL.LEVEL_NOACCESS (0)
-	 *            <li>ACL.LEVEL_DEPOSITOR (1)
-	 *            <li>ACL.LEVEL_READER (2)
-	 *            <li>ACL.LEVEL_AUTHOR (3)
-	 *            <li>ACL.LEVEL_EDITOR (4)
-	 *            <li>ACL.LEVEL_DESIGNER (5)
-	 *            <li>ACL.LEVEL_MANAGER (6)
-	 *            </ul>
-	 * @since lotus.domino 4.5.0
-	 */
-	@Override
-	public void setInternetLevel(final int level);
-
-	/**
-	 * Sets whether a consistent access control list is enforced across all replicas of a database.
-	 * 
-	 * <p>
-	 * After setting this property, you must call {@link #save} for the changes to take effect. If you do not call save, your changes to the
-	 * ACL are lost.
-	 * </p>
-	 * 
-	 * @param flag
-	 *            The boolean value to set
-	 * @since lotus.domino 4.5.0
-	 */
-	@Override
-	public void setUniformAccess(final boolean flag);
-
-}
-=======
 /*
  * Copyright 2013
  * 
@@ -950,5 +504,4 @@
 	@Override
 	public void setUniformAccess(final boolean flag);
 
-}
->>>>>>> bfc7f10a
+}