<<<<<<< HEAD
package org.openntf.domino.graph2.impl;

import java.io.IOException;
import java.io.ObjectInput;
import java.io.ObjectOutput;
import java.lang.annotation.Annotation;
import java.lang.reflect.Method;
import java.lang.reflect.Modifier;
import java.util.Collections;
import java.util.HashMap;
import java.util.LinkedHashMap;
import java.util.List;
import java.util.Map;
import java.util.logging.Logger;

import org.openntf.domino.Document;
import org.openntf.domino.design.impl.DesignFactory;
//import javolution.util.FastMap;
import org.openntf.domino.graph2.DElementStore;
import org.openntf.domino.graph2.DKeyResolver;
import org.openntf.domino.graph2.annotations.Action;
import org.openntf.domino.graph2.annotations.AdjacencyUnique;
import org.openntf.domino.graph2.annotations.AnnotationUtilities;
import org.openntf.domino.graph2.annotations.IncidenceUnique;
import org.openntf.domino.graph2.annotations.Shardable;
import org.openntf.domino.graph2.annotations.TypedProperty;
import org.openntf.domino.graph2.builtin.CategoryVertex;
import org.openntf.domino.graph2.builtin.DEdgeFrame;
import org.openntf.domino.graph2.builtin.DVertexFrame;
import org.openntf.domino.graph2.builtin.DbInfoVertex;
import org.openntf.domino.graph2.builtin.ViewVertex;
import org.openntf.domino.types.CaseInsensitiveString;
import org.openntf.domino.utils.TypeUtils;

import com.tinkerpop.blueprints.Direction;
import com.tinkerpop.blueprints.Edge;
import com.tinkerpop.blueprints.Element;
import com.tinkerpop.blueprints.Vertex;
import com.tinkerpop.frames.Adjacency;
import com.tinkerpop.frames.ClassUtilities;
import com.tinkerpop.frames.EdgeFrame;
import com.tinkerpop.frames.FrameInitializer;
import com.tinkerpop.frames.FramedGraph;
import com.tinkerpop.frames.FramedGraphConfiguration;
import com.tinkerpop.frames.InVertex;
import com.tinkerpop.frames.Incidence;
import com.tinkerpop.frames.OutVertex;
import com.tinkerpop.frames.Property;
import com.tinkerpop.frames.VertexFrame;
import com.tinkerpop.frames.modules.AbstractModule;
import com.tinkerpop.frames.modules.Module;
import com.tinkerpop.frames.modules.typedgraph.TypeField;
import com.tinkerpop.frames.modules.typedgraph.TypeManager;
import com.tinkerpop.frames.modules.typedgraph.TypeRegistry;
import com.tinkerpop.frames.modules.typedgraph.TypeValue;
import com.tinkerpop.frames.modules.typedgraph.TypedGraphModuleBuilder;
import com.tinkerpop.frames.util.Validate;

public class DConfiguration extends FramedGraphConfiguration implements org.openntf.domino.graph2.DConfiguration {
	@SuppressWarnings("unused")
	private static final Logger log_ = Logger.getLogger(DConfiguration.class.getName());

	public static class DTypedGraphModuleBuilder extends TypedGraphModuleBuilder {
		private DTypeRegistry localTypeRegistry_;
		private DTypeManager localManager_;
		private DConfiguration config_;

		public DTypedGraphModuleBuilder(final DConfiguration config) {
			config_ = config;
			getTypeRegistry().add(DEdgeFrame.class);
			getTypeRegistry().add(DVertexFrame.class);
		}

		@Override
		public TypedGraphModuleBuilder withClass(final Class<?> type) {
			getTypeRegistry().add(type);
			return this;
		}

		@Override
		public Module build() {
			return new AbstractModule() {
				@Override
				public void doConfigure(final FramedGraphConfiguration config) {
					config.addTypeResolver(getTypeManager());
				}
			};
		}

		public DTypeRegistry getTypeRegistry() {
			if (localTypeRegistry_ == null) {
				localTypeRegistry_ = new DTypeRegistry(config_);
			}
			return localTypeRegistry_;
		}

		public DTypeManager getTypeManager() {
			if (localManager_ == null) {
				localManager_ = new DTypeManager(getTypeRegistry());
			}
			return localManager_;
		}
	}

	public static class DTypeRegistry extends TypeRegistry {
		private static class InternalTypeRegistry extends TypeRegistry {
			@Override
			protected void registerTypeValue(final Class<?> type, final Class<?> typeHoldingTypeField) {
				TypeValue typeValue = type.getAnnotation(TypeValue.class);
				if (Modifier.isAbstract(type.getModifiers())) {
					typeDiscriminators.put(new TypeRegistry.TypeDiscriminator(typeHoldingTypeField, type.getCanonicalName()), type);
				} else {
					Validate.assertArgument(typeValue != null, "The type does not have a @TypeValue annotation: %s", type.getName());
					typeDiscriminators.put(new TypeRegistry.TypeDiscriminator(typeHoldingTypeField, typeValue.value()), type);
				}
			}
		}

		private Map<Class<?>, Map<CaseInsensitiveString, Method>> getterMap_ = new LinkedHashMap<Class<?>, Map<CaseInsensitiveString, Method>>();
		private Map<Class<?>, Map<CaseInsensitiveString, Method>> actionMap_ = new LinkedHashMap<Class<?>, Map<CaseInsensitiveString, Method>>();
		private Map<Class<?>, Map<CaseInsensitiveString, Method>> counterMap_ = new LinkedHashMap<Class<?>, Map<CaseInsensitiveString, Method>>();
		private Map<Class<?>, Map<CaseInsensitiveString, Method>> finderMap_ = new LinkedHashMap<Class<?>, Map<CaseInsensitiveString, Method>>();
		private Map<Class<?>, Map<CaseInsensitiveString, Method>> adderMap_ = new LinkedHashMap<Class<?>, Map<CaseInsensitiveString, Method>>();
		private Map<Class<?>, Map<CaseInsensitiveString, Method>> removerMap_ = new LinkedHashMap<Class<?>, Map<CaseInsensitiveString, Method>>();
		private Map<Class<?>, Map<CaseInsensitiveString, Method>> setterMap_ = new LinkedHashMap<Class<?>, Map<CaseInsensitiveString, Method>>();
		private Map<Class<?>, Map<CaseInsensitiveString, Method>> incidenceMap_ = new LinkedHashMap<Class<?>, Map<CaseInsensitiveString, Method>>();
		private Map<Class<?>, Method> inMap_ = new LinkedHashMap<Class<?>, Method>();
		private Map<Class<?>, Method> outMap_ = new LinkedHashMap<Class<?>, Method>();
		private Map<String, String> simpleNameMap_ = new HashMap<String, String>();
		private Map<String, Class<?>> localTypeMap_ = new HashMap<String, Class<?>>();
		private Map<DElementStore, InternalTypeRegistry> storeTypeMap_ = new HashMap<DElementStore, InternalTypeRegistry>();
		private DConfiguration config_;

		public DTypeRegistry(final DConfiguration config) {
			config_ = config;
		}

		@Override
		public Class<?> getType(final Class<?> typeHoldingTypeField, final String typeValue) {
			//			System.out.println("TEMP DEBUG Attempting to resolve type name " + typeValue);
			Class<?> result = super.getType(typeHoldingTypeField, typeValue);
			if (result == null) {
				result = findClassByName(typeValue);
				//				System.out.println("TEMP DEBUG Falling back to local map for typeValue " + typeValue + " resulting in "
				//						+ String.valueOf(result));
			}
			return result;
		}

		public Class<?> getType(final Class<?> typeHoldingTypeField, final String typeValue, final Element elem) {
			Class<?> result = null;
			DGraph graph = config_.getGraph();
			DElementStore store = graph.findElementStore(elem);
			TypeRegistry reg = storeTypeMap_.get(store);
			//			System.out.println("TEMP DEBUG Attempting to resolve type name " + typeValue + " with an element");
			if (reg == null) {
				result = getType(typeHoldingTypeField, typeValue);
			} else {
				//				System.out.println("TEMP DEBUG Using local element store registry " + reg.toString());
				result = reg.getType(typeHoldingTypeField, typeValue);
			}
			if (result == null) {
				result = findClassByName(typeValue);
			}
			//			System.out.println("TEMP DEBUG Returning type " + result.getName());
			return result;
		}

		@Override
		public Class<?> getTypeHoldingTypeField(final Class<?> type) {
			if (type == null) {
				throw new IllegalArgumentException("Cannot pass a null type to getTypeHoldingTypeField");
			}
			Class<?> result = super.getTypeHoldingTypeField(type);
			if (result == null) {
				Class<?> doublechk = findTypeHoldingTypeField(type);
				if (doublechk != null) {
					result = doublechk;
				} else {
					//					System.out.println("TEMP DEBUG: Double check failed too?");
				}
			}
			return result;
		}

		public Class<?> findClassByName(final String name) {
			if (name == null || name.length() < 1)
				return null;
			for (Class<?> klazz : typeDiscriminators.values()) {
				if (klazz.getName().equals(name) /*|| klazz.getSimpleName().equalsIgnoreCase(name)*/) {
					//					System.out.println("TEMP DEBUG Matched name " + name + " to type " + klazz.getName());
					return klazz;
				}
			}
			Class<?> result = localTypeMap_.get(name);
			if (result != null) {
				return result;
			}
			//			String fullName = simpleNameMap_.get(name);
			//			if (fullName != null) {
			//				result = localTypeMap_.get(fullName);
			//				if (result != null) {
			//					return result;
			//				}
			//			}
			throw new IllegalArgumentException("No class for " + name + " found in TypeRegistry");
		}

		@Override
		protected Class<?> findTypeHoldingTypeField(final Class<?> type) {
			Class<?> typeHoldingTypeField = type.getAnnotation(TypeField.class) == null ? null : type;
			for (Class<?> parentType : type.getInterfaces()) {
				Class<?> parentTypeHoldingTypeField = findTypeHoldingTypeField(parentType);
				Validate.assertArgument(
						parentTypeHoldingTypeField == null || typeHoldingTypeField == null
								|| parentTypeHoldingTypeField == typeHoldingTypeField,
						"You have multiple TypeField annotations in your class-hierarchy for %s", type.getName());
				if (typeHoldingTypeField == null)
					typeHoldingTypeField = parentTypeHoldingTypeField;
			}
			return typeHoldingTypeField;
		}

		@Override
		public TypeRegistry add(final Class<?> type) {
			Validate.assertArgument(type.isInterface(), "Not an interface: %s", type.getName());
			//			Class<?> typeHoldingTypeField = findTypeHoldingTypeField(type);
			try {
				super.add(type);
				//				String simpleName = type.getSimpleName();
				//				if (!simpleNameMap_.containsKey(simpleName)) {
				//					simpleNameMap_.put(simpleName, type.getName());
				//				}
				localTypeMap_.put(type.getName(), type);
				Annotation valChk = type.getAnnotation(TypeValue.class);
				if (valChk != null) {
					String value = ((TypeValue) valChk).value();
					localTypeMap_.put(value, type);
				}
				addProperties(type);
				//				System.out.println("TEMP DEBUG Adding type " + type.getName() + " to registry");
				for (Class<?> subtype : type.getClasses()) {
					Annotation annChk = subtype.getAnnotation(TypeValue.class);
					if (annChk != null && subtype.isInterface()) {
						add(subtype);
						//					System.out.println("TEMP DEBUG: TypeHoldingField from " + this.getTypeHoldingTypeField(subtype));
					}
				}
			} catch (Throwable t) {
				t.printStackTrace();
			}

			return this;
		}

		public TypeRegistry add(final Class<?> type, final DElementStore store) {
			Validate.assertArgument(type.isInterface(), "Not an interface: %s", type.getName());
			//			Class<?> typeHoldingTypeField = findTypeHoldingTypeField(type);
			InternalTypeRegistry reg = storeTypeMap_.get(store);
			if (reg == null) {
				reg = new InternalTypeRegistry();
				storeTypeMap_.put(store, reg);
			}
			try {
				reg.add(type);
				//				String simpleName = type.getSimpleName();
				//				if (!simpleNameMap_.containsKey(simpleName)) {
				//					simpleNameMap_.put(simpleName, type.getName());
				//				}
				localTypeMap_.put(type.getName(), type);
				Annotation valChk = type.getAnnotation(TypeValue.class);
				if (valChk != null) {
					String value = ((TypeValue) valChk).value();
					localTypeMap_.put(value, type);
				}
				addProperties(type);
				//				System.out.println("TEMP DEBUG Adding type " + type.getName() + " to registry");
				for (Class<?> subtype : type.getClasses()) {
					Annotation annChk = subtype.getAnnotation(TypeValue.class);
					if (annChk != null && subtype.isInterface()) {
						add(subtype);
					}
				}
			} catch (IllegalArgumentException iae) {
				System.err.println("Unable to register frame type " + type.getName() + ": " + iae.getMessage());
			} catch (Throwable t) {
				t.printStackTrace();
			}

			return reg;
		}

		//		public String getTypeNamesForFrame(final Object element) {
		//			StringBuilder sb = new StringBuilder();
		//			for (Class<?> klazz : getTypesForFrame(element)) {
		//				sb.append(klazz.getSimpleName());
		//				sb.append(',');
		//			}
		//			return sb.toString();
		//		}

		public Class<?>[] getTypesForFrame(final Object element) {
			return element.getClass().getInterfaces();
		}

		public Class<?> getInType(final Class<?> type) {
			Method crystal = getIn(type);
			if (crystal != null) {
				return crystal.getReturnType();
			}
			return null;
		}

		public Class<?> getOutType(final Class<?> type) {
			Method crystal = getOut(type);
			if (crystal != null) {
				return crystal.getReturnType();
			}
			return null;
		}

		public Method getIn(final Class<?> type) {
			return inMap_.get(type);

		}

		public Method getOut(final Class<?> type) {
			return outMap_.get(type);
		}

		public Map<CaseInsensitiveString, Method> getPropertiesGetters(final Class<?> type) {
			Map<CaseInsensitiveString, Method> result = new LinkedHashMap<CaseInsensitiveString, Method>();
			Map<CaseInsensitiveString, Method> crystals = getterMap_.get(type);
			if (crystals != null) {
				result.putAll(crystals);
			}
			Class<?>[] inters = type.getInterfaces();
			for (Class<?> inter : inters) {
				crystals = getterMap_.get(inter);
				if (crystals != null) {
					result.putAll(crystals);
				}
			}
			return result;
		}

		public Map<CaseInsensitiveString, Method> getActions(final Class<?> type) {
			Map<CaseInsensitiveString, Method> result = new LinkedHashMap<CaseInsensitiveString, Method>();
			Map<CaseInsensitiveString, Method> crystals = actionMap_.get(type);
			if (crystals != null) {
				result.putAll(crystals);
			}
			Class<?>[] inters = type.getInterfaces();
			for (Class<?> inter : inters) {
				crystals = actionMap_.get(inter);
				if (crystals != null) {
					result.putAll(crystals);
				}
			}
			return Collections.unmodifiableMap(result);
		}

		public Map<CaseInsensitiveString, Method> getCounters(final Class<?> type) {
			Map<CaseInsensitiveString, Method> result = new LinkedHashMap<CaseInsensitiveString, Method>();
			Map<CaseInsensitiveString, Method> crystals = counterMap_.get(type);
			if (crystals != null) {
				result.putAll(crystals);
			}
			Class<?>[] inters = type.getInterfaces();
			for (Class<?> inter : inters) {
				crystals = counterMap_.get(inter);
				if (crystals != null) {
					result.putAll(crystals);
				}
			}
			return Collections.unmodifiableMap(result);
		}

		public Map<CaseInsensitiveString, Method> getIncidences(final Class<?> type) {
			Map<CaseInsensitiveString, Method> result = new LinkedHashMap<CaseInsensitiveString, Method>();
			Map<CaseInsensitiveString, Method> crystals = incidenceMap_.get(type);
			if (crystals != null) {
				result.putAll(crystals);
			}
			Class<?>[] inters = type.getInterfaces();
			for (Class<?> inter : inters) {
				crystals = incidenceMap_.get(inter);
				if (crystals != null) {
					result.putAll(crystals);
				}
			}
			return Collections.unmodifiableMap(result);
		}

		public Map<CaseInsensitiveString, Method> getAdders(final Class<?> type) {
			Map<CaseInsensitiveString, Method> result = new LinkedHashMap<CaseInsensitiveString, Method>();
			Map<CaseInsensitiveString, Method> crystals = adderMap_.get(type);
			if (crystals != null) {
				result.putAll(crystals);
			}
			Class<?>[] inters = type.getInterfaces();
			for (Class<?> inter : inters) {
				crystals = adderMap_.get(inter);
				if (crystals != null) {
					result.putAll(crystals);
				}
			}
			return Collections.unmodifiableMap(result);
		}

		public Map<CaseInsensitiveString, Method> getPropertiesSetters(final Class<?> type) {
			Map<CaseInsensitiveString, Method> result = new LinkedHashMap<CaseInsensitiveString, Method>();
			Map<CaseInsensitiveString, Method> crystals = setterMap_.get(type);
			if (crystals != null) {
				result.putAll(crystals);
			}
			Class<?>[] inters = type.getInterfaces();
			for (Class<?> inter : inters) {
				crystals = setterMap_.get(inter);
				if (crystals != null) {
					result.putAll(crystals);
				}
			}
			return Collections.unmodifiableMap(result);
		}

		public void addProperties(final Class<?> type) {
			Map<CaseInsensitiveString, Method> getters = new LinkedHashMap<CaseInsensitiveString, Method>();
			Map<CaseInsensitiveString, Method> actions = new LinkedHashMap<CaseInsensitiveString, Method>();
			Map<CaseInsensitiveString, Method> setters = new LinkedHashMap<CaseInsensitiveString, Method>();
			Map<CaseInsensitiveString, Method> counters = new LinkedHashMap<CaseInsensitiveString, Method>();
			Map<CaseInsensitiveString, Method> finders = new LinkedHashMap<CaseInsensitiveString, Method>();
			Map<CaseInsensitiveString, Method> adders = new LinkedHashMap<CaseInsensitiveString, Method>();
			Map<CaseInsensitiveString, Method> removers = new LinkedHashMap<CaseInsensitiveString, Method>();
			Map<CaseInsensitiveString, Method> incidences = new LinkedHashMap<CaseInsensitiveString, Method>();
			Method in = null;
			Method out = null;
			Method[] methods = type.getMethods();
			for (Method method : methods) {
				if (EdgeFrame.class.isAssignableFrom(type)) {
					Annotation inA = method.getAnnotation(InVertex.class);
					if (inA != null) {
						in = method;
					}
					Annotation outA = method.getAnnotation(OutVertex.class);
					if (outA != null) {
						out = method;
					}
				}
				CaseInsensitiveString key = null;
				boolean derived = false;
				Annotation typed = method.getAnnotation(TypedProperty.class);
				if (typed != null) {
					key = new CaseInsensitiveString(((TypedProperty) typed).value());
					derived = ((TypedProperty) typed).derived();
				} else {
					Annotation property = method.getAnnotation(Property.class);
					if (property != null) {
						key = new CaseInsensitiveString(((Property) property).value());
					}
				}
				Annotation action = method.getAnnotation(Action.class);
				if (action != null) {
					key = new CaseInsensitiveString(((Action) action).name());
					actions.put(key, method);
				}
				if (key != null) {
					if (ClassUtilities.isGetMethod(method)) {
						getters.put(key, method);
					}
					if (ClassUtilities.isSetMethod(method) && !derived) {
						setters.put(key, method);
					}
				} else {
					Annotation incidenceUnique = method.getAnnotation(IncidenceUnique.class);
					if (incidenceUnique != null) {
						Direction direction = Direction.OUT;
						Object d = ((IncidenceUnique) incidenceUnique).direction();
						if (d instanceof Direction) {
							direction = (Direction) d;
						}
						key = new CaseInsensitiveString(
								((IncidenceUnique) incidenceUnique).label() + (direction == Direction.IN ? "In" : ""));
						if (ClassUtilities.isGetMethod(method)) {
							incidences.put(key, method);
						}
					}
					Annotation incidence = method.getAnnotation(Incidence.class);
					if (incidence != null) {
						Direction direction = ((Incidence) incidence).direction();
						key = new CaseInsensitiveString(((Incidence) incidence).label() + (direction == Direction.IN ? "In" : ""));
						if (ClassUtilities.isGetMethod(method)) {
							incidences.put(key, method);
						}
					}
					Annotation adjacencyUnique = method.getAnnotation(AdjacencyUnique.class);
					if (adjacencyUnique != null) {
						Direction direction = ((AdjacencyUnique) adjacencyUnique).direction();
						key = new CaseInsensitiveString(
								((AdjacencyUnique) adjacencyUnique).label() + (direction == Direction.IN ? "In" : ""));
					}
					Annotation adjacency = method.getAnnotation(Adjacency.class);
					if (adjacency != null) {
						Direction direction = ((Adjacency) adjacency).direction();
						key = new CaseInsensitiveString(((Adjacency) adjacency).label() + (direction == Direction.IN ? "In" : ""));
					}
				}
				if (key != null) {
					if (AnnotationUtilities.isCountMethod(method)) {
						counters.put(key, method);
					}
					if (AnnotationUtilities.isFindMethod(method)) {
						finders.put(key, method);
					}
					if (ClassUtilities.isAddMethod(method)) {
						adders.put(key, method);
					}
					if (ClassUtilities.isRemoveMethod(method)) {
						removers.put(key, method);
					}
				}
			}
			getterMap_.put(type, getters);
			actionMap_.put(type, actions);
			setterMap_.put(type, setters);
			counterMap_.put(type, counters);
			finderMap_.put(type, finders);
			adderMap_.put(type, adders);
			removerMap_.put(type, removers);
			if (in != null) {
				inMap_.put(type, in);
				//				System.out.println("TEMP DEBUG: registering InVertex method " + in.getName() + " for class " + type.getName());
			}
			if (out != null) {
				outMap_.put(type, out);
			}
			incidenceMap_.put(type, incidences);
		}
	}

	public static class DTypeManager extends TypeManager {
		private DTypeRegistry typeRegistry_;

		public DTypeManager(final DTypeRegistry typeRegistry) {
			super(typeRegistry);
			typeRegistry_ = typeRegistry;
		}

		private Class<?> getDefaultType(final Vertex v) {
			if (v instanceof DVertex) {
				Map map = ((DVertex) v).getDelegate();
				if (map instanceof Document) {
					if (DesignFactory.isView((Document) map)) {
						return ViewVertex.class;
					}
					if (DesignFactory.isIcon((Document) map)) {
						return DbInfoVertex.class;
					}
				}
				if (v instanceof DCategoryVertex) {
					return CategoryVertex.class;
				}
			}
			return DVertexFrame.class;
		}

		private Class<?> getDefaultType(final Edge e) {
			if (e instanceof DEdge) {
				if (((DEdge) e).getDelegateType() == org.openntf.domino.ViewEntry.class) {
					return ViewVertex.Contains.class;
				}
			}
			return DEdgeFrame.class;
		}

		@Override
		public Class<?>[] resolveTypes(final Vertex v, final Class<?> defaultType) {
			Class<?>[] result = new Class<?>[] {
					resolve(v, defaultType == null || VertexFrame.class.equals(defaultType) ? getDefaultType(v) : defaultType) };
			return result;
		}

		@Override
		public Class<?>[] resolveTypes(final Edge e, final Class<?> defaultType) {
			return new Class<?>[] {
					resolve(e, defaultType == null || EdgeFrame.class.equals(defaultType) ? getDefaultType(e) : defaultType) };
		}

		public Class<?> resolve(final Element e, final Class<?> defaultType) {
			//			System.out.println("Resolving element with default type " + defaultType.getName());
			Class<?> result = defaultType;
			Class<?> typeHoldingTypeField = typeRegistry_.getTypeHoldingTypeField(defaultType);
			if (typeHoldingTypeField != null) {
				String value = ((DElement) e).getProperty(typeHoldingTypeField.getAnnotation(TypeField.class).value(), String.class);
				//				System.out.println("TEMP DEBUG: Found type value: " + (value == null ? "null" : value));
				Class<?> type = null;
				try {
					type = value == null ? null : typeRegistry_.getType(typeHoldingTypeField, value, e);
				} catch (Throwable t) {
					if (defaultType == DVertexFrame.class) {
						type = DVertexFrame.class;
					}
				}
				if (type != null) {
					//					System.out.println("TEMP DEBUG: Returning type: " + type.getName());
					if (type.getSimpleName().equalsIgnoreCase(defaultType.getSimpleName())) {
						//						System.out.println("Simple name collision on vertex for name " + defaultType.getSimpleName()
						//								+ ". Using requested type: " + defaultType.getName());
						result = defaultType;
					} else {
						result = type;
					}
				}
			}
			//			System.out.println("TEMP DEBUG returning type " + result.getName());
			return result;
		}

		@Override
		public void initElement(Class<?> kind, final FramedGraph<?> framedGraph, final Element element) {
			if (element == null)
				return;
			if (kind == null) {
				if (element instanceof Edge) {
					kind = getDefaultType((Edge) element);
				} else if (element instanceof Vertex) {
					kind = getDefaultType((Vertex) element);
				} else {
					throw new IllegalArgumentException(
							"element parameter is a " + (element == null ? "null" : element.getClass().getName()));
				}
			}
			//			System.out.println("TEMP DEBUG: Initing an element with kind: " + kind.getName());
			Class<?> typeHoldingTypeField = typeRegistry_.getTypeHoldingTypeField(kind);
			if (typeHoldingTypeField != null) {
				TypeValue typeValue = kind.getAnnotation(TypeValue.class);
				if (typeValue != null) {
					//					System.out.println("TEMP DEBUG TypeValue is " + typeValue.value());
					String field = typeHoldingTypeField.getAnnotation(TypeField.class).value();
					Object current = element.getProperty(field);
					String currentVal = null;
					Class<?> classChk = null;
					boolean update = true;
					if (current != null) {
						currentVal = TypeUtils.toString(current);
						//						System.out.println("TEMP DEBUG currentVal is " + currentVal);
						if (currentVal.equals(typeValue.value())) {
							update = false;
							//							System.out.println("TEMP DEBUG value already applied: " + typeValue.value());
						} else {
							try {
								classChk = typeRegistry_.getType(typeHoldingTypeField, currentVal);
							} catch (IllegalArgumentException iae) {
								//no problem
							}
							//							System.out.println("TEMP DEBUG: Registry returned " + (classChk == null ? "null" : classChk.getName())
							//									+ " for name of " + currentVal);
							if (classChk == null) {
								if (field.equalsIgnoreCase("form") && currentVal != null && currentVal.length() > 0
										&& !(element instanceof DProxyVertex)) {
									//									System.out.print("TEMP DEBUG Not changing a form value of " + currentVal
									//											+ " even though we're looking for type " + typeValue.value() + " on an Element of type "
									//											+ element.getClass().getName());
									update = false;
								}
							} else if (!kind.isAssignableFrom(classChk)) {
								update = !(currentVal).equals(typeValue.value());
								if (!update) {
									//									System.out.println("TEMP DEBUG Not updating form because value is already " + currentVal);
								}
							} else if (kind.isAssignableFrom(classChk)) {
								update = false;
							} else {
								update = false;
								//							System.out.println("TEMP DEBUG: existing type value " + classChk.getName() + " extends requested type value "
								//									+ kind.getName());
							}
						}
					} else {
						//						System.out.println("TEMP DEBUG: current value is null in field " + field);
					}
					if (update) {
						if (kind == DEdgeFrame.class || kind == DVertexFrame.class || kind == ViewVertex.class
								|| kind == ViewVertex.Contains.class || kind == DbInfoVertex.class) {
							//							System.out.println("TEMP DEBUG not setting form value because kind is excluded");
						} else {
							//							element.setProperty(field, typeValue.value());
							if (element instanceof DElement) {
								Document doc = ((DElement) element).asDocument();
								doc.replaceItemValue(field, typeValue.value());
								doc.save();
								element.setProperty(field, typeValue.value());
								if (currentVal != null && currentVal.length() > 0) {
									//									System.out.println("TEMP DEBUG Forcing type on document id " + doc.getMetaversalID() + " to "
									//											+ typeValue.value() + ". Was previously " + String.valueOf(currentVal) + " ("
									//											+ (classChk == null ? "null" : classChk.getName()) + ")");
								}
							}
							//							if (framedGraph instanceof TransactionalGraph) {
							//								((TransactionalGraph) framedGraph).commit();
							//							}
						}
					}
				} else {
					//					System.out.println("TEMP DEBUG: type value annotation is null");
				}
			} else {
				//				System.out.println("TEMP DEBUG: TypeHoldingTypeField is null for type " + kind.getName());
			}

		}

		public Class<?> resolve(final VertexFrame vertex, final Class<?> defaultType) {
			return resolve(vertex.asVertex(), defaultType);
		}

		public Class<?> resolve(final EdgeFrame edge, final Class<?> defaultType) {
			return resolve(edge.asEdge(), defaultType);
		}

		public Class<?> resolve(final VertexFrame vertex) {
			return resolve(vertex.asVertex(), getDefaultType(vertex.asVertex()));
		}

		public Class<?> resolve(final EdgeFrame edge) {
			return resolve(edge.asEdge(), getDefaultType(edge.asEdge()));
		}

	}

	private Long defaultElementStoreKey_ = null;
	private DElementStore defaultElementStore_;
	private Map<Long, DElementStore> elementStoreMap_;
	private Map<Class<?>, Long> typeMap_;
	private transient DGraph graph_;
	private transient Module module_;
	private DTypedGraphModuleBuilder builder_;

	//	private DTypeRegistry typeRegistry_;
	//	private DTypeManager typeManager_;

	public DConfiguration() {
		getTypedBuilder();
	}

	@Override
	public DGraph getGraph() {
		return graph_;
	}

	@Override
	public DGraph setGraph(final DGraph graph) {
		graph_ = graph;
		return graph;
	}

	@Override
	public Map<Class<?>, Long> getTypeMap() {
		if (typeMap_ == null) {
			typeMap_ = new HashMap<Class<?>, Long>();
		}
		return typeMap_;
	}

	@Override
	public void setDefaultElementStore(final Long key) {
		defaultElementStoreKey_ = key;
	}

	@Override
	public void setDefaultElementStore(final DElementStore store) {
		defaultElementStore_ = store;
	}

	@Override
	public DElementStore getDefaultElementStore() {
		if (defaultElementStore_ == null) {
			defaultElementStore_ = getElementStores().get(defaultElementStoreKey_);
		}
		return defaultElementStore_;
	}

	@Override
	public Map<Long, DElementStore> getElementStores() {
		if (elementStoreMap_ == null) {
			elementStoreMap_ = new HashMap<Long, DElementStore>();
		}
		return elementStoreMap_;
	}

	@Override
	public List<FrameInitializer> getFrameInitializers() {
		List<FrameInitializer> result = super.getFrameInitializers();
		//		System.out.println("FrameInitializers requested. Result has " + result.size() + " elements");
		return result;
	}

	@Override
	public DElementStore addElementStore(final DElementStore store) throws IllegalStateException {
		store.setConfiguration(this);
		Long key = store.getStoreKey();
		DElementStore schk = getElementStores().get(key);
		if (schk == null) {
			getElementStores().put(key, store);
		}
		Long pkey = store.getProxyStoreKey();
		if (pkey != null) {
			DElementStore pchk = getElementStores().get(pkey);
			if (pchk == null) {
				getElementStores().put(pkey, store);
			}
		}
		List<Class<?>> types = store.getTypes();
		for (Class<?> type : types) {
			//			System.out.println("TEMP DEBUG Adding type " + type.getName());
			getTypeRegistry().add(type, store);
			Long chk = getTypeMap().get(type);
			if (chk != null) {
				if (!chk.equals(key)) {
					Shardable s = type.getAnnotation(Shardable.class);
					if (s == null) {
						throw new IllegalStateException("Element store has already been registered for type " + type.getName());
					} else {
						getTypeMap().put(type, key);
					}
				}
			} else {
				getTypeMap().put(type, key);
			}
		}
		return store;
	}

	private DTypedGraphModuleBuilder getTypedBuilder() {
		if (builder_ == null) {
			builder_ = new DTypedGraphModuleBuilder(this);
			for (DElementStore store : getElementStores().values()) {
				for (Class<?> klazz : store.getTypes()) {
					builder_.withClass(klazz);
				}
			}
		}
		return builder_;
	}

	@Override
	public Module getModule() {
		if (module_ == null) {
			module_ = getTypedBuilder().build();
		}
		return module_;
	}

	@Override
	public DTypeRegistry getTypeRegistry() {
		return getTypedBuilder().getTypeRegistry();
	}

	@Override
	public DTypeManager getTypeManager() {
		return getTypedBuilder().getTypeManager();
	}

	@Override
	public void readExternal(final ObjectInput in) throws IOException, ClassNotFoundException {
		defaultElementStoreKey_ = in.readLong();
		int count = in.readInt();
		for (int i = 0; i < count; i++) {
			DElementStore store = (DElementStore) in.readObject();
			addElementStore(store);
			store.setConfiguration(this);
		}

	}

	@Override
	public void writeExternal(final ObjectOutput out) throws IOException {
		out.writeLong(defaultElementStoreKey_);
		out.writeInt(getElementStores().size());
		for (DElementStore store : getElementStores().values()) {
			out.writeObject(store);
		}
	}

	private Map<Class<?>, DKeyResolver> keyResolverMap_;

	protected Map<Class<?>, DKeyResolver> getResolverMap() {
		if (keyResolverMap_ == null) {
			keyResolverMap_ = new HashMap<Class<?>, DKeyResolver>();
		}
		return keyResolverMap_;
	}

	@Override
	public void addKeyResolver(final DKeyResolver resolver) {
		for (Class<?> type : resolver.getTypes()) {
			getResolverMap().put(type, resolver);
		}
	}

	@Override
	public DKeyResolver getKeyResolver(final Class<?> type) {
		return getResolverMap().get(type);
	}

}
=======
package org.openntf.domino.graph2.impl;

import java.io.IOException;
import java.io.ObjectInput;
import java.io.ObjectOutput;
import java.lang.annotation.Annotation;
import java.lang.reflect.Method;
import java.lang.reflect.Modifier;
import java.util.Collections;
import java.util.HashMap;
import java.util.LinkedHashMap;
import java.util.List;
import java.util.Map;
import java.util.logging.Logger;

import org.openntf.domino.Document;
import org.openntf.domino.design.impl.DesignFactory;
//import javolution.util.FastMap;
import org.openntf.domino.graph2.DElementStore;
import org.openntf.domino.graph2.DKeyResolver;
import org.openntf.domino.graph2.annotations.Action;
import org.openntf.domino.graph2.annotations.AdjacencyUnique;
import org.openntf.domino.graph2.annotations.AnnotationUtilities;
import org.openntf.domino.graph2.annotations.ComputedProperty;
import org.openntf.domino.graph2.annotations.IncidenceUnique;
import org.openntf.domino.graph2.annotations.Shardable;
import org.openntf.domino.graph2.annotations.TypedProperty;
import org.openntf.domino.graph2.builtin.CategoryVertex;
import org.openntf.domino.graph2.builtin.DEdgeFrame;
import org.openntf.domino.graph2.builtin.DVertexFrame;
import org.openntf.domino.graph2.builtin.DbInfoVertex;
import org.openntf.domino.graph2.builtin.ViewVertex;
import org.openntf.domino.types.CaseInsensitiveString;
import org.openntf.domino.utils.TypeUtils;

import com.tinkerpop.blueprints.Direction;
import com.tinkerpop.blueprints.Edge;
import com.tinkerpop.blueprints.Element;
import com.tinkerpop.blueprints.Vertex;
import com.tinkerpop.frames.Adjacency;
import com.tinkerpop.frames.ClassUtilities;
import com.tinkerpop.frames.EdgeFrame;
import com.tinkerpop.frames.FrameInitializer;
import com.tinkerpop.frames.FramedGraph;
import com.tinkerpop.frames.FramedGraphConfiguration;
import com.tinkerpop.frames.InVertex;
import com.tinkerpop.frames.Incidence;
import com.tinkerpop.frames.OutVertex;
import com.tinkerpop.frames.Property;
import com.tinkerpop.frames.VertexFrame;
import com.tinkerpop.frames.modules.AbstractModule;
import com.tinkerpop.frames.modules.Module;
import com.tinkerpop.frames.modules.typedgraph.TypeField;
import com.tinkerpop.frames.modules.typedgraph.TypeManager;
import com.tinkerpop.frames.modules.typedgraph.TypeRegistry;
import com.tinkerpop.frames.modules.typedgraph.TypeValue;
import com.tinkerpop.frames.modules.typedgraph.TypedGraphModuleBuilder;
import com.tinkerpop.frames.util.Validate;

public class DConfiguration extends FramedGraphConfiguration implements org.openntf.domino.graph2.DConfiguration {
	@SuppressWarnings("unused")
	private static final Logger log_ = Logger.getLogger(DConfiguration.class.getName());

	public static class DTypedGraphModuleBuilder extends TypedGraphModuleBuilder {
		private DTypeRegistry localTypeRegistry_;
		private DTypeManager localManager_;
		private DConfiguration config_;

		public DTypedGraphModuleBuilder(final DConfiguration config) {
			config_ = config;
			getTypeRegistry().add(DEdgeFrame.class);
			getTypeRegistry().add(DVertexFrame.class);
		}

		@Override
		public TypedGraphModuleBuilder withClass(final Class<?> type) {
			getTypeRegistry().add(type);
			return this;
		}

		@Override
		public Module build() {
			return new AbstractModule() {
				@Override
				public void doConfigure(final FramedGraphConfiguration config) {
					config.addTypeResolver(getTypeManager());
				}
			};
		}

		public DTypeRegistry getTypeRegistry() {
			if (localTypeRegistry_ == null) {
				localTypeRegistry_ = new DTypeRegistry(config_);
			}
			return localTypeRegistry_;
		}

		public DTypeManager getTypeManager() {
			if (localManager_ == null) {
				localManager_ = new DTypeManager(getTypeRegistry());
			}
			return localManager_;
		}
	}

	public static class DTypeRegistry extends TypeRegistry {
		private static class InternalTypeRegistry extends TypeRegistry {
			@Override
			protected void registerTypeValue(final Class<?> type, final Class<?> typeHoldingTypeField) {
				TypeValue typeValue = type.getAnnotation(TypeValue.class);
				if (Modifier.isAbstract(type.getModifiers())) {
					typeDiscriminators.put(new TypeRegistry.TypeDiscriminator(typeHoldingTypeField, type.getCanonicalName()), type);
				} else {
					Validate.assertArgument(typeValue != null, "The type does not have a @TypeValue annotation: %s", type.getName());
					typeDiscriminators.put(new TypeRegistry.TypeDiscriminator(typeHoldingTypeField, typeValue.value()), type);
				}
			}
		}

		private Map<Class<?>, Map<CaseInsensitiveString, Method>> getterMap_ = new LinkedHashMap<Class<?>, Map<CaseInsensitiveString, Method>>();
		private Map<Class<?>, Map<CaseInsensitiveString, Method>> actionMap_ = new LinkedHashMap<Class<?>, Map<CaseInsensitiveString, Method>>();
		private Map<Class<?>, Map<CaseInsensitiveString, Method>> counterMap_ = new LinkedHashMap<Class<?>, Map<CaseInsensitiveString, Method>>();
		private Map<Class<?>, Map<CaseInsensitiveString, Method>> finderMap_ = new LinkedHashMap<Class<?>, Map<CaseInsensitiveString, Method>>();
		private Map<Class<?>, Map<CaseInsensitiveString, Method>> adderMap_ = new LinkedHashMap<Class<?>, Map<CaseInsensitiveString, Method>>();
		private Map<Class<?>, Map<CaseInsensitiveString, Method>> removerMap_ = new LinkedHashMap<Class<?>, Map<CaseInsensitiveString, Method>>();
		private Map<Class<?>, Map<CaseInsensitiveString, Method>> setterMap_ = new LinkedHashMap<Class<?>, Map<CaseInsensitiveString, Method>>();
		private Map<Class<?>, Map<CaseInsensitiveString, Method>> incidenceMap_ = new LinkedHashMap<Class<?>, Map<CaseInsensitiveString, Method>>();
		private Map<Class<?>, Map<CaseInsensitiveString, Method>> computedMap_ = new LinkedHashMap<Class<?>, Map<CaseInsensitiveString, Method>>();
		private Map<Class<?>, Method> inMap_ = new LinkedHashMap<Class<?>, Method>();
		private Map<Class<?>, Method> outMap_ = new LinkedHashMap<Class<?>, Method>();
		private Map<String, String> simpleNameMap_ = new HashMap<String, String>();
		private Map<String, Class<?>> localTypeMap_ = new HashMap<String, Class<?>>();
		private Map<DElementStore, InternalTypeRegistry> storeTypeMap_ = new HashMap<DElementStore, InternalTypeRegistry>();
		private DConfiguration config_;

		public DTypeRegistry(final DConfiguration config) {
			config_ = config;
		}

		@Override
		public Class<?> getType(final Class<?> typeHoldingTypeField, final String typeValue) {
			//			System.out.println("TEMP DEBUG Attempting to resolve type name " + typeValue);
			Class<?> result = super.getType(typeHoldingTypeField, typeValue);
			if (result == null) {
				result = findClassByName(typeValue);
				//				System.out.println("TEMP DEBUG Falling back to local map for typeValue " + typeValue + " resulting in "
				//						+ String.valueOf(result));
			}
			return result;
		}

		public Class<?> getType(final Class<?> typeHoldingTypeField, final String typeValue, final Element elem) {
			Class<?> result = null;
			DGraph graph = config_.getGraph();
			DElementStore store = graph.findElementStore(elem);
			TypeRegistry reg = storeTypeMap_.get(store);
			//			System.out.println("TEMP DEBUG Attempting to resolve type name " + typeValue + " with an element");
			if (reg == null) {
				result = getType(typeHoldingTypeField, typeValue);
			} else {
				//				System.out.println("TEMP DEBUG Using local element store registry " + reg.toString());
				result = reg.getType(typeHoldingTypeField, typeValue);
			}
			if (result == null) {
				result = findClassByName(typeValue);
			}
			//			System.out.println("TEMP DEBUG Returning type " + result.getName());
			return result;
		}

		@Override
		public Class<?> getTypeHoldingTypeField(final Class<?> type) {
			if (type == null) {
				throw new IllegalArgumentException("Cannot pass a null type to getTypeHoldingTypeField");
			}
			Class<?> result = super.getTypeHoldingTypeField(type);
			if (result == null) {
				Class<?> doublechk = findTypeHoldingTypeField(type);
				if (doublechk != null) {
					result = doublechk;
				} else {
					//					System.out.println("TEMP DEBUG: Double check failed too?");
				}
			}
			return result;
		}

		public Class<?> findClassByName(final String name) {
			if (name == null || name.length() < 1)
				return null;
			for (Class<?> klazz : typeDiscriminators.values()) {
				if (klazz.getName().equals(name) /*|| klazz.getSimpleName().equalsIgnoreCase(name)*/) {
					//					System.out.println("TEMP DEBUG Matched name " + name + " to type " + klazz.getName());
					return klazz;
				}
			}
			Class<?> result = localTypeMap_.get(name);
			if (result != null) {
				return result;
			}
			//			String fullName = simpleNameMap_.get(name);
			//			if (fullName != null) {
			//				result = localTypeMap_.get(fullName);
			//				if (result != null) {
			//					return result;
			//				}
			//			}
			throw new IllegalArgumentException("No class for " + name + " found in TypeRegistry");
		}

		@Override
		protected Class<?> findTypeHoldingTypeField(final Class<?> type) {
			Class<?> typeHoldingTypeField = type.getAnnotation(TypeField.class) == null ? null : type;
			for (Class<?> parentType : type.getInterfaces()) {
				Class<?> parentTypeHoldingTypeField = findTypeHoldingTypeField(parentType);
				Validate.assertArgument(
						parentTypeHoldingTypeField == null || typeHoldingTypeField == null
								|| parentTypeHoldingTypeField == typeHoldingTypeField,
						"You have multiple TypeField annotations in your class-hierarchy for %s", type.getName());
				if (typeHoldingTypeField == null)
					typeHoldingTypeField = parentTypeHoldingTypeField;
			}
			return typeHoldingTypeField;
		}

		@Override
		public TypeRegistry add(final Class<?> type) {
			Validate.assertArgument(type.isInterface(), "Not an interface: %s", type.getName());
			//			Class<?> typeHoldingTypeField = findTypeHoldingTypeField(type);
			try {
				super.add(type);
				//				String simpleName = type.getSimpleName();
				//				if (!simpleNameMap_.containsKey(simpleName)) {
				//					simpleNameMap_.put(simpleName, type.getName());
				//				}
				localTypeMap_.put(type.getName(), type);
				Annotation valChk = type.getAnnotation(TypeValue.class);
				if (valChk != null) {
					String value = ((TypeValue) valChk).value();
					localTypeMap_.put(value, type);
				}
				addProperties(type);
				//				System.out.println("TEMP DEBUG Adding type " + type.getName() + " to registry");
				for (Class<?> subtype : type.getClasses()) {
					Annotation annChk = subtype.getAnnotation(TypeValue.class);
					if (annChk != null && subtype.isInterface()) {
						add(subtype);
						//					System.out.println("TEMP DEBUG: TypeHoldingField from " + this.getTypeHoldingTypeField(subtype));
					}
				}
			} catch (Throwable t) {
				t.printStackTrace();
			}

			return this;
		}

		public TypeRegistry add(final Class<?> type, final DElementStore store) {
			Validate.assertArgument(type.isInterface(), "Not an interface: %s", type.getName());
			//			Class<?> typeHoldingTypeField = findTypeHoldingTypeField(type);
			InternalTypeRegistry reg = storeTypeMap_.get(store);
			if (reg == null) {
				reg = new InternalTypeRegistry();
				storeTypeMap_.put(store, reg);
			}
			try {
				reg.add(type);
				//				String simpleName = type.getSimpleName();
				//				if (!simpleNameMap_.containsKey(simpleName)) {
				//					simpleNameMap_.put(simpleName, type.getName());
				//				}
				localTypeMap_.put(type.getName(), type);
				Annotation valChk = type.getAnnotation(TypeValue.class);
				if (valChk != null) {
					String value = ((TypeValue) valChk).value();
					localTypeMap_.put(value, type);
				}
				addProperties(type);
				//				System.out.println("TEMP DEBUG Adding type " + type.getName() + " to registry");
				for (Class<?> subtype : type.getClasses()) {
					Annotation annChk = subtype.getAnnotation(TypeValue.class);
					if (annChk != null && subtype.isInterface()) {
						add(subtype);
					}
				}
			} catch (IllegalArgumentException iae) {
				System.err.println("Unable to register frame type " + type.getName() + ": " + iae.getMessage());
			} catch (Throwable t) {
				t.printStackTrace();
			}

			return reg;
		}

		//		public String getTypeNamesForFrame(final Object element) {
		//			StringBuilder sb = new StringBuilder();
		//			for (Class<?> klazz : getTypesForFrame(element)) {
		//				sb.append(klazz.getSimpleName());
		//				sb.append(',');
		//			}
		//			return sb.toString();
		//		}

		public Class<?>[] getTypesForFrame(final Object element) {
			return element.getClass().getInterfaces();
		}

		public Class<?> getInType(final Class<?> type) {
			Method crystal = getIn(type);
			if (crystal != null) {
				return crystal.getReturnType();
			}
			return null;
		}

		public Class<?> getOutType(final Class<?> type) {
			Method crystal = getOut(type);
			if (crystal != null) {
				return crystal.getReturnType();
			}
			return null;
		}

		public Method getIn(final Class<?> type) {
			return inMap_.get(type);

		}

		public Method getOut(final Class<?> type) {
			return outMap_.get(type);
		}

		public Map<CaseInsensitiveString, Method> getPropertiesGetters(final Class<?> type) {
			Map<CaseInsensitiveString, Method> result = new LinkedHashMap<CaseInsensitiveString, Method>();
			Map<CaseInsensitiveString, Method> crystals = getterMap_.get(type);
			if (crystals != null) {
				result.putAll(crystals);
			}
			Class<?>[] inters = type.getInterfaces();
			for (Class<?> inter : inters) {
				crystals = getterMap_.get(inter);
				if (crystals != null) {
					result.putAll(crystals);
				}
			}
			return result;
		}

		public Map<CaseInsensitiveString, Method> getActions(final Class<?> type) {
			Map<CaseInsensitiveString, Method> result = new LinkedHashMap<CaseInsensitiveString, Method>();
			Map<CaseInsensitiveString, Method> crystals = actionMap_.get(type);
			if (crystals != null) {
				result.putAll(crystals);
			}
			Class<?>[] inters = type.getInterfaces();
			for (Class<?> inter : inters) {
				crystals = actionMap_.get(inter);
				if (crystals != null) {
					result.putAll(crystals);
				}
			}
			return Collections.unmodifiableMap(result);
		}

		public Map<CaseInsensitiveString, Method> getComputeds(final Class<?> type) {
			Map<CaseInsensitiveString, Method> result = new LinkedHashMap<CaseInsensitiveString, Method>();
			Map<CaseInsensitiveString, Method> crystals = computedMap_.get(type);
			if (crystals != null) {
				result.putAll(crystals);
			}
			Class<?>[] inters = type.getInterfaces();
			for (Class<?> inter : inters) {
				crystals = computedMap_.get(inter);
				if (crystals != null) {
					result.putAll(crystals);
				}
			}
			return Collections.unmodifiableMap(result);
		}

		public Map<CaseInsensitiveString, Method> getCounters(final Class<?> type) {
			Map<CaseInsensitiveString, Method> result = new LinkedHashMap<CaseInsensitiveString, Method>();
			Map<CaseInsensitiveString, Method> crystals = counterMap_.get(type);
			if (crystals != null) {
				result.putAll(crystals);
			}
			Class<?>[] inters = type.getInterfaces();
			for (Class<?> inter : inters) {
				crystals = counterMap_.get(inter);
				if (crystals != null) {
					result.putAll(crystals);
				}
			}
			return Collections.unmodifiableMap(result);
		}

		public Map<CaseInsensitiveString, Method> getIncidences(final Class<?> type) {
			Map<CaseInsensitiveString, Method> result = new LinkedHashMap<CaseInsensitiveString, Method>();
			Map<CaseInsensitiveString, Method> crystals = incidenceMap_.get(type);
			if (crystals != null) {
				result.putAll(crystals);
			}
			Class<?>[] inters = type.getInterfaces();
			for (Class<?> inter : inters) {
				crystals = incidenceMap_.get(inter);
				if (crystals != null) {
					result.putAll(crystals);
				}
			}
			return Collections.unmodifiableMap(result);
		}

		public Map<CaseInsensitiveString, Method> getAdders(final Class<?> type) {
			Map<CaseInsensitiveString, Method> result = new LinkedHashMap<CaseInsensitiveString, Method>();
			Map<CaseInsensitiveString, Method> crystals = adderMap_.get(type);
			if (crystals != null) {
				result.putAll(crystals);
			}
			Class<?>[] inters = type.getInterfaces();
			for (Class<?> inter : inters) {
				crystals = adderMap_.get(inter);
				if (crystals != null) {
					result.putAll(crystals);
				}
			}
			return Collections.unmodifiableMap(result);
		}

		public Map<CaseInsensitiveString, Method> getPropertiesSetters(final Class<?> type) {
			Map<CaseInsensitiveString, Method> result = new LinkedHashMap<CaseInsensitiveString, Method>();
			Map<CaseInsensitiveString, Method> crystals = setterMap_.get(type);
			if (crystals != null) {
				result.putAll(crystals);
			}
			Class<?>[] inters = type.getInterfaces();
			for (Class<?> inter : inters) {
				crystals = setterMap_.get(inter);
				if (crystals != null) {
					result.putAll(crystals);
				}
			}
			return Collections.unmodifiableMap(result);
		}

		public void addProperties(final Class<?> type) {
			Map<CaseInsensitiveString, Method> getters = new LinkedHashMap<CaseInsensitiveString, Method>();
			Map<CaseInsensitiveString, Method> actions = new LinkedHashMap<CaseInsensitiveString, Method>();
			Map<CaseInsensitiveString, Method> setters = new LinkedHashMap<CaseInsensitiveString, Method>();
			Map<CaseInsensitiveString, Method> counters = new LinkedHashMap<CaseInsensitiveString, Method>();
			Map<CaseInsensitiveString, Method> finders = new LinkedHashMap<CaseInsensitiveString, Method>();
			Map<CaseInsensitiveString, Method> adders = new LinkedHashMap<CaseInsensitiveString, Method>();
			Map<CaseInsensitiveString, Method> removers = new LinkedHashMap<CaseInsensitiveString, Method>();
			Map<CaseInsensitiveString, Method> incidences = new LinkedHashMap<CaseInsensitiveString, Method>();
			Map<CaseInsensitiveString, Method> computations = new LinkedHashMap<CaseInsensitiveString, Method>();
			Method in = null;
			Method out = null;
			Method[] methods = type.getMethods();
			for (Method method : methods) {
				if (EdgeFrame.class.isAssignableFrom(type)) {
					Annotation inA = method.getAnnotation(InVertex.class);
					if (inA != null) {
						in = method;
					}
					Annotation outA = method.getAnnotation(OutVertex.class);
					if (outA != null) {
						out = method;
					}
				}
				CaseInsensitiveString key = null;
				boolean derived = false;
				boolean isComputed = false;
				Annotation typed = method.getAnnotation(TypedProperty.class);
				if (typed != null) {
					key = new CaseInsensitiveString(((TypedProperty) typed).value());
					derived = ((TypedProperty) typed).derived();
				} else {
					Annotation computed = method.getAnnotation(ComputedProperty.class);
					if (computed != null) {
						key = new CaseInsensitiveString(((ComputedProperty) computed).value());
						//						System.out.println("TEMP DEBUG adding a computed property for " + key);
						derived = true;
						isComputed = true;
					} else {
						Annotation property = method.getAnnotation(Property.class);
						if (property != null) {
							key = new CaseInsensitiveString(((Property) property).value());
						}
					}
				}
				Annotation action = method.getAnnotation(Action.class);
				if (action != null) {
					key = new CaseInsensitiveString(((Action) action).name());
					actions.put(key, method);
				}
				if (key != null) {
					if (ClassUtilities.isGetMethod(method)) {
						getters.put(key, method);
						if (isComputed) {
							computations.put(key, method);
						}
					}
					if (ClassUtilities.isSetMethod(method)) {
						if (!derived) {
							setters.put(key, method);
						}
					}
				} else {
					Annotation incidenceUnique = method.getAnnotation(IncidenceUnique.class);
					if (incidenceUnique != null) {
						Direction direction = Direction.OUT;
						Object d = ((IncidenceUnique) incidenceUnique).direction();
						if (d instanceof Direction) {
							direction = (Direction) d;
						}
						key = new CaseInsensitiveString(
								((IncidenceUnique) incidenceUnique).label() + (direction == Direction.IN ? "In" : ""));
						if (ClassUtilities.isGetMethod(method)) {
							incidences.put(key, method);
						}
					}
					Annotation incidence = method.getAnnotation(Incidence.class);
					if (incidence != null) {
						Direction direction = ((Incidence) incidence).direction();
						key = new CaseInsensitiveString(((Incidence) incidence).label() + (direction == Direction.IN ? "In" : ""));
						if (ClassUtilities.isGetMethod(method)) {
							incidences.put(key, method);
						}
					}
					Annotation adjacencyUnique = method.getAnnotation(AdjacencyUnique.class);
					if (adjacencyUnique != null) {
						Direction direction = ((AdjacencyUnique) adjacencyUnique).direction();
						key = new CaseInsensitiveString(
								((AdjacencyUnique) adjacencyUnique).label() + (direction == Direction.IN ? "In" : ""));
					}
					Annotation adjacency = method.getAnnotation(Adjacency.class);
					if (adjacency != null) {
						Direction direction = ((Adjacency) adjacency).direction();
						key = new CaseInsensitiveString(((Adjacency) adjacency).label() + (direction == Direction.IN ? "In" : ""));
					}
				}
				if (key != null) {
					if (AnnotationUtilities.isCountMethod(method)) {
						counters.put(key, method);
					}
					if (AnnotationUtilities.isFindMethod(method)) {
						finders.put(key, method);
					}
					if (ClassUtilities.isAddMethod(method)) {
						adders.put(key, method);
					}
					if (ClassUtilities.isRemoveMethod(method)) {
						removers.put(key, method);
					}
				}
			}
			getterMap_.put(type, getters);
			actionMap_.put(type, actions);
			setterMap_.put(type, setters);
			counterMap_.put(type, counters);
			finderMap_.put(type, finders);
			adderMap_.put(type, adders);
			removerMap_.put(type, removers);
			computedMap_.put(type, computations);
			if (in != null) {
				inMap_.put(type, in);
				//				System.out.println("TEMP DEBUG: registering InVertex method " + in.getName() + " for class " + type.getName());
			}
			if (out != null) {
				outMap_.put(type, out);
			}
			incidenceMap_.put(type, incidences);
		}
	}

	public static class DTypeManager extends TypeManager {
		private DTypeRegistry typeRegistry_;

		public DTypeManager(final DTypeRegistry typeRegistry) {
			super(typeRegistry);
			typeRegistry_ = typeRegistry;
		}

		private Class<?> getDefaultType(final Vertex v) {
			if (v instanceof DVertex) {
				Map map = ((DVertex) v).getDelegate();
				if (map instanceof Document) {
					if (DesignFactory.isView((Document) map)) {
						return ViewVertex.class;
					}
					if (DesignFactory.isIcon((Document) map) || DesignFactory.isACL((Document) map)) {
						System.out.println("TEMP DEBUG returning a DbInfoVertex");
						return DbInfoVertex.class;
					}
				}
				if (v instanceof DCategoryVertex) {
					return CategoryVertex.class;
				}
			}
			return DVertexFrame.class;
		}

		private Class<?> getDefaultType(final Edge e) {
			if (e instanceof DEdge) {
				if (((DEdge) e).getDelegateType() == org.openntf.domino.ViewEntry.class) {
					return ViewVertex.Contains.class;
				}
			}
			return DEdgeFrame.class;
		}

		@Override
		public Class<?>[] resolveTypes(final Vertex v, final Class<?> defaultType) {
			Class<?>[] result = new Class<?>[] {
					resolve(v, defaultType == null || VertexFrame.class.equals(defaultType) ? getDefaultType(v) : defaultType) };
			return result;
		}

		@Override
		public Class<?>[] resolveTypes(final Edge e, final Class<?> defaultType) {
			return new Class<?>[] {
					resolve(e, defaultType == null || EdgeFrame.class.equals(defaultType) ? getDefaultType(e) : defaultType) };
		}

		public Class<?> resolve(final Element e, final Class<?> defaultType) {
			//			System.out.println("Resolving element with default type " + defaultType.getName());
			Class<?> result = defaultType;
			Class<?> typeHoldingTypeField = typeRegistry_.getTypeHoldingTypeField(defaultType);
			if (typeHoldingTypeField != null) {
				String value = ((DElement) e).getProperty(typeHoldingTypeField.getAnnotation(TypeField.class).value(), String.class);
				//				System.out.println("TEMP DEBUG: Found type value: " + (value == null ? "null" : value));
				Class<?> type = null;
				try {
					type = value == null ? null : typeRegistry_.getType(typeHoldingTypeField, value, e);
				} catch (Throwable t) {
					if (defaultType == DVertexFrame.class) {
						type = DVertexFrame.class;
					}
				}
				if (type != null) {
					//					System.out.println("TEMP DEBUG: Returning type: " + type.getName());
					if (type.getSimpleName().equalsIgnoreCase(defaultType.getSimpleName())) {
						//						System.out.println("Simple name collision on vertex for name " + defaultType.getSimpleName()
						//								+ ". Using requested type: " + defaultType.getName());
						result = defaultType;
					} else {
						result = type;
					}
				}
			}
			//			System.out.println("TEMP DEBUG returning type " + result.getName());
			return result;
		}

		public void initElement(Class<?> kind, final FramedGraph<?> framedGraph, final Element element, final boolean temporary) {
			if (element == null)
				return;
			if (kind == null) {
				if (element instanceof Edge) {
					kind = getDefaultType((Edge) element);
				} else if (element instanceof Vertex) {
					kind = getDefaultType((Vertex) element);
				} else {
					throw new IllegalArgumentException(
							"element parameter is a " + (element == null ? "null" : element.getClass().getName()));
				}
			}
			//			System.out.println("TEMP DEBUG: Initing an element with kind: " + kind.getName());
			Class<?> typeHoldingTypeField = typeRegistry_.getTypeHoldingTypeField(kind);
			if (typeHoldingTypeField != null) {
				TypeValue typeValue = kind.getAnnotation(TypeValue.class);
				if (typeValue != null) {
					//					System.out.println("TEMP DEBUG TypeValue is " + typeValue.value());
					String field = typeHoldingTypeField.getAnnotation(TypeField.class).value();
					Object current = element.getProperty(field);
					String currentVal = null;
					Class<?> classChk = null;
					boolean update = true;
					if (current != null) {
						currentVal = TypeUtils.toString(current);
						//						System.out.println("TEMP DEBUG currentVal is " + currentVal);
						if (currentVal.equals(typeValue.value())) {
							update = false;
							//							System.out.println("TEMP DEBUG value already applied: " + typeValue.value());
						} else {
							try {
								classChk = typeRegistry_.getType(typeHoldingTypeField, currentVal);
							} catch (IllegalArgumentException iae) {
								//no problem
							}
							//							System.out.println("TEMP DEBUG: Registry returned " + (classChk == null ? "null" : classChk.getName())
							//									+ " for name of " + currentVal);
							if (classChk == null) {
								if (field.equalsIgnoreCase("form") && currentVal != null && currentVal.length() > 0
										&& !(element instanceof DProxyVertex)) {
									//									System.out.print("TEMP DEBUG Not changing a form value of " + currentVal
									//											+ " even though we're looking for type " + typeValue.value() + " on an Element of type "
									//											+ element.getClass().getName());
									update = false;
								}
							} else if (!kind.isAssignableFrom(classChk)) {
								update = !(currentVal).equals(typeValue.value());
								if (!update) {
									//									System.out.println("TEMP DEBUG Not updating form because value is already " + currentVal);
								}
							} else if (kind.isAssignableFrom(classChk)) {
								update = false;
							} else {
								update = false;
								//							System.out.println("TEMP DEBUG: existing type value " + classChk.getName() + " extends requested type value "
								//									+ kind.getName());
							}
						}
					} else {
						//						System.out.println("TEMP DEBUG: current value is null in field " + field);
					}
					if (update) {
						if (kind == DEdgeFrame.class || kind == DVertexFrame.class || kind == ViewVertex.class
								|| kind == ViewVertex.Contains.class || kind == DbInfoVertex.class) {
							//							System.out.println("TEMP DEBUG not setting form value because kind is excluded");
						} else {
							//							element.setProperty(field, typeValue.value());
							if (element instanceof DElement) {
								Document doc = ((DElement) element).asDocument();
								if (!(element instanceof DProxyVertex)) {
									doc.replaceItemValue(field, typeValue.value());
									if (!temporary) {
										doc.save();
									}
								}
								element.setProperty(field, typeValue.value());
								if (currentVal != null && currentVal.length() > 0) {
									//									System.out.println("TEMP DEBUG Forcing type on document id " + doc.getMetaversalID() + " to "
									//											+ typeValue.value() + ". Was previously " + String.valueOf(currentVal) + " ("
									//											+ (classChk == null ? "null" : classChk.getName()) + ")");
								}
							}
							//							if (framedGraph instanceof TransactionalGraph) {
							//								((TransactionalGraph) framedGraph).commit();
							//							}
						}
					}
				} else {
					//					System.out.println("TEMP DEBUG: type value annotation is null");
				}
			} else {
				//				System.out.println("TEMP DEBUG: TypeHoldingTypeField is null for type " + kind.getName());
			}
		}

		@Override
		public void initElement(final Class<?> kind, final FramedGraph<?> framedGraph, final Element element) {
			initElement(kind, framedGraph, element, false);
		}

		public Class<?> resolve(final VertexFrame vertex, final Class<?> defaultType) {
			return resolve(vertex.asVertex(), defaultType);
		}

		public Class<?> resolve(final EdgeFrame edge, final Class<?> defaultType) {
			return resolve(edge.asEdge(), defaultType);
		}

		public Class<?> resolve(final VertexFrame vertex) {
			return resolve(vertex.asVertex(), getDefaultType(vertex.asVertex()));
		}

		public Class<?> resolve(final EdgeFrame edge) {
			return resolve(edge.asEdge(), getDefaultType(edge.asEdge()));
		}

	}

	private Long defaultElementStoreKey_ = null;
	private DElementStore defaultElementStore_;
	private Long defaultProxyStoreKey_ = null;
	private DElementStore defaultProxyStore_;
	private Map<Long, DElementStore> elementStoreMap_;
	private Map<Class<?>, Long> typeMap_;
	private transient DGraph graph_;
	private transient Module module_;
	private DTypedGraphModuleBuilder builder_;

	//	private DTypeRegistry typeRegistry_;
	//	private DTypeManager typeManager_;

	public DConfiguration() {
		getTypedBuilder();
	}

	@Override
	public DGraph getGraph() {
		return graph_;
	}

	@Override
	public DGraph setGraph(final DGraph graph) {
		graph_ = graph;
		return graph;
	}

	@Override
	public Map<Class<?>, Long> getTypeMap() {
		if (typeMap_ == null) {
			typeMap_ = new HashMap<Class<?>, Long>();
		}
		return typeMap_;
	}

	@Override
	public void setDefaultElementStore(final Long key) {
		defaultElementStoreKey_ = key;
	}

	@Override
	public void setDefaultElementStore(final DElementStore store) {
		defaultElementStore_ = store;
	}

	@Override
	public void setDefaultProxyStore(final Long key) {
		defaultProxyStoreKey_ = key;
	}

	@Override
	public void setDefaultProxyStore(final DElementStore store) {
		defaultProxyStore_ = store;
	}

	@Override
	public DElementStore getDefaultElementStore() {
		if (defaultElementStore_ == null) {
			defaultElementStore_ = getElementStores().get(defaultElementStoreKey_);
		}
		return defaultElementStore_;
	}

	@Override
	public DElementStore getDefaultProxyStore() {
		if (defaultProxyStore_ == null) {
			defaultProxyStore_ = getElementStores().get(defaultProxyStoreKey_);
		}
		return defaultProxyStore_;
	}

	@Override
	public Map<Long, DElementStore> getElementStores() {
		if (elementStoreMap_ == null) {
			elementStoreMap_ = new HashMap<Long, DElementStore>();
		}
		return elementStoreMap_;
	}

	@Override
	public List<FrameInitializer> getFrameInitializers() {
		List<FrameInitializer> result = super.getFrameInitializers();
		//		System.out.println("FrameInitializers requested. Result has " + result.size() + " elements");
		return result;
	}

	@Override
	public DElementStore addElementStore(final DElementStore store) throws IllegalStateException {
		store.setConfiguration(this);
		Long key = store.getStoreKey();
		DElementStore schk = getElementStores().get(key);
		if (schk == null) {
			getElementStores().put(key, store);
		}
		Long pkey = store.getProxyStoreKey();
		if (pkey != null) {
			DElementStore pchk = getElementStores().get(pkey);
			if (pchk == null) {
				getElementStores().put(pkey, store);
			}
		}
		List<Class<?>> types = store.getTypes();
		for (Class<?> type : types) {
			//			System.out.println("TEMP DEBUG Adding type " + type.getName());
			getTypeRegistry().add(type, store);
			Long chk = getTypeMap().get(type);
			if (chk != null) {
				if (!chk.equals(key)) {
					Shardable s = type.getAnnotation(Shardable.class);
					if (s == null) {
						throw new IllegalStateException("Element store has already been registered for type " + type.getName());
					} else {
						getTypeMap().put(type, key);
					}
				}
			} else {
				getTypeMap().put(type, key);
			}
		}
		return store;
	}

	private DTypedGraphModuleBuilder getTypedBuilder() {
		if (builder_ == null) {
			builder_ = new DTypedGraphModuleBuilder(this);
			for (DElementStore store : getElementStores().values()) {
				for (Class<?> klazz : store.getTypes()) {
					builder_.withClass(klazz);
				}
			}
		}
		return builder_;
	}

	@Override
	public Module getModule() {
		if (module_ == null) {
			module_ = getTypedBuilder().build();
		}
		return module_;
	}

	@Override
	public DTypeRegistry getTypeRegistry() {
		return getTypedBuilder().getTypeRegistry();
	}

	@Override
	public DTypeManager getTypeManager() {
		return getTypedBuilder().getTypeManager();
	}

	@Override
	public void readExternal(final ObjectInput in) throws IOException, ClassNotFoundException {
		defaultElementStoreKey_ = in.readLong();
		int count = in.readInt();
		for (int i = 0; i < count; i++) {
			DElementStore store = (DElementStore) in.readObject();
			addElementStore(store);
			store.setConfiguration(this);
		}

	}

	@Override
	public void writeExternal(final ObjectOutput out) throws IOException {
		out.writeLong(defaultElementStoreKey_);
		out.writeInt(getElementStores().size());
		for (DElementStore store : getElementStores().values()) {
			out.writeObject(store);
		}
	}

	private Map<Class<?>, DKeyResolver> keyResolverMap_;

	protected Map<Class<?>, DKeyResolver> getResolverMap() {
		if (keyResolverMap_ == null) {
			keyResolverMap_ = new HashMap<Class<?>, DKeyResolver>();
		}
		return keyResolverMap_;
	}

	@Override
	public void addKeyResolver(final DKeyResolver resolver) {
		for (Class<?> type : resolver.getTypes()) {
			getResolverMap().put(type, resolver);
		}
	}

	@Override
	public DKeyResolver getKeyResolver(final Class<?> type) {
		return getResolverMap().get(type);
	}

}
>>>>>>> bfc7f10a
<|MERGE_RESOLUTION|>--- conflicted
+++ resolved
@@ -1,4 +1,3 @@
-<<<<<<< HEAD
 package org.openntf.domino.graph2.impl;
 
 import java.io.IOException;
@@ -22,6 +21,7 @@
 import org.openntf.domino.graph2.annotations.Action;
 import org.openntf.domino.graph2.annotations.AdjacencyUnique;
 import org.openntf.domino.graph2.annotations.AnnotationUtilities;
+import org.openntf.domino.graph2.annotations.ComputedProperty;
 import org.openntf.domino.graph2.annotations.IncidenceUnique;
 import org.openntf.domino.graph2.annotations.Shardable;
 import org.openntf.domino.graph2.annotations.TypedProperty;
@@ -125,6 +125,7 @@
 		private Map<Class<?>, Map<CaseInsensitiveString, Method>> removerMap_ = new LinkedHashMap<Class<?>, Map<CaseInsensitiveString, Method>>();
 		private Map<Class<?>, Map<CaseInsensitiveString, Method>> setterMap_ = new LinkedHashMap<Class<?>, Map<CaseInsensitiveString, Method>>();
 		private Map<Class<?>, Map<CaseInsensitiveString, Method>> incidenceMap_ = new LinkedHashMap<Class<?>, Map<CaseInsensitiveString, Method>>();
+		private Map<Class<?>, Map<CaseInsensitiveString, Method>> computedMap_ = new LinkedHashMap<Class<?>, Map<CaseInsensitiveString, Method>>();
 		private Map<Class<?>, Method> inMap_ = new LinkedHashMap<Class<?>, Method>();
 		private Map<Class<?>, Method> outMap_ = new LinkedHashMap<Class<?>, Method>();
 		private Map<String, String> simpleNameMap_ = new HashMap<String, String>();
@@ -361,6 +362,22 @@
 			return Collections.unmodifiableMap(result);
 		}
 
+		public Map<CaseInsensitiveString, Method> getComputeds(final Class<?> type) {
+			Map<CaseInsensitiveString, Method> result = new LinkedHashMap<CaseInsensitiveString, Method>();
+			Map<CaseInsensitiveString, Method> crystals = computedMap_.get(type);
+			if (crystals != null) {
+				result.putAll(crystals);
+			}
+			Class<?>[] inters = type.getInterfaces();
+			for (Class<?> inter : inters) {
+				crystals = computedMap_.get(inter);
+				if (crystals != null) {
+					result.putAll(crystals);
+				}
+			}
+			return Collections.unmodifiableMap(result);
+		}
+
 		public Map<CaseInsensitiveString, Method> getCounters(final Class<?> type) {
 			Map<CaseInsensitiveString, Method> result = new LinkedHashMap<CaseInsensitiveString, Method>();
 			Map<CaseInsensitiveString, Method> crystals = counterMap_.get(type);
@@ -434,6 +451,7 @@
 			Map<CaseInsensitiveString, Method> adders = new LinkedHashMap<CaseInsensitiveString, Method>();
 			Map<CaseInsensitiveString, Method> removers = new LinkedHashMap<CaseInsensitiveString, Method>();
 			Map<CaseInsensitiveString, Method> incidences = new LinkedHashMap<CaseInsensitiveString, Method>();
+			Map<CaseInsensitiveString, Method> computations = new LinkedHashMap<CaseInsensitiveString, Method>();
 			Method in = null;
 			Method out = null;
 			Method[] methods = type.getMethods();
@@ -450,14 +468,23 @@
 				}
 				CaseInsensitiveString key = null;
 				boolean derived = false;
+				boolean isComputed = false;
 				Annotation typed = method.getAnnotation(TypedProperty.class);
 				if (typed != null) {
 					key = new CaseInsensitiveString(((TypedProperty) typed).value());
 					derived = ((TypedProperty) typed).derived();
 				} else {
-					Annotation property = method.getAnnotation(Property.class);
-					if (property != null) {
-						key = new CaseInsensitiveString(((Property) property).value());
+					Annotation computed = method.getAnnotation(ComputedProperty.class);
+					if (computed != null) {
+						key = new CaseInsensitiveString(((ComputedProperty) computed).value());
+						//						System.out.println("TEMP DEBUG adding a computed property for " + key);
+						derived = true;
+						isComputed = true;
+					} else {
+						Annotation property = method.getAnnotation(Property.class);
+						if (property != null) {
+							key = new CaseInsensitiveString(((Property) property).value());
+						}
 					}
 				}
 				Annotation action = method.getAnnotation(Action.class);
@@ -468,9 +495,14 @@
 				if (key != null) {
 					if (ClassUtilities.isGetMethod(method)) {
 						getters.put(key, method);
-					}
-					if (ClassUtilities.isSetMethod(method) && !derived) {
-						setters.put(key, method);
+						if (isComputed) {
+							computations.put(key, method);
+						}
+					}
+					if (ClassUtilities.isSetMethod(method)) {
+						if (!derived) {
+							setters.put(key, method);
+						}
 					}
 				} else {
 					Annotation incidenceUnique = method.getAnnotation(IncidenceUnique.class);
@@ -528,6 +560,7 @@
 			finderMap_.put(type, finders);
 			adderMap_.put(type, adders);
 			removerMap_.put(type, removers);
+			computedMap_.put(type, computations);
 			if (in != null) {
 				inMap_.put(type, in);
 				//				System.out.println("TEMP DEBUG: registering InVertex method " + in.getName() + " for class " + type.getName());
@@ -554,7 +587,8 @@
 					if (DesignFactory.isView((Document) map)) {
 						return ViewVertex.class;
 					}
-					if (DesignFactory.isIcon((Document) map)) {
+					if (DesignFactory.isIcon((Document) map) || DesignFactory.isACL((Document) map)) {
+						System.out.println("TEMP DEBUG returning a DbInfoVertex");
 						return DbInfoVertex.class;
 					}
 				}
@@ -617,8 +651,7 @@
 			return result;
 		}
 
-		@Override
-		public void initElement(Class<?> kind, final FramedGraph<?> framedGraph, final Element element) {
+		public void initElement(Class<?> kind, final FramedGraph<?> framedGraph, final Element element, final boolean temporary) {
 			if (element == null)
 				return;
 			if (kind == null) {
@@ -688,947 +721,6 @@
 							//							element.setProperty(field, typeValue.value());
 							if (element instanceof DElement) {
 								Document doc = ((DElement) element).asDocument();
-								doc.replaceItemValue(field, typeValue.value());
-								doc.save();
-								element.setProperty(field, typeValue.value());
-								if (currentVal != null && currentVal.length() > 0) {
-									//									System.out.println("TEMP DEBUG Forcing type on document id " + doc.getMetaversalID() + " to "
-									//											+ typeValue.value() + ". Was previously " + String.valueOf(currentVal) + " ("
-									//											+ (classChk == null ? "null" : classChk.getName()) + ")");
-								}
-							}
-							//							if (framedGraph instanceof TransactionalGraph) {
-							//								((TransactionalGraph) framedGraph).commit();
-							//							}
-						}
-					}
-				} else {
-					//					System.out.println("TEMP DEBUG: type value annotation is null");
-				}
-			} else {
-				//				System.out.println("TEMP DEBUG: TypeHoldingTypeField is null for type " + kind.getName());
-			}
-
-		}
-
-		public Class<?> resolve(final VertexFrame vertex, final Class<?> defaultType) {
-			return resolve(vertex.asVertex(), defaultType);
-		}
-
-		public Class<?> resolve(final EdgeFrame edge, final Class<?> defaultType) {
-			return resolve(edge.asEdge(), defaultType);
-		}
-
-		public Class<?> resolve(final VertexFrame vertex) {
-			return resolve(vertex.asVertex(), getDefaultType(vertex.asVertex()));
-		}
-
-		public Class<?> resolve(final EdgeFrame edge) {
-			return resolve(edge.asEdge(), getDefaultType(edge.asEdge()));
-		}
-
-	}
-
-	private Long defaultElementStoreKey_ = null;
-	private DElementStore defaultElementStore_;
-	private Map<Long, DElementStore> elementStoreMap_;
-	private Map<Class<?>, Long> typeMap_;
-	private transient DGraph graph_;
-	private transient Module module_;
-	private DTypedGraphModuleBuilder builder_;
-
-	//	private DTypeRegistry typeRegistry_;
-	//	private DTypeManager typeManager_;
-
-	public DConfiguration() {
-		getTypedBuilder();
-	}
-
-	@Override
-	public DGraph getGraph() {
-		return graph_;
-	}
-
-	@Override
-	public DGraph setGraph(final DGraph graph) {
-		graph_ = graph;
-		return graph;
-	}
-
-	@Override
-	public Map<Class<?>, Long> getTypeMap() {
-		if (typeMap_ == null) {
-			typeMap_ = new HashMap<Class<?>, Long>();
-		}
-		return typeMap_;
-	}
-
-	@Override
-	public void setDefaultElementStore(final Long key) {
-		defaultElementStoreKey_ = key;
-	}
-
-	@Override
-	public void setDefaultElementStore(final DElementStore store) {
-		defaultElementStore_ = store;
-	}
-
-	@Override
-	public DElementStore getDefaultElementStore() {
-		if (defaultElementStore_ == null) {
-			defaultElementStore_ = getElementStores().get(defaultElementStoreKey_);
-		}
-		return defaultElementStore_;
-	}
-
-	@Override
-	public Map<Long, DElementStore> getElementStores() {
-		if (elementStoreMap_ == null) {
-			elementStoreMap_ = new HashMap<Long, DElementStore>();
-		}
-		return elementStoreMap_;
-	}
-
-	@Override
-	public List<FrameInitializer> getFrameInitializers() {
-		List<FrameInitializer> result = super.getFrameInitializers();
-		//		System.out.println("FrameInitializers requested. Result has " + result.size() + " elements");
-		return result;
-	}
-
-	@Override
-	public DElementStore addElementStore(final DElementStore store) throws IllegalStateException {
-		store.setConfiguration(this);
-		Long key = store.getStoreKey();
-		DElementStore schk = getElementStores().get(key);
-		if (schk == null) {
-			getElementStores().put(key, store);
-		}
-		Long pkey = store.getProxyStoreKey();
-		if (pkey != null) {
-			DElementStore pchk = getElementStores().get(pkey);
-			if (pchk == null) {
-				getElementStores().put(pkey, store);
-			}
-		}
-		List<Class<?>> types = store.getTypes();
-		for (Class<?> type : types) {
-			//			System.out.println("TEMP DEBUG Adding type " + type.getName());
-			getTypeRegistry().add(type, store);
-			Long chk = getTypeMap().get(type);
-			if (chk != null) {
-				if (!chk.equals(key)) {
-					Shardable s = type.getAnnotation(Shardable.class);
-					if (s == null) {
-						throw new IllegalStateException("Element store has already been registered for type " + type.getName());
-					} else {
-						getTypeMap().put(type, key);
-					}
-				}
-			} else {
-				getTypeMap().put(type, key);
-			}
-		}
-		return store;
-	}
-
-	private DTypedGraphModuleBuilder getTypedBuilder() {
-		if (builder_ == null) {
-			builder_ = new DTypedGraphModuleBuilder(this);
-			for (DElementStore store : getElementStores().values()) {
-				for (Class<?> klazz : store.getTypes()) {
-					builder_.withClass(klazz);
-				}
-			}
-		}
-		return builder_;
-	}
-
-	@Override
-	public Module getModule() {
-		if (module_ == null) {
-			module_ = getTypedBuilder().build();
-		}
-		return module_;
-	}
-
-	@Override
-	public DTypeRegistry getTypeRegistry() {
-		return getTypedBuilder().getTypeRegistry();
-	}
-
-	@Override
-	public DTypeManager getTypeManager() {
-		return getTypedBuilder().getTypeManager();
-	}
-
-	@Override
-	public void readExternal(final ObjectInput in) throws IOException, ClassNotFoundException {
-		defaultElementStoreKey_ = in.readLong();
-		int count = in.readInt();
-		for (int i = 0; i < count; i++) {
-			DElementStore store = (DElementStore) in.readObject();
-			addElementStore(store);
-			store.setConfiguration(this);
-		}
-
-	}
-
-	@Override
-	public void writeExternal(final ObjectOutput out) throws IOException {
-		out.writeLong(defaultElementStoreKey_);
-		out.writeInt(getElementStores().size());
-		for (DElementStore store : getElementStores().values()) {
-			out.writeObject(store);
-		}
-	}
-
-	private Map<Class<?>, DKeyResolver> keyResolverMap_;
-
-	protected Map<Class<?>, DKeyResolver> getResolverMap() {
-		if (keyResolverMap_ == null) {
-			keyResolverMap_ = new HashMap<Class<?>, DKeyResolver>();
-		}
-		return keyResolverMap_;
-	}
-
-	@Override
-	public void addKeyResolver(final DKeyResolver resolver) {
-		for (Class<?> type : resolver.getTypes()) {
-			getResolverMap().put(type, resolver);
-		}
-	}
-
-	@Override
-	public DKeyResolver getKeyResolver(final Class<?> type) {
-		return getResolverMap().get(type);
-	}
-
-}
-=======
-package org.openntf.domino.graph2.impl;
-
-import java.io.IOException;
-import java.io.ObjectInput;
-import java.io.ObjectOutput;
-import java.lang.annotation.Annotation;
-import java.lang.reflect.Method;
-import java.lang.reflect.Modifier;
-import java.util.Collections;
-import java.util.HashMap;
-import java.util.LinkedHashMap;
-import java.util.List;
-import java.util.Map;
-import java.util.logging.Logger;
-
-import org.openntf.domino.Document;
-import org.openntf.domino.design.impl.DesignFactory;
-//import javolution.util.FastMap;
-import org.openntf.domino.graph2.DElementStore;
-import org.openntf.domino.graph2.DKeyResolver;
-import org.openntf.domino.graph2.annotations.Action;
-import org.openntf.domino.graph2.annotations.AdjacencyUnique;
-import org.openntf.domino.graph2.annotations.AnnotationUtilities;
-import org.openntf.domino.graph2.annotations.ComputedProperty;
-import org.openntf.domino.graph2.annotations.IncidenceUnique;
-import org.openntf.domino.graph2.annotations.Shardable;
-import org.openntf.domino.graph2.annotations.TypedProperty;
-import org.openntf.domino.graph2.builtin.CategoryVertex;
-import org.openntf.domino.graph2.builtin.DEdgeFrame;
-import org.openntf.domino.graph2.builtin.DVertexFrame;
-import org.openntf.domino.graph2.builtin.DbInfoVertex;
-import org.openntf.domino.graph2.builtin.ViewVertex;
-import org.openntf.domino.types.CaseInsensitiveString;
-import org.openntf.domino.utils.TypeUtils;
-
-import com.tinkerpop.blueprints.Direction;
-import com.tinkerpop.blueprints.Edge;
-import com.tinkerpop.blueprints.Element;
-import com.tinkerpop.blueprints.Vertex;
-import com.tinkerpop.frames.Adjacency;
-import com.tinkerpop.frames.ClassUtilities;
-import com.tinkerpop.frames.EdgeFrame;
-import com.tinkerpop.frames.FrameInitializer;
-import com.tinkerpop.frames.FramedGraph;
-import com.tinkerpop.frames.FramedGraphConfiguration;
-import com.tinkerpop.frames.InVertex;
-import com.tinkerpop.frames.Incidence;
-import com.tinkerpop.frames.OutVertex;
-import com.tinkerpop.frames.Property;
-import com.tinkerpop.frames.VertexFrame;
-import com.tinkerpop.frames.modules.AbstractModule;
-import com.tinkerpop.frames.modules.Module;
-import com.tinkerpop.frames.modules.typedgraph.TypeField;
-import com.tinkerpop.frames.modules.typedgraph.TypeManager;
-import com.tinkerpop.frames.modules.typedgraph.TypeRegistry;
-import com.tinkerpop.frames.modules.typedgraph.TypeValue;
-import com.tinkerpop.frames.modules.typedgraph.TypedGraphModuleBuilder;
-import com.tinkerpop.frames.util.Validate;
-
-public class DConfiguration extends FramedGraphConfiguration implements org.openntf.domino.graph2.DConfiguration {
-	@SuppressWarnings("unused")
-	private static final Logger log_ = Logger.getLogger(DConfiguration.class.getName());
-
-	public static class DTypedGraphModuleBuilder extends TypedGraphModuleBuilder {
-		private DTypeRegistry localTypeRegistry_;
-		private DTypeManager localManager_;
-		private DConfiguration config_;
-
-		public DTypedGraphModuleBuilder(final DConfiguration config) {
-			config_ = config;
-			getTypeRegistry().add(DEdgeFrame.class);
-			getTypeRegistry().add(DVertexFrame.class);
-		}
-
-		@Override
-		public TypedGraphModuleBuilder withClass(final Class<?> type) {
-			getTypeRegistry().add(type);
-			return this;
-		}
-
-		@Override
-		public Module build() {
-			return new AbstractModule() {
-				@Override
-				public void doConfigure(final FramedGraphConfiguration config) {
-					config.addTypeResolver(getTypeManager());
-				}
-			};
-		}
-
-		public DTypeRegistry getTypeRegistry() {
-			if (localTypeRegistry_ == null) {
-				localTypeRegistry_ = new DTypeRegistry(config_);
-			}
-			return localTypeRegistry_;
-		}
-
-		public DTypeManager getTypeManager() {
-			if (localManager_ == null) {
-				localManager_ = new DTypeManager(getTypeRegistry());
-			}
-			return localManager_;
-		}
-	}
-
-	public static class DTypeRegistry extends TypeRegistry {
-		private static class InternalTypeRegistry extends TypeRegistry {
-			@Override
-			protected void registerTypeValue(final Class<?> type, final Class<?> typeHoldingTypeField) {
-				TypeValue typeValue = type.getAnnotation(TypeValue.class);
-				if (Modifier.isAbstract(type.getModifiers())) {
-					typeDiscriminators.put(new TypeRegistry.TypeDiscriminator(typeHoldingTypeField, type.getCanonicalName()), type);
-				} else {
-					Validate.assertArgument(typeValue != null, "The type does not have a @TypeValue annotation: %s", type.getName());
-					typeDiscriminators.put(new TypeRegistry.TypeDiscriminator(typeHoldingTypeField, typeValue.value()), type);
-				}
-			}
-		}
-
-		private Map<Class<?>, Map<CaseInsensitiveString, Method>> getterMap_ = new LinkedHashMap<Class<?>, Map<CaseInsensitiveString, Method>>();
-		private Map<Class<?>, Map<CaseInsensitiveString, Method>> actionMap_ = new LinkedHashMap<Class<?>, Map<CaseInsensitiveString, Method>>();
-		private Map<Class<?>, Map<CaseInsensitiveString, Method>> counterMap_ = new LinkedHashMap<Class<?>, Map<CaseInsensitiveString, Method>>();
-		private Map<Class<?>, Map<CaseInsensitiveString, Method>> finderMap_ = new LinkedHashMap<Class<?>, Map<CaseInsensitiveString, Method>>();
-		private Map<Class<?>, Map<CaseInsensitiveString, Method>> adderMap_ = new LinkedHashMap<Class<?>, Map<CaseInsensitiveString, Method>>();
-		private Map<Class<?>, Map<CaseInsensitiveString, Method>> removerMap_ = new LinkedHashMap<Class<?>, Map<CaseInsensitiveString, Method>>();
-		private Map<Class<?>, Map<CaseInsensitiveString, Method>> setterMap_ = new LinkedHashMap<Class<?>, Map<CaseInsensitiveString, Method>>();
-		private Map<Class<?>, Map<CaseInsensitiveString, Method>> incidenceMap_ = new LinkedHashMap<Class<?>, Map<CaseInsensitiveString, Method>>();
-		private Map<Class<?>, Map<CaseInsensitiveString, Method>> computedMap_ = new LinkedHashMap<Class<?>, Map<CaseInsensitiveString, Method>>();
-		private Map<Class<?>, Method> inMap_ = new LinkedHashMap<Class<?>, Method>();
-		private Map<Class<?>, Method> outMap_ = new LinkedHashMap<Class<?>, Method>();
-		private Map<String, String> simpleNameMap_ = new HashMap<String, String>();
-		private Map<String, Class<?>> localTypeMap_ = new HashMap<String, Class<?>>();
-		private Map<DElementStore, InternalTypeRegistry> storeTypeMap_ = new HashMap<DElementStore, InternalTypeRegistry>();
-		private DConfiguration config_;
-
-		public DTypeRegistry(final DConfiguration config) {
-			config_ = config;
-		}
-
-		@Override
-		public Class<?> getType(final Class<?> typeHoldingTypeField, final String typeValue) {
-			//			System.out.println("TEMP DEBUG Attempting to resolve type name " + typeValue);
-			Class<?> result = super.getType(typeHoldingTypeField, typeValue);
-			if (result == null) {
-				result = findClassByName(typeValue);
-				//				System.out.println("TEMP DEBUG Falling back to local map for typeValue " + typeValue + " resulting in "
-				//						+ String.valueOf(result));
-			}
-			return result;
-		}
-
-		public Class<?> getType(final Class<?> typeHoldingTypeField, final String typeValue, final Element elem) {
-			Class<?> result = null;
-			DGraph graph = config_.getGraph();
-			DElementStore store = graph.findElementStore(elem);
-			TypeRegistry reg = storeTypeMap_.get(store);
-			//			System.out.println("TEMP DEBUG Attempting to resolve type name " + typeValue + " with an element");
-			if (reg == null) {
-				result = getType(typeHoldingTypeField, typeValue);
-			} else {
-				//				System.out.println("TEMP DEBUG Using local element store registry " + reg.toString());
-				result = reg.getType(typeHoldingTypeField, typeValue);
-			}
-			if (result == null) {
-				result = findClassByName(typeValue);
-			}
-			//			System.out.println("TEMP DEBUG Returning type " + result.getName());
-			return result;
-		}
-
-		@Override
-		public Class<?> getTypeHoldingTypeField(final Class<?> type) {
-			if (type == null) {
-				throw new IllegalArgumentException("Cannot pass a null type to getTypeHoldingTypeField");
-			}
-			Class<?> result = super.getTypeHoldingTypeField(type);
-			if (result == null) {
-				Class<?> doublechk = findTypeHoldingTypeField(type);
-				if (doublechk != null) {
-					result = doublechk;
-				} else {
-					//					System.out.println("TEMP DEBUG: Double check failed too?");
-				}
-			}
-			return result;
-		}
-
-		public Class<?> findClassByName(final String name) {
-			if (name == null || name.length() < 1)
-				return null;
-			for (Class<?> klazz : typeDiscriminators.values()) {
-				if (klazz.getName().equals(name) /*|| klazz.getSimpleName().equalsIgnoreCase(name)*/) {
-					//					System.out.println("TEMP DEBUG Matched name " + name + " to type " + klazz.getName());
-					return klazz;
-				}
-			}
-			Class<?> result = localTypeMap_.get(name);
-			if (result != null) {
-				return result;
-			}
-			//			String fullName = simpleNameMap_.get(name);
-			//			if (fullName != null) {
-			//				result = localTypeMap_.get(fullName);
-			//				if (result != null) {
-			//					return result;
-			//				}
-			//			}
-			throw new IllegalArgumentException("No class for " + name + " found in TypeRegistry");
-		}
-
-		@Override
-		protected Class<?> findTypeHoldingTypeField(final Class<?> type) {
-			Class<?> typeHoldingTypeField = type.getAnnotation(TypeField.class) == null ? null : type;
-			for (Class<?> parentType : type.getInterfaces()) {
-				Class<?> parentTypeHoldingTypeField = findTypeHoldingTypeField(parentType);
-				Validate.assertArgument(
-						parentTypeHoldingTypeField == null || typeHoldingTypeField == null
-								|| parentTypeHoldingTypeField == typeHoldingTypeField,
-						"You have multiple TypeField annotations in your class-hierarchy for %s", type.getName());
-				if (typeHoldingTypeField == null)
-					typeHoldingTypeField = parentTypeHoldingTypeField;
-			}
-			return typeHoldingTypeField;
-		}
-
-		@Override
-		public TypeRegistry add(final Class<?> type) {
-			Validate.assertArgument(type.isInterface(), "Not an interface: %s", type.getName());
-			//			Class<?> typeHoldingTypeField = findTypeHoldingTypeField(type);
-			try {
-				super.add(type);
-				//				String simpleName = type.getSimpleName();
-				//				if (!simpleNameMap_.containsKey(simpleName)) {
-				//					simpleNameMap_.put(simpleName, type.getName());
-				//				}
-				localTypeMap_.put(type.getName(), type);
-				Annotation valChk = type.getAnnotation(TypeValue.class);
-				if (valChk != null) {
-					String value = ((TypeValue) valChk).value();
-					localTypeMap_.put(value, type);
-				}
-				addProperties(type);
-				//				System.out.println("TEMP DEBUG Adding type " + type.getName() + " to registry");
-				for (Class<?> subtype : type.getClasses()) {
-					Annotation annChk = subtype.getAnnotation(TypeValue.class);
-					if (annChk != null && subtype.isInterface()) {
-						add(subtype);
-						//					System.out.println("TEMP DEBUG: TypeHoldingField from " + this.getTypeHoldingTypeField(subtype));
-					}
-				}
-			} catch (Throwable t) {
-				t.printStackTrace();
-			}
-
-			return this;
-		}
-
-		public TypeRegistry add(final Class<?> type, final DElementStore store) {
-			Validate.assertArgument(type.isInterface(), "Not an interface: %s", type.getName());
-			//			Class<?> typeHoldingTypeField = findTypeHoldingTypeField(type);
-			InternalTypeRegistry reg = storeTypeMap_.get(store);
-			if (reg == null) {
-				reg = new InternalTypeRegistry();
-				storeTypeMap_.put(store, reg);
-			}
-			try {
-				reg.add(type);
-				//				String simpleName = type.getSimpleName();
-				//				if (!simpleNameMap_.containsKey(simpleName)) {
-				//					simpleNameMap_.put(simpleName, type.getName());
-				//				}
-				localTypeMap_.put(type.getName(), type);
-				Annotation valChk = type.getAnnotation(TypeValue.class);
-				if (valChk != null) {
-					String value = ((TypeValue) valChk).value();
-					localTypeMap_.put(value, type);
-				}
-				addProperties(type);
-				//				System.out.println("TEMP DEBUG Adding type " + type.getName() + " to registry");
-				for (Class<?> subtype : type.getClasses()) {
-					Annotation annChk = subtype.getAnnotation(TypeValue.class);
-					if (annChk != null && subtype.isInterface()) {
-						add(subtype);
-					}
-				}
-			} catch (IllegalArgumentException iae) {
-				System.err.println("Unable to register frame type " + type.getName() + ": " + iae.getMessage());
-			} catch (Throwable t) {
-				t.printStackTrace();
-			}
-
-			return reg;
-		}
-
-		//		public String getTypeNamesForFrame(final Object element) {
-		//			StringBuilder sb = new StringBuilder();
-		//			for (Class<?> klazz : getTypesForFrame(element)) {
-		//				sb.append(klazz.getSimpleName());
-		//				sb.append(',');
-		//			}
-		//			return sb.toString();
-		//		}
-
-		public Class<?>[] getTypesForFrame(final Object element) {
-			return element.getClass().getInterfaces();
-		}
-
-		public Class<?> getInType(final Class<?> type) {
-			Method crystal = getIn(type);
-			if (crystal != null) {
-				return crystal.getReturnType();
-			}
-			return null;
-		}
-
-		public Class<?> getOutType(final Class<?> type) {
-			Method crystal = getOut(type);
-			if (crystal != null) {
-				return crystal.getReturnType();
-			}
-			return null;
-		}
-
-		public Method getIn(final Class<?> type) {
-			return inMap_.get(type);
-
-		}
-
-		public Method getOut(final Class<?> type) {
-			return outMap_.get(type);
-		}
-
-		public Map<CaseInsensitiveString, Method> getPropertiesGetters(final Class<?> type) {
-			Map<CaseInsensitiveString, Method> result = new LinkedHashMap<CaseInsensitiveString, Method>();
-			Map<CaseInsensitiveString, Method> crystals = getterMap_.get(type);
-			if (crystals != null) {
-				result.putAll(crystals);
-			}
-			Class<?>[] inters = type.getInterfaces();
-			for (Class<?> inter : inters) {
-				crystals = getterMap_.get(inter);
-				if (crystals != null) {
-					result.putAll(crystals);
-				}
-			}
-			return result;
-		}
-
-		public Map<CaseInsensitiveString, Method> getActions(final Class<?> type) {
-			Map<CaseInsensitiveString, Method> result = new LinkedHashMap<CaseInsensitiveString, Method>();
-			Map<CaseInsensitiveString, Method> crystals = actionMap_.get(type);
-			if (crystals != null) {
-				result.putAll(crystals);
-			}
-			Class<?>[] inters = type.getInterfaces();
-			for (Class<?> inter : inters) {
-				crystals = actionMap_.get(inter);
-				if (crystals != null) {
-					result.putAll(crystals);
-				}
-			}
-			return Collections.unmodifiableMap(result);
-		}
-
-		public Map<CaseInsensitiveString, Method> getComputeds(final Class<?> type) {
-			Map<CaseInsensitiveString, Method> result = new LinkedHashMap<CaseInsensitiveString, Method>();
-			Map<CaseInsensitiveString, Method> crystals = computedMap_.get(type);
-			if (crystals != null) {
-				result.putAll(crystals);
-			}
-			Class<?>[] inters = type.getInterfaces();
-			for (Class<?> inter : inters) {
-				crystals = computedMap_.get(inter);
-				if (crystals != null) {
-					result.putAll(crystals);
-				}
-			}
-			return Collections.unmodifiableMap(result);
-		}
-
-		public Map<CaseInsensitiveString, Method> getCounters(final Class<?> type) {
-			Map<CaseInsensitiveString, Method> result = new LinkedHashMap<CaseInsensitiveString, Method>();
-			Map<CaseInsensitiveString, Method> crystals = counterMap_.get(type);
-			if (crystals != null) {
-				result.putAll(crystals);
-			}
-			Class<?>[] inters = type.getInterfaces();
-			for (Class<?> inter : inters) {
-				crystals = counterMap_.get(inter);
-				if (crystals != null) {
-					result.putAll(crystals);
-				}
-			}
-			return Collections.unmodifiableMap(result);
-		}
-
-		public Map<CaseInsensitiveString, Method> getIncidences(final Class<?> type) {
-			Map<CaseInsensitiveString, Method> result = new LinkedHashMap<CaseInsensitiveString, Method>();
-			Map<CaseInsensitiveString, Method> crystals = incidenceMap_.get(type);
-			if (crystals != null) {
-				result.putAll(crystals);
-			}
-			Class<?>[] inters = type.getInterfaces();
-			for (Class<?> inter : inters) {
-				crystals = incidenceMap_.get(inter);
-				if (crystals != null) {
-					result.putAll(crystals);
-				}
-			}
-			return Collections.unmodifiableMap(result);
-		}
-
-		public Map<CaseInsensitiveString, Method> getAdders(final Class<?> type) {
-			Map<CaseInsensitiveString, Method> result = new LinkedHashMap<CaseInsensitiveString, Method>();
-			Map<CaseInsensitiveString, Method> crystals = adderMap_.get(type);
-			if (crystals != null) {
-				result.putAll(crystals);
-			}
-			Class<?>[] inters = type.getInterfaces();
-			for (Class<?> inter : inters) {
-				crystals = adderMap_.get(inter);
-				if (crystals != null) {
-					result.putAll(crystals);
-				}
-			}
-			return Collections.unmodifiableMap(result);
-		}
-
-		public Map<CaseInsensitiveString, Method> getPropertiesSetters(final Class<?> type) {
-			Map<CaseInsensitiveString, Method> result = new LinkedHashMap<CaseInsensitiveString, Method>();
-			Map<CaseInsensitiveString, Method> crystals = setterMap_.get(type);
-			if (crystals != null) {
-				result.putAll(crystals);
-			}
-			Class<?>[] inters = type.getInterfaces();
-			for (Class<?> inter : inters) {
-				crystals = setterMap_.get(inter);
-				if (crystals != null) {
-					result.putAll(crystals);
-				}
-			}
-			return Collections.unmodifiableMap(result);
-		}
-
-		public void addProperties(final Class<?> type) {
-			Map<CaseInsensitiveString, Method> getters = new LinkedHashMap<CaseInsensitiveString, Method>();
-			Map<CaseInsensitiveString, Method> actions = new LinkedHashMap<CaseInsensitiveString, Method>();
-			Map<CaseInsensitiveString, Method> setters = new LinkedHashMap<CaseInsensitiveString, Method>();
-			Map<CaseInsensitiveString, Method> counters = new LinkedHashMap<CaseInsensitiveString, Method>();
-			Map<CaseInsensitiveString, Method> finders = new LinkedHashMap<CaseInsensitiveString, Method>();
-			Map<CaseInsensitiveString, Method> adders = new LinkedHashMap<CaseInsensitiveString, Method>();
-			Map<CaseInsensitiveString, Method> removers = new LinkedHashMap<CaseInsensitiveString, Method>();
-			Map<CaseInsensitiveString, Method> incidences = new LinkedHashMap<CaseInsensitiveString, Method>();
-			Map<CaseInsensitiveString, Method> computations = new LinkedHashMap<CaseInsensitiveString, Method>();
-			Method in = null;
-			Method out = null;
-			Method[] methods = type.getMethods();
-			for (Method method : methods) {
-				if (EdgeFrame.class.isAssignableFrom(type)) {
-					Annotation inA = method.getAnnotation(InVertex.class);
-					if (inA != null) {
-						in = method;
-					}
-					Annotation outA = method.getAnnotation(OutVertex.class);
-					if (outA != null) {
-						out = method;
-					}
-				}
-				CaseInsensitiveString key = null;
-				boolean derived = false;
-				boolean isComputed = false;
-				Annotation typed = method.getAnnotation(TypedProperty.class);
-				if (typed != null) {
-					key = new CaseInsensitiveString(((TypedProperty) typed).value());
-					derived = ((TypedProperty) typed).derived();
-				} else {
-					Annotation computed = method.getAnnotation(ComputedProperty.class);
-					if (computed != null) {
-						key = new CaseInsensitiveString(((ComputedProperty) computed).value());
-						//						System.out.println("TEMP DEBUG adding a computed property for " + key);
-						derived = true;
-						isComputed = true;
-					} else {
-						Annotation property = method.getAnnotation(Property.class);
-						if (property != null) {
-							key = new CaseInsensitiveString(((Property) property).value());
-						}
-					}
-				}
-				Annotation action = method.getAnnotation(Action.class);
-				if (action != null) {
-					key = new CaseInsensitiveString(((Action) action).name());
-					actions.put(key, method);
-				}
-				if (key != null) {
-					if (ClassUtilities.isGetMethod(method)) {
-						getters.put(key, method);
-						if (isComputed) {
-							computations.put(key, method);
-						}
-					}
-					if (ClassUtilities.isSetMethod(method)) {
-						if (!derived) {
-							setters.put(key, method);
-						}
-					}
-				} else {
-					Annotation incidenceUnique = method.getAnnotation(IncidenceUnique.class);
-					if (incidenceUnique != null) {
-						Direction direction = Direction.OUT;
-						Object d = ((IncidenceUnique) incidenceUnique).direction();
-						if (d instanceof Direction) {
-							direction = (Direction) d;
-						}
-						key = new CaseInsensitiveString(
-								((IncidenceUnique) incidenceUnique).label() + (direction == Direction.IN ? "In" : ""));
-						if (ClassUtilities.isGetMethod(method)) {
-							incidences.put(key, method);
-						}
-					}
-					Annotation incidence = method.getAnnotation(Incidence.class);
-					if (incidence != null) {
-						Direction direction = ((Incidence) incidence).direction();
-						key = new CaseInsensitiveString(((Incidence) incidence).label() + (direction == Direction.IN ? "In" : ""));
-						if (ClassUtilities.isGetMethod(method)) {
-							incidences.put(key, method);
-						}
-					}
-					Annotation adjacencyUnique = method.getAnnotation(AdjacencyUnique.class);
-					if (adjacencyUnique != null) {
-						Direction direction = ((AdjacencyUnique) adjacencyUnique).direction();
-						key = new CaseInsensitiveString(
-								((AdjacencyUnique) adjacencyUnique).label() + (direction == Direction.IN ? "In" : ""));
-					}
-					Annotation adjacency = method.getAnnotation(Adjacency.class);
-					if (adjacency != null) {
-						Direction direction = ((Adjacency) adjacency).direction();
-						key = new CaseInsensitiveString(((Adjacency) adjacency).label() + (direction == Direction.IN ? "In" : ""));
-					}
-				}
-				if (key != null) {
-					if (AnnotationUtilities.isCountMethod(method)) {
-						counters.put(key, method);
-					}
-					if (AnnotationUtilities.isFindMethod(method)) {
-						finders.put(key, method);
-					}
-					if (ClassUtilities.isAddMethod(method)) {
-						adders.put(key, method);
-					}
-					if (ClassUtilities.isRemoveMethod(method)) {
-						removers.put(key, method);
-					}
-				}
-			}
-			getterMap_.put(type, getters);
-			actionMap_.put(type, actions);
-			setterMap_.put(type, setters);
-			counterMap_.put(type, counters);
-			finderMap_.put(type, finders);
-			adderMap_.put(type, adders);
-			removerMap_.put(type, removers);
-			computedMap_.put(type, computations);
-			if (in != null) {
-				inMap_.put(type, in);
-				//				System.out.println("TEMP DEBUG: registering InVertex method " + in.getName() + " for class " + type.getName());
-			}
-			if (out != null) {
-				outMap_.put(type, out);
-			}
-			incidenceMap_.put(type, incidences);
-		}
-	}
-
-	public static class DTypeManager extends TypeManager {
-		private DTypeRegistry typeRegistry_;
-
-		public DTypeManager(final DTypeRegistry typeRegistry) {
-			super(typeRegistry);
-			typeRegistry_ = typeRegistry;
-		}
-
-		private Class<?> getDefaultType(final Vertex v) {
-			if (v instanceof DVertex) {
-				Map map = ((DVertex) v).getDelegate();
-				if (map instanceof Document) {
-					if (DesignFactory.isView((Document) map)) {
-						return ViewVertex.class;
-					}
-					if (DesignFactory.isIcon((Document) map) || DesignFactory.isACL((Document) map)) {
-						System.out.println("TEMP DEBUG returning a DbInfoVertex");
-						return DbInfoVertex.class;
-					}
-				}
-				if (v instanceof DCategoryVertex) {
-					return CategoryVertex.class;
-				}
-			}
-			return DVertexFrame.class;
-		}
-
-		private Class<?> getDefaultType(final Edge e) {
-			if (e instanceof DEdge) {
-				if (((DEdge) e).getDelegateType() == org.openntf.domino.ViewEntry.class) {
-					return ViewVertex.Contains.class;
-				}
-			}
-			return DEdgeFrame.class;
-		}
-
-		@Override
-		public Class<?>[] resolveTypes(final Vertex v, final Class<?> defaultType) {
-			Class<?>[] result = new Class<?>[] {
-					resolve(v, defaultType == null || VertexFrame.class.equals(defaultType) ? getDefaultType(v) : defaultType) };
-			return result;
-		}
-
-		@Override
-		public Class<?>[] resolveTypes(final Edge e, final Class<?> defaultType) {
-			return new Class<?>[] {
-					resolve(e, defaultType == null || EdgeFrame.class.equals(defaultType) ? getDefaultType(e) : defaultType) };
-		}
-
-		public Class<?> resolve(final Element e, final Class<?> defaultType) {
-			//			System.out.println("Resolving element with default type " + defaultType.getName());
-			Class<?> result = defaultType;
-			Class<?> typeHoldingTypeField = typeRegistry_.getTypeHoldingTypeField(defaultType);
-			if (typeHoldingTypeField != null) {
-				String value = ((DElement) e).getProperty(typeHoldingTypeField.getAnnotation(TypeField.class).value(), String.class);
-				//				System.out.println("TEMP DEBUG: Found type value: " + (value == null ? "null" : value));
-				Class<?> type = null;
-				try {
-					type = value == null ? null : typeRegistry_.getType(typeHoldingTypeField, value, e);
-				} catch (Throwable t) {
-					if (defaultType == DVertexFrame.class) {
-						type = DVertexFrame.class;
-					}
-				}
-				if (type != null) {
-					//					System.out.println("TEMP DEBUG: Returning type: " + type.getName());
-					if (type.getSimpleName().equalsIgnoreCase(defaultType.getSimpleName())) {
-						//						System.out.println("Simple name collision on vertex for name " + defaultType.getSimpleName()
-						//								+ ". Using requested type: " + defaultType.getName());
-						result = defaultType;
-					} else {
-						result = type;
-					}
-				}
-			}
-			//			System.out.println("TEMP DEBUG returning type " + result.getName());
-			return result;
-		}
-
-		public void initElement(Class<?> kind, final FramedGraph<?> framedGraph, final Element element, final boolean temporary) {
-			if (element == null)
-				return;
-			if (kind == null) {
-				if (element instanceof Edge) {
-					kind = getDefaultType((Edge) element);
-				} else if (element instanceof Vertex) {
-					kind = getDefaultType((Vertex) element);
-				} else {
-					throw new IllegalArgumentException(
-							"element parameter is a " + (element == null ? "null" : element.getClass().getName()));
-				}
-			}
-			//			System.out.println("TEMP DEBUG: Initing an element with kind: " + kind.getName());
-			Class<?> typeHoldingTypeField = typeRegistry_.getTypeHoldingTypeField(kind);
-			if (typeHoldingTypeField != null) {
-				TypeValue typeValue = kind.getAnnotation(TypeValue.class);
-				if (typeValue != null) {
-					//					System.out.println("TEMP DEBUG TypeValue is " + typeValue.value());
-					String field = typeHoldingTypeField.getAnnotation(TypeField.class).value();
-					Object current = element.getProperty(field);
-					String currentVal = null;
-					Class<?> classChk = null;
-					boolean update = true;
-					if (current != null) {
-						currentVal = TypeUtils.toString(current);
-						//						System.out.println("TEMP DEBUG currentVal is " + currentVal);
-						if (currentVal.equals(typeValue.value())) {
-							update = false;
-							//							System.out.println("TEMP DEBUG value already applied: " + typeValue.value());
-						} else {
-							try {
-								classChk = typeRegistry_.getType(typeHoldingTypeField, currentVal);
-							} catch (IllegalArgumentException iae) {
-								//no problem
-							}
-							//							System.out.println("TEMP DEBUG: Registry returned " + (classChk == null ? "null" : classChk.getName())
-							//									+ " for name of " + currentVal);
-							if (classChk == null) {
-								if (field.equalsIgnoreCase("form") && currentVal != null && currentVal.length() > 0
-										&& !(element instanceof DProxyVertex)) {
-									//									System.out.print("TEMP DEBUG Not changing a form value of " + currentVal
-									//											+ " even though we're looking for type " + typeValue.value() + " on an Element of type "
-									//											+ element.getClass().getName());
-									update = false;
-								}
-							} else if (!kind.isAssignableFrom(classChk)) {
-								update = !(currentVal).equals(typeValue.value());
-								if (!update) {
-									//									System.out.println("TEMP DEBUG Not updating form because value is already " + currentVal);
-								}
-							} else if (kind.isAssignableFrom(classChk)) {
-								update = false;
-							} else {
-								update = false;
-								//							System.out.println("TEMP DEBUG: existing type value " + classChk.getName() + " extends requested type value "
-								//									+ kind.getName());
-							}
-						}
-					} else {
-						//						System.out.println("TEMP DEBUG: current value is null in field " + field);
-					}
-					if (update) {
-						if (kind == DEdgeFrame.class || kind == DVertexFrame.class || kind == ViewVertex.class
-								|| kind == ViewVertex.Contains.class || kind == DbInfoVertex.class) {
-							//							System.out.println("TEMP DEBUG not setting form value because kind is excluded");
-						} else {
-							//							element.setProperty(field, typeValue.value());
-							if (element instanceof DElement) {
-								Document doc = ((DElement) element).asDocument();
 								if (!(element instanceof DProxyVertex)) {
 									doc.replaceItemValue(field, typeValue.value());
 									if (!temporary) {
@@ -1873,5 +965,4 @@
 		return getResolverMap().get(type);
 	}
 
-}
->>>>>>> bfc7f10a
+}