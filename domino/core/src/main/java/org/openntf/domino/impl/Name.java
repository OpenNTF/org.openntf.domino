/*
 * Copyright 2013
 *
 * Licensed under the Apache License, Version 2.0 (the "License");
 * you may not use this file except in compliance with the License.
 * You may obtain a copy of the License at:
 *
 * http://www.apache.org/licenses/LICENSE-2.0
 *
 * Unless required by applicable law or agreed to in writing, software
 * distributed under the License is distributed on an "AS IS" BASIS,
 * WITHOUT WARRANTIES OR CONDITIONS OF ANY KIND, either express or
 * implied. See the License for the specific language governing
 * permissions and limitations under the License.
 */
package org.openntf.domino.impl;

import java.io.IOException;
import java.io.ObjectInput;
import java.io.ObjectOutput;
import java.util.Collection;
import java.util.TreeSet;
//import java.util.logging.Logger;

import lotus.domino.NotesException;
import lotus.notes.addins.DominoServer;

import org.openntf.arpa.NamePartsMap;
import org.openntf.domino.Session;
import org.openntf.domino.WrapperFactory;
import org.openntf.domino.utils.DominoUtils;
import org.openntf.domino.utils.Factory;
import org.openntf.domino.utils.Factory.SessionType;
import org.openntf.domino.utils.Names;
import org.openntf.domino.utils.Strings;

/**
 * The Class Name.
 */

<<<<<<< HEAD
public class Name extends BaseNonThreadSafe<org.openntf.domino.Name, lotus.domino.Name, Session>
		implements org.openntf.domino.Name, Comparable<Name>, Cloneable {
=======
public class Name extends BaseThreadSafe<org.openntf.domino.Name, lotus.domino.Name, Session> implements org.openntf.domino.Name,
		Comparable<Name>, Cloneable {
>>>>>>> d275c291
	//	private static final Logger log_ = Logger.getLogger(Name.class.getName());
	private static final long serialVersionUID = 1L;
	private NamePartsMap _namePartsMap;
	private String source_;
	private String lang_;
	private Boolean isParsed_ = false;

	//	private boolean _hierarchical;

	/*
	 * Deprecated, but needed for Externalization
	 */
	@Deprecated
	public Name() {
		super(null, Factory.getSession(SessionType.CURRENT), NOTES_NAME);
	}

	//	/**
	//	 * Optional Constructor
	//	 *
	//	 * @param session
	//	 *            Session used for Name processing
	//	 */
	//	public Name(final Session session) {
	//		super(null, session, null, 0, NOTES_NAME);
	//		this.initialize(session.getEffectiveUserName());
	//	}

	//	/**
	//	 * Optional Constructor to clone a name
	//	 *
	//	 * @param name
	//	 *            the name to clone
	//	 */
	//	public Name(final Session session, final lotus.domino.Name name) throws NotesException {
	//		super(null, session, null, 0, NOTES_NAME);
	//		this.initialize(name);
	//	}

	//	/**
	//	 * Optional Constructor
	//	 *
	//	 * @param session
	//	 *            Session used for Name processing
	//	 *
	//	 * @param name
	//	 *            String used to construct the Name object
	//	 */
	//	public Name(final Session session, final String name) {
	//		super(null, session, null, 0, NOTES_NAME);
	//		this.initialize(name);
	//	}

	//	/**
	//	 * Optional Constructor
	//	 *
	//	 * @param name
	//	 *            String used to construct the Name object
	//	 */
	//	public Name(final String name) {
	//		super(null, Factory.getSession(SessionType.CURRENT), null, 0, NOTES_NAME);
	//		this.initialize(name);
	//	}

	/**
	 * Instantiates a new name.
	 *
	 * @param delegate
	 *            the delegate
	 * @param parent
	 *            the parent
	 */
	public Name(final lotus.domino.Name delegate, final Session parent) {
		super(delegate, parent, NOTES_NAME);
		initialize(delegate);
		// TODO: Wrapping recycles the caller's object. This may cause issues.
		Base.s_recycle(delegate);
	}

	public Name(final Session parent, final String name, final String lang) {
		super(null, parent, NOTES_NAME);
		initialize(name);
		_namePartsMap.put(NamePartKey.Language, lang);
	}

	/*
	 * for clone
	 */
	protected Name(final NamePartsMap namePartsMap, final boolean hierarchical, final Session parent) {
		super(null, parent, NOTES_NAME);
		_namePartsMap = (NamePartsMap) namePartsMap.clone();
		//		_hierarchical = hierarchical;
	}

	//	/**
	//	 * Clears the object.
	//	 */
	//	public void clear() {
	//		this._hierarchical = false;
	//		if (null != this._namePartsMap) {
	//			this._namePartsMap.clear();
	//		}
	//	}

	/**
	 * Reloads the object
	 */
	public void reload(final Name name) {
		this.initialize(name);
	}

	/*
	 * ******************************************************************
	 * ******************************************************************
	 *
	 * private methods
	 *
	 * ******************************************************************
	 * ******************************************************************
	 */
	//	/**
	//	 * Flag indicating if the object is Hierarchical
	//	 *
	//	 * @param arg0
	//	 *            Hierarchical indicator flag
	//	 */
	//	private void setHierarchical(final boolean arg0) {
	//		this._hierarchical = arg0;
	//	}

	/**
	 * Gets the NamePartsMap for the object.
	 *
	 * @return NamePartsMap for the object.
	 */
	private NamePartsMap getNamePartsMap() {
		if (null == this._namePartsMap) {
			this._namePartsMap = new NamePartsMap();
		}
		return this._namePartsMap;
	}

	/**
	 * Sets the NamePartsMap for the object.
	 *
	 * @param namePartsMap
	 *            NamePartsMap for the object.
	 */
	private void setNamePartsMap(final NamePartsMap namePartsMap) {
		this._namePartsMap = namePartsMap;
	}

	private void initialize(final lotus.domino.Name delegate) {
		try {
			if (null == delegate) {
				throw new IllegalArgumentException("Source Name is null");
			}

			//			this.clear();
			//			this.setHierarchical(delegate.isHierarchical());
			this.setName(delegate);

		} catch (final Exception e) {
			DominoUtils.handleException(e);
			throw new RuntimeException("EXCEPTION thrown in in Name.initialize()");
		}
	}

	private void initialize(final Name name) {
		this.initialize(name.getDelegate());
	}

	private void initialize(final String name) {
		try {
			if (Strings.isBlankString(name)) {
				throw new IllegalArgumentException("Source name is null or blank");
			}

			this.parseRFC82xContent(name);
			String phrase = this.getAddr822Phrase();

			Name n = (Name) parent.createName((Strings.isBlankString(phrase)) ? name : phrase);
			if (null == n) {
				throw new RuntimeException("Unable to create Name object");
			}

			this.initialize(n);

			// parse again because initialize(n) may have cleared the RFC82x content
			this.parseRFC82xContent(name);

		} catch (final Exception e) {
			DominoUtils.handleException(e);
			throw new RuntimeException("EXCEPTION thrown in in Name.initialize()");
		}
	}

	/*
	 * ******************************************************************
	 * ******************************************************************
	 *
	 * protected methods
	 *
	 * ******************************************************************
	 * ******************************************************************
	 */
	/*
	 * The returned object MUST get recycled
	 * (non-Javadoc)
	 * @see org.openntf.domino.impl.Base#getDelegate()
	 */
	@Override
	protected lotus.domino.Name getDelegate() {
		try {
			lotus.domino.Session rawsession = toLotus(parent);
			return rawsession.createName(this.getCanonical());

		} catch (NotesException ne) {
			DominoUtils.handleException(ne);
		}

		return null;
	}

	/*
	 * ******************************************************************
	 * ******************************************************************
	 *
	 * Other public methods
	 *
	 * ******************************************************************
	 * ******************************************************************
	 */
	/**
	 * Flag indicating if the object is Hierarchical
	 *
	 * @return Hierarchical indicator flag
	 */
	@Override
	public boolean isHierarchical() {
		parse();
		return getNamePartsMap().isHiearchical();
	}

	@Override
	public String toString() {
		StringBuilder sb = new StringBuilder(Name.class.getName());
		sb.append(" [");
		for (NamePartKey key : NamePartKey.values()) {
			String s = this.getNamePartsMap().get(key);
			if (!Strings.isBlankString(s)) {
				sb.append(key.name() + "=" + s);
			}
		}

		sb.append("]");

		return sb.toString();
	}

	/**
	 * Parses the source string and sets the appropriate RFC822 values.
	 *
	 * @param string
	 *            RFC822 source string from which to set the appropriate RFC822 values.
	 */
	public void parseRFC82xContent(final String source) {
		this.getNamePartsMap().parseRFC82xContent(source);
	}

	/**
	 * Indicates whether the object has RFC82xContent
	 *
	 * @return Flag indicating if the object has RFC82xContent
	 */
	public boolean isHasRFC82xContent() {
		return (null == this._namePartsMap) ? false : this.getNamePartsMap().isHasRFC82xContent();
	}

	protected void setSource(final String sourceName) {
		this.source_ = sourceName;
	}

	public String getSource() {
		return source_;
	}

	protected void setLang(final String lang) {
		this.lang_ = lang;
	}

	/**
	 * Sets the Name for the object.
	 *
	 * @param name
	 *            Name for the object.
	 */
	public void setName(final lotus.domino.Name name) {
		try {

			if (null == name) {
				throw new IllegalArgumentException("Source Name is null");
			}

			if (!Strings.isBlankString(name.getCanonical())) {
				this.setNamePartsMap(new NamePartsMap(name.getCanonical(), Names.buildAddr822Full(name)));
			} else if (!Strings.isBlankString(name.getAbbreviated())) {
				this.setNamePartsMap(new NamePartsMap(name.getAbbreviated(), Names.buildAddr822Full(name)));
			}

			if (!Strings.isBlankString(name.getADMD())) {
				this.getNamePartsMap().put(NamePartKey.ADMD, name.getADMD());
			}
			if (!Strings.isBlankString(name.getCommon())) {
				this.getNamePartsMap().put(NamePartKey.Common, name.getCommon());
			}
			if (!Strings.isBlankString(name.getCountry())) {
				this.getNamePartsMap().put(NamePartKey.Country, name.getCountry());
			}
			if (!Strings.isBlankString(name.getGeneration())) {
				this.getNamePartsMap().put(NamePartKey.Generation, name.getGeneration());
			}
			if (!Strings.isBlankString(name.getGiven())) {
				this.getNamePartsMap().put(NamePartKey.Given, name.getGiven());
			}
			if (!Strings.isBlankString(name.getInitials())) {
				this.getNamePartsMap().put(NamePartKey.Initials, name.getInitials());
			}
			if (!Strings.isBlankString(name.getKeyword())) {
				this.getNamePartsMap().put(NamePartKey.Keyword, name.getKeyword());
			}
			if (!Strings.isBlankString(name.getLanguage())) {
				this.getNamePartsMap().put(NamePartKey.Language, name.getLanguage());
			}
			if (!Strings.isBlankString(name.getOrganization())) {
				this.getNamePartsMap().put(NamePartKey.Organization, name.getOrganization());
			}
			if (!Strings.isBlankString(name.getOrgUnit1())) {
				this.getNamePartsMap().put(NamePartKey.OrgUnit1, name.getOrgUnit1());
			}
			if (!Strings.isBlankString(name.getOrgUnit2())) {
				this.getNamePartsMap().put(NamePartKey.OrgUnit2, name.getOrgUnit2());
			}
			if (!Strings.isBlankString(name.getOrgUnit3())) {
				this.getNamePartsMap().put(NamePartKey.OrgUnit3, name.getOrgUnit3());
			}
			if (!Strings.isBlankString(name.getOrgUnit4())) {
				this.getNamePartsMap().put(NamePartKey.OrgUnit4, name.getOrgUnit4());
			}
			if (!Strings.isBlankString(name.getPRMD())) {
				this.getNamePartsMap().put(NamePartKey.PRMD, name.getPRMD());
			}
			if (!Strings.isBlankString(name.getSurname())) {
				this.getNamePartsMap().put(NamePartKey.Surname, name.getSurname());
			}

		} catch (final Exception e) {
			DominoUtils.handleException(e);

		}
	}

	/**
	 * Sets the Name for the object.
	 *
	 * @param name
	 *            Name for the object.
	 */
	public void setName(final Name name) {
		try {
			if (null == name) {
				throw new IllegalArgumentException("Source Name is null");
			}

			this.setName(name.getDelegate());
			this.parseRFC82xContent(Names.buildAddr822Full(name));

		} catch (final Exception e) {
			DominoUtils.handleException(e);
		}
	}

	/**
	 * Gets the Name Part for the specified key.
	 *
	 * @param key
	 *            Key identifying the specific mapped Name Part string to return.
	 *
	 * @return Mapped String for the key. Empty string "" if no mapping exists.
	 *
	 * @see org.openntf.arpa.NamePartsMap#get(org.openntf.domino.ext.Name.NamePartKey)
	 * @see java.util.HashMap#get(Object)
	 */
	@Override
	public String getNamePart(final NamePartKey key) {
		try {
			if (null == key) {
				throw new IllegalArgumentException("NamePart is null");
			}
			//			parse();
			String result = this.getNamePartsMap().get(key);
			return (null == result) ? "" : result;

		} catch (final Exception e) {
			DominoUtils.handleException(e);
		}

		return "";
	}

	/**
	 * Gets the Source String used to construct this object.
	 *
	 * @return the sourceString used to construct this object
	 */
	public String getSourceString() {
		return this.getNamePart(NamePartKey.SourceString);
	}

	/**
	 * Gets the Abbreviated form of the name.
	 *
	 * @see lotus.domino.Name#getAbbreviated()
	 */
	@Override
	public String getAbbreviated() {
		parse();
		return this.getNamePart(NamePartKey.Abbreviated);
	}

	/**
	 * Gets the Addr821 portion of the name.
	 *
	 * @see org.openntf.arpa.RFC822name#getAddr821()
	 */
	@Override
	public String getAddr821() {
		parse();

		return this.getNamePart(NamePartKey.Addr821);
	}

	/**
	 * Gets the Addr822Comment1 portion of the name.
	 *
	 * @see org.openntf.arpa.RFC822name#getAddr822Comment1()
	 */
	@Override
	public String getAddr822Comment1() {
		parse();
		return this.getNamePart(NamePartKey.Addr822Comment1);
	}

	/**
	 * Gets the Addr822Comment2 portion of the name.
	 *
	 * @see org.openntf.arpa.RFC822name#getAddr822Comment2()
	 */
	@Override
	public String getAddr822Comment2() {
		parse();
		return this.getNamePart(NamePartKey.Addr822Comment2);
	}

	/**
	 * Gets the Addr822Comment3 portion of the name.
	 *
	 * @see org.openntf.arpa.RFC822name#getAddr822Comment3()
	 */
	@Override
	public String getAddr822Comment3() {
		parse();
		return this.getNamePart(NamePartKey.Addr822Comment3);
	}

	/**
	 * Gets the Addr822LocalPart portion of the name.
	 *
	 * @see org.openntf.arpa.RFC822name#getAddr822LocalPart()
	 */
	@Override
	public String getAddr822LocalPart() {
		parse();
		return this.getNamePart(NamePartKey.Addr822LocalPart);
	}

	/**
	 * Gets the Addr822Phrase portion of the name.
	 *
	 * @see org.openntf.arpa.RFC822name#getAddr822Phrase()
	 */
	@Override
	public String getAddr822Phrase() {
		parse();
		return this.getNamePart(NamePartKey.Addr822Phrase);
	}

	/**
	 * Gets the Addr822Full portion of the name.
	 *
	 * @see org.openntf.arpa.RFC822name#getAddr822Full()
	 */
	public String getAddr822Full() {
		parse();
		return this.getNamePartsMap().getRFC822name().getAddr822Full();
	}

	/**
	 * Gets the Addr822FullFirstLast portion of the name.
	 *
	 * @see org.openntf.arpa.RFC822name#getAddr822FullFirstLast()
	 */
	public String getAddr822FullFirstLast() {
		parse();
		return this.getNamePartsMap().getRFC822name().getAddr822FullFirstLast();
	}

	/**
	 * Gets the Administration Management Domain Name portion of the name.
	 *
	 * @see lotus.domino.Name#getADMD()
	 */
	@Override
	public String getADMD() {
		parse();
		return this.getNamePart(NamePartKey.ADMD);
	}

	/**
	 * Gets the Canonical form of the name.
	 *
	 * @see lotus.domino.Name#getCanonical()
	 */
	@Override
	public String getCanonical() {
		parse();
		return this.getNamePart(NamePartKey.Canonical);
	}

	/**
	 * Gets the Common portion of the name.
	 *
	 * @see lotus.domino.Name#getCommon()
	 */
	@Override
	public String getCommon() {
		parse();
		return this.getNamePart(NamePartKey.Common);
	}

	/**
	 * Gets the Country portion of the name.
	 *
	 * @see lotus.domino.Name#getCountry()
	 */
	@Override
	public String getCountry() {
		parse();
		return this.getNamePart(NamePartKey.Country);
	}

	/**
	 * Gets the Generation portion of the name.
	 *
	 * @see lotus.domino.Name#getGeneration()
	 */
	@Override
	public String getGeneration() {
		parse();
		return this.getNamePart(NamePartKey.Generation);
	}

	/**
	 * Gets the Given portion of the name.
	 *
	 * @see lotus.domino.Name#getGiven()
	 */
	@Override
	public String getGiven() {
		parse();
		return this.getNamePart(NamePartKey.Given);
	}

	/**
	 * Gets the Initials portion of the name.
	 *
	 * @see lotus.domino.Name#getInitials()
	 */
	@Override
	public String getInitials() {
		parse();
		return this.getNamePart(NamePartKey.Initials);
	}

	/**
	 * Gets the Keyword portion of the name.
	 *
	 * @see lotus.domino.Name#getKeyword()
	 */
	@Override
	public String getKeyword() {
		parse();
		return this.getNamePart(NamePartKey.Keyword);
	}

	/**
	 * Gets the Language portion of the name.
	 *
	 * @see lotus.domino.Name#getLanguage()
	 */
	@Override
	public String getLanguage() {
		parse();
		return this.getNamePart(NamePartKey.Language);
	}

	/**
	 * Gets the Organization portion of the name.
	 *
	 * @see lotus.domino.Name#getOrganization()
	 */
	@Override
	public String getOrganization() {
		parse();
		return this.getNamePart(NamePartKey.Organization);
	}

	/**
	 * Gets the OrgUnit1 portion of the name.
	 *
	 * @see lotus.domino.Name#getOrgUnit1()
	 */
	@Override
	public String getOrgUnit1() {
		parse();
		return this.getNamePart(NamePartKey.OrgUnit1);
	}

	/**
	 * Gets the OrgUnit2 portion of the name.
	 *
	 * @see lotus.domino.Name#getOrgUnit2()
	 */
	@Override
	public String getOrgUnit2() {
		parse();
		return this.getNamePart(NamePartKey.OrgUnit2);
	}

	/**
	 * Gets the OrgUnit3 portion of the name.
	 *
	 * @see lotus.domino.Name#getOrgUnit3()
	 */
	@Override
	public String getOrgUnit3() {
		parse();
		return this.getNamePart(NamePartKey.OrgUnit3);
	}

	/**
	 * Gets the OrgUnit4 portion of the name.
	 *
	 * @see lotus.domino.Name#getOrgUnit4()
	 */
	@Override
	public String getOrgUnit4() {
		parse();
		return this.getNamePart(NamePartKey.OrgUnit4);
	}

	/**
	 * Gets the Private Management Domain Name portion of the name.
	 *
	 * @see lotus.domino.Name#getPRMD()
	 */
	@Override
	public String getPRMD() {
		parse();
		return this.getNamePart(NamePartKey.PRMD);
	}

	/**
	 * Gets the NameType (Hierarchical/Flat/RFC8229)
	 *
	 */
	@Override
	public NameFormat getNameFormat() {
		parse();
		return getNamePartsMap().getNameFormat();
	}

	/**
	 * Gets the RFC821 or RFC822 internet address
	 *
	 * * A name that conforms to RFC 821 or RFC 822 is interpreted as an Internet address. Examples of Internet addresses are as follows:
	 * <ul>
	 * <li>jbg@us.acme.com
	 * <li>"John B Goode" <jbg@us.acme.com>
	 * <li>"John B Goode" <jbg@us.acme.com> (Sales) (East)
	 * </ul>
	 *
	 * @return the Internet address, comprised of the at least the minimum RFC821 Address. If no RFC821 Address exists a blank string is
	 *         returned.
	 *
	 * @see Name#getAddr821()
	 * @see org.openntf.arpa.RFC822name#getAddr822Full()
	 */
	@Override
	public String getRFC82xInternetAddress() {
		parse();
		return this.getAddr822FullFirstLast();
	}

	/**
	 * Gets the Surname portion of the name.
	 *
	 * @see lotus.domino.Name#getSurname()
	 */
	@Override
	public String getSurname() {
		parse();
		return this.getNamePart(NamePartKey.Surname);
	}

	/**
	 * Gets the IDprefix portion of the name.
	 *
	 * @see org.openntf.arpa.NamePartsMap#getIDprefix()
	 */
	@Override
	public String getIDprefix() {
		parse();
		return this.getNamePartsMap().getIDprefix();
	}

	/**
	 * Determines if any portion or form of the name object's internal NamePartsMap values are equal to the passed in string. Performs a
	 * case-insensitive check.
	 *
	 * @param string
	 *            String tom compare values against
	 *
	 * @return Flag indicating if any of the values are equal to the string.
	 */
	public boolean equalsIgnoreCase(final String compString) {
		return (Strings.isBlankString(compString)) ? false : compString.equalsIgnoreCase(source_);
	}

	/**
	 * Determines if one of the Name's properties begins with the prefix.
	 *
	 * Checks the following properties, in order:
	 * <ul>
	 * <li>Abbreviated</li>
	 * <li>Canonical</li>
	 * </ul>
	 *
	 * @param prefix
	 *            Value to compare to the properties of the Name
	 *
	 * @param casesensitive
	 *            Flag indicating if Case-Sensitive comparisons should be enforced.
	 *
	 * @return Flag indicating if any of the mapped values begin with the prefix.
	 */
	public boolean startsWith(final String prefix, final boolean casesensitive) {
		if (!Strings.isBlankString(prefix)) {
			if (this.getNamePartsMap().startsWith(prefix, casesensitive)) {
				return true;
			}

			if (casesensitive) {
				return ((this.getAbbreviated().startsWith(prefix)) || (this.getCanonical().startsWith(prefix)));
			} else {
				return ((Strings.startsWithIgnoreCase(this.getAbbreviated(), prefix))
						|| (Strings.startsWithIgnoreCase(this.getCanonical(), prefix)));
			}
		}

		return false;
	}

	/**
	 * Determines if the name is a member of the passed in set of name strings.
	 *
	 * Conditionally expands the names list prior to checking.
	 *
	 * @param session
	 *            Session used for generating Name objects
	 * @param names
	 *            String name values to check against
	 * @param expandNames
	 *            Flag indicating if the set of name strings should be expanded.
	 *
	 * @return Flag indicating if the Name is a member of the set of strings.
	 */
	public boolean isMemberOfNames(final Session session, final TreeSet<String> names, final boolean expandNames) {
		try {
			if (null == session) {
				throw new IllegalArgumentException("Session is null");
			}
			if (null == names) {
				throw new IllegalArgumentException("Names is null");
			}

			for (final String string : names) {
				if (this.getCanonical().equalsIgnoreCase(string) || this.getAbbreviated().equalsIgnoreCase(string)
						|| this.getCommon().equalsIgnoreCase(string)) {
					return true;
				}
			}

			if (expandNames) {
				final TreeSet<String> expanded = Names.expandNamesList(session, names);
				if (null != expanded) {
					for (final String string : expanded) {
						if (this.getCanonical().equalsIgnoreCase(string) || this.getAbbreviated().equalsIgnoreCase(string)
								|| this.getCommon().equalsIgnoreCase(string)) {
							return true;
						}
					}
				}
			}

		} catch (final Exception e) {
			DominoUtils.handleException(e);
		}

		return false;
	}

	/*
	 * (non-Javadoc)
	 *
	 * @see org.openntf.domino.types.SessionDescendant#getAncestorSession()
	 */
	@Override
	public final Session getAncestorSession() {
		return parent;
	}

	/*
	 * (non-Javadoc)
	 *
	 * @see org.openntf.domino.impl.Base#getParent()
	 */
	@Override
	public final Session getParent() {
		return parent;
	}

	/*
	 * ******************************************************************
	 * ******************************************************************
	 *
	 * hashcode, equals, and comparison methods
	 *
	 * ******************************************************************
	 * ******************************************************************
	 */

	/* (non-Javadoc)
	 * @see java.lang.Object#hashCode()
	 */
	@Override
	public int hashCode() {
		final int prime = 31;
		int result = 1;
		result = prime * result + (isHierarchical() ? 1231 : 1237);
		result = prime * result + ((_namePartsMap == null) ? 0 : _namePartsMap.hashCode());
		return result;
	}

	/* (non-Javadoc)
	 * @see java.lang.Object#equals(java.lang.Object)
	 */
	@Override
	public boolean equals(final Object obj) {
		if (this == obj) {
			return true;
		}
		if (obj == null) {
			return false;
		}
		if (!(obj instanceof Name)) {
			return false;
		}
		Name other = (Name) obj;
		if (isHierarchical() != other.isHierarchical()) {
			return false;
		}
		if (_namePartsMap == null) {
			if (other._namePartsMap != null) {
				return false;
			}
		} else if (!_namePartsMap.equals(other._namePartsMap)) {
			return false;
		}
		return true;
	}

	/**
	 * Compares this object with another Name
	 *
	 * @param arg0
	 *            Name object to be compared.
	 *
	 * @return a negative integer, zero, or a positive integer as this object is less than, equal to, or greater than the specified object.
	 *
	 *
	 * @see java.lang.Comparable#compareTo(Object)
	 * @see DominoUtils#LESS_THAN
	 * @see DominoUtils#EQUAL
	 * @see DominoUtils#GREATER_THAN
	 */
	@Override
	public int compareTo(final Name arg0) {
		return Name.compare(this, arg0);
	}

	/**
	 * Default Comparable implementation. (Natural Comparison Method)
	 *
	 * <ol>
	 * <li>Equality using .equals() method</li>
	 * <li>Abbreviated Name</li>
	 * </ol>
	 *
	 * @param arg0
	 *            First Name object for comparison.
	 * @param arg1
	 *            Second Name object for comparison.
	 *
	 * @return a negative integer, zero, or a positive integer as this object is less than, equal to, or greater than the specified object.
	 *
	 *
	 * @see java.lang.Comparable#compareTo(Object)
	 * @see DominoUtils#LESS_THAN
	 * @see DominoUtils#EQUAL
	 * @see DominoUtils#GREATER_THAN
	 */
	protected static int compare(final Name arg0, final Name arg1) {
		if (null == arg0) {
			return (null == arg1) ? DominoUtils.EQUAL : DominoUtils.LESS_THAN;
		} else if (null == arg1) {
			return DominoUtils.GREATER_THAN;
		}

		return (arg0.equals(arg1)) ? DominoUtils.EQUAL : arg0.source_.compareTo(arg1.source_);
	}

	/* (non-Javadoc)
	 * @see java.io.Externalizable#readExternal(java.io.ObjectInput)
	 */
	@Override
	public void readExternal(final ObjectInput in) throws IOException, ClassNotFoundException {
		//		this.setHierarchical(in.readBoolean());
		this.initialize(in.readUTF());
	}

	/* (non-Javadoc)
	 * @see java.io.Externalizable#writeExternal(java.io.ObjectOutput)
	 */
	@Override
	public void writeExternal(final ObjectOutput out) throws IOException {
		//		out.writeBoolean(this.isHierarchical());
		out.writeUTF((Strings.isBlankString(this.getCanonical())) ? this.getAddr822Full() : this.getCanonical());
	}

	private Collection<String> groupNames_;

	@Override
	@SuppressWarnings("unchecked")
	public Collection<String> getGroups(final String serverName) {
		if (groupNames_ == null) {
			try {
				DominoServer server = new DominoServer(serverName);
				groupNames_ = server.getNamesList(getCanonical());
			} catch (NotesException e) {
				DominoUtils.handleException(e);
			}
		}
		return groupNames_;
	}

	@Override
	public Name clone() {
		return new Name(_namePartsMap, isHierarchical(), getAncestorSession());
	}

	@Override
	protected WrapperFactory getFactory() {
		return parent.getFactory();
	}

	public void parse(final String name, final String lang) {
		if (_namePartsMap == null) {
			this.setNamePartsMap(new NamePartsMap(name));
		}
		if (!Strings.isBlankString(lang)) {
			this.getNamePartsMap().put(NamePartKey.Language, lang);
		}
		isParsed_ = true;
	}

	@Override
	public NameError getNameError() {
		return NameError.NOT_AVAILABLE;
	}

	protected void parse() {
		if (!isParsed_) {
			parse(source_, lang_);
		}
	}

}<|MERGE_RESOLUTION|>--- conflicted
+++ resolved
@@ -38,13 +38,8 @@
  * The Class Name.
  */
 
-<<<<<<< HEAD
-public class Name extends BaseNonThreadSafe<org.openntf.domino.Name, lotus.domino.Name, Session>
-		implements org.openntf.domino.Name, Comparable<Name>, Cloneable {
-=======
 public class Name extends BaseThreadSafe<org.openntf.domino.Name, lotus.domino.Name, Session> implements org.openntf.domino.Name,
 		Comparable<Name>, Cloneable {
->>>>>>> d275c291
 	//	private static final Logger log_ = Logger.getLogger(Name.class.getName());
 	private static final long serialVersionUID = 1L;
 	private NamePartsMap _namePartsMap;
