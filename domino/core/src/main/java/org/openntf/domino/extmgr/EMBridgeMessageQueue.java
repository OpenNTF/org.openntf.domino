--- conflicted
+++ resolved
@@ -54,13 +54,8 @@
 					if (event != null) {
 						int eventCode = EMBridgeEventFactory.getEventId(event);
 						EMEventIds id = EMEventIds.getEMEventFromId(eventCode);
-<<<<<<< HEAD
 						if (id != null) {
 							//						System.out.println("TEMP DEBUG: Dispatcher thread dispatched an event " + id.toString() + ": " + event);
-=======
-						//						System.out.println("TEMP DEBUG: Dispatcher thread dispatched an event " + id.toString() + ": " + event);
-						if (id != null) {
->>>>>>> 85d97b85
 							List<IEMBridgeSubscriber> subscribers = bridge_.getSubscriberList(id);
 							if (subscribers != null && !subscribers.isEmpty()) {
 								for (IEMBridgeSubscriber subscriber : subscribers) {
