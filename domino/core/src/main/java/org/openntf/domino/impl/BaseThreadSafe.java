/*
 * Copyright 2014
 *
 * Licensed under the Apache License, Version 2.0 (the "License");
 * you may not use this file except in compliance with the License.
 * You may obtain a copy of the License at:
 *
 * http://www.apache.org/licenses/LICENSE-2.0
 *
 * Unless required by applicable law or agreed to in writing, software
 * distributed under the License is distributed on an "AS IS" BASIS,
 * WITHOUT WARRANTIES OR CONDITIONS OF ANY KIND, either express or
 * implied. See the License for the specific language governing
 * permissions and limitations under the License.
 */
package org.openntf.domino.impl;

import java.util.logging.Logger;

/**
 * A common Base class for those org.openntf.domino objects, which may be shared across threads.
 *
 * @param <T>
 *            the generic type
 * @param <D>
 *            the delegate type
 * @param <P>
 *            the parent type
 *
 */
public abstract class BaseThreadSafe<T extends org.openntf.domino.Base<D>, D extends lotus.domino.Base, P extends org.openntf.domino.Base<?>>
<<<<<<< HEAD
		extends Base<T, D, P> implements Resurrectable {
=======
		extends Base<T, D, P> {
>>>>>>> d275c291

	/** The Constant log_. */
	@SuppressWarnings("unused")
	private static final Logger log_ = Logger.getLogger(BaseThreadSafe.class.getName());

	/** The delegate, here ThreadLocal */
	protected transient ThreadLocal<D> _delegateLocal;

	/**
	 * Instantiates a new base.
	 *
	 * @param delegate
	 *            the delegate
	 * @param parent
	 *            the parent (may be null)
	 * @param classId
	 *            the class id
	 */
	protected BaseThreadSafe(final D delegate, final P parent, final int classId) {
		super(delegate, parent, classId);
	}

	/**
	 * constructor for no arg child objects
	 */
	protected BaseThreadSafe(final int classId) {
		super(classId);
	}

	/**
	 * Sets the delegate on init or if resurrect occurred
	 *
	 * @param delegate
	 *            the delegate
	 */
	@Override
	final protected void setDelegate(final D delegate, final boolean fromResurrect) {
		if (_delegateLocal == null) {
			_delegateLocal = new ThreadLocal<D>();
		}
		_delegateLocal.set(delegate);
		if (fromResurrect) {
			getFactory().recacheLotusObject(delegate, this, parent);
		}
	}

	/**
	 * Gets the delegate without Resurrect
	 *
	 * @return the delegate
	 */

	@Override
	protected D getDelegate_unchecked() {
		if (_delegateLocal == null) {
			return null;
		}
		return _delegateLocal.get();
	}

	/**
	 * Gets the delegate without Resurrect
	 * 
	 * @return the delegate directly
	 */

	@Override
	protected D getDelegate_unchecked(final boolean fromIsDead) {
		if (_delegateLocal == null)
			return null;
		return _delegateLocal.get();
	}

}<|MERGE_RESOLUTION|>--- conflicted
+++ resolved
@@ -29,11 +29,7 @@
  *
  */
 public abstract class BaseThreadSafe<T extends org.openntf.domino.Base<D>, D extends lotus.domino.Base, P extends org.openntf.domino.Base<?>>
-<<<<<<< HEAD
-		extends Base<T, D, P> implements Resurrectable {
-=======
 		extends Base<T, D, P> {
->>>>>>> d275c291
 
 	/** The Constant log_. */
 	@SuppressWarnings("unused")
