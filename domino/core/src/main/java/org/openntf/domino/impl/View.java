/*
 * Copyright 2013
 *
 * Licensed under the Apache License, Version 2.0 (the "License");
 * you may not use this file except in compliance with the License.
 * You may obtain a copy of the License at:
 *
 * http://www.apache.org/licenses/LICENSE-2.0
 *
 * Unless required by applicable law or agreed to in writing, software
 * distributed under the License is distributed on an "AS IS" BASIS,
 * WITHOUT WARRANTIES OR CONDITIONS OF ANY KIND, either express or
 * implied. See the License for the specific language governing
 * permissions and limitations under the License.
 */
package org.openntf.domino.impl;

import java.io.Externalizable;
import java.io.IOException;
import java.io.InvalidClassException;
import java.io.ObjectInput;
import java.io.ObjectOutput;
import java.io.Serializable;
import java.lang.reflect.InvocationTargetException;
import java.lang.reflect.Method;
import java.security.AccessController;
import java.security.PrivilegedExceptionAction;
import java.util.ArrayList;
import java.util.Collection;
import java.util.LinkedHashMap;
import java.util.List;
import java.util.Map;
import java.util.Set;
import java.util.Vector;
import java.util.logging.Level;
import java.util.logging.Logger;
import java.util.regex.Matcher;
import java.util.regex.Pattern;

import lotus.domino.NotesException;

import org.openntf.domino.Database;
import org.openntf.domino.DateTime;
import org.openntf.domino.Document;
import org.openntf.domino.DocumentCollection;
import org.openntf.domino.NoteCollection;
import org.openntf.domino.Session;
import org.openntf.domino.ViewColumn;
import org.openntf.domino.ViewEntry;
import org.openntf.domino.ViewEntryCollection;
import org.openntf.domino.ViewNavigator;
import org.openntf.domino.WrapperFactory;
import org.openntf.domino.exceptions.BackendBridgeSanityCheckException;
import org.openntf.domino.utils.DominoUtils;
import org.openntf.domino.utils.Factory;
import org.openntf.domino.utils.Factory.SessionType;

// TODO: Auto-generated Javadoc
/**
 * The Class View.
 */
public class View extends BaseThreadSafe<org.openntf.domino.View, lotus.domino.View, Database>implements org.openntf.domino.View {
	private static final Logger log_ = Logger.getLogger(View.class.getName());
	private transient List<DominoColumnInfo> columnInfo_;
	private transient Map<String, org.openntf.domino.ViewColumn> columnMap_;
	private transient Map<String, DominoColumnInfo> columnInfoMap_;
	private transient String indexOptions_;
	private transient String flags_;

	private String universalId_;
	private Vector<String> aliases_;
	private String name_;
	private ViewNavigator utilityNavigator_;

	private static Method iGetEntryByKeyMethod;

	static {
		try {
			AccessController.doPrivileged(new PrivilegedExceptionAction<Object>() {
				@Override
				public Object run() throws Exception {
					// There is no relation between method position in the two classes:
					//					Method m1[] = lotus.domino.local.View.class.getDeclaredMethods();
					//					for (int i = 0; i < m1.length; i++) {
					//						if (m1[i].getName().equals("iGetEntryByKey"))
					//							System.out.println("lotus View " + i); // returns 68
					//					}
					//					Method m2[] = org.openntf.domino.impl.View.class.getDeclaredMethods();
					//					for (int i = 0; i < m2.length; i++) {
					//						if (m2[i].getName().equals("iGetEntryByKey"))
					//							System.out.println("openntf View " + i); // returns 34
					//					}
					//					System.out.println(m1);
					//					System.out.println(m2);

					iGetEntryByKeyMethod = lotus.domino.local.View.class.getDeclaredMethod("iGetEntryByKey", Vector.class, boolean.class,
							int.class);
					iGetEntryByKeyMethod.setAccessible(true);

					return null;
				}
			});
		} catch (Exception e) {
			e.printStackTrace();
			DominoUtils.handleException(e);
		}

	}

	/**
	 * Instantiates a new view.
	 *
	 * @param delegate
	 *            the delegate
	 * @param parent
	 *            the parent
	 * @param wf
	 *            the wrapperfactory
	 * @param cppId
	 *            the cpp-id
	 */
	protected View(final lotus.domino.View delegate, final Database parent) {
		super(delegate, parent, NOTES_VIEW);
		initialize(delegate);
	}

	@SuppressWarnings("unchecked")
	private void initialize(final lotus.domino.View delegate) {
		try {
			aliases_ = delegate.getAliases();
			name_ = delegate.getName();
			universalId_ = delegate.getUniversalID();
		} catch (NotesException e) {
			e.printStackTrace();
		}
	}

	/*
	 * (non-Javadoc)
	 *
	 * @see org.openntf.domino.View#FTSearch(java.lang.String)
	 */
	@Override
	public int FTSearch(final String query) {
		try {
			return getDelegate().FTSearch(query);
		} catch (NotesException e) {
			DominoUtils.handleException(e);
		}
		return -1;
	}

	/*
	 * (non-Javadoc)
	 *
	 * @see org.openntf.domino.View#FTSearch(java.lang.String, int)
	 */
	@Override
	public int FTSearch(final String query, final int maxDocs) {
		try {
			return getDelegate().FTSearch(query, maxDocs);
		} catch (NotesException e) {
			DominoUtils.handleException(e);
		}
		return -1;
	}

	/*
	 * (non-Javadoc)
	 *
	 * @see org.openntf.domino.View#FTSearchSorted(java.lang.String)
	 */
	@Override
	public int FTSearchSorted(final String query) {
		try {
			return getDelegate().FTSearchSorted(query);
		} catch (NotesException e) {
			DominoUtils.handleException(e);
		}
		return -1;
	}

	/*
	 * (non-Javadoc)
	 *
	 * @see org.openntf.domino.View#FTSearchSorted(java.lang.String, int)
	 */
	@Override
	public int FTSearchSorted(final String query, final int maxDocs) {
		try {
			return getDelegate().FTSearchSorted(query, maxDocs);
		} catch (NotesException e) {
			DominoUtils.handleException(e);
		}
		return -1;
	}

	/*
	 * (non-Javadoc)
	 *
	 * @see org.openntf.domino.View#FTSearchSorted(java.lang.String, int, int)
	 */
	@Override
	public int FTSearchSorted(final String query, final int maxDocs, final int column) {
		try {
			return getDelegate().FTSearchSorted(query, maxDocs, column);
		} catch (NotesException e) {
			DominoUtils.handleException(e);
		}
		return -1;
	}

	/*
	 * (non-Javadoc)
	 *
	 * @see org.openntf.domino.View#FTSearchSorted(java.lang.String, int, int, boolean, boolean, boolean, boolean)
	 */
	@Override
	public int FTSearchSorted(final String query, final int maxDocs, final int column, final boolean ascending, final boolean exact,
			final boolean variants, final boolean fuzzy) {
		try {
			return getDelegate().FTSearchSorted(query, maxDocs, column, ascending, exact, variants, fuzzy);
		} catch (NotesException e) {
			DominoUtils.handleException(e);
		}
		return -1;
	}

	/*
	 * (non-Javadoc)
	 *
	 * @see org.openntf.domino.View#FTSearchSorted(java.lang.String, int, java.lang.String)
	 */
	@Override
	public int FTSearchSorted(final String query, final int maxDocs, final String column) {
		try {
			return getDelegate().FTSearchSorted(query, maxDocs, column);
		} catch (NotesException e) {
			DominoUtils.handleException(e);
		}
		return -1;
	}

	/*
	 * (non-Javadoc)
	 *
	 * @see org.openntf.domino.View#FTSearchSorted(java.lang.String, int, java.lang.String, boolean, boolean, boolean, boolean)
	 */
	@Override
	public int FTSearchSorted(final String query, final int maxDocs, final String column, final boolean ascending, final boolean exact,
			final boolean variants, final boolean fuzzy) {
		try {
			return getDelegate().FTSearchSorted(query, maxDocs, column, ascending, exact, variants, fuzzy);
		} catch (NotesException e) {
			DominoUtils.handleException(e);
		}
		return -1;
	}

	/*
	 * (non-Javadoc)
	 *
	 * @see org.openntf.domino.View#FTSearchSorted(java.util.Vector)
	 */
	@SuppressWarnings("rawtypes")
	@Override
	public int FTSearchSorted(final Vector query) {
		List<lotus.domino.Base> recycleThis = new ArrayList<lotus.domino.Base>();
		try {
			return getDelegate().FTSearchSorted(toDominoFriendly(query, getAncestorSession(), recycleThis));
		} catch (NotesException e) {
			DominoUtils.handleException(e);
		} finally {
			s_recycle(recycleThis);
		}
		return -1;
	}

	/*
	 * (non-Javadoc)
	 *
	 * @see org.openntf.domino.View#FTSearchSorted(java.util.Vector, int)
	 */
	@SuppressWarnings("rawtypes")
	@Override
	public int FTSearchSorted(final Vector query, final int maxDocs) {
		List<lotus.domino.Base> recycleThis = new ArrayList<lotus.domino.Base>();
		try {
			return getDelegate().FTSearchSorted(toDominoFriendly(query, getAncestorSession(), recycleThis), maxDocs);
		} catch (NotesException e) {
			DominoUtils.handleException(e);
		} finally {
			s_recycle(recycleThis);
		}
		return -1;
	}

	/*
	 * (non-Javadoc)
	 *
	 * @see org.openntf.domino.View#FTSearchSorted(java.util.Vector, int, int)
	 */
	@SuppressWarnings("rawtypes")
	@Override
	public int FTSearchSorted(final Vector query, final int maxDocs, final int column) {
		List<lotus.domino.Base> recycleThis = new ArrayList<lotus.domino.Base>();
		try {
			return getDelegate().FTSearchSorted(toDominoFriendly(query, getAncestorSession(), recycleThis), maxDocs, column);
		} catch (NotesException e) {
			DominoUtils.handleException(e);
		} finally {
			s_recycle(recycleThis);
		}
		return -1;
	}

	/*
	 * (non-Javadoc)
	 *
	 * @see org.openntf.domino.View#FTSearchSorted(java.util.Vector, int, int, boolean, boolean, boolean, boolean)
	 */
	@SuppressWarnings("rawtypes")
	@Override
	public int FTSearchSorted(final Vector query, final int maxDocs, final int column, final boolean ascending, final boolean exact,
			final boolean variants, final boolean fuzzy) {
		List<lotus.domino.Base> recycleThis = new ArrayList<lotus.domino.Base>();
		try {
			return getDelegate().FTSearchSorted(toDominoFriendly(query, getAncestorSession(), recycleThis), maxDocs, column, ascending,
					exact, variants, fuzzy);
		} catch (NotesException e) {
			DominoUtils.handleException(e);
		} finally {
			s_recycle(recycleThis);
		}
		return -1;
	}

	/*
	 * (non-Javadoc)
	 *
	 * @see org.openntf.domino.View#FTSearchSorted(java.util.Vector, int, java.lang.String)
	 */
	@SuppressWarnings("rawtypes")
	@Override
	public int FTSearchSorted(final Vector query, final int maxDocs, final String column) {
		List<lotus.domino.Base> recycleThis = new ArrayList<lotus.domino.Base>();
		try {
			return getDelegate().FTSearchSorted(toDominoFriendly(query, getAncestorSession(), recycleThis), maxDocs, column);
		} catch (NotesException e) {
			DominoUtils.handleException(e);
		} finally {
			s_recycle(recycleThis);
		}
		return -1;
	}

	/*
	 * (non-Javadoc)
	 *
	 * @see org.openntf.domino.View#FTSearchSorted(java.util.Vector, int, java.lang.String, boolean, boolean, boolean, boolean)
	 */
	@SuppressWarnings("rawtypes")
	@Override
	public int FTSearchSorted(final Vector query, final int maxDocs, final String column, final boolean ascending, final boolean exact,
			final boolean variants, final boolean fuzzy) {
		List<lotus.domino.Base> recycleThis = new ArrayList<lotus.domino.Base>();
		try {
			return getDelegate().FTSearchSorted(toDominoFriendly(query, getAncestorSession(), recycleThis), maxDocs, column, ascending,
					exact, variants, fuzzy);
		} catch (NotesException e) {
			DominoUtils.handleException(e);
		} finally {
			s_recycle(recycleThis);
		}
		return -1;
	}

	/*
	 * (non-Javadoc)
	 *
	 * @see org.openntf.domino.View#clear()
	 */
	@Override
	public void clear() {
		try {
			getDelegate().clear();
		} catch (NotesException e) {
			DominoUtils.handleException(e);
		}
	}

	/*
	 * (non-Javadoc)
	 *
	 * @see org.openntf.domino.View#copyColumn(int)
	 */
	@Override
	public ViewColumn copyColumn(final int sourceColumn) {
		try {
			ViewColumn result = fromLotus(getDelegate().copyColumn(sourceColumn), ViewColumn.SCHEMA, this);
			flushCaches();
			return result;
		} catch (NotesException e) {
			DominoUtils.handleException(e);
		}
		return null;
	}

	/*
	 * (non-Javadoc)
	 *
	 * @see org.openntf.domino.View#copyColumn(int, int)
	 */
	@Override
	public ViewColumn copyColumn(final int sourceColumn, final int destinationIndex) {
		try {
			ViewColumn result = fromLotus(getDelegate().copyColumn(sourceColumn, destinationIndex), ViewColumn.SCHEMA, this);
			flushCaches();
			return result;
		} catch (NotesException e) {
			DominoUtils.handleException(e);
		}
		return null;
	}

	/*
	 * (non-Javadoc)
	 *
	 * @see org.openntf.domino.View#copyColumn(java.lang.String)
	 */
	@Override
	public ViewColumn copyColumn(final String sourceColumn) {
		try {
			ViewColumn result = fromLotus(getDelegate().copyColumn(sourceColumn), ViewColumn.SCHEMA, this);
			flushCaches();
			return result;
		} catch (NotesException e) {
			DominoUtils.handleException(e);
		}
		return null;
	}

	/*
	 * (non-Javadoc)
	 *
	 * @see org.openntf.domino.View#copyColumn(java.lang.String, int)
	 */
	@Override
	public ViewColumn copyColumn(final String sourceColumn, final int destinationIndex) {
		try {
			ViewColumn result = fromLotus(getDelegate().copyColumn(sourceColumn, destinationIndex), ViewColumn.SCHEMA, this);
			flushCaches();
			return result;
		} catch (NotesException e) {
			DominoUtils.handleException(e);
		}
		return null;
	}

	/*
	 * (non-Javadoc)
	 *
	 * @see org.openntf.domino.View#copyColumn(lotus.domino.ViewColumn)
	 */
	@Override
	public ViewColumn copyColumn(final lotus.domino.ViewColumn sourceColumn) {
		try {
			ViewColumn result = fromLotus(getDelegate().copyColumn(toLotus(sourceColumn)), ViewColumn.SCHEMA, this);
			flushCaches();
			return result;
		} catch (NotesException e) {
			DominoUtils.handleException(e);
		}
		return null;
	}

	/*
	 * (non-Javadoc)
	 *
	 * @see org.openntf.domino.View#copyColumn(lotus.domino.ViewColumn, int)
	 */
	@Override
	public ViewColumn copyColumn(final lotus.domino.ViewColumn sourceColumn, final int destinationIndex) {
		try {
			ViewColumn result = fromLotus(getDelegate().copyColumn(toLotus(sourceColumn), destinationIndex), ViewColumn.SCHEMA, this);
			flushCaches();
			return result;
		} catch (NotesException e) {
			DominoUtils.handleException(e);
		}
		return null;
	}

	/*
	 * (non-Javadoc)
	 *
	 * @see org.openntf.domino.View#createColumn()
	 */
	@Override
	public ViewColumn createColumn() {
		try {
			ViewColumn result = fromLotus(getDelegate().createColumn(), ViewColumn.SCHEMA, this);
			flushCaches();
			return result;
		} catch (NotesException e) {
			DominoUtils.handleException(e);
		}
		return null;
	}

	/*
	 * (non-Javadoc)
	 *
	 * @see org.openntf.domino.View#createColumn(int)
	 */
	@Override
	public ViewColumn createColumn(final int position) {
		try {
			ViewColumn result = fromLotus(getDelegate().createColumn(position), ViewColumn.SCHEMA, this);
			flushCaches();
			return result;
		} catch (NotesException e) {
			DominoUtils.handleException(e);
		}
		return null;
	}

	/*
	 * (non-Javadoc)
	 *
	 * @see org.openntf.domino.View#createColumn(int, java.lang.String)
	 */
	@Override
	public ViewColumn createColumn(final int position, final String columnTitle) {
		try {
			ViewColumn result = fromLotus(getDelegate().createColumn(position, columnTitle), ViewColumn.SCHEMA, this);
			flushCaches();
			return result;
		} catch (NotesException e) {
			DominoUtils.handleException(e);
		}
		return null;
	}

	/*
	 * (non-Javadoc)
	 *
	 * @see org.openntf.domino.View#createColumn(int, java.lang.String, java.lang.String)
	 */
	@Override
	public ViewColumn createColumn(final int position, final String columnTitle, final String formula) {
		try {
			ViewColumn result = fromLotus(getDelegate().createColumn(position, columnTitle, formula), ViewColumn.SCHEMA, this);
			flushCaches();
			return result;
		} catch (NotesException e) {
			DominoUtils.handleException(e);
		}
		return null;
	}

	/*
	 * (non-Javadoc)
	 *
	 * @see org.openntf.domino.View#createViewEntryCollection()
	 */
	@Override
	public ViewEntryCollection createViewEntryCollection() {
		try {
			return fromLotus(getDelegate().createViewEntryCollection(), ViewEntryCollection.SCHEMA, this);
		} catch (NotesException e) {
			DominoUtils.handleException(e);
		}
		return null;
	}

	/*
	 * (non-Javadoc)
	 *
	 * @see org.openntf.domino.View#createViewNav()
	 */
	@Override
	public ViewNavigator createViewNav() {
		try {
			getDelegate().setAutoUpdate(false);
			getDelegate().setEnableNoteIDsForCategories(true);
			ViewNavigator result = fromLotus(getDelegate().createViewNav(), ViewNavigator.SCHEMA, this);
			((org.openntf.domino.impl.ViewNavigator) result).setType(ViewNavigator.Types.NONE);
			return result;
		} catch (NotesException e) {
			DominoUtils.handleException(e);
		}
		return null;
	}

	/*
	 * (non-Javadoc)
	 *
	 * @see org.openntf.domino.View#createViewNav(int)
	 */
	@Override
	public ViewNavigator createViewNav(final int cacheSize) {
		try {
			getDelegate().setAutoUpdate(false);
			getDelegate().setEnableNoteIDsForCategories(true);
			ViewNavigator result = fromLotus(getDelegate().createViewNav(cacheSize), ViewNavigator.SCHEMA, this);
			result.setCacheGuidance(cacheSize);
			((org.openntf.domino.impl.ViewNavigator) result).setType(ViewNavigator.Types.NONE);
			return result;
		} catch (NotesException e) {
			DominoUtils.handleException(e);
		}
		return null;
	}

	/*
	 * (non-Javadoc)
	 *
	 * @see org.openntf.domino.View#createViewNavFrom(java.lang.Object)
	 */
	@Override
	public ViewNavigator createViewNavFrom(final Object entry) {
		List<lotus.domino.Base> recycleThis = new ArrayList<lotus.domino.Base>();
		try {
			getDelegate().setAutoUpdate(false);
			getDelegate().setEnableNoteIDsForCategories(true);
			ViewNavigator result = fromLotus(getDelegate().createViewNavFrom(toLotus(entry)), ViewNavigator.SCHEMA, this);
			((org.openntf.domino.impl.ViewNavigator) result).setType(ViewNavigator.Types.FROM);
			return result;
		} catch (NotesException e) {
			DominoUtils.handleException(e);
		} finally {
			s_recycle(recycleThis);
		}
		return null;
	}

<<<<<<< HEAD
	/**
	 * This method is neccessary to get some Backend-functions working.<br>
	 * <font color=red>Attention: The <b>name</b> of the function seems not to be important, but the <b>position</b>!</font> It seems that
	 * the backendbridge calls the n-th. method in this class. (didn't figure out, how n was computed. Method is at
	 * lotus.domino.local.View.class.getDeclaredMethods()[68], but 68 has no correlation to thisClass.getDeclaredMethods )<br/>
	 *
	 * To find the correct position, trace a call of<br>
	 * <code>DominoUtils.getViewEntryByKeyWithOptions(view, "key", 2243)</code><br>
	 * and hit "step into" until you are in one of the methods of this file. Move <b>this</b> method to the position you found with the
	 * debugger.
	 *
	 * @param paramVector
	 * @param paramBoolean
	 * @param paramInt
	 * @return
	 * @throws NotesException
	 */
	protected ViewEntry iGetEntryByKey(final Vector<?> paramVector, final boolean paramBoolean, final int paramInt) {
		if (paramVector == null && paramInt == 42) {
			throw new BackendBridgeSanityCheckException("It seems that the backend bridge has called the correct method :)");
		}
		try {
			lotus.domino.ViewEntry lotus = (lotus.domino.ViewEntry) iGetEntryByKeyMethod.invoke(getDelegate(), paramVector, paramBoolean,
					paramInt);
			return fromLotus(lotus, ViewEntry.SCHEMA, this);
		} catch (IllegalArgumentException e) {
			e.printStackTrace();
		} catch (IllegalAccessException e) {
			e.printStackTrace();
		} catch (InvocationTargetException e) {
			e.printStackTrace();
		}
		return null;

	}

=======
>>>>>>> 24d39872
	/*
	 * (non-Javadoc)
	 *
	 * @see org.openntf.domino.View#createViewNavFrom(java.lang.Object, int)
	 */
	@Override
	public ViewNavigator createViewNavFrom(final Object entry, final int cacheSize) {
		try {
			Object lotusObj = toLotus(entry);
			getDelegate().setAutoUpdate(false);
			getDelegate().setEnableNoteIDsForCategories(true);
			ViewNavigator result = fromLotus(getDelegate().createViewNavFrom(lotusObj, cacheSize), ViewNavigator.SCHEMA, this);
			result.setCacheSize(cacheSize);
			((org.openntf.domino.impl.ViewNavigator) result).setType(ViewNavigator.Types.FROM);
			return result;
		} catch (NotesException e) {
			DominoUtils.handleException(e);
		}
		return null;
	}

	/*
	 * (non-Javadoc)
	 *
	 * @see org.openntf.domino.View#createViewNavFromAllUnread()
	 */
	@Override
	public ViewNavigator createViewNavFromAllUnread() {
		try {
			getDelegate().setAutoUpdate(false);
			getDelegate().setEnableNoteIDsForCategories(true);
			ViewNavigator result = fromLotus(getDelegate().createViewNavFromAllUnread(), ViewNavigator.SCHEMA, this);
			((org.openntf.domino.impl.ViewNavigator) result).setType(ViewNavigator.Types.UNREAD);
			return result;
		} catch (NotesException e) {
			DominoUtils.handleException(e);
		}
		return null;
	}

	/*
	 * (non-Javadoc)
	 *
	 * @see org.openntf.domino.View#createViewNavFromAllUnread(java.lang.String)
	 */
	@Override
	public ViewNavigator createViewNavFromAllUnread(final String userName) {
		try {
			getDelegate().setAutoUpdate(false);
			getDelegate().setEnableNoteIDsForCategories(true);
			ViewNavigator result = fromLotus(getDelegate().createViewNavFromAllUnread(userName), ViewNavigator.SCHEMA, this);
			((org.openntf.domino.impl.ViewNavigator) result).setType(ViewNavigator.Types.UNREAD);
			((org.openntf.domino.impl.ViewNavigator) result).setUnreadUser(userName);
			return result;
		} catch (NotesException e) {
			DominoUtils.handleException(e);
		}
		return null;
	}

	/*
	 * (non-Javadoc)
	 *
	 * @see org.openntf.domino.View#createViewNavFromCategory(java.lang.String)
	 */
	@Override
	public ViewNavigator createViewNavFromCategory(final String categoryName) {
		try {
			getDelegate().setAutoUpdate(false);
			getDelegate().setEnableNoteIDsForCategories(true);
			ViewNavigator result = fromLotus(getDelegate().createViewNavFromCategory(categoryName), ViewNavigator.SCHEMA, this);
			((org.openntf.domino.impl.ViewNavigator) result).setType(ViewNavigator.Types.CATEGORY);
			((org.openntf.domino.impl.ViewNavigator) result).setStartCategory(categoryName);
			return result;
		} catch (NotesException e) {
			DominoUtils.handleException(e);
		}
		return null;
	}

	/*
	 * (non-Javadoc)
	 *
	 * @see org.openntf.domino.View#createViewNavFromCategory(java.lang.String, int)
	 */
	@Override
	public ViewNavigator createViewNavFromCategory(final String categoryName, final int cacheSize) {
		try {
			getDelegate().setAutoUpdate(false);
			getDelegate().setEnableNoteIDsForCategories(true);
			ViewNavigator result = fromLotus(getDelegate().createViewNavFromCategory(categoryName, cacheSize), ViewNavigator.SCHEMA, this);
			result.setCacheSize(cacheSize);
			((org.openntf.domino.impl.ViewNavigator) result).setType(ViewNavigator.Types.CATEGORY);
			((org.openntf.domino.impl.ViewNavigator) result).setStartCategory(categoryName);
			return result;
		} catch (NotesException e) {
			DominoUtils.handleException(e);
		}
		return null;
	}

	/*
	 * (non-Javadoc)
	 *
	 * @see org.openntf.domino.View#createViewNavFromChildren(java.lang.Object)
	 */
	@Override
	public ViewNavigator createViewNavFromChildren(final Object entry) {
		try {
			getDelegate().setAutoUpdate(false);
			getDelegate().setEnableNoteIDsForCategories(true);
			ViewNavigator result = fromLotus(getDelegate().createViewNavFromChildren(toLotus(entry)), ViewNavigator.SCHEMA, this);
			((org.openntf.domino.impl.ViewNavigator) result).setType(ViewNavigator.Types.CHILDREN);
			return result;
		} catch (NotesException e) {
			DominoUtils.handleException(e);
		}
		return null;
	}

	/*
	 * (non-Javadoc)
	 *
	 * @see org.openntf.domino.View#createViewNavFromChildren(java.lang.Object, int)
	 */
	@Override
	public ViewNavigator createViewNavFromChildren(final Object entry, final int cacheSize) {
		try {
			getDelegate().setAutoUpdate(false);
			getDelegate().setEnableNoteIDsForCategories(true);
			ViewNavigator result = fromLotus(getDelegate().createViewNavFromChildren(toLotus(entry), cacheSize), ViewNavigator.SCHEMA,
					this);
			result.setCacheSize(cacheSize);
			((org.openntf.domino.impl.ViewNavigator) result).setType(ViewNavigator.Types.CHILDREN);
			return result;
		} catch (NotesException e) {
			DominoUtils.handleException(e);
		}
		return null;
	}

	/*
	 * (non-Javadoc)
	 *
	 * @see org.openntf.domino.View#createViewNavFromDescendants(java.lang.Object)
	 */
	@Override
	public ViewNavigator createViewNavFromDescendants(final Object entry) {
		try {
			getDelegate().setAutoUpdate(false);
			getDelegate().setEnableNoteIDsForCategories(true);
			ViewNavigator result = fromLotus(getDelegate().createViewNavFromDescendants(toLotus(entry)), ViewNavigator.SCHEMA, this);
			((org.openntf.domino.impl.ViewNavigator) result).setType(ViewNavigator.Types.DESCENDANTS);
			return result;
		} catch (NotesException e) {
			DominoUtils.handleException(e);
		}
		return null;
	}

	/*
	 * (non-Javadoc)
	 *
	 * @see org.openntf.domino.View#createViewNavFromDescendants(java.lang.Object, int)
	 */
	@Override
	public ViewNavigator createViewNavFromDescendants(final Object entry, final int cacheSize) {
		try {
			getDelegate().setAutoUpdate(false);
			getDelegate().setEnableNoteIDsForCategories(true);
			ViewNavigator result = fromLotus(getDelegate().createViewNavFromDescendants(toLotus(entry), cacheSize), ViewNavigator.SCHEMA,
					this);
			result.setCacheSize(cacheSize);
			((org.openntf.domino.impl.ViewNavigator) result).setType(ViewNavigator.Types.DESCENDANTS);
			return result;
		} catch (NotesException e) {
			DominoUtils.handleException(e);
		}
		return null;
	}

	/*
	 * (non-Javadoc)
	 *
	 * @see org.openntf.domino.View#createViewNavMaxLevel(int)
	 */
	@Override
	public ViewNavigator createViewNavMaxLevel(final int level) {
		try {
			getDelegate().setAutoUpdate(false);
			getDelegate().setEnableNoteIDsForCategories(true);
			ViewNavigator result = fromLotus(getDelegate().createViewNavMaxLevel(level), ViewNavigator.SCHEMA, this);
			result.setMaxLevel(level);
			((org.openntf.domino.impl.ViewNavigator) result).setType(ViewNavigator.Types.MAXLEVEL);
			return result;
		} catch (NotesException e) {
			DominoUtils.handleException(e);
		}
		return null;
	}

	/*
	 * (non-Javadoc)
	 *
	 * @see org.openntf.domino.View#createViewNavMaxLevel(int, int)
	 */
	@Override
	public ViewNavigator createViewNavMaxLevel(final int level, final int cacheSize) {
		try {
			getDelegate().setAutoUpdate(false);
			getDelegate().setEnableNoteIDsForCategories(true);
			ViewNavigator result = fromLotus(getDelegate().createViewNavMaxLevel(level, cacheSize), ViewNavigator.SCHEMA, this);
			result.setMaxLevel(level);
			result.setCacheSize(cacheSize);
			((org.openntf.domino.impl.ViewNavigator) result).setType(ViewNavigator.Types.MAXLEVEL);
			return result;
		} catch (NotesException e) {
			DominoUtils.handleException(e);
		}
		return null;
	}

	/*
	 * (non-Javadoc)
	 *
	 * @see org.openntf.domino.View#getAliases()
	 */
	@SuppressWarnings("unchecked")
	@Override
	public Vector<String> getAliases() {
		try {
			return getDelegate().getAliases();
		} catch (NotesException e) {
			DominoUtils.handleException(e);
		}
		return null;
	}

	/**
	 * @deprecated RPr: This might be very slow, so I suggest not to use this
	 */
	@Override
	@Deprecated
	public NoteCollection getNoteCollection() {
		NoteCollection nc = getAncestorDatabase().createNoteCollection(false);
		nc.setSelectDocuments(true);
		nc.setSelectionFormula(getSelectionFormula());
		nc.buildCollection();
		return nc;
	}

	/*
	 * (non-Javadoc)
	 *
	 * @see org.openntf.domino.View#getAllDocuments()
	 */
	@Override
	public DocumentCollection getAllDocuments() {
		Database db = getAncestorDatabase();
		DocumentCollection result = db.createDocumentCollection();

		// When it's a folder, there's no selection formula, so do it the "dumb" way for now
		if (isFolder()) {
			// TODO See if there's a better way
			for (ViewEntry entry : getAllEntries()) {
				if (entry.isDocument()) {
					result.add(entry.getDocument());
				}
			}
		} else {
			// According to Tommy Valand's research, the fastest method is to build a NoteCollection with a matching selection formula
			// http://dontpanic82.blogspot.com/2013/06/benchmark-fetching-noteids-and.html
			NoteCollection nc = getNoteCollection();

			int[] nids = nc.getNoteIDs();

			// Arrays.sort(nids);
			// for (org.openntf.domino.Document doc : result) {
			// int nid = Integer.valueOf(doc.getNoteID(), 16);
			// if (!(Arrays.binarySearch(nids, nid) >= 0)) {
			// result.subtract(nid);
			// }
			// }

			// for (int nid : nids) {
			// result.intersect(nid);
			// }

			// TODO due to a bug in 9.0, this is being reverted to highly inefficient behavior...
			for (int nid : nids) {
				Document doc = db.getDocumentByID(Integer.toHexString(nid));
				result.add(doc);
			}
		}
		return result;
	}

	/*
	 * (non-Javadoc)
	 *
	 * @see org.openntf.domino.View#getAllDocumentsByKey(java.lang.Object)
	 */
	@Override
	public DocumentCollection getAllDocumentsByKey(final Object key) {
		return getAllDocumentsByKey(key, false);
	}

	/*
	 * (non-Javadoc)
	 *
	 * @see org.openntf.domino.View#getAllDocumentsByKey(java.lang.Object, boolean)
	 */
	@SuppressWarnings("rawtypes")
	@Override
	public DocumentCollection getAllDocumentsByKey(final Object key, final boolean exact) {
		List<lotus.domino.Base> recycleThis = new ArrayList<lotus.domino.Base>();
		try {
			Object domKey = toDominoFriendly(key, getAncestorSession(), recycleThis);
			lotus.domino.DocumentCollection lotusColl;
			if (domKey instanceof java.util.Vector) {
				lotusColl = getDelegate().getAllDocumentsByKey((java.util.Vector) domKey, exact);
			} else {
				lotusColl = getDelegate().getAllDocumentsByKey(domKey, exact);
			}
			DocumentCollection dc = fromLotus(lotusColl, DocumentCollection.SCHEMA, getAncestorDatabase());
			dc.setParentView(this);
			return dc;

		} catch (NotesException e) {
			DominoUtils.handleException(e);
		} finally {
			s_recycle(recycleThis);
		}
		return null;
	}

	/*
	 * (non-Javadoc)
	 *
	 * @see org.openntf.domino.View#getAllDocumentsByKey(java.util.Vector)
	 */
	@SuppressWarnings("rawtypes")
	@Override
	public DocumentCollection getAllDocumentsByKey(final java.util.Vector keys) {
		return getAllDocumentsByKey((Object) keys, false);
	}

	/*
	 * (non-Javadoc)
	 *
	 * @see org.openntf.domino.View#getAllDocumentsByKey(java.util.Vector, boolean)
	 */
	@SuppressWarnings("rawtypes")
	@Override
	public DocumentCollection getAllDocumentsByKey(final java.util.Vector keys, final boolean exact) {
		return getAllDocumentsByKey((Object) keys, exact);
	}

	/*
	 * (non-Javadoc)
	 *
	 * @see org.openntf.domino.View#getAllEntries()
	 */
	@Override
	public ViewEntryCollection getAllEntries() {
		try {
			return fromLotus(getDelegate().getAllEntries(), ViewEntryCollection.SCHEMA, this);
		} catch (NotesException e) {
			DominoUtils.handleException(e);
		}
		return null;
	}

	/*
	 * (non-Javadoc)
	 *
	 * @see org.openntf.domino.View#getAllEntriesByKey(java.lang.Object)
	 */
	@Override
	public ViewEntryCollection getAllEntriesByKey(final Object key) {
		return getAllEntriesByKey(key, false);
	}

	/*
	 * (non-Javadoc)
	 *
	 * @see org.openntf.domino.View#getAllEntriesByKey(java.lang.Object, boolean)
	 */
	@Override
	public ViewEntryCollection getAllEntriesByKey(final Object key, final boolean exact) {
		List<lotus.domino.Base> recycleThis = new ArrayList<lotus.domino.Base>();
		try {
			Object domKey = null;
			if (key != null) {
				domKey = toDominoFriendly(key, getAncestorSession(), recycleThis);
			}
			lotus.domino.ViewEntryCollection rawColl;
			if (domKey instanceof java.util.Vector) {
				rawColl = getDelegate().getAllEntriesByKey((Vector<?>) domKey, exact);
			} else {
				rawColl = getDelegate().getAllEntriesByKey(domKey, exact);
			}
			return fromLotus(rawColl, ViewEntryCollection.SCHEMA, this);
		} catch (NotesException e) {
			DominoUtils.handleException(e);
		}
		return null;
	}

	/**
	 * This method is neccessary to get some Backend-functions working.<br>
	 * <font color=red>Attention: The <b>name</b> of the function seems not to be important, but the <b>position</b>!</font> It seems that
	 * the backendbridge calls the n-th. method in this class. (didn't figure out, how n was computed. Method is at
	 * lotus.domino.local.View.class.getDeclaredMethods()[68], but 68 has no correlation to thisClass.getDeclaredMethods )<br/>
	 *
	 * To find the correct position, trace a call of<br> <code>DominoUtils.getViewEntryByKeyWithOptions(view, "key", 2243)</code><br>
	 * and hit "step into" until you are in one of the methods of this file. Move <b>this</b> method to the position you found with the
	 * debugger.
	 *
	 * @param paramVector
	 * @param paramBoolean
	 * @param paramInt
	 * @return
	 * @throws NotesException
	 */
	protected ViewEntry iGetEntryByKey(final Vector<?> paramVector, final boolean paramBoolean, final int paramInt) {
		if (paramVector == null && paramInt == 42) {
			throw new BackendBridgeSanityCheckException("It seems that the backend bridge has called the correct method :)");
		}
		try {
			lotus.domino.ViewEntry lotus = (lotus.domino.ViewEntry) iGetEntryByKeyMethod.invoke(getDelegate(), paramVector, paramBoolean,
					paramInt);
			return fromLotus(lotus, ViewEntry.SCHEMA, this);
		} catch (IllegalArgumentException e) {
			e.printStackTrace();
		} catch (IllegalAccessException e) {
			e.printStackTrace();
		} catch (InvocationTargetException e) {
			e.printStackTrace();
		}
		return null;

	}

	/*
	 * (non-Javadoc)
	 *
	 * @see org.openntf.domino.View#getAllEntriesByKey(java.util.Vector)
	 */
	@SuppressWarnings("rawtypes")
	@Override
	public ViewEntryCollection getAllEntriesByKey(final Vector keys) {
		return getAllEntriesByKey((Object) keys, false);
	}

	/*
	 * (non-Javadoc)
	 *
	 * @see org.openntf.domino.View#getAllEntriesByKey(java.util.Vector, boolean)
	 */
	@SuppressWarnings("rawtypes")
	@Override
	public ViewEntryCollection getAllEntriesByKey(final Vector keys, final boolean exact) {
		return getAllEntriesByKey((Object) keys, exact);
	}

	/*
	 * (non-Javadoc)
	 *
	 * @see org.openntf.domino.View#getAllReadEntries()
	 */
	@Override
	public ViewEntryCollection getAllReadEntries() {
		try {
			return fromLotus(getDelegate().getAllReadEntries(), ViewEntryCollection.SCHEMA, this);
		} catch (NotesException e) {
			DominoUtils.handleException(e);
		}
		return null;
	}

	/*
	 * (non-Javadoc)
	 *
	 * @see org.openntf.domino.View#getAllReadEntries(java.lang.String)
	 */
	@Override
	public ViewEntryCollection getAllReadEntries(final String userName) {
		try {
			return fromLotus(getDelegate().getAllReadEntries(userName), ViewEntryCollection.SCHEMA, this);
		} catch (NotesException e) {
			DominoUtils.handleException(e);
		}
		return null;
	}

	/*
	 * (non-Javadoc)
	 *
	 * @see org.openntf.domino.View#getAllUnreadEntries()
	 */
	@Override
	public ViewEntryCollection getAllUnreadEntries() {
		try {
			return fromLotus(getDelegate().getAllUnreadEntries(), ViewEntryCollection.SCHEMA, this);
		} catch (NotesException e) {
			DominoUtils.handleException(e);
		}
		return null;
	}

	/*
	 * (non-Javadoc)
	 *
	 * @see org.openntf.domino.View#getAllUnreadEntries(java.lang.String)
	 */
	@Override
	public ViewEntryCollection getAllUnreadEntries(final String userName) {
		try {
			return fromLotus(getDelegate().getAllUnreadEntries(userName), ViewEntryCollection.SCHEMA, this);
		} catch (NotesException e) {
			DominoUtils.handleException(e);
		}
		return null;
	}

	/*
	 * (non-Javadoc)
	 *
	 * @see org.openntf.domino.View#getBackgroundColor()
	 */
	@Override
	public int getBackgroundColor() {
		try {
			return getDelegate().getBackgroundColor();
		} catch (NotesException e) {
			DominoUtils.handleException(e);
		}
		return 0;
	}

	/*
	 * (non-Javadoc)
	 *
	 * @see org.openntf.domino.View#getChild(lotus.domino.Document)
	 */
	@Override
	public Document getChild(final lotus.domino.Document doc) {
		try {
			return fromLotus(getDelegate().getChild(toLotus(doc)), Document.SCHEMA, getAncestorDatabase());
		} catch (NotesException e) {
			DominoUtils.handleException(e);
		}
		return null;
	}

	/*
	 * (non-Javadoc)
	 *
	 * @see org.openntf.domino.View#getColumn(int)
	 */
	@Override
	public ViewColumn getColumn(final int columnNumber) {
		try {
			return fromLotus(getDelegate().getColumn(columnNumber), ViewColumn.SCHEMA, this);
		} catch (NotesException e) {
			DominoUtils.handleException(e);
		}
		return null;
	}

	/*
	 * (non-Javadoc)
	 *
	 * @see org.openntf.domino.View#getColumnCount()
	 */
	@Override
	public int getColumnCount() {
		try {
			return getDelegate().getColumnCount();
		} catch (NotesException e) {
			DominoUtils.handleException(e);
		}
		return -1;
	}

	/*
	 * (non-Javadoc)
	 *
	 * @see org.openntf.domino.View#getColumnNames()
	 */
	@SuppressWarnings("unchecked")
	@Override
	public java.util.Vector<String> getColumnNames() {
		try {
			return getDelegate().getColumnNames();
		} catch (NotesException e) {
			DominoUtils.handleException(e);
		}
		return null;
	}

	/*
	 * (non-Javadoc)
	 *
	 * @see org.openntf.domino.View#getColumnValues(int)
	 */
	@Override
	public java.util.Vector<Object> getColumnValues(final int column) {
		try {
			return wrapColumnValues(getDelegate().getColumnValues(column), this.getAncestorSession());
		} catch (NotesException e) {
			DominoUtils.handleException(e);
		}
		return null;
	}

	/*
	 * (non-Javadoc)
	 *
	 * @see org.openntf.domino.View#getColumns()
	 */
	@Override
	public Vector<org.openntf.domino.ViewColumn> getColumns() {
		try {
			try {
				lotus.domino.View raw = getDelegate();
				Vector rawColumns = raw.getColumns();
				Vector<org.openntf.domino.ViewColumn> result = fromLotusAsVector(rawColumns, org.openntf.domino.ViewColumn.SCHEMA, this);
				return result;
			} catch (NullPointerException e) {
				throw new RuntimeException(
						"Unable to get columns for a view called " + getName() + " in database " + getAncestorDatabase().getApiPath(), e);
			}
		} catch (NotesException e) {
			DominoUtils.handleException(e);
		}
		return null;
	}

	/*
	 * (non-Javadoc)
	 *
	 * @see org.openntf.domino.View#getCreated()
	 */
	@Override
	public DateTime getCreated() {
		try {
			return fromLotus(getDelegate().getCreated(), DateTime.SCHEMA, getAncestorSession());
		} catch (NotesException e) {
			DominoUtils.handleException(e);
		}
		return null;
	}

	/*
	 * (non-Javadoc)
	 *
	 * @see org.openntf.domino.View#getDocumentByKey(java.lang.Object)
	 */
	@Override
	public Document getDocumentByKey(final Object key) {
		return getDocumentByKey(key, false);
	}

	/*
	 * (non-Javadoc)
	 *
	 * @see org.openntf.domino.View#getDocumentByKey(java.lang.Object, boolean)
	 */
	@Override
	public Document getDocumentByKey(final Object key, final boolean exact) {
		List<lotus.domino.Base> recycleThis = new ArrayList<lotus.domino.Base>();

		try {
			Object domKey = toDominoFriendly(key, getAncestorSession(), recycleThis);
			if (domKey instanceof java.util.Vector) {
				return fromLotus(getDelegate().getDocumentByKey((java.util.Vector<?>) domKey, exact), Document.SCHEMA,
						getAncestorDatabase());
			} else {
				return fromLotus(getDelegate().getDocumentByKey(domKey, exact), Document.SCHEMA, getAncestorDatabase());
			}
		} catch (NotesException e) {
			DominoUtils.handleException(e);
		} finally {
			s_recycle(recycleThis);
		}
		return null;
	}

	/*
	 * (non-Javadoc)
	 *
	 * @see org.openntf.domino.View#getDocumentByKey(java.util.Vector)
	 */
	@SuppressWarnings("rawtypes")
	@Override
	public Document getDocumentByKey(final java.util.Vector keys) {
		return getDocumentByKey((Object) keys, false);
	}

	/*
	 * (non-Javadoc)
	 *
	 * @see org.openntf.domino.View#getDocumentByKey(java.util.Vector, boolean)
	 */
	@SuppressWarnings("rawtypes")
	@Override
	public Document getDocumentByKey(final Vector keys, final boolean exact) {
		return getDocumentByKey((Object) keys, exact);
	}

	/*
	 * (non-Javadoc)
	 *
	 * @see org.openntf.domino.View#getEntryByKey(java.lang.Object)
	 */
	@Override
	public ViewEntry getEntryByKey(final Object key) {
		return getEntryByKey(key, false);
	}

	/*
	 * (non-Javadoc)
	 *
	 * @see org.openntf.domino.View#getEntryByKey(java.lang.Object, boolean)
	 */
	@Override
	public ViewEntry getEntryByKey(final Object key, final boolean exact) {
		List<lotus.domino.Base> recycleThis = new ArrayList<lotus.domino.Base>();
		try {
			Object domKey = toDominoFriendly(key, getAncestorSession(), recycleThis);
			if (domKey instanceof java.util.Vector) {
				return fromLotus(getDelegate().getEntryByKey((Vector<?>) domKey, exact), ViewEntry.SCHEMA, this);
			} else {
				return fromLotus(getDelegate().getEntryByKey(domKey, exact), ViewEntry.SCHEMA, this);

			}
		} catch (NotesException e) {
			DominoUtils.handleException(e);
		} finally {
			s_recycle(recycleThis);
		}
		return null;
	}

	/*
	 * (non-Javadoc)
	 *
	 * @see org.openntf.domino.View#getEntryByKey(java.util.Vector)
	 */
	@SuppressWarnings("rawtypes")
	@Override
	public ViewEntry getEntryByKey(final Vector keys) {
		return getEntryByKey((Object) keys, false);
	}

	/*
	 * (non-Javadoc)
	 *
	 * @see org.openntf.domino.View#getEntryByKey(java.util.Vector, boolean)
	 */
	@SuppressWarnings("rawtypes")
	@Override
	public ViewEntry getEntryByKey(final Vector keys, final boolean exact) {
		return getEntryByKey((Object) keys, exact);
	}

	/*
	 * (non-Javadoc)
	 *
	 * @see org.openntf.domino.View#getEntryCount()
	 */
	@Override
	public int getEntryCount() {
		try {
			return getDelegate().getEntryCount();
		} catch (NotesException e) {
			DominoUtils.handleException(e);
		}
		return -1;
	}

	/*
	 * (non-Javadoc)
	 *
	 * @see org.openntf.domino.View#getFirstDocument()
	 */
	@Override
	public Document getFirstDocument() {
		try {
			return fromLotus(getDelegate().getFirstDocument(), Document.SCHEMA, getAncestorDatabase());
		} catch (NotesException e) {
			DominoUtils.handleException(e);
		}
		return null;
	}

	/*
	 * (non-Javadoc)
	 *
	 * @see org.openntf.domino.View#getHeaderLines()
	 */
	@Override
	public int getHeaderLines() {
		try {
			return getDelegate().getHeaderLines();
		} catch (NotesException e) {
			DominoUtils.handleException(e);
		}
		return -1;
	}

	/*
	 * (non-Javadoc)
	 *
	 * @see org.openntf.domino.View#getHttpURL()
	 */
	@Override
	public String getHttpURL() {
		try {
			return getDelegate().getHttpURL();
		} catch (NotesException e) {
			DominoUtils.handleException(e);
		}
		return null;
	}

	/*
	 * (non-Javadoc)
	 *
	 * @see org.openntf.domino.View#getLastDocument()
	 */
	@Override
	public Document getLastDocument() {
		try {
			return fromLotus(getDelegate().getLastDocument(), Document.SCHEMA, getAncestorDatabase());
		} catch (NotesException e) {
			DominoUtils.handleException(e);
		}
		return null;
	}

	/*
	 * (non-Javadoc)
	 *
	 * @see org.openntf.domino.View#getLastModified()
	 */
	@Override
	public DateTime getLastModified() {
		try {
			return fromLotus(getDelegate().getLastModified(), DateTime.SCHEMA, getAncestorSession());
		} catch (NotesException e) {
			DominoUtils.handleException(e);
		}
		return null;
	}

	/*
	 * (non-Javadoc)
	 *
	 * @see org.openntf.domino.View#getLockHolders()
	 */
	@SuppressWarnings("unchecked")
	@Override
	public Vector<String> getLockHolders() {
		try {
			return getDelegate().getLockHolders();
		} catch (NotesException e) {
			DominoUtils.handleException(e);
		}
		return null;
	}

	/*
	 * (non-Javadoc)
	 *
	 * @see org.openntf.domino.View#getName()
	 */
	@Override
	public String getName() {
		try {
			return getDelegate().getName();
		} catch (NotesException e) {
			DominoUtils.handleException(e);
		}
		return null;
	}

	/*
	 * (non-Javadoc)
	 *
	 * @see org.openntf.domino.View#getNextDocument(lotus.domino.Document)
	 */
	@Override
	public Document getNextDocument(final lotus.domino.Document doc) {
		try {
			return fromLotus(getDelegate().getNextDocument(toLotus(doc)), Document.SCHEMA, getAncestorDatabase());
		} catch (NotesException e) {
			DominoUtils.handleException(e);
		}
		return null;
	}

	/*
	 * (non-Javadoc)
	 *
	 * @see org.openntf.domino.View#getNextSibling(lotus.domino.Document)
	 */
	@Override
	public Document getNextSibling(final lotus.domino.Document doc) {
		try {
			return fromLotus(getDelegate().getNextSibling(toLotus(doc)), Document.SCHEMA, getAncestorDatabase());
		} catch (NotesException e) {
			DominoUtils.handleException(e);
		}
		return null;
	}

	/*
	 * (non-Javadoc)
	 *
	 * @see org.openntf.domino.types.Design#getNoteID()
	 */
	@Override
	public String getNoteID() {
		NoteCollection notes = parent.createNoteCollection(false);
		notes.add(this);
		return notes.getFirstNoteID();
	}

	/*
	 * (non-Javadoc)
	 *
	 * @see org.openntf.domino.View#getNotesURL()
	 */
	@Override
	public String getNotesURL() {
		try {
			return getDelegate().getNotesURL();
		} catch (NotesException e) {
			DominoUtils.handleException(e);
		}
		return null;
	}

	/*
	 * (non-Javadoc)
	 *
	 * @see org.openntf.domino.View#getNthDocument(int)
	 */
	@Override
	public Document getNthDocument(final int n) {
		try {
			return fromLotus(getDelegate().getNthDocument(n), Document.SCHEMA, getAncestorDatabase());
		} catch (NotesException e) {
			DominoUtils.handleException(e);
		}
		return null;
	}

	/*
	 * (non-Javadoc)
	 *
	 * @see org.openntf.domino.impl.Base#getParent()
	 */
	@Override
	public final Database getParent() {
		return parent;
	}

	/*
	 * (non-Javadoc)
	 *
	 * @see org.openntf.domino.View#getParentDocument(lotus.domino.Document)
	 */
	@Override
	public Document getParentDocument(final lotus.domino.Document doc) {
		try {
			return fromLotus(getDelegate().getParentDocument(toLotus(doc)), Document.SCHEMA, getAncestorDatabase());
		} catch (NotesException e) {
			DominoUtils.handleException(e);
		}
		return null;
	}

	/*
	 * (non-Javadoc)
	 *
	 * @see org.openntf.domino.View#getPrevDocument(lotus.domino.Document)
	 */
	@Override
	public Document getPrevDocument(final lotus.domino.Document doc) {
		try {
			return fromLotus(getDelegate().getPrevDocument(toLotus(doc)), Document.SCHEMA, getAncestorDatabase());
		} catch (NotesException e) {
			DominoUtils.handleException(e);
		}
		return null;
	}

	/*
	 * (non-Javadoc)
	 *
	 * @see org.openntf.domino.View#getPrevSibling(lotus.domino.Document)
	 */
	@Override
	public Document getPrevSibling(final lotus.domino.Document doc) {
		try {
			return fromLotus(getDelegate().getPrevSibling(toLotus(doc)), Document.SCHEMA, getAncestorDatabase());
		} catch (NotesException e) {
			DominoUtils.handleException(e);
		}
		return null;
	}

	/*
	 * (non-Javadoc)
	 *
	 * @see org.openntf.domino.View#getReaders()
	 */
	@SuppressWarnings("unchecked")
	@Override
	public Vector<String> getReaders() {
		try {
			return getDelegate().getReaders();
		} catch (NotesException e) {
			DominoUtils.handleException(e);
		}
		return null;
	}

	/*
	 * (non-Javadoc)
	 *
	 * @see org.openntf.domino.View#getRowLines()
	 */
	@Override
	public int getRowLines() {
		try {
			return getDelegate().getRowLines();
		} catch (NotesException e) {
			DominoUtils.handleException(e);
		}
		return -1;
	}

	/*
	 * (non-Javadoc)
	 *
	 * @see org.openntf.domino.View#getSelectionFormula()
	 */
	@Override
	public String getSelectionFormula() {
		try {
			return getDelegate().getSelectionFormula();
		} catch (NotesException e) {
			DominoUtils.handleException(e);
		}
		return null;
	}

	/*
	 * (non-Javadoc)
	 *
	 * @see org.openntf.domino.View#getSelectionQuery()
	 */
	@Override
	public String getSelectionQuery() {
		try {
			return getDelegate().getSelectionQuery();
		} catch (NotesException e) {
			DominoUtils.handleException(e);
		}
		return null;
	}

	/*
	 * (non-Javadoc)
	 *
	 * @see org.openntf.domino.View#getSpacing()
	 */
	@Override
	public int getSpacing() {
		try {
			return getDelegate().getSpacing();
		} catch (NotesException e) {
			DominoUtils.handleException(e);
		}
		return -1;
	}

	/*
	 * (non-Javadoc)
	 *
	 * @see org.openntf.domino.View#getTopLevelEntryCount()
	 */
	@Override
	public int getTopLevelEntryCount() {
		try {
			return getDelegate().getTopLevelEntryCount();
		} catch (NotesException e) {
			DominoUtils.handleException(e);
		}
		return -1;
	}

	/*
	 * (non-Javadoc)
	 *
	 * @see org.openntf.domino.View#getURL()
	 */
	@Override
	public String getURL() {
		try {
			return getDelegate().getURL();
		} catch (NotesException e) {
			DominoUtils.handleException(e);
		}
		return null;
	}

	/*
	 * (non-Javadoc)
	 *
	 * @see org.openntf.domino.View#getUniversalID()
	 */
	@Override
	public String getUniversalID() {
		try {
			return getDelegate().getUniversalID();
		} catch (NotesException e) {
			DominoUtils.handleException(e);
		}
		return null;
	}

	/*
	 * (non-Javadoc)
	 *
	 * @see org.openntf.domino.View#getViewInheritedName()
	 */
	@Override
	public String getViewInheritedName() {
		try {
			return getDelegate().getViewInheritedName();
		} catch (NotesException e) {
			DominoUtils.handleException(e);
		}
		return null;
	}

	/* (non-Javadoc)
	 * @see org.openntf.domino.ext.View#getXPageAlt()
	 */
	@Override
	public String getXPageAlt() {
		return getDocument().getItemValueString("$XPageAlt");
	}

	/*
	 * (non-Javadoc)
	 *
	 * @see org.openntf.domino.View#isAutoUpdate()
	 */
	@Override
	public boolean isAutoUpdate() {
		try {
			return getDelegate().isAutoUpdate();
		} catch (NotesException e) {
			DominoUtils.handleException(e);
		}
		return false;
	}

	/*
	 * (non-Javadoc)
	 *
	 * @see org.openntf.domino.View#isCalendar()
	 */
	@Override
	public boolean isCalendar() {
		return getFlags().contains("c");
	}

	/*
	 * (non-Javadoc)
	 *
	 * @see org.openntf.domino.View#isCategorized()
	 */
	@Override
	public boolean isCategorized() {
		try {
			return getDelegate().isCategorized();
		} catch (NotesException e) {
			DominoUtils.handleException(e);
		}
		return false;
	}

	/*
	 * (non-Javadoc)
	 *
	 * @see org.openntf.domino.View#isConflict()
	 */
	@Override
	public boolean isConflict() {
		if (!isCalendar()) {
<<<<<<< HEAD
			return false;	//NTF conflict checking only applies to calendar views
=======
			return false;//NTF conflict checking only applies to calendar views
>>>>>>> 24d39872
		}
		try {
			return getDelegate().isConflict();
		} catch (NotesException e) {
			DominoUtils.handleException(e);
		}
		return false;
	}

	/*
	 * (non-Javadoc)
	 *
	 * @see org.openntf.domino.View#isDefaultView()
	 */
	@Override
	public boolean isDefaultView() {
		try {
			return getDelegate().isDefaultView();
		} catch (NotesException e) {
			DominoUtils.handleException(e);
		}
		return false;
	}

	/*
	 * (non-Javadoc)
	 *
	 * @see org.openntf.domino.View#isEnableNoteIDsForCategories()
	 */
	@Override
	public boolean isEnableNoteIDsForCategories() {
		try {
			return getDelegate().isEnableNoteIDsForCategories();
		} catch (NotesException e) {
			DominoUtils.handleException(e);
		}
		return false;
	}

	/*
	 * (non-Javadoc)
	 *
	 * @see org.openntf.domino.View#isFolder()
	 */
	@Override
	public boolean isFolder() {
		return getFlags().contains("F");
	}

	/*
	 * (non-Javadoc)
	 *
	 * @see org.openntf.domino.View#isHierarchical()
	 */
	@Override
	public boolean isHierarchical() {
		try {
			return getDelegate().isHierarchical();
		} catch (NotesException e) {
			DominoUtils.handleException(e);
		}
		return false;
	}

	/*
	 * (non-Javadoc)
	 *
	 * @see org.openntf.domino.View#isModified()
	 */
	@Override
	public boolean isModified() {
		try {
			return getDelegate().isModified();
		} catch (NotesException e) {
			DominoUtils.handleException(e);
		}
		return false;
	}

	/*
	 * (non-Javadoc)
	 *
	 * @see org.openntf.domino.View#isPrivate()
	 */
	@Override
	public boolean isPrivate() {
		IndexType type = getIndexType();
		if (type == IndexType.PRIVATE) {
			return true;
		}
		if (type == IndexType.SHAREDPRIVATEONDESKTOP) {
			return true;
		}
		if (type == IndexType.SHAREDPRIVATEONSERVER) {
			return true;
		}
		return false;
	}

	/*
	 * (non-Javadoc)
	 *
	 * @see org.openntf.domino.View#isProhibitDesignRefresh()
	 */
	@Override
	public boolean isProhibitDesignRefresh() {
		try {
			return getDelegate().isProhibitDesignRefresh();
		} catch (NotesException e) {
			DominoUtils.handleException(e);
		}
		return false;
	}

	/*
	 * (non-Javadoc)
	 *
	 * @see org.openntf.domino.View#isProtectReaders()
	 */
	@Override
	public boolean isProtectReaders() {
		try {
			return getDelegate().isProtectReaders();
		} catch (NotesException e) {
			DominoUtils.handleException(e);
		}
		return false;
	}

	/*
	 * (non-Javadoc)
	 *
	 * @see org.openntf.domino.View#isQueryView()
	 */
	@Override
	public boolean isQueryView() {
		try {
			return getDelegate().isQueryView();
		} catch (NotesException e) {
			DominoUtils.handleException(e);
		}
		return false;
	}

	/*
	 * (non-Javadoc)
	 *
	 * @see org.openntf.domino.View#lock()
	 */
	@Override
	public boolean lock() {
		try {
			return getDelegate().lock();
		} catch (NotesException e) {
			DominoUtils.handleException(e);
		}
		return false;
	}

	/*
	 * (non-Javadoc)
	 *
	 * @see org.openntf.domino.View#lock(boolean)
	 */
	@Override
	public boolean lock(final boolean provisionalOk) {
		try {
			return getDelegate().lock(provisionalOk);
		} catch (NotesException e) {
			DominoUtils.handleException(e);
		}
		return false;
	}

	/*
	 * (non-Javadoc)
	 *
	 * @see org.openntf.domino.View#lock(java.lang.String)
	 */
	@Override
	public boolean lock(final String name) {
		try {
			return getDelegate().lock(name);
		} catch (NotesException e) {
			DominoUtils.handleException(e);
		}
		return false;
	}

	/*
	 * (non-Javadoc)
	 *
	 * @see org.openntf.domino.View#lock(java.lang.String, boolean)
	 */
	@Override
	public boolean lock(final String name, final boolean provisionalOk) {
		try {
			return getDelegate().lock(name, provisionalOk);
		} catch (NotesException e) {
			DominoUtils.handleException(e);
		}
		return false;
	}

	/*
	 * (non-Javadoc)
	 *
	 * @see org.openntf.domino.View#lock(java.util.Vector)
	 */
	@SuppressWarnings("rawtypes")
	@Override
	public boolean lock(final Vector names) {
		try {
			return getDelegate().lock(names);
		} catch (NotesException e) {
			DominoUtils.handleException(e);
		}
		return false;
	}

	/*
	 * (non-Javadoc)
	 *
	 * @see org.openntf.domino.View#lock(java.util.Vector, boolean)
	 */
	@SuppressWarnings("rawtypes")
	@Override
	public boolean lock(final Vector names, final boolean provisionalOk) {
		try {
			return getDelegate().lock(names, provisionalOk);
		} catch (NotesException e) {
			DominoUtils.handleException(e);
		}
		return false;
	}

	/*
	 * (non-Javadoc)
	 *
	 * @see org.openntf.domino.View#lockProvisional()
	 */
	@Override
	public boolean lockProvisional() {
		try {
			return getDelegate().lockProvisional();
		} catch (NotesException e) {
			DominoUtils.handleException(e);
		}
		return false;
	}

	/*
	 * (non-Javadoc)
	 *
	 * @see org.openntf.domino.View#lockProvisional(java.lang.String)
	 */
	@Override
	public boolean lockProvisional(final String name) {
		try {
			return getDelegate().lockProvisional(name);
		} catch (NotesException e) {
			DominoUtils.handleException(e);
		}
		return false;
	}

	/*
	 * (non-Javadoc)
	 *
	 * @see org.openntf.domino.View#lockProvisional(java.util.Vector)
	 */
	@SuppressWarnings("rawtypes")
	@Override
	public boolean lockProvisional(final Vector names) {
		try {
			return getDelegate().lockProvisional(names);
		} catch (NotesException e) {
			DominoUtils.handleException(e);
		}
		return false;
	}

	/*
	 * (non-Javadoc)
	 *
	 * @see org.openntf.domino.View#markAllRead()
	 */
	@Override
	public void markAllRead() {
		try {
			getDelegate().markAllRead();
		} catch (NotesException e) {
			DominoUtils.handleException(e);
		}
	}

	/*
	 * (non-Javadoc)
	 *
	 * @see org.openntf.domino.View#markAllRead(java.lang.String)
	 */
	@Override
	public void markAllRead(final String userName) {
		try {
			getDelegate().markAllRead(userName);
		} catch (NotesException e) {
			DominoUtils.handleException(e);
		}
	}

	/*
	 * (non-Javadoc)
	 *
	 * @see org.openntf.domino.View#markAllUnread()
	 */
	@Override
	public void markAllUnread() {
		try {
			getDelegate().markAllUnread();
		} catch (NotesException e) {
			DominoUtils.handleException(e);
		}
	}

	/*
	 * (non-Javadoc)
	 *
	 * @see org.openntf.domino.View#markAllUnread(java.lang.String)
	 */
	@Override
	public void markAllUnread(final String userName) {
		try {
			getDelegate().markAllUnread(userName);
		} catch (NotesException e) {
			DominoUtils.handleException(e);
		}
	}

	/*
	 * (non-Javadoc)
	 *
	 * @see org.openntf.domino.View#refresh()
	 */
	@Override
	public void refresh() {
		try {
			getDelegate().refresh();
		} catch (NotesException e) {
			DominoUtils.handleException(e);
		}
	}

	/*
	 * (non-Javadoc)
	 *
	 * @see org.openntf.domino.View#remove()
	 */
	@Override
	public void remove() {
		try {
			getDelegate().remove();
		} catch (NotesException e) {
			DominoUtils.handleException(e);
		}
	}

	/*
	 * (non-Javadoc)
	 *
	 * @see org.openntf.domino.View#removeColumn()
	 */
	@Override
	public void removeColumn() {
		try {
			getDelegate().removeColumn();
			flushCaches();
		} catch (NotesException e) {
			DominoUtils.handleException(e);
		}
	}

	/*
	 * (non-Javadoc)
	 *
	 * @see org.openntf.domino.View#removeColumn(int)
	 */
	@Override
	public void removeColumn(final int column) {
		try {
			getDelegate().removeColumn(column);
			flushCaches();
		} catch (NotesException e) {
			DominoUtils.handleException(e);
		}
	}

	/*
	 * (non-Javadoc)
	 *
	 * @see org.openntf.domino.View#removeColumn(java.lang.String)
	 */
	@Override
	public void removeColumn(final String column) {
		try {
			getDelegate().removeColumn(column);
			flushCaches();
		} catch (NotesException e) {
			DominoUtils.handleException(e);
		}
	}

	/*
	 * (non-Javadoc)
	 *
	 * @see org.openntf.domino.View#resortView()
	 */
	@Override
	public void resortView() {
		try {
			getDelegate().resortView();
		} catch (NotesException e) {
			DominoUtils.handleException(e);
		}
	}

	/*
	 * (non-Javadoc)
	 *
	 * @see org.openntf.domino.View#resortView(java.lang.String)
	 */
	@Override
	public void resortView(final String column) {
		try {
			getDelegate().resortView(column);
		} catch (NotesException e) {
			DominoUtils.handleException(e);
		}
	}

	/*
	 * (non-Javadoc)
	 *
	 * @see org.openntf.domino.View#resortView(java.lang.String, boolean)
	 */
	@Override
	public void resortView(final String column, final boolean ascending) {
		try {
			getDelegate().resortView(column, ascending);
		} catch (NotesException e) {
			DominoUtils.handleException(e);
		}
	}

	/*
	 * (non-Javadoc)
	 *
	 * @see org.openntf.domino.View#setAliases(java.lang.String)
	 */
	@Override
	public void setAliases(final String alias) {
		try {
			getDelegate().setAliases(alias);
			initialize(getDelegate());// name and alias may be affected
		} catch (NotesException e) {
			DominoUtils.handleException(e);
		}
	}

	/*
	 * (non-Javadoc)
	 *
	 * @see org.openntf.domino.View#setAliases(java.util.Vector)
	 */
	@SuppressWarnings("rawtypes")
	@Override
	public void setAliases(final Vector aliases) {
		try {
			getDelegate().setAliases(aliases);
			initialize(getDelegate());// name and alias may be affected
		} catch (NotesException e) {
			DominoUtils.handleException(e);
		}
	}

	/*
	 * (non-Javadoc)
	 *
	 * @see org.openntf.domino.View#setAutoUpdate(boolean)
	 */
	@Override
	public void setAutoUpdate(final boolean flag) {
		try {
			getDelegate().setAutoUpdate(flag);
		} catch (NotesException e) {
			DominoUtils.handleException(e);
		}
	}

	/*
	 * (non-Javadoc)
	 *
	 * @see org.openntf.domino.View#setBackgroundColor(int)
	 */
	@Override
	public void setBackgroundColor(final int color) {
		try {
			getDelegate().setBackgroundColor(color);
		} catch (NotesException e) {
			DominoUtils.handleException(e);
		}
	}

	/*
	 * (non-Javadoc)
	 *
	 * @see org.openntf.domino.View#setDefaultView(boolean)
	 */
	@Override
	public void setDefaultView(final boolean flag) {
		try {
			flags_ = null;
			getDelegate().setDefaultView(flag);
		} catch (NotesException e) {
			DominoUtils.handleException(e);
		}
	}

	/*
	 * (non-Javadoc)
	 *
	 * @see org.openntf.domino.View#setEnableNoteIDsForCategories(boolean)
	 */
	@Override
	public void setEnableNoteIDsForCategories(final boolean flag) {
		try {
			getDelegate().setEnableNoteIDsForCategories(flag);
		} catch (NotesException e) {
			DominoUtils.handleException(e);
		}
	}

	/*
	 * (non-Javadoc)
	 *
	 * @see org.openntf.domino.View#setName(java.lang.String)
	 */
	@Override
	public void setName(final String name) {
		try {
			getDelegate().setName(name);
			initialize(getDelegate());// name and alias may be affected
		} catch (NotesException e) {
			DominoUtils.handleException(e);
		}
	}

	/*
	 * (non-Javadoc)
	 *
	 * @see org.openntf.domino.View#setProhibitDesignRefresh(boolean)
	 */
	@Override
	public void setProhibitDesignRefresh(final boolean flag) {
		try {
			flags_ = null;
			getDelegate().setProhibitDesignRefresh(flag);
		} catch (NotesException e) {
			DominoUtils.handleException(e);
		}
	}

	/*
	 * (non-Javadoc)
	 *
	 * @see org.openntf.domino.View#setProtectReaders(boolean)
	 */
	@Override
	public void setProtectReaders(final boolean flag) {
		try {
			getDelegate().setProtectReaders(flag);
		} catch (NotesException e) {
			DominoUtils.handleException(e);
		}
	}

	/*
	 * (non-Javadoc)
	 *
	 * @see org.openntf.domino.View#setReaders(java.util.Vector)
	 */
	@SuppressWarnings("rawtypes")
	@Override
	public void setReaders(final Vector readers) {
		try {
			getDelegate().setReaders(readers);
		} catch (NotesException e) {
			DominoUtils.handleException(e);
		}
	}

	/*
	 * (non-Javadoc)
	 *
	 * @see org.openntf.domino.View#setSelectionFormula(java.lang.String)
	 */
	@Override
	public void setSelectionFormula(final String formula) {
		try {
			getDelegate().setSelectionFormula(formula);
		} catch (NotesException e) {
			DominoUtils.handleException(e);
		}
	}

	/*
	 * (non-Javadoc)
	 *
	 * @see org.openntf.domino.View#setSelectionQuery(java.lang.String)
	 */
	@Override
	public void setSelectionQuery(final String query) {
		try {
			getDelegate().setSelectionQuery(query);
		} catch (NotesException e) {
			DominoUtils.handleException(e);
		}
	}

	/*
	 * (non-Javadoc)
	 *
	 * @see org.openntf.domino.View#setSpacing(int)
	 */
	@Override
	public void setSpacing(final int spacing) {
		try {
			getDelegate().setSpacing(spacing);
		} catch (NotesException e) {
			DominoUtils.handleException(e);
		}
	}

	/*
	 * (non-Javadoc)
	 *
	 * @see org.openntf.domino.View#unlock()
	 */
	@Override
	public void unlock() {
		try {
			getDelegate().unlock();
		} catch (NotesException e) {
			DominoUtils.handleException(e);
		}
	}

	/*
	 * New methods
	 */

	/*
	 * (non-Javadoc)
	 *
	 * @see org.openntf.domino.View#getDocument()
	 */
	@Override
	public Document getDocument() {
		return parent.getDocumentByUNID(this.getUniversalID());
	}

	/*
	 * (non-Javadoc)
	 *
	 * @see org.openntf.domino.types.DatabaseDescendant#getAncestorDatabase()
	 */
	@Override
	public final Database getAncestorDatabase() {
		return parent;
	}

	/*
	 * (non-Javadoc)
	 *
	 * @see org.openntf.domino.types.SessionDescendant#getAncestorSession()
	 */
	@Override
	public final Session getAncestorSession() {
		Database db = this.getAncestorDatabase();
		if (db == null) {
			return Factory.getSession(SessionType.CURRENT);
		} else {
			return db.getAncestorSession();
		}
	}

	/* (non-Javadoc)
	 * @see org.openntf.domino.ext.View#getColumnMap()
	 */
	@Override
	public Map<String, org.openntf.domino.ViewColumn> getColumnMap() {
		if (columnMap_ == null) {
			columnMap_ = new LinkedHashMap<String, org.openntf.domino.ViewColumn>();
			Vector<ViewColumn> columns = getColumns();
			if (columns != null && !columns.isEmpty()) {
				for (ViewColumn column : columns) {
					columnMap_.put(column.getItemName(), column);
				}
			}
		}
		return columnMap_;
	}

	/**
	 * Used by the viewEntry to determine the correct columnValue
	 *
	 * @return
	 */
	protected List<DominoColumnInfo> getColumnInfos() {
		if (columnInfo_ == null) {
			// Done using legacy elements directly to avoid a frequent recycling issue
			try {
				@SuppressWarnings("unchecked")
				Vector<lotus.domino.ViewColumn> columns = getDelegate().getColumns();
				try {
					List<DominoColumnInfo> result = new ArrayList<DominoColumnInfo>(columns.size());
					for (lotus.domino.ViewColumn col : columns) {
						result.add(new DominoColumnInfo(this, col));
					}
					columnInfo_ = result;
				} finally {
					getDelegate().recycle(columns);
				}
			} catch (Exception e) {
				DominoUtils.handleException(e);
			}
		}
		return columnInfo_;
	}

	/**
	 * Used by the viewEntry to determine the correct columnValue
	 *
	 * @return
	 */
	protected Map<String, DominoColumnInfo> getColumnInfoMap() {
		if (columnInfoMap_ == null) {
			columnInfoMap_ = new LinkedHashMap<String, DominoColumnInfo>();
			for (DominoColumnInfo columnInfo : getColumnInfos()) {
				columnInfoMap_.put(columnInfo.getItemName(), columnInfo);
			}

		}
		return columnInfoMap_;
	}

	/**
	 * Metadata about a ViewColumn, comprising the programmatic column name and the column index
	 *
	 * @since org.openntf.domino 3.0.0
	 */
	public static class DominoColumnInfo implements Serializable {
		private static final long serialVersionUID = 1L;
		private final String itemName_;
		private final int columnValuesIndex_;
		private final Object constantValue_;

		/**
		 * Constructor, passing the ViewColumn object
		 *
		 * @param column
		 *            ViewColumn from which to extract the metadata
		 * @throws NotesException
		 * @since org.openntf.domino 3.0.0
		 */
		public DominoColumnInfo(final org.openntf.domino.View context, final lotus.domino.ViewColumn column) throws NotesException {
			itemName_ = column.getItemName();
			columnValuesIndex_ = column.getColumnValuesIndex();

			if (columnValuesIndex_ == 65535) {
				// resolve the constant values (with the openntf session, to get proper dateTime values!)
				Vector<?> v = context.getAncestorSession().evaluate(column.getFormula());
				constantValue_ = v.get(0);
			} else {
				constantValue_ = null;
			}

		}

		/**
		 * Gets the programmatic name of the column, from the Advanced tab (beanie image) of the Column
		 *
		 * @return String programmatic column name
		 * @since org.openntf.domino 3.0.0
		 */
		public String getItemName() {
			return itemName_;
		}

		/**
		 * Gets the index for the column in the view, beginning at 0
		 *
		 * @return int index of the column
		 * @since org.openntf.domino 3.0.0
		 */
		public int getColumnValuesIndex() {
			return columnValuesIndex_;
		}

		/**
		 * If this is a constant
		 *
		 * @return the constant value of this column
		 */
		public Object getConstantValue() {
			return constantValue_;
		}
	}

	@Override
	public boolean isIndexed() {
		return getDocument().hasItem("$Collection");
	}

	private lotus.domino.View recreateView() throws NotesException {
		lotus.domino.Database d = toLotus(getAncestorDatabase());
		lotus.domino.View ret = d.getView(name_);
		if (ret == null) {
			throw new IllegalStateException("View '" + name_ + "' not found in " + getAncestorDatabase());
		}
		if (!universalId_.equals(ret.getUniversalID())) {

			lotus.domino.View candidate = null;
			for (String alias : aliases_) {
				lotus.domino.View vw = d.getView(alias);
				if (candidate == null && vw != null && universalId_.equals(vw.getUniversalID())) {
					candidate = vw;
					break;
				} else if (!ret.equals(vw)) {
					// wrap every view, so that it gets recycled
					getFactory().fromLotus(vw, View.SCHEMA, getAncestorDatabase());
				}
			}
			if (candidate != null) {
				log_.log(Level.WARNING, "The view name '" + name_ + "' is not unique in " + getAncestorDatabase() + ". View1: "
						+ candidate.getAliases() + ", View2:" + ret.getAliases());
				// recycle our first view by adding a wrapper (a recycle call will probably hard recycle the delegate)
				fromLotus(ret, View.SCHEMA, getAncestorDatabase());
				ret = candidate;
			}

		}
		return ret;
	}

	@Override
	protected void resurrect() {// should only happen if the delegate has been destroyed somehow.
		try {
			lotus.domino.View view = recreateView();
			setDelegate(view, true);
			/* No special logging, since by now View is a BaseThreadSafe */
			view.setAutoUpdate(false);
			//			}
		} catch (Exception e) {
			DominoUtils.handleException(e);
		}
	}

	/* (non-Javadoc)
	 * @see org.openntf.domino.ext.View#checkUnique(java.lang.Object, org.openntf.domino.Document)
	 */
	@Override
	public boolean checkUnique(final Object key, final Document srcDoc) {
		boolean retVal_ = false;
		try {
			DocumentCollection dc = this.getAllDocumentsByKey(key, true);
			for (Document checkDoc : dc) {
				if (null == srcDoc) {
					return false;
				} else {
					if (!checkDoc.getUniversalID().equals(srcDoc.getUniversalID())) {
						return retVal_;
					}
				}
			}
			retVal_ = true;
		} catch (Exception e) {
			DominoUtils.handleException(e);
		}
		return retVal_;
	}

	/* (non-Javadoc)
	 * @see org.openntf.domino.ext.View#isTimeSensitive()
	 */
	@Override
	public boolean isTimeSensitive() {
		Document doc = getDocument();
		return doc.hasItem("$FormulaTV");
	}

	/* (non-Javadoc)
	 * @see org.openntf.domino.ext.View#getIndexType()
	 */
	@Override
	public IndexType getIndexType() {
		IndexType result = IndexType.SHARED;
		String flags = getFlags();
		if (flags.contains("P") && flags.contains("Y")) {
			if (flags.contains("p")) {
				result = IndexType.SHAREDPRIVATEONSERVER;
				if (flags.contains("o")) {
					result = IndexType.SHAREDPRIVATEONDESKTOP;
				}
			} else if (flags.contains("V")) {
				result = IndexType.PRIVATE;
			} else if (flags.contains("l")) {
				result = IndexType.SHAREDINCLUDESDELETES;
			} else if (flags.contains("a")) {
				result = IndexType.SHAREDNOTINFOLDERS;
			}
		}
		return result;
	}

	protected String getFlags() {
		if (flags_ == null) {
			flags_ = getDocument().getItemValueString("$Flags");
		}
		return flags_;
	}

	protected String getIndexOptions() {
		if (indexOptions_ == null) {
			indexOptions_ = getDocument().getItemValueString("$Index");
		}
		return indexOptions_;
	}

	/*
	'/P=' + the number of hours until discarding of the view index.
	'/T' Discard view index after each use.
	'/M' Manual refresh.
	'/O' Automatic refresh.
	'/R=' + the number of seconds between automatically refresh of view.
	'/C' Don't show empty categories
	'/L' Disable auto-update
	 */
	protected static Pattern R_MATCH = Pattern.compile("^.*\\bR=(\\d+).*$", Pattern.CASE_INSENSITIVE);
	protected static Pattern P_MATCH = Pattern.compile("^.*\\bP=(\\d+).*$", Pattern.CASE_INSENSITIVE);

	/* (non-Javadoc)
	 * @see org.openntf.domino.ext.View#isDisableAutoUpdate()
	 */
	@Override
	public boolean isDisableAutoUpdate() {
		String index = getIndexOptions();
		return index.contains("/L");
	}

	/* (non-Javadoc)
	 * @see org.openntf.domino.ext.View#isHideEmptyCategories()
	 */
	@Override
	public boolean isHideEmptyCategories() {
		String index = getIndexOptions();
		return index.contains("/C");
	}

	/* (non-Javadoc)
	 * @see org.openntf.domino.ext.View#isDiscardIndex()
	 */
	@Override
	public boolean isDiscardIndex() {
		String index = getIndexOptions();
		return index.contains("/T");
	}

	/* (non-Javadoc)
	 * @see org.openntf.domino.ext.View#isManualRefresh()
	 */
	@Override
	public boolean isManualRefresh() {
		String index = getIndexOptions();
		return index.contains("/M");
	}

	/* (non-Javadoc)
	 * @see org.openntf.domino.ext.View#isAutoAfterFirstUse()
	 */
	@Override
	public boolean isAutoRefreshAfterFirstUse() {
		String index = getIndexOptions();
		if (index.contains("/M") || index.contains("/O") || index.contains("/R")) {
			return false;
		} else {
			return true;
		}
	}

	/* (non-Javadoc)
	 * @see org.openntf.domino.ext.View#isAutomaticRefresh()
	 */
	@Override
	public boolean isAutomaticRefresh() {
		String index = getIndexOptions();
		return index.contains("/O");
	}

	/* (non-Javadoc)
	 * @see org.openntf.domino.ext.View#getAutoRefreshSeconds()
	 */
	@Override
	public int getAutoRefreshSeconds() {
		int result = 0;
		String index = getIndexOptions();
		if (index.contains("/R")) {
			Matcher matcher = R_MATCH.matcher(index);
			if (matcher.matches()) {
				result = Integer.parseInt(matcher.group(1));
			}
		}
		return result;
	}

	@Override
	public int getDiscardHours() {
		int result = 0;
		String index = getIndexOptions();
		if (index.contains("/P")) {
			Matcher matcher = P_MATCH.matcher(index);
			if (matcher.matches()) {
				result = Integer.parseInt(matcher.group(1));
			}
		}
		return result;
	}

	protected void flushCaches() {
		columnInfo_ = null;
		columnInfoMap_ = null;
		columnMap_ = null;
	}

	@Override
	public Document getFirstDocumentByKey(final Object key) {
		return this.getDocumentByKey(key);
	}

	@Override
	public Document getFirstDocumentByKey(final Object key, final boolean exact) {
		return this.getDocumentByKey(key, exact);
	}

	@SuppressWarnings("rawtypes")
	@Override
	public Document getFirstDocumentByKey(final Vector keys) {
		return this.getDocumentByKey(keys);
	}

	@SuppressWarnings("rawtypes")
	@Override
	public Document getFirstDocumentByKey(final Vector keys, final boolean exact) {
		return this.getDocumentByKey(keys, exact);
	}

	@Override
	public ViewEntry getFirstEntryByKey(final Object key) {
		return this.getEntryByKey(key);
	}

	@Override
	public ViewEntry getFirstEntryByKey(final Object key, final boolean exact) {
		return this.getEntryByKey(key, exact);
	}

	@SuppressWarnings("rawtypes")
	@Override
	public ViewEntry getFirstEntryByKey(final Vector keys) {
		return this.getEntryByKey(keys);
	}

	@SuppressWarnings("rawtypes")
	@Override
	public ViewEntry getFirstEntryByKey(final Vector keys, final boolean exact) {
		return this.getEntryByKey(keys, exact);
	}

	//-------------- Externalize  stuff ------------------
	private static final int EXTERNALVERSIONUID = 20141205;

	/**
	 * @deprecated needed for {@link Externalizable} - do not use!
	 */
	@Deprecated
	public View() {
		super(NOTES_VIEW);
	}

	@Override
	public void writeExternal(final ObjectOutput out) throws IOException {
		super.writeExternal(out);
		out.writeInt(EXTERNALVERSIONUID);// data version

		out.writeObject(name_);
		out.writeObject(universalId_);
		out.writeObject(aliases_);

	}

	@SuppressWarnings("unchecked")
	@Override
	public void readExternal(final ObjectInput in) throws IOException, ClassNotFoundException {
		super.readExternal(in);

		int version = in.readInt();
		if (version != EXTERNALVERSIONUID) {
			throw new InvalidClassException("Cannot read dataversion " + version);
		}

		name_ = (String) in.readObject();
		universalId_ = (String) in.readObject();
		aliases_ = (Vector<String>) in.readObject();
	}

	protected Object readResolve() {
		// TODO: The View name may not be acourate enough, if the view is not unique
		try {
			return getFactory().fromLotus(recreateView(), View.SCHEMA, getAncestorDatabase());
		} catch (NotesException e) {
			DominoUtils.handleException(e);
			return this;
		}
	}

	@Override
	public int hashCode() {
		final int prime = 31;
		int result = super.hashCode();
		result = prime * result + ((name_ == null) ? 0 : name_.hashCode());
		result = prime * result + ((universalId_ == null) ? 0 : universalId_.hashCode());
		return result;
	}

	@Override
	public boolean equals(final Object obj) {
		if (this == obj) {
			return true;
		}
		if (!super.equals(obj)) {
			return false;
		}
		if (!(obj instanceof View)) {
			return false;
		}
		View other = (View) obj;
		if (name_ == null) {
			if (other.name_ != null) {
				return false;
			}
		} else if (!name_.equals(other.name_)) {
			return false;
		}
		if (universalId_ == null) {
			if (other.universalId_ != null) {
				return false;
			}
		} else if (!universalId_.equals(other.universalId_)) {
			return false;
		}
		return true;
	}

	@Override
	protected WrapperFactory getFactory() {
		return parent.getAncestorSession().getFactory();
	}

	@Override
	public boolean containsKey(final Object arg0) {
		return getColumnInfoMap().containsKey(arg0);
	}

	@Override
	public boolean containsValue(final Object arg0) {
		if (arg0 instanceof Document) {
			return containsDocument((Document) arg0);
		} else if (arg0 instanceof ViewEntry) {
			return containsEntry((ViewEntry) arg0);
		}
		return getColumnInfoMap().containsValue(arg0);
	}

	@Override
	public Set<Entry<String, Object>> entrySet() {
		Map<String, Object> result = new LinkedHashMap<String, Object>();
		for (String key : getColumnInfoMap().keySet()) {
			result.put(key, getColumnInfoMap().get(key));
		}
		return result.entrySet();
	}

	@Override
	public Object get(final Object key) {
		return getColumnInfoMap().get(key);
	}

	@Override
	public boolean isEmpty() {
		return getColumnInfoMap().isEmpty();
	}

	@Override
	public Set<String> keySet() {
		return getColumnInfoMap().keySet();
	}

	@Override
	public Object put(final String key, final Object value) {
		throw new UnsupportedOperationException("View Map may not be modified");
	}

	@Override
	public void putAll(final Map<? extends String, ? extends Object> m) {
		throw new UnsupportedOperationException("View Map may not be modified");
	}

	@Override
	public Object remove(final Object key) {
		throw new UnsupportedOperationException("View Map may not be modified");
	}

	@Override
	public int size() {
		return getColumnInfoMap().size();
	}

	@Override
	public Collection<Object> values() {
		Collection<Object> result = new ArrayList<Object>();
		result.addAll(getColumnInfoMap().values());
		return result;
	}

	@Override
	public ViewEntry getEntryAtPosition(final String position, final char separator) {
		return getUtilityNavigator().getPos(position, separator);
	}

	@Override
	public ViewEntry getEntryAtPosition(final String position) {
		return getUtilityNavigator().getPos(position, ViewNavigator.DEFAULT_SEPARATOR);
	}

	@Override
	public boolean containsDocument(final Document doc) {
		boolean result = getUtilityNavigator().gotoEntry(doc);
		getUtilityNavigator().gotoFirst();
		return result;
	}

	@Override
	public boolean containsEntry(final ViewEntry entry) {
		boolean result = getUtilityNavigator().gotoEntry(entry);
		getUtilityNavigator().gotoFirst();
		return result;
	}

	private ViewNavigator getUtilityNavigator() {
		if (utilityNavigator_ != null) {
			try {
				utilityNavigator_.getBufferMaxEntries();
			} catch (Exception e) {
				utilityNavigator_ = null;
			}
		}
		if (utilityNavigator_ == null) {
			try {
				getDelegate().setAutoUpdate(false);
				getDelegate().setEnableNoteIDsForCategories(true);
			} catch (NotesException e) {
				DominoUtils.handleException(e);
			}
			utilityNavigator_ = this.createViewNav(128);
			utilityNavigator_.setCacheGuidance(128, lotus.domino.ViewNavigator.VN_CACHEGUIDANCE_READSELECTIVE);
			utilityNavigator_.setEntryOptions(lotus.domino.ViewNavigator.VN_ENTRYOPT_NOCOLUMNVALUES);
		}
		return utilityNavigator_;
	}

	@Override
	public String getMetaversalID() {
		return getAncestorDatabase().getReplicaID() + getUniversalID();
	}
}<|MERGE_RESOLUTION|>--- conflicted
+++ resolved
@@ -635,7 +635,6 @@
 		return null;
 	}
 
-<<<<<<< HEAD
 	/**
 	 * This method is neccessary to get some Backend-functions working.<br>
 	 * <font color=red>Attention: The <b>name</b> of the function seems not to be important, but the <b>position</b>!</font> It seems that
@@ -671,9 +670,6 @@
 		return null;
 
 	}
-
-=======
->>>>>>> 24d39872
 	/*
 	 * (non-Javadoc)
 	 *
@@ -1882,11 +1878,8 @@
 	@Override
 	public boolean isConflict() {
 		if (!isCalendar()) {
-<<<<<<< HEAD
 			return false;	//NTF conflict checking only applies to calendar views
-=======
 			return false;//NTF conflict checking only applies to calendar views
->>>>>>> 24d39872
 		}
 		try {
 			return getDelegate().isConflict();
