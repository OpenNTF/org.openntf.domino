--- conflicted
+++ resolved
@@ -38,13 +38,8 @@
 /**
  * The Class DateTime.
  */
-<<<<<<< HEAD
-public class DateTime extends BaseNonThreadSafe<org.openntf.domino.DateTime, lotus.domino.DateTime, Session>
-		implements org.openntf.domino.DateTime {
-=======
 public class DateTime extends BaseThreadSafe<org.openntf.domino.DateTime, lotus.domino.DateTime, Session> implements
 org.openntf.domino.DateTime {
->>>>>>> d275c291
 	private static final Logger log_ = Logger.getLogger(DateTime.class.getName());
 	private static final long serialVersionUID = 1L;
 
