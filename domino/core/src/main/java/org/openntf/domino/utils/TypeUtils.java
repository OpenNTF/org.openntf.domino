<<<<<<< HEAD
/**
 * 
 */
package org.openntf.domino.utils;

import java.io.Serializable;
import java.lang.reflect.Array;
import java.math.BigInteger;
import java.text.ParseException;
import java.util.ArrayList;
import java.util.Arrays;
import java.util.Calendar;
import java.util.Collection;
import java.util.Date;
import java.util.Iterator;
import java.util.List;
import java.util.Vector;
import java.util.concurrent.atomic.AtomicInteger;
import java.util.concurrent.atomic.AtomicLong;
import java.util.logging.Level;
import java.util.logging.Logger;
import java.util.regex.Pattern;

import javax.annotation.Nonnull;

import lotus.domino.DateTime;
import lotus.domino.Name;
import lotus.domino.NotesException;

import org.openntf.domino.Document;
import org.openntf.domino.Item;
import org.openntf.domino.MIMEEntity;
import org.openntf.domino.Session;
import org.openntf.domino.big.NoteCoordinate;
import org.openntf.domino.exceptions.DataNotCompatibleException;
import org.openntf.domino.exceptions.Domino32KLimitException;
import org.openntf.domino.exceptions.ItemNotFoundException;
import org.openntf.domino.exceptions.UnimplementedException;
import org.openntf.domino.ext.Formula;
import org.openntf.domino.impl.ImplUtils;
import org.openntf.domino.types.AuthorsList;
import org.openntf.domino.types.BigString;
import org.openntf.domino.types.Encapsulated;
import org.openntf.domino.types.NamesList;
import org.openntf.domino.types.ReadersList;

import com.google.common.collect.ImmutableList;
import com.ibm.icu.math.BigDecimal;
import com.ibm.icu.text.DateFormat;
import com.ibm.icu.text.SimpleDateFormat;

/**
 * @author nfreeman
 * 
 */
public enum TypeUtils {
	;

	public static final String[] DEFAULT_STR_ARRAY = { "" };
	protected static final List<CustomConverter> converterList_ = new ArrayList<CustomConverter>();
	//	protected static final List<Class<?>> converterFromList_ = new ArrayList<Class<?>>();

	private static final ThreadLocal<SimpleDateFormat> DEFAULT_FORMAT = new ThreadLocal<SimpleDateFormat>() {
		@Override
		protected SimpleDateFormat initialValue() {
			return new SimpleDateFormat("yyyy-MM-dd'T'HH:mm:ss");
		}
	};

	public static interface CustomConverter {

		public Object convert(Object from);

		public Object get(Document doc, String itemName);

		public Object put(Document doc, String itemName, Object from);

		public Class<?> getFrom();

		public Class<?> getTo();

		public boolean isCompatible(@Nonnull final Class<?> fromClass);
	}

	public static abstract class AbstractConverter implements CustomConverter {
		protected Class<?> fromClass_;
		protected Class<?> toClass_;

		@Override
		public Class<?> getFrom() {
			return fromClass_;
		}

		@Override
		public Class<?> getTo() {
			return toClass_;
		}

		@Override
		public boolean isCompatible(@Nonnull final Class<?> fromClass) {
			return fromClass_.isAssignableFrom(fromClass);
		}
	}

	public static synchronized void addCustomConverter(final CustomConverter converter) {
		converterList_.add(converter);
		//		System.out.println("TEMP DEBUG added custom converter");
		//		converterFromList_.add(converter.getFrom());

	}

	public static synchronized void removeCustomConverter(final CustomConverter converter) {
		converterList_.remove(converter);
	}

	public static List<CustomConverter> getConverterList() {
		return ImmutableList.copyOf(converterList_);
	}

	protected static CustomConverter findCustomConverter(final Class<?> fromClass) {
		for (CustomConverter converter : getConverterList()) {
			if (converter.isCompatible(fromClass)) {
				//				System.out.println("TEMP DEBUG found custom converter");
				return converter;
			}
		}
		return null;
	}

	@SuppressWarnings("unchecked")
	public static <T> T getDefaultInstance(final Class<T> type) {
		if (type.isArray())
			if (type.getComponentType() == String.class) {
				return (T) DEFAULT_STR_ARRAY.clone();
			} else {
				return (T) Array.newInstance(type.getComponentType(), 0);
			}
		if (Boolean.class.equals(type) || Boolean.TYPE.equals(type))
			return (T) Boolean.FALSE;
		if (Integer.class.equals(type) || Integer.TYPE.equals(type))
			return (T) Integer.valueOf(0);
		if (Long.class.equals(type) || Long.TYPE.equals(type))
			return (T) Long.valueOf(0l);
		if (Short.class.equals(type) || Short.TYPE.equals(type))
			return (T) Short.valueOf("0");
		if (Double.class.equals(type) || Double.TYPE.equals(type))
			return (T) Double.valueOf(0d);
		if (Float.class.equals(type) || Float.TYPE.equals(type))
			return (T) Float.valueOf(0f);
		if (String.class.equals(type))
			return (T) "";
		try {
			return type.newInstance();
		} catch (Exception e) {
			throw new RuntimeException(e);
		}
	}

	// RPr: This method is implemented wrong, you MUST NOT pass null as "recycleThis" argument, because it may created
	// dangling DateTimes that will crash the server (if you have created too much)
	// ==>commented out and implemented stampAll method correctly
	//	@Deprecated
	//	public static Map<String, Object> toStampableMap(final Map<String, Object> rawMap, final org.openntf.domino.Base<?> context)
	//			throws IllegalArgumentException {
	//		Map<String, Object> result = new LinkedHashMap<String, Object>();
	//		synchronized (rawMap) {
	//			for (Map.Entry<String, Object> entry : rawMap.entrySet()) {
	//				Object lValue = Base.toItemFriendly(entry.getValue(), context, null);
	//				result.put(entry.getKey(), lValue);
	//			}
	//		}
	//		return Collections.unmodifiableMap(result);
	//	}

	@SuppressWarnings("unchecked")
	public static <T> T itemValueToClass(final Document doc, final String itemName, final Class<T> type) {
		String noteid = doc.getMetaversalID();
		boolean hasItem = doc.hasItem(itemName);
		if (!hasItem) {
			// System.out.println("Item " + itemName + " doesn't exist in document " + doc.getNoteID() + " in "
			// + doc.getAncestorDatabase().getFilePath() + " so we can't return a " + T.getName());
			Class<?> CType = null;
			if (type.isArray()) {
				CType = type.getComponentType();
				if (CType.isPrimitive()) {
					throw new ItemNotFoundException("Item " + itemName + " was not found on document " + noteid
							+ " so we cannot return an array of " + CType.getName());
				} else {
					return null;
				}
			} else if (type.isPrimitive()) {
				throw new ItemNotFoundException(
						"Item " + itemName + " was not found on document " + noteid + " so we cannot return a " + type.getName());
			} else if (type.equals(String.class)) {
				return (T) "";
			} else {
				return null;
			}
		}
		Object result = itemValueToClass(doc.getFirstItem(itemName), type);
		if (result != null && !type.isAssignableFrom(result.getClass())) {
			if (type.isPrimitive()) {
				if (Integer.TYPE.equals(type) && result instanceof Integer) {
					return (T) result;
				}
				if (Long.TYPE.equals(type) && result instanceof Long) {
					return (T) result;
				}
				if (Boolean.TYPE.equals(type) && result instanceof Boolean) {
					return (T) result;
				}
				if (Double.TYPE.equals(type) && result instanceof Double) {
					return (T) result;
				}
			} else {
				log_.log(Level.WARNING, "Auto-boxing requested a " + type.getName() + " but is returning a " + result.getClass().getName()
						+ " in item " + itemName + " for document id " + noteid);
			}
		}
		return (T) result;
	}

	@SuppressWarnings("rawtypes")
	public static <T> T itemValueToClass(final Item item, final Class<T> type) {
		// Object o = item.getAncestorDocument().getItemValue(item.getName());
		if (Item.Type.USERDATA.equals(item.getTypeEx())) {
			return null;
		}
		Vector v = item.getValues();
		if (v == null) {
			log_.log(Level.WARNING, "Got a null for the value of item " + item.getName());
		}
		if (java.lang.Object.class.equals(type) & v.size() > 1) {
			return (T) v;
		}
		Session session = item.getAncestorSession();
		T result = null;
		try {
			result = collectionToClass(v, type, session);
			//FIXME: implement NamesList variations

		} catch (DataNotCompatibleException e) {
			String noteid = item.getAncestorDocument().getNoteID();
			throw new DataNotCompatibleException(e.getMessage() + " for field " + item.getName() + " in document " + noteid, e);
		} catch (UnimplementedException e) {
			String noteid = item.getAncestorDocument().getNoteID();
			throw new UnimplementedException(e.getMessage() + ", so cannot auto-box for field " + item.getName() + " in document " + noteid,
					e);
		}
		//		if ("form".equalsIgnoreCase(item.getName())) {
		//			System.out.println("TEMP DEBUG Form value is '" + (String) result + "'");
		//		}
		return result;
	}

	public static boolean isNumerical(final Object rawObject) {
		boolean result = true;
		if (rawObject == null || rawObject instanceof String)
			return false;	//NTF: we know this is going to be true a LOT, so we'll have a fast out
		if (rawObject instanceof Collection) {
			for (Object obj : (Collection<?>) rawObject) {
				if (!isNumerical(obj)) {
					result = false;
					break;
				}
			}
		} else {
			if (rawObject instanceof Number || Integer.TYPE.isInstance(rawObject) || Double.TYPE.isInstance(rawObject)
					|| Byte.TYPE.isInstance(rawObject) || Short.TYPE.isInstance(rawObject) || Long.TYPE.isInstance(rawObject)
					|| Float.TYPE.isInstance(rawObject)) {
			} else {
				result = false;
			}
		}
		return result;
	}

	public static boolean isCalendrical(final Object rawObject) {
		boolean result = true;
		if (rawObject == null || rawObject instanceof String)
			return false;	//NTF: we know this is going to be true a LOT, so we'll have a fast out
		if (rawObject instanceof Collection) {
			for (Object obj : (Collection<?>) rawObject) {
				if (!isCalendrical(obj)) {
					result = false;
					break;
				}
			}
		} else {
			if (rawObject instanceof DateTime || rawObject instanceof Date) {
			} else {
				result = false;
			}
		}
		return result;
	}

	public static boolean isNameish(final Object rawObject) {
		boolean result = true;
		if (rawObject == null)
			return false;	//NTF: we know this is going to be true a LOT, so we'll have a fast out
		if (rawObject instanceof Collection) {
			for (Object obj : (Collection<?>) rawObject) {
				if (!isNameish(obj)) {
					result = false;
					break;
				}
			}
		} else {
			if (rawObject instanceof String) {
				result = DominoUtils.isHierarchicalName((String) rawObject);
			} else {
				result = false;
			}
		}
		return result;
	}

	public static <T> T objectToClass(final Object o, final Class<T> type, final Session session) {
		return convertToTarget(o, type, session);
	}

	@SuppressWarnings({ "rawtypes", "unchecked" })
	public static <T> T convertToTarget(final Object o, final Class<T> type, final Session session) {
		if (o == null) {
			return null;
		}
		Object result = null;
		if (o instanceof Collection) {
			result = collectionToClass((Collection) o, type, session);
		}
		if (type.isEnum() && o instanceof String) {
			result = toEnum(o, type);
		}
		Class<?> CType = null;
		if (type.equals(String[].class)) {
			result = toStrings(o);
			return (T) result;
		}
		if (type.isArray()) {
			if (String[].class.equals(type)) {
				// System.out.println("Shallow route to string array");
				result = toStrings(o);
			} else {
				CType = type.getComponentType();
				if (CType.isPrimitive()) {
					try {
						result = toPrimitiveArray(o, CType);
					} catch (DataNotCompatibleException e) {
						throw e;
					}
				} else if (Number.class.isAssignableFrom(CType)) {
					result = toNumberArray(o, CType);
				} else {
					if (CType == String.class) {
						// System.out.println("Deep route to string array");
						result = toStrings(o);
					} else if (CType == BigString.class) {
						result = toBigStrings(o);
					} else if (CType == Pattern.class) {
						result = toPatterns(o);
					} else if (CType == java.lang.Enum.class || CType.isEnum()) {
						result = toEnums(o);
					} else if (Class.class.isAssignableFrom(CType)) {
						result = toClasses(o);
					} else if (Formula.class.isAssignableFrom(CType)) {
						result = toFormulas(o);
					} else if (CType == Date.class) {
						result = toDates(o);
					} else if (DateTime.class.isAssignableFrom(CType)) {
						result = toDateTimes(o, session);
					} else if (Name.class.isAssignableFrom(CType)) {
						result = toNames(o, session);
					} else if (CType == Boolean.class) {
						result = toBooleans(o);
					} else if (CType == java.lang.Object.class) {
						result = toObjects(o);
					} else {
						throw new UnimplementedException("Arrays for " + CType.getName() + " not yet implemented");
					}
				}
			}
		} else if (type.isPrimitive()) {
			try {
				result = toPrimitive(o, type);
			} catch (DataNotCompatibleException e) {
				throw e;
			}
		} else {
			if (type == String.class) {
				result = String.valueOf(o);
			} else if (Enum.class.isAssignableFrom(type)) {
				String str = String.valueOf(o);
				result = toEnum(str);
			} else if (BigString.class.isAssignableFrom(type)) {
				result = new BigString(String.valueOf(o));
			} else if (Pattern.class.isAssignableFrom(type)) {
				result = Pattern.compile(String.valueOf(o));
			} else if (Class.class.isAssignableFrom(type)) {
				String cn = String.valueOf(o);
				Class<?> cls = DominoUtils.getClass(cn);
				result = cls;
			} else if (Formula.class.isAssignableFrom(type)) {
				Formula formula = new org.openntf.domino.helpers.Formula(String.valueOf(o));
				result = formula;
			} else if (java.util.Collection.class.equals(type)) {
				result = new ArrayList();
				((ArrayList) result).add(o);
			} else if (java.util.Collection.class.isAssignableFrom(type)) {
				try {
					result = type.newInstance();
					Collection coll = (Collection) result;
					coll.addAll(toSerializables(o));
				} catch (IllegalAccessException e) {
					DominoUtils.handleException(e);
				} catch (InstantiationException e) {
					DominoUtils.handleException(e);
				}
			} else if (Date.class.isAssignableFrom(type)) {
				result = toDate(o);
			} else if (java.util.Calendar.class.isAssignableFrom(type)) {
				Date tmpDate = toDate(o);
				if (null == tmpDate) {
					result = null;
				} else {
					Calendar tmp = Calendar.getInstance();
					tmp.setTime(tmpDate);
					result = tmp;
				}
			} else if (org.openntf.domino.DateTime.class.isAssignableFrom(type)) {
				if (session != null) {
					result = session.createDateTime(toDate(o));
				} else {
					throw new IllegalArgumentException(
							"Cannont convert a " + o.getClass().getName() + " to DateTime without a valid Session object");
				}
			} else if (org.openntf.domino.Name.class.isAssignableFrom(type)) {
				if (session != null) {
					result = session.createName(String.valueOf(o));
				} else {
					throw new IllegalArgumentException(
							"Cannont convert a " + o.getClass().getName() + " to Name without a valid Session object");
				}
			} else if (Boolean.class.equals(type)) {
				result = toBoolean(o);
			} else if (Number.class.isAssignableFrom(type)) {
				result = toNumber(o, type);
			} else {
				result = type.cast(o);
			}
		}

		if (result != null && !type.isAssignableFrom(result.getClass())) {
			if (type.isPrimitive()) {
				if (Integer.TYPE.equals(type) && result instanceof Integer) {
					return (T) result;
				}
				if (Long.TYPE.equals(type) && result instanceof Long) {
					return (T) result;
				}
				if (Boolean.TYPE.equals(type) && result instanceof Boolean) {
					return (T) result;
				}
				if (Double.TYPE.equals(type) && result instanceof Double) {
					return (T) result;
				}
			} else {
				log_.log(Level.WARNING, "Auto-boxing requested a " + type.getName() + " but is returning a " + result.getClass().getName());
			}
		}
		return (T) result;
	}

	public static Comparable toComparable(final Object value) {
		if (value == null) {
			return null;
		}
		return (Comparable) toSerializable(value);
	}

	public static Serializable toSerializable(final Object value) {
		if (value == null)
			return null;
		Serializable result = null;
		if (value instanceof org.openntf.domino.DateTime) {
			Date date = null;
			org.openntf.domino.DateTime dt = (org.openntf.domino.DateTime) value;
			result = dt.toJavaDate();
		} else if (value instanceof org.openntf.domino.Name) {
			result = DominoUtils.toNameString((org.openntf.domino.Name) value);
		} else if (value instanceof String) {
			result = (String) value;
		} else if (value instanceof Number) {
			result = (Number) value;
		}
		return result;
	}

	public static Collection<Serializable> toSerializables(final Object value) {
		if (value == null)
			return null;
		if (value instanceof Collection) {
			return DominoUtils.toSerializable((Collection<?>) value);
		} else if (value.getClass().isArray()) {
			return DominoUtils.toSerializable(Arrays.asList(value));
		} else {
			Collection<Serializable> result = new ArrayList<Serializable>();
			if (value instanceof org.openntf.domino.DateTime) {
				Date date = null;
				org.openntf.domino.DateTime dt = (org.openntf.domino.DateTime) value;
				date = dt.toJavaDate();
				result.add(date);
			} else if (value instanceof org.openntf.domino.Name) {
				result.add(DominoUtils.toNameString((org.openntf.domino.Name) value));
			} else if (value instanceof String) {
				result.add((String) value);
			} else if (value instanceof Number) {
				result.add((Number) value);
			}
			return result;
		}
	}

	public static <T> T vectorToClass(final Collection<?> v, final Class<T> type, final Session session) {
		return collectionToClass(v, type, session);
	}

	@SuppressWarnings({ "rawtypes", "unchecked" })
	public static <T> T collectionToClass(final Collection v, final Class<T> type, final Session session) {
		if (v == null) {
			return null;
		}
		Object result = null;
		Class<?> CType = null;
		if (type.equals(String[].class)) {
			result = toStrings(v);
			return (T) result;
		}
		if (type.isArray()) {
			if (type == String[].class) {
				// System.out.println("Shallow route to string array");
				result = toStrings(v);
			} else {
				CType = type.getComponentType();
				if (CType.isPrimitive()) {
					try {
						result = toPrimitiveArray(v, CType);
					} catch (DataNotCompatibleException e) {
						throw e;
					}
				} else if (Number.class.isAssignableFrom(CType)) {
					result = toNumberArray(v, CType);
				} else {
					if (CType == String.class) {
						// System.out.println("Deep route to string array");
						result = toStrings(v);
					} else if (CType == BigString.class) {
						result = toBigStrings(v);
					} else if (CType == Pattern.class) {
						result = toPatterns(v);
					} else if (CType == java.lang.Enum.class || CType.isEnum()) {
						result = toEnums(v);
					} else if (Class.class.isAssignableFrom(CType)) {
						result = toClasses(v);
					} else if (Formula.class.isAssignableFrom(CType)) {
						result = toFormulas(v);
					} else if (CType == Date.class) {
						result = toDates(v);
					} else if (DateTime.class.isAssignableFrom(CType)) {
						result = toDateTimes(v, session);
					} else if (Name.class.isAssignableFrom(CType)) {
						result = toNames(v, session);
					} else if (CType == Boolean.class) {
						result = toBooleans(v);
					} else if (CType == java.lang.Object.class) {
						result = toObjects(v);
					} else {
						throw new UnimplementedException("Arrays for " + CType.getName() + " not yet implemented");
					}
				}
			}
		} else if (type.isPrimitive()) {
			try {
				result = toPrimitive(v, type);
			} catch (DataNotCompatibleException e) {
				throw e;
			}
		} else {
			if (type == String.class) {
				result = join(v);
			} else if (Enum.class.isAssignableFrom(type)) {
				String str = join(v);
				//				System.out.println("Attempting to convert string " + str + " to Enum");
				result = toEnum(str);
				//				System.out.println("result was " + (result == null ? "null" : result.getClass().getName()));
			} else if (BigString.class.isAssignableFrom(type)) {
				result = new BigString(join(v));
			} else if (Pattern.class.isAssignableFrom(type)) {
				result = Pattern.compile(join(v));
			} else if (Class.class.isAssignableFrom(type)) {
				String cn = join(v);
				Class<?> cls = DominoUtils.getClass(cn);
				result = cls;
			} else if (Formula.class.isAssignableFrom(type)) {
				Formula formula = new org.openntf.domino.helpers.Formula(join(v));
				result = formula;
			} else if (type == java.util.Collection.class) {
				result = new ArrayList();
				if (v != null) {
					((ArrayList) result).addAll(v);
				}
			} else if (java.util.Collection.class.isAssignableFrom(type)) {
				try {
					result = type.newInstance();
					Collection coll = (Collection) result;
					coll.addAll(DominoUtils.toSerializable(v));
				} catch (IllegalAccessException e) {
					DominoUtils.handleException(e);
				} catch (InstantiationException e) {
					DominoUtils.handleException(e);
				}
			} else if (Date.class.isAssignableFrom(type)) {
				result = toDate(v);
			} else if (java.util.Calendar.class.isAssignableFrom(type)) {
				Date tmpDate = toDate(v);
				if (null == tmpDate) {
					result = null;
				} else {
					Calendar tmp = Calendar.getInstance();
					tmp.setTime(tmpDate);
					result = tmp;
				}
			} else if (org.openntf.domino.DateTime.class.isAssignableFrom(type)) {
				if (session != null) {
					result = session.createDateTime(toDate(v));
				} else {
					throw new IllegalArgumentException("Cannont convert a Vector to DateTime without a valid Session object");
				}
			} else if (org.openntf.domino.Name.class.isAssignableFrom(type)) {
				if (session != null) {
					if (v.isEmpty()) {
						result = session.createName("");
					} else {
						Iterator it = v.iterator();
						result = session.createName(String.valueOf(it.next()));
					}
				} else {
					throw new IllegalArgumentException("Cannont convert a Vector to Name without a valid Session object");

				}
			} else if (type == Boolean.class) {
				if (v.isEmpty()) {
					result = Boolean.FALSE;
				} else {
					Iterator it = v.iterator();
					result = toBoolean(it.next());
				}
			} else {
				if (!v.isEmpty()) {
					if (Number.class.isAssignableFrom(type)) {
						result = toNumber(v, type);
					} else {
						Iterator it = v.iterator();
						result = it.next();
					}
				}
			}
		}

		if (result != null && !type.isAssignableFrom(result.getClass())) {
			if (type.isPrimitive()) {
				if (Integer.TYPE.equals(type) && result instanceof Integer) {
					return (T) result;
				}
				if (Long.TYPE.equals(type) && result instanceof Long) {
					return (T) result;
				}
				if (Boolean.TYPE.equals(type) && result instanceof Boolean) {
					return (T) result;
				}
				if (Double.TYPE.equals(type) && result instanceof Double) {
					return (T) result;
				}
			} else {
				log_.log(Level.WARNING, "Auto-boxing requested a " + type.getName() + " but is returning a " + result.getClass().getName());
			}
		}
		return (T) result;
	}

	private static final Logger log_ = Logger.getLogger(TypeUtils.class.getName());

	@SuppressWarnings("unchecked")
	public static <T> T toNumberArray(final Object value, final Class<T> type) {
		if (value == null)
			return null;
		if (value instanceof Collection) {
			return collectionToNumberArray((Collection<Object>) value, type);
		} else if (value.getClass().isArray()) {
			Object[] arr = (Object[]) value;
			Object[] result = (Object[]) Array.newInstance(type, arr.length);
			for (int i = 0; i < arr.length; i++) {
				result[i++] = toNumber(arr[i], type);
			}
			return (T) result;
		} else {
			Object[] result = (Object[]) Array.newInstance(type, 1);
			result[0] = toNumber(value, type);
			return (T) result;
		}
	}

	@SuppressWarnings("unchecked")
	public static <T> T collectionToNumberArray(final Collection<Object> value, final Class<T> type) {
		int size = value.size();
		Object[] result = (Object[]) Array.newInstance(type, size);
		int i = 0;
		Iterator<Object> it = value.iterator();
		while (it.hasNext()) {
			result[i++] = toNumber(it.next(), type);
		}
		return (T) result;
	}

	@SuppressWarnings("unchecked")
	public static <T> T toNumber(final Object value, final Class<T> type) throws DataNotCompatibleException {
		// System.out.println("Starting toNumber to get type " + T.getName() + " from a value of type " + value.getClass().getName());
		if (value == null)
			return null;
		if (value instanceof Vector && (((Vector<?>) value).isEmpty()))
			return null;
		T result = null;
		Object localValue = value;
		if (value instanceof Collection) {
			localValue = ((Collection<?>) value).iterator().next();
		}
		// System.out.println("LocalValue is type " + localValue.getClass().getName() + ": " + String.valueOf(localValue));

		if (type == Integer.class) {
			if (localValue instanceof String) {
				result = (T) Integer.valueOf((String) localValue);
			} else if (localValue instanceof Double) {
				result = (T) Integer.valueOf(((Double) localValue).intValue());
			} else if (localValue instanceof Integer) {
				result = (T) localValue;
			} else if (localValue instanceof Long) {
				result = (T) Integer.valueOf(((Long) localValue).intValue());
			} else {
				throw new DataNotCompatibleException("Cannot create a " + type.getName() + " from a " + localValue.getClass().getName());
			}
		} else if (type == Long.class) {
			if (localValue instanceof String) {
				result = (T) Long.valueOf((String) localValue);
			} else if (localValue instanceof Double) {
				result = (T) Long.valueOf(((Double) localValue).longValue());
			} else {
				throw new DataNotCompatibleException("Cannot create a " + type.getName() + " from a " + localValue.getClass().getName());
			}
		} else if (type == Double.class) {
			if (localValue instanceof String) {
				result = (T) Double.valueOf((String) localValue);
			} else if (localValue instanceof Double) {
				result = (T) localValue;
			} else if (localValue instanceof Integer) {
				result = (T) Double.valueOf(((Integer) localValue).doubleValue());
			} else if (localValue instanceof Short) {
				result = (T) Double.valueOf(((Short) localValue).doubleValue());
			} else if (localValue instanceof Float) {
				result = (T) Double.valueOf(((Float) localValue).doubleValue());
			} else {
				throw new DataNotCompatibleException("Cannot create a " + type.getName() + " from a " + localValue.getClass().getName());
			}
		} else if (type == Short.class) {
			if (localValue instanceof String) {
				result = (T) Short.valueOf((String) localValue);
			} else if (localValue instanceof Double) {
				result = (T) Short.valueOf(((Double) localValue).shortValue());
			} else {
				throw new DataNotCompatibleException("Cannot create a " + type.getName() + " from a " + localValue.getClass().getName());
			}
		} else if (type == Byte.class) {
			if (localValue instanceof String) {
				result = (T) Byte.valueOf((String) localValue);
			} else if (localValue instanceof Double) {
				result = (T) Byte.valueOf(((Double) localValue).byteValue());
			} else {
				throw new DataNotCompatibleException("Cannot create a " + type.getName() + " from a " + localValue.getClass().getName());
			}
		} else if (type == Float.class) {
			if (localValue instanceof String) {
				result = (T) Float.valueOf((String) localValue);
			} else if (localValue instanceof Double) {
				result = (T) Float.valueOf(((Double) localValue).floatValue());
			} else {
				throw new DataNotCompatibleException("Cannot create a " + type.getName() + " from a " + localValue.getClass().getName());
			}
		} else if (type == BigDecimal.class) {
			if (localValue instanceof String) {
				result = (T) new BigDecimal((String) localValue);
			} else if (localValue instanceof Double) {
				result = (T) new BigDecimal((Double) localValue);
			} else {
				throw new DataNotCompatibleException("Cannot create a " + type.getName() + " from a " + localValue.getClass().getName());
			}
		} else if (type == BigInteger.class) {
			if (localValue instanceof String) {
				result = (T) new BigInteger((String) localValue);
			} else {
				throw new DataNotCompatibleException("Cannot create a " + type.getName() + " from a " + localValue.getClass().getName());
			}
		} else if (type == AtomicInteger.class) {
			if (localValue instanceof String) {
				result = (T) new AtomicInteger(Integer.valueOf((String) localValue));
			} else if (localValue instanceof Double) {
				result = (T) new AtomicInteger(Integer.valueOf(((Double) localValue).intValue()));
			} else {
				throw new DataNotCompatibleException("Cannot create a " + type.getName() + " from a " + localValue.getClass().getName());
			}
		} else if (type == AtomicLong.class) {
			if (localValue instanceof String) {
				result = (T) new AtomicLong(Long.valueOf((String) localValue));
			} else if (localValue instanceof Double) {
				result = (T) new AtomicLong(Long.valueOf(((Double) localValue).longValue()));
			} else {
				throw new DataNotCompatibleException("Cannot create a " + type.getName() + " from a " + localValue.getClass().getName());
			}
		}
		return result;
	}

	@SuppressWarnings("unchecked")
	public static Boolean[] toBooleans(final Object value) {
		if (value == null)
			return null;
		if (value instanceof Collection) {
			return collectionToBooleans((Collection<Object>) value);
		} else if (value.getClass().isArray()) {
			return collectionToBooleans(Arrays.asList(value));
		} else {
			Boolean[] result = new Boolean[1];
			result[0] = toBoolean(value);
			return result;
		}
	}

	public static Boolean[] collectionToBooleans(final Collection<Object> vector) {
		if (vector == null || vector.isEmpty())
			return new Boolean[0];
		Boolean[] bools = new Boolean[vector.size()];
		int i = 0;
		for (Object o : vector) {
			bools[i++] = toBoolean(o);
		}
		return bools;
	}

	public static boolean toBoolean(final Object value) {
		if (value instanceof String) {
			char[] c = ((String) value).toCharArray();
			if (c.length > 1 || c.length == 0) {
				return false;
			} else {
				return c[0] == '1';
			}
		} else if (value instanceof Double) {
			if (((Double) value).intValue() == 0) {
				return false;
			} else {
				return true;
			}
		} else if (value instanceof Vector) {
			int size = ((Vector) value).size();
			if (size == 0) {
				return false;
			} else if (size == 1) {
				return toBoolean(((Vector) value).get(0));
			} else {
				System.err.println("Vector conversion failed because vector was size " + size);
			}
		} else if (value instanceof Boolean) {
			return ((Boolean) value).booleanValue();
		}
		throw new DataNotCompatibleException("Cannot convert a " + value.getClass().getName() + " to boolean primitive.");

	}

	public static int toInt(final Object value) {
		if (value instanceof Integer) {
			return ((Integer) value).intValue();
		} else if (value instanceof Double) {
			return ((Double) value).intValue();
		} else if (value instanceof CharSequence) {
			String t = ((CharSequence) value).toString();
			return Integer.parseInt(t.length() > 0 ? t : "0");
		} else {
			throw new DataNotCompatibleException("Cannot convert a " + value.getClass().getName() + " to int primitive.");
		}
	}

	public static double toDouble(final Object value) {
		if (value instanceof Integer) {
			return ((Integer) value).doubleValue();
		} else if (value instanceof Double) {
			return ((Double) value).doubleValue();
		} else if (value instanceof CharSequence) {
			String t = ((CharSequence) value).toString();
			return Double.parseDouble(t.length() > 0 ? t : "0");
		} else {
			throw new DataNotCompatibleException("Cannot convert a " + value.getClass().getName() + " to double primitive.");
		}
	}

	public static long toLong(final Object value) {
		if (value instanceof Integer) {
			return ((Integer) value).longValue();
		} else if (value instanceof Double) {
			return ((Double) value).longValue();
		} else if (value instanceof CharSequence) {
			String t = ((CharSequence) value).toString();
			return Long.parseLong(t.length() > 0 ? t : "0");
		} else {
			throw new DataNotCompatibleException("Cannot convert a " + value.getClass().getName() + " to long primitive.");
		}
	}

	public static short toShort(final Object value) {
		if (value instanceof Integer) {
			return ((Integer) value).shortValue();
		} else if (value instanceof Double) {
			return ((Double) value).shortValue();
		} else {
			throw new DataNotCompatibleException("Cannot convert a " + value.getClass().getName() + " to short primitive.");
		}

	}

	public static float toFloat(final Object value) {
		if (value instanceof Integer) {
			return ((Integer) value).floatValue();
		} else if (value instanceof Double) {
			return ((Double) value).floatValue();
		} else {
			throw new DataNotCompatibleException("Cannot convert a " + value.getClass().getName() + " to float primitive.");
		}
	}

	@SuppressWarnings("unchecked")
	public static Object toPrimitive(final Object value, final Class<?> ctype) {
		if (value instanceof Collection) {
			return toPrimitive((Collection<Object>) value, ctype);
		} else {
			if (ctype == Boolean.TYPE)
				return toBoolean(value);
			if (ctype == Integer.TYPE)
				return toInt(value);
			if (ctype == Short.TYPE)
				return toShort(value);
			if (ctype == Long.TYPE)
				return toLong(value);
			if (ctype == Float.TYPE)
				return toFloat(value);
			if (ctype == Double.TYPE)
				return toDouble(value);
			if (ctype == Byte.TYPE)
				throw new UnimplementedException("Primitive conversion for byte not yet defined");
			if (ctype == Character.TYPE)
				throw new UnimplementedException("Primitive conversion for char not yet defined");
			if (ctype == com.ibm.icu.lang.UCharacter.class)
				throw new UnimplementedException("Primitive conversion for char not yet defined");
			throw new DataNotCompatibleException("");

		}
	}

	public static Object toPrimitive(final Collection<Object> values, final Class<?> ctype) {
		if (ctype.isPrimitive()) {
			throw new DataNotCompatibleException(ctype.getName() + " is not a primitive type.");
		}
		if (values.size() > 1) {
			throw new DataNotCompatibleException("Cannot create a primitive " + ctype + " from data because we have a multiple values.");
		}
		if (values.isEmpty()) {
			throw new DataNotCompatibleException("Cannot create a primitive " + ctype + " from data because we don't have any values.");
		}
		Iterator<Object> it = values.iterator();
		if (ctype == Boolean.TYPE)
			return toBoolean(it.next());
		if (ctype == Integer.TYPE)
			return toInt(it.next());
		if (ctype == Short.TYPE)
			return toShort(it.next());
		if (ctype == Long.TYPE)
			return toLong(it.next());
		if (ctype == Float.TYPE)
			return toFloat(it.next());
		if (ctype == Double.TYPE)
			return toDouble(it.next());
		if (ctype == Byte.TYPE)
			throw new UnimplementedException("Primitive conversion for byte not yet defined");
		if (ctype == Character.TYPE)
			throw new UnimplementedException("Primitive conversion for char not yet defined");
		if (ctype == com.ibm.icu.lang.UCharacter.class)
			throw new UnimplementedException("Primitive conversion for char not yet defined");
		throw new DataNotCompatibleException("");
	}

	public static String join(final Object[] values, final String separator) {
		if (values == null || values.length == 0)
			return "";
		StringBuilder sb = new StringBuilder();
		boolean isFirst = true;
		for (Object val : values) {
			if (!isFirst) {
				sb.append(separator);
			}
			sb.append(String.valueOf(val));
			isFirst = false;
		}
		return sb.toString();
	}

	public static String join(final Collection<?> values, final String separator) {
		if (values == null || values.isEmpty())
			return "";
		StringBuilder sb = new StringBuilder();
		Iterator<?> it = values.iterator();
		while (it.hasNext()) {
			sb.append(String.valueOf(it.next()));
			if (it.hasNext())
				sb.append(separator);
		}
		return sb.toString();
	}

	public static String join(final Collection<?> values) {
		return join(values, ", ");
	}

	public static String join(final Object[] values) {
		return join(values, ", ");
	}

	@SuppressWarnings("unchecked")
	public static Object toPrimitiveArray(final Object value, final Class<?> ctype) throws DataNotCompatibleException {
		if (value == null)
			return null;
		if (value instanceof Collection) {
			return collectionToPrimitiveArray((Collection<Object>) value, ctype);
		} else if (value.getClass().isArray()) {
			//TODO NTF this could be better, but I'm tired
			return collectionToPrimitiveArray(Arrays.asList(value), ctype);
		} else {
			Object result = null;
			if (ctype == Boolean.TYPE) {
				boolean[] outcome = new boolean[1];
				// TODO NTF - should allow for String fields that are binary sequences: "1001001" (SOS)
				outcome[0] = toBoolean(value);
				result = outcome;
			} else if (ctype == Byte.TYPE) {
				byte[] outcome = new byte[1];
				// TODO
				result = outcome;
			} else if (ctype == Character.TYPE) {
				char[] outcome = new char[0];
				// TODO How should this work? Just concatenate the char arrays for each String?
				result = outcome;
			} else if (ctype == Short.TYPE) {
				short[] outcome = new short[1];
				outcome[0] = toShort(value);
				result = outcome;
			} else if (ctype == Integer.TYPE) {
				int[] outcome = new int[1];
				outcome[0] = toInt(value);
				result = outcome;
			} else if (ctype == Long.TYPE) {
				long[] outcome = new long[1];
				outcome[0] = toLong(value);
				result = outcome;
			} else if (ctype == Float.TYPE) {
				float[] outcome = new float[1];
				outcome[0] = toFloat(value);
				result = outcome;
			} else if (ctype == Double.TYPE) {
				double[] outcome = new double[1];
				outcome[0] = toDouble(value);
				result = outcome;
			}
			return result;
		}
	}

	public static Object collectionToPrimitiveArray(final Collection<Object> values, final Class<?> ctype)
			throws DataNotCompatibleException {
		Object result = null;
		int size = values.size();
		Iterator<Object> it = values.iterator();
		int i = 0;
		if (ctype == Boolean.TYPE) {
			boolean[] outcome = new boolean[size];
			// TODO NTF - should allow for String fields that are binary sequences: "1001001" (SOS)
			while (it.hasNext()) {
				outcome[i++] = toBoolean(it.next());
			}
			result = outcome;
		} else if (ctype == Byte.TYPE) {
			byte[] outcome = new byte[size];
			// TODO
			result = outcome;
		} else if (ctype == Character.TYPE) {
			char[] outcome = new char[size];
			// TODO How should this work? Just concatenate the char arrays for each String?
			result = outcome;
		} else if (ctype == Short.TYPE) {
			short[] outcome = new short[size];
			while (it.hasNext()) {
				outcome[i++] = toShort(it.next());
			}
			result = outcome;
		} else if (ctype == Integer.TYPE) {
			int[] outcome = new int[size];
			while (it.hasNext()) {
				outcome[i++] = toInt(it.next());
			}
			result = outcome;
		} else if (ctype == Long.TYPE) {
			long[] outcome = new long[size];
			while (it.hasNext()) {
				outcome[i++] = toLong(it.next());
			}
			result = outcome;
		} else if (ctype == Float.TYPE) {
			float[] outcome = new float[size];
			while (it.hasNext()) {
				outcome[i++] = toFloat(it.next());
			}
			result = outcome;
		} else if (ctype == Double.TYPE) {
			double[] outcome = new double[size];
			while (it.hasNext()) {
				outcome[i++] = toDouble(it.next());
			}
			result = outcome;
		}
		return result;
	}

	public static Date toDate(Object value) throws DataNotCompatibleException {
		if (value instanceof Date)
			return (Date) value;
		if (value == null)
			return null;
		if (value instanceof Vector && (((Vector<?>) value).isEmpty()))
			return null;
		if (value instanceof Vector) {
			value = ((Vector<?>) value).get(0);
		}
		if (value instanceof Long) {
			return new Date(((Long) value).longValue());
		} else if (value instanceof String) {
			// TODO finish
			DateFormat df = DEFAULT_FORMAT.get();
			String str = (String) value;
			if (str.length() < 1)
				return null;
			try {
				synchronized (DEFAULT_FORMAT) {
					return df.parse(str);
				}
			} catch (ParseException e) {
				throw new DataNotCompatibleException("Cannot create a Date from String value " + (String) value);
			}
		} else if (value instanceof lotus.domino.DateTime) {
			return DominoUtils.toJavaDateSafe((lotus.domino.DateTime) value);
		} else if (value instanceof Date) {
			return (Date) value;
		} else {
			throw new DataNotCompatibleException("Cannot create a Date from a " + value.getClass().getName());
		}
	}

	@SuppressWarnings("unchecked")
	public static Date[] toDates(final Object value) throws DataNotCompatibleException {
		if (value == null)
			return null;
		if (value instanceof Collection) {
			return collectionToDates((Collection<Object>) value);
		} else if (value.getClass().isArray()) {
			return collectionToDates(Arrays.asList(value));
		} else {
			Date[] result = new Date[1];
			result[0] = toDate(value);
			return result;
		}
	}

	public static Date[] collectionToDates(final Collection<Object> vector) throws DataNotCompatibleException {
		if (vector == null || vector.isEmpty())
			return new Date[0];

		Date[] result = new Date[vector.size()];
		int i = 0;
		for (Object o : vector) {
			result[i++] = toDate(o);
		}
		return result;
	}

	@SuppressWarnings("unchecked")
	public static org.openntf.domino.DateTime[] toDateTimes(final Object value, final org.openntf.domino.Session session)
			throws DataNotCompatibleException {
		if (value == null)
			return null;
		if (value instanceof Collection) {
			return collectionToDateTimes((Collection<Object>) value, session);
		} else if (value.getClass().isArray()) {
			return collectionToDateTimes(Arrays.asList(value), session);
		} else {
			org.openntf.domino.DateTime[] result = new org.openntf.domino.DateTime[1];
			result[0] = session.createDateTime(toDate(value));
			;
			return result;
		}
	}

	public static org.openntf.domino.DateTime[] collectionToDateTimes(final Collection<Object> vector,
			final org.openntf.domino.Session session) throws DataNotCompatibleException {
		if (vector == null || vector.isEmpty())
			return new org.openntf.domino.DateTime[0];

		org.openntf.domino.DateTime[] result = new org.openntf.domino.DateTime[vector.size()];
		if (session != null) {
			int i = 0;
			for (Object o : vector) {
				result[i++] = session.createDateTime(toDate(o));
			}
			return result;
		} else {
			throw new IllegalArgumentException("Cannont convert to DateTime without a valid Session object");
		}
	}

	@SuppressWarnings("unchecked")
	public static org.openntf.domino.Name[] toNames(final Object value, final org.openntf.domino.Session session)
			throws DataNotCompatibleException {
		if (value == null)
			return null;
		if (value instanceof Collection) {
			return collectionToNames((Collection<Object>) value, session);
		} else if (value.getClass().isArray()) {
			return collectionToNames(Arrays.asList(value), session);
		} else {
			org.openntf.domino.Name[] result = new org.openntf.domino.Name[1];
			result[0] = session.createName(String.valueOf(value));
			return result;
		}
	}

	public static org.openntf.domino.Name[] collectionToNames(final Collection<Object> vector, final org.openntf.domino.Session session)
			throws DataNotCompatibleException {
		if (vector == null || vector.isEmpty())
			return new org.openntf.domino.Name[0];

		org.openntf.domino.Name[] result = new org.openntf.domino.Name[vector.size()];
		if (session != null) {
			int i = 0;
			for (Object o : vector) {
				result[i++] = session.createName(String.valueOf(o));
			}
			return result;
		} else {
			throw new IllegalArgumentException("Cannont convert to Name without a valid Session object");
		}
	}

	@SuppressWarnings("unchecked")
	public static String[] toStrings(final Object value) throws DataNotCompatibleException {
		if (value == null)
			return null;
		if (value instanceof Collection) {
			return collectionToStrings((Collection<Object>) value);
		} else if (value.getClass().isArray()) {
			Object[] arr = (Object[]) value;
			String[] result = new String[arr.length];
			for (int i = 0; i < arr.length; i++) {
				result[i] = String.valueOf(arr[i]);
			}
			return result;
		} else {
			String[] result = new String[1];
			result[0] = String.valueOf(value);
			return result;
		}

	}

	public static String[] collectionToStrings(final Collection<Object> vector) throws DataNotCompatibleException {
		if (vector == null || vector.isEmpty())
			return new String[0];

		String[] strings = new String[vector.size()];
		int i = 0;
		// strings = vector.toArray(new String[0]);
		for (Object o : vector) {
			if (o instanceof org.openntf.domino.DateTime) {
				strings[i++] = ((org.openntf.domino.DateTime) o).getGMTTime();
			} else {
				strings[i++] = String.valueOf(o);
			}
		}
		return strings;
	}

	public static String toString(final java.lang.Object object) throws DataNotCompatibleException {
		if (object == null) {
			return null;
		}
		if (object instanceof String) {
			String result = (String) object;
			//			System.out.println("Object is a String: '" + result + "'");
			return result;
		} else if (object instanceof Collection) {
			return join((Collection<?>) object);
		} else if (object.getClass().isArray()) {
			return join((Object[]) object);
		} else {
			//			System.out.println("Converting a " + object.getClass().getName() + " to a String");
			return String.valueOf(object);
		}
	}

	@SuppressWarnings("unchecked")
	public static Pattern[] toPatterns(final Object value) throws DataNotCompatibleException {
		if (value == null)
			return null;
		if (value instanceof Collection) {
			return collectionToPatterns((Collection<Object>) value);
		} else if (value.getClass().isArray()) {
			return collectionToPatterns(Arrays.asList(value));
		} else {
			Pattern[] result = new Pattern[1];
			result[0] = Pattern.compile(String.valueOf(value));
			return result;
		}
	}

	public static Pattern[] collectionToPatterns(final Collection<Object> vector) throws DataNotCompatibleException {
		if (vector == null || vector.isEmpty())
			return new Pattern[0];

		Pattern[] patterns = new Pattern[vector.size()];
		int i = 0;
		for (Object o : vector) {
			patterns[i++] = Pattern.compile(String.valueOf(o));
		}
		return patterns;
	}

	@SuppressWarnings("unchecked")
	public static java.lang.Object[] toObjects(final Object value) throws DataNotCompatibleException {
		if (value == null)
			return null;
		if (value instanceof Collection) {
			return collectionToObjects((Collection<Object>) value);
		} else if (value.getClass().isArray()) {
			return collectionToObjects(Arrays.asList(value));
		} else {
			java.lang.Object[] result = new java.lang.Object[1];
			result[0] = value;
			return result;
		}
	}

	public static java.lang.Object[] collectionToObjects(final Collection<Object> vector) throws DataNotCompatibleException {
		if (vector == null || vector.isEmpty())
			return new Object[0];

		Object[] patterns = new Object[vector.size()];
		int i = 0;
		for (Object o : vector) {
			patterns[i++] = o;
		}
		return patterns;
	}

	@SuppressWarnings("unchecked")
	public static Class<?>[] toClasses(final Object value) throws DataNotCompatibleException {
		if (value == null)
			return null;
		if (value instanceof Collection) {
			return collectionToClasses((Collection<Object>) value);
		} else if (value.getClass().isArray()) {
			return collectionToClasses(Arrays.asList(value));
		} else {
			Class<?>[] classes = new Class[1];
			String cn = String.valueOf(value);
			Class<?> cls = DominoUtils.getClass(cn);
			classes[0] = cls;
			return classes;
		}
	}

	public static Class<?>[] collectionToClasses(final Collection<Object> vector) throws DataNotCompatibleException {
		if (vector == null || vector.isEmpty())
			return new Class[0];

		@SuppressWarnings("unused")
		ClassLoader cl = Factory.getClassLoader();
		Class<?>[] classes = new Class[vector.size()];
		int i = 0;
		for (Object o : vector) {
			int pos = i++;
			String cn = String.valueOf(o);
			Class<?> cls = DominoUtils.getClass(cn);
			classes[pos] = cls;
		}
		return classes;
	}

	public static NoteCoordinate[] collectionToNoteCoordinates(final Collection<Object> vector) throws DataNotCompatibleException {
		if (vector == null || vector.isEmpty())
			return new NoteCoordinate[0];

		NoteCoordinate[] results = new NoteCoordinate[vector.size()];
		int i = 0;
		for (Object o : vector) {
			int pos = i++;
			if (o instanceof NoteCoordinate) {
				results[pos] = (NoteCoordinate) o;
			} else {
				String cn = String.valueOf(o);
				results[pos] = toNoteCoordinate(cn);
			}
		}
		return results;
	}

	public static Enum<?> toEnum(final Object value, final Class<?> enumClass) throws DataNotCompatibleException {
		if (value == null)
			return null;
		if (value instanceof Vector && (((Vector<?>) value).isEmpty()))
			return null;
		if (enumClass == null)
			return null;
		Enum<?> result = null;
		String ename = String.valueOf(value);
		if (ename.contains(" ")) {
			ename = String.valueOf(value).substring(ename.indexOf(' ') + 1).trim();
		}

		Object[] objs = enumClass.getEnumConstants();
		if (objs.length > 0) {
			for (Object obj : objs) {
				if (obj instanceof Enum) {
					if (((Enum<?>) obj).name().equals(ename)) {
						result = (Enum<?>) obj;
						break;
					}
				}
			}
		}

		if (result == null) {
			throw new DataNotCompatibleException("Unable to discover an Enum by the name of " + ename + " in class " + enumClass);
		}
		return result;
	}

	public static NoteCoordinate toNoteCoordinate(final Object value) throws DataNotCompatibleException {
		if (value == null)
			return null;
		if (value instanceof CharSequence) {
			return NoteCoordinate.Utils.getNoteCoordinate((CharSequence) value);
		} else if (value instanceof NoteCoordinate) {
			return (NoteCoordinate) value;
		} else {
			throw new IllegalArgumentException("Cannont convert a " + value.getClass().getName() + " to NoteCoordinate");
		}
	}

	public static NoteCoordinate[] toNoteCoordinates(final Object value) throws DataNotCompatibleException {
		if (value == null)
			return null;
		if (value instanceof Collection) {
			return collectionToNoteCoordinates((Collection<Object>) value);
		} else if (value.getClass().isArray()) {
			return collectionToNoteCoordinates(Arrays.asList(value));
		} else {
			NoteCoordinate[] results = new NoteCoordinate[1];
			results[0] = toNoteCoordinate(value);
			return results;
		}
	}

	public static Enum<?> toEnum(final Object value) throws DataNotCompatibleException {
		if (value == null)
			return null;
		if (value instanceof Vector && (((Vector<?>) value).isEmpty()))
			return null;
		Enum<?> result = null;
		String en = String.valueOf(value);
		String ename = null;
		String cn = null;
		if (en.indexOf(' ') > 0) {
			cn = String.valueOf(value).substring(0, en.indexOf(' ')).trim();
			ename = String.valueOf(value).substring(en.indexOf(' ') + 1).trim();
		}
		if (cn == null || ename == null) {
			//			System.out.println("ALERT! This isn't going to work. cn is " + String.valueOf(cn) + " and ename is " + String.valueOf(ename));
		} else {
			try {
				Class<?> cls = DominoUtils.getClass(cn);
				if (cls == null) {
					Factory.println("Unable to load class " + cn);
				} else {
					result = toEnum(ename, cls);
				}
			} catch (Exception e) {
				DominoUtils.handleException(e);
			}
		}
		return result;
	}

	@SuppressWarnings("unchecked")
	public static Enum<?>[] toEnums(final Object value) throws DataNotCompatibleException {
		if (value == null)
			return null;
		if (value instanceof Collection) {
			return collectionToEnums((Collection<Object>) value);
		} else if (value.getClass().isArray()) {
			return collectionToEnums(Arrays.asList(value));
		} else {
			Enum<?>[] classes = new Enum[1];
			classes[0] = toEnum(value);
			return classes;
		}
	}

	public static Enum<?>[] collectionToEnums(final Collection<Object> vector) throws DataNotCompatibleException {
		if (vector == null || vector.isEmpty())
			return new Enum[0];
		ClassLoader cl = Factory.getClassLoader();
		Enum<?>[] classes = new Enum[vector.size()];
		int i = 0;
		for (Object o : vector) {
			int pos = i++;
			String en = String.valueOf(o);
			String ename = null;
			String cn = null;
			if (en.indexOf(' ') > 0) {
				cn = String.valueOf(o).substring(0, en.indexOf(' ')).trim();
				ename = String.valueOf(o).substring(en.indexOf(' ') + 1).trim();
			}
			try {
				Class<?> cls = Class.forName(cn, false, cl);
				for (Object obj : cls.getEnumConstants()) {
					if (obj instanceof Enum) {
						if (((Enum<?>) obj).name().equals(ename)) {
							classes[pos] = (Enum<?>) obj;
						}
					}
				}
			} catch (ClassNotFoundException e) {
				System.out.println("Failed to find class " + cn + " using a classloader of type " + cl.getClass().getName());
				DominoUtils.handleException(e);
				classes[pos] = null;
			}
		}
		return classes;
	}

	@SuppressWarnings("unchecked")
	public static Formula[] toFormulas(final Object value) throws DataNotCompatibleException {
		if (value == null)
			return null;
		if (value instanceof Collection) {
			return collectionToFormulas((Collection<Object>) value);
		} else if (value.getClass().isArray()) {
			return collectionToFormulas(Arrays.asList(value));
		} else {
			Formula[] strings = new Formula[1];
			strings[0] = new org.openntf.domino.helpers.Formula(String.valueOf(value));
			return strings;
		}
	}

	public static Formula[] collectionToFormulas(final Collection<Object> vector) throws DataNotCompatibleException {
		if (vector == null || vector.isEmpty())
			return new Formula[0];
		Formula[] formulas = new Formula[vector.size()];
		int i = 0;
		for (Object o : vector) {
			Formula formula = new org.openntf.domino.helpers.Formula(String.valueOf(o));
			formulas[i++] = formula;
		}
		return formulas;
	}

	@SuppressWarnings("unchecked")
	public static BigString[] toBigStrings(final Object value) throws DataNotCompatibleException {
		if (value == null)
			return null;
		if (value instanceof Collection) {
			return collectionToBigStrings((Collection<Object>) value);
		} else if (value.getClass().isArray()) {
			return collectionToBigStrings(Arrays.asList(value));
		} else {
			BigString[] strings = new BigString[1];
			strings[0] = new BigString(String.valueOf(value));
			return strings;
		}
	}

	public static BigString[] collectionToBigStrings(final Collection<Object> vector) throws DataNotCompatibleException {
		if (vector == null || vector.isEmpty())
			return new BigString[0];
		BigString[] strings = new BigString[vector.size()];
		int i = 0;
		for (Object o : vector) {
			if (o instanceof org.openntf.domino.DateTime) {
				strings[i++] = new BigString(((org.openntf.domino.DateTime) o).getGMTTime());
			} else {
				strings[i++] = new BigString(String.valueOf(o));
			}
		}
		return strings;
	}

	@SuppressWarnings("unchecked")
	public static int[] toIntArray(final Object value) {
		if (value == null)
			return null;
		if (value instanceof Collection) {
			return collectionToIntArray((Collection<Integer>) value);
		} else if (value.getClass().isArray()) {
			if (value instanceof int[]) {
				return (int[]) value;
			}
			throw new DataNotCompatibleException("Can't convert an array of " + value.getClass().getName() + " to an int[] yet");
		} else {
			int[] ret = new int[1];
			ret[0] = toInt(value);
			return ret;
		}
	}

	public static int[] collectionToIntArray(final Collection<Integer> coll) {
		int[] ret = new int[coll.size()];
		Iterator<Integer> iterator = coll.iterator();
		for (int i = 0; i < ret.length; i++) {
			ret[i] = iterator.next().intValue();
		}
		return ret;
	}

	public static short[] collectionToShortArray(final Collection<Short> coll) {
		short[] ret = new short[coll.size()];
		Iterator<Short> iterator = coll.iterator();
		for (int i = 0; i < ret.length; i++) {
			Short s = iterator.next();
			ret[i] = s.shortValue();
		}
		return ret;
	}

	public static long[] collectionToLongArray(final Collection<Long> coll) {
		long[] ret = new long[coll.size()];
		Iterator<Long> iterator = coll.iterator();
		for (int i = 0; i < ret.length; i++) {
			ret[i] = iterator.next().longValue();
		}
		return ret;
	}

	public static byte[] collectionToByteArray(final Collection<Byte> coll) {
		byte[] ret = new byte[coll.size()];
		Iterator<Byte> iterator = coll.iterator();
		for (int i = 0; i < ret.length; i++) {
			ret[i] = iterator.next().byteValue();
		}
		return ret;
	}

	public static boolean isFriendlyVector(final Object value) {
		if (!(value instanceof Vector))
			return false;
		for (Object v : (Vector<?>) value) {
			if (v instanceof String || v instanceof Integer || v instanceof Double) {
				// ok
			} else {
				return false;
			}
		}
		return true;
	}

	/**
	 * returns the payload that the Object o needs when it is written into an item
	 * 
	 * @param o
	 * @param c
	 * @return
	 */
	public static int getLotusPayload(final Object o, final Class<?> c) {
		if (c.isAssignableFrom(o.getClass())) {
			if (o instanceof String) {
				return ((String) o).length(); // LMBCS investigation will be done later (in general not necessary)
			}
			if (o instanceof lotus.domino.DateRange) {
				return 16;
			} else {
				return 8; // Number + DateTime has 8 bytes payload
			}
		}
		throw new DataNotCompatibleException("Got a " + o.getClass() + " but " + c + " expected");
	}

	public static Item writeToItem(@Nonnull final org.openntf.domino.Document doc, @Nonnull final String itemName, @Nonnull Object value,
			final Boolean isSummary) throws Domino32KLimitException {
		Class<?> fromClass = value.getClass();
		CustomConverter converter = findCustomConverter(fromClass);
		if (converter != null) {
			//look for customConverter
			Class<?> toClass = converter.getTo();
			if (MIMEEntity.class.isAssignableFrom(toClass) || Item.class.isAssignableFrom(toClass)) {
				converter.put(doc, itemName, value);
				return doc.getAncestorSession().getFactory().create(Item.SCHEMA, doc, itemName);
			} else {
				value = converter.convert(value);
			}
		}

		Vector<Object> dominoFriendlyVec = null;
		Object dominoFriendlyObj = null;
		List<lotus.domino.Base> recycleThis = null;

		boolean isNonSummary = false;
		boolean isNames = false;
		lotus.domino.Item result;
		try {
			// first step: Make it domino friendly and put all converted objects into "dominoFriendly"
			if (value instanceof String || value instanceof Integer || value instanceof Double) {
				dominoFriendlyObj = value;
			} else if (value instanceof Collection) {
				if (isFriendlyVector(value)) {
					recycleThis = null;
					dominoFriendlyVec = (Vector<Object>) value;
				} else {
					recycleThis = new ArrayList<lotus.domino.Base>();
					Collection<?> coll = (Collection<?>) value;
					dominoFriendlyVec = new Vector<Object>(coll.size());
					for (Object valNode : coll) {
						if (valNode != null) { // CHECKME: Should NULL values discarded?
							if (valNode instanceof BigString) {
								isNonSummary = true;
							}
							if (valNode instanceof Name) {
								isNames = true;
							}
							dominoFriendlyVec.add(toItemFriendly(valNode, doc.getAncestorSession(), recycleThis));
						}
					}
				}
			} else if (value.getClass().isArray()) {
				recycleThis = new ArrayList<lotus.domino.Base>();
				int lh = Array.getLength(value);
				if (lh > org.openntf.domino.Document.MAX_NATIVE_FIELD_SIZE) {				// Then skip making dominoFriendly if it's a primitive
					String cn = value.getClass().getName();
					if (cn.length() == 2) {				// It is primitive
						throw new Domino32KLimitException();
					}
				}
				dominoFriendlyVec = new Vector<Object>(lh);
				for (int i = 0; i < lh; i++) {
					Object o = Array.get(value, i);
					if (o != null) { // CHECKME: Should NULL values be discarded?
						if (o instanceof BigString) {
							isNonSummary = true;
						}
						if (o instanceof Name) {
							isNames = true;
						}
						dominoFriendlyVec.add(toItemFriendly(o, doc.getAncestorSession(), recycleThis));
					}
				}
			} else { // Scalar
				recycleThis = new ArrayList<lotus.domino.Base>();
				if (value instanceof BigString) {
					isNonSummary = true;
				}
				if (value instanceof Name) {
					isNames = true;
				}
				dominoFriendlyObj = toItemFriendly(value, doc.getAncestorSession(), recycleThis);
			}
			Object firstElement = null;

			// empty vectors are treated as "null"
			if (dominoFriendlyObj == null) {
				if (dominoFriendlyVec == null || dominoFriendlyVec.size() == 0) {
					return writeToItem(doc, itemName, null, isSummary);
				} else {
					firstElement = dominoFriendlyVec.get(0);
				}
			} else {
				firstElement = dominoFriendlyObj;
			}

			int payloadOverhead = 0;

			if (dominoFriendlyVec != null && dominoFriendlyVec.size() > 1) {	// compute overhead first for multi values
				// String lists have an global overhead of 2 bytes (maybe the count of values) + 2 bytes for the length of value
				if (firstElement instanceof String)
					payloadOverhead = 2 + 2 * dominoFriendlyVec.size();
				else
					payloadOverhead = 4;
			}

			// Next step: Type checking + length computation
			//
			// Remark: The special case of a String consisting of only ONE @NewLine (i.e.
			// 		if (s.equals("\n") || s.equals("\r") || s.equals("\r\n"))
			// where Domino is a bit ailing) won't be extra considered any longer.
			// Neither serialization nor throwing an exception would be reasonable here.

			int payload = payloadOverhead;
			Class<?> firstElementClass;
			if (firstElement instanceof String)
				firstElementClass = String.class;
			else if (firstElement instanceof Number)
				firstElementClass = Number.class;
			else if (firstElement instanceof lotus.domino.DateTime)
				firstElementClass = lotus.domino.DateTime.class;
			else if (firstElement instanceof lotus.domino.DateRange)
				firstElementClass = lotus.domino.DateRange.class;
			// Remark: Domino Java API doesn't accept any Vector of DateRanges (cf. DateRange.java), so the implementation
			// here will work only with Vectors of size 1 (or Vectors of size >= 2000, when Mime Beaning is enabled). 
			else
				throw new DataNotCompatibleException(firstElement.getClass() + " is not a supported data type");

			if (dominoFriendlyVec != null) {
				for (Object o : dominoFriendlyVec) {
					payload += getLotusPayload(o, firstElementClass);
				}
			} else {
				payload += getLotusPayload(dominoFriendlyObj, firstElementClass);
			}

			if (payload > org.openntf.domino.Document.MAX_NATIVE_FIELD_SIZE) {
				// the datatype is OK, but there's no way to store the data in the Document
				throw new Domino32KLimitException();
			}
			if (firstElementClass == String.class) { 	// Strings have to be further inspected, because
				// each sign may demand up to 3 bytes in LMBCS
				int calc = ((payload - payloadOverhead) * 3) + payloadOverhead;
				if (calc >= org.openntf.domino.Document.MAX_NATIVE_FIELD_SIZE) {
					if (dominoFriendlyVec != null) {
						payload = payloadOverhead + LMBCSUtils.getPayload(dominoFriendlyVec);
					} else {
						payload = payloadOverhead + LMBCSUtils.getPayload((String) dominoFriendlyObj);
					}
					if (payload > org.openntf.domino.Document.MAX_NATIVE_FIELD_SIZE)
						throw new Domino32KLimitException();
				}
			}
			if (payload > org.openntf.domino.Document.MAX_NATIVE_FIELD_SIZE) {
				isNonSummary = true;
			}

			MIMEEntity mimeChk = doc.getMIMEEntity(itemName);
			if (mimeChk != null) {
				try {
					mimeChk.remove();
				} finally {
					doc.closeMIMEEntities(true, itemName);
				}
			}
			((org.openntf.domino.impl.Document) doc).beginEdit();
			if (dominoFriendlyVec == null || dominoFriendlyVec.size() == 1) {
				result = ((lotus.domino.Document) ImplUtils.getLotus(doc)).replaceItemValue(itemName, firstElement);
			} else {
				result = ((lotus.domino.Document) ImplUtils.getLotus(doc)).replaceItemValue(itemName, dominoFriendlyVec);
			}
			((org.openntf.domino.impl.Document) doc).markDirty(itemName, true);
			if (isSummary == null) {
				if (isNonSummary) {
					result.setSummary(false);
				}
			} else {
				result.setSummary(isSummary.booleanValue());
			}
			if (value instanceof ReadersList) {
				result.setReaders(true);
			} else if (value instanceof AuthorsList) {
				result.setAuthors(true);
			} else if (value instanceof NamesList || isNames) {
				result.setNames(true);
			}

			ImplUtils.recycle(result);
		} catch (NotesException ex) {
			DominoUtils.handleException(ex, doc, "Item=" + itemName);
		} finally {
			ImplUtils.recycle(recycleThis);
		}
		return doc.getAncestorSession().getFactory().create(Item.SCHEMA, doc, itemName);
	}

	/**
	 * toItemFriendly: special case for "toDominoFriendly" that handles "DateTime" / "DateRange" correctly
	 * 
	 * @param value
	 *            The Object value to coerce into an Item-friendly type.
	 * @param context
	 *            The context object.
	 * @param recycleThis
	 *            A rolling collection of to-recycle objects
	 * @return An object value that can be stored in an Item.
	 * @throws IllegalArgumentException
	 *             When the provided value cannot be successfully converted into an Item-safe value.
	 */
	public static Object toItemFriendly(final Object value, final Session session, final Collection<lotus.domino.Base> recycleThis)
			throws IllegalArgumentException {
		if (value == null) {
			return null;
		}

		if (value instanceof lotus.domino.Base) {
			if (value instanceof lotus.domino.Name) {
				// Names are written as canonical
				try {
					return ((lotus.domino.Name) value).getCanonical();
				} catch (NotesException e) {
					DominoUtils.handleException(e);
				}
			} else if (value instanceof org.openntf.formula.DateTime) {
				return javaToDominoFriendly(value, session, recycleThis);
			} else if (value instanceof org.openntf.domino.DateTime || value instanceof org.openntf.domino.DateRange) {
				// according to documentation, these datatypes should be compatible to write to a field ... but DateRanges make problems
				return toLotus((org.openntf.domino.Base<?>) value, recycleThis);
			} else if (value instanceof lotus.domino.DateTime || value instanceof lotus.domino.DateRange) {
				return value;
			}
			throw new IllegalArgumentException("Cannot convert to Domino friendly from type " + value.getClass().getName());
		} else {
			return javaToDominoFriendly(value, session, recycleThis);
		}
	}

	/**
	 * 
	 * @param values
	 *            the values
	 * @param context
	 * 
	 * @param recycleThis
	 * @return
	 * @throws IllegalArgumentException
	 */
	public static java.util.Vector<Object> toDominoFriendly(final Collection<?> values, final Session session,
			final Collection<lotus.domino.Base> recycleThis) throws IllegalArgumentException {
		java.util.Vector<Object> result = new java.util.Vector<Object>();
		for (Object value : values) {
			result.add(toDominoFriendly(value, session, recycleThis));
		}
		return result;
	}

	/**
	 * 
	 * <p>
	 * Attempts to convert a provided scalar value to a "Domino-friendly" data type like DateTime, String, etc. Currently, the data types
	 * supported are the already-Domino-friendly ones, Number, Date, Calendar, and CharSequence.
	 * </p>
	 * 
	 * @param value
	 *            The incoming non-collection value
	 * @param context
	 *            The context Base object, for finding the correct session
	 * @return The Domino-friendly conversion of the object, or the object itself if it is already usable.
	 * @throws IllegalArgumentException
	 *             When the object is not convertible.
	 */
	@SuppressWarnings("rawtypes")
	public static Object toDominoFriendly(final Object value, final Session session, final Collection<lotus.domino.Base> recycleThis)
			throws IllegalArgumentException {
		if (value == null) {
			return null;
		}
		//Extended in order to deal with Arrays
		if (value.getClass().isArray()) {
			int i = Array.getLength(value);

			java.util.Vector<Object> result = new java.util.Vector<Object>(i);
			for (int k = 0; k < i; ++k) {
				Object o = Array.get(value, k);
				result.add(toDominoFriendly(o, session, recycleThis));
			}
			return result;
		}

		if (value instanceof Collection) {
			java.util.Vector<Object> result = new java.util.Vector<Object>();
			Collection<?> coll = (Collection) value;
			for (Object o : coll) {
				result.add(toDominoFriendly(o, session, recycleThis));
			}
			return result;
		}

		if (value instanceof org.openntf.domino.Base) {
			// this is a wrapper
			return toLotus((org.openntf.domino.Base) value, recycleThis);
		} else if (value instanceof lotus.domino.Base) {
			// this is already domino friendly
			return value;
		} else {
			return javaToDominoFriendly(value, session, recycleThis);
		}

	}

	/**
	 * converts a lot of java types to domino-friendly types
	 * 
	 * @param value
	 * @param context
	 * @param recycleThis
	 * @return
	 */
	public static Object javaToDominoFriendly(final Object value, final Session session, final Collection<lotus.domino.Base> recycleThis) {
		//FIXME NTF This stuff should really defer to TypeUtils. We should do ALL type coercion in that utility class
		if (value instanceof Integer || value instanceof Double) {
			return value;
		} else if (value instanceof String) {
			return value;
		} else if (value.getClass().isPrimitive()) {
			//FIXME: NTF IS A COMPLETE HACK!!!! (but we just want to know if it'll fix PWithers' problem)

			Class<?> cl = value.getClass();
			if (cl == Boolean.TYPE) {
				if ((Boolean) value) {
					return "1";
				} else {
					return "0";
				}
			}
		} else if (value instanceof Boolean) {
			if ((Boolean) value) {
				return "1";
			} else {
				return "0";
			}
		} else if (value instanceof Character) {
			return value.toString();
		}
		// Now for the illegal-but-convertible types
		if (value instanceof Number) {
			// TODO Check if this is greater than what Domino can handle and serialize if so
			// CHECKME: Is "doubleValue" really needed. (according to help.nsf only Integer and Double is supported, so keep it)
			return ((Number) value).doubleValue();

		} else if (value instanceof java.util.Date || value instanceof java.util.Calendar
				|| value instanceof org.openntf.formula.DateTime) {

			lotus.domino.Session lsess = toLotus(session);
			try {

				lotus.domino.DateTime dt = null;
				if (value instanceof java.util.Date) {
					dt = lsess.createDateTime((java.util.Date) value);
				} else if (value instanceof org.openntf.formula.DateTime) {
					org.openntf.formula.DateTime fdt = (org.openntf.formula.DateTime) value;
					dt = lsess.createDateTime(fdt.toJavaDate());
					if (fdt.isAnyDate())
						dt.setAnyDate();
					if (fdt.isAnyTime())
						dt.setAnyTime();
				} else {
					SimpleDateFormat sdf = new SimpleDateFormat("yyyy-MM-dd HH:mm:ss");
					java.util.Calendar intermediate = (java.util.Calendar) value;
					dt = lsess.createDateTime(sdf.format(intermediate.getTime()) + " " + intermediate.getTimeZone().getID());
				}
				if (recycleThis != null) {
					recycleThis.add(dt);
				}
				return dt;
			} catch (Throwable t) {
				DominoUtils.handleException(t);
				return null;
			}
		} else if (value instanceof CharSequence) {
			return value.toString();
		} else if (value instanceof Pattern) {
			return ((Pattern) value).pattern();
		} else if (value instanceof Class<?>) {
			return ((Class<?>) value).getName();
		} else if (value instanceof Enum<?>) {
			return ((Enum<?>) value).getDeclaringClass().getName() + " " + ((Enum<?>) value).name();
		} else if (value instanceof Formula) {
			return ((Formula) value).getExpression();
		} else if (value instanceof NoteCoordinate) {
			return ((NoteCoordinate) value).toString();
		}

		throw new IllegalArgumentException("Cannot convert to Domino friendly from type " + value.getClass().getName());
	}

	/**
	 * gets the delegate
	 * 
	 * @param wrapper
	 *            the wrapper
	 * @param recycleThis
	 *            adds the delegate to the list, if it has to be recycled.
	 * @return the delegate
	 */
	@SuppressWarnings({ "unchecked", "rawtypes" })
	public static <T extends lotus.domino.Base> T toLotus(final T wrapper, final Collection recycleThis) {
		if (wrapper instanceof org.openntf.domino.impl.Base) {
			lotus.domino.Base ret = ImplUtils.getLotus((org.openntf.domino.Base) wrapper);
			if (wrapper instanceof Encapsulated && recycleThis != null) {
				recycleThis.add(ret);
			}
			return (T) ret;
		}
		return wrapper;
	}

	/**
	 * Gets the delegate.
	 * 
	 * @param wrapper
	 *            the wrapper
	 * @return the delegate
	 */
	//
	@SuppressWarnings({ "unchecked", "rawtypes" })
	public static <T extends lotus.domino.Base> T toLotus(final T wrapper) {
		if (wrapper instanceof org.openntf.domino.impl.Base) {
			return (T) ImplUtils.getLotus((org.openntf.domino.Base) wrapper);
		}
		return wrapper;
	}

	/**
	 * To lotus.
	 * 
	 * @param values
	 *            the values
	 * @return the java.util. vector
	 */
	public static java.util.Vector<Object> toLotus(final Collection<?> values) {
		if (values == null) {
			return null;
		} else {
			java.util.Vector<Object> result = new java.util.Vector<Object>(values.size());
			for (Object value : values) {
				if (value instanceof lotus.domino.Base) {
					result.add(toLotus((lotus.domino.Base) value));
				} else {
					result.add(value);
				}
			}
			return result;
		}
	}

}
=======
/**
 * 
 */
package org.openntf.domino.utils;

import java.io.Serializable;
import java.lang.reflect.Array;
import java.math.BigInteger;
import java.text.ParseException;
import java.util.ArrayList;
import java.util.Arrays;
import java.util.Calendar;
import java.util.Collection;
import java.util.Date;
import java.util.Iterator;
import java.util.List;
import java.util.Vector;
import java.util.concurrent.atomic.AtomicInteger;
import java.util.concurrent.atomic.AtomicLong;
import java.util.logging.Level;
import java.util.logging.Logger;
import java.util.regex.Pattern;

import javax.annotation.Nonnull;

import lotus.domino.DateTime;
import lotus.domino.Name;
import lotus.domino.NotesException;

import org.openntf.domino.DateRange;
import org.openntf.domino.Document;
import org.openntf.domino.Item;
import org.openntf.domino.MIMEEntity;
import org.openntf.domino.Session;
import org.openntf.domino.big.NoteCoordinate;
import org.openntf.domino.exceptions.DataNotCompatibleException;
import org.openntf.domino.exceptions.Domino32KLimitException;
import org.openntf.domino.exceptions.ItemNotFoundException;
import org.openntf.domino.exceptions.UnimplementedException;
import org.openntf.domino.ext.Formula;
import org.openntf.domino.impl.ImplUtils;
import org.openntf.domino.types.AuthorsList;
import org.openntf.domino.types.BigString;
import org.openntf.domino.types.Encapsulated;
import org.openntf.domino.types.NamesList;
import org.openntf.domino.types.ReadersList;

import com.google.common.collect.ImmutableList;
import com.ibm.icu.math.BigDecimal;
import com.ibm.icu.text.DateFormat;
import com.ibm.icu.text.SimpleDateFormat;

/**
 * @author nfreeman
 * 
 */
public enum TypeUtils {
	;

	public static final String[] DEFAULT_STR_ARRAY = { "" };
	protected static final List<CustomConverter> converterList_ = new ArrayList<CustomConverter>();
	//	protected static final List<Class<?>> converterFromList_ = new ArrayList<Class<?>>();

	private static final ThreadLocal<SimpleDateFormat> DEFAULT_FORMAT = new ThreadLocal<SimpleDateFormat>() {
		@Override
		protected SimpleDateFormat initialValue() {
			return new SimpleDateFormat("yyyy-MM-dd'T'HH:mm:ss");
		}
	};

	public static interface CustomConverter {

		public Object convert(Object from);

		public Object get(Document doc, String itemName);

		public Object put(Document doc, String itemName, Object from);

		public Class<?> getFrom();

		public Class<?> getTo();

		public boolean isCompatible(@Nonnull final Class<?> fromClass);
	}

	public static abstract class AbstractConverter implements CustomConverter {
		protected Class<?> fromClass_;
		protected Class<?> toClass_;

		@Override
		public Class<?> getFrom() {
			return fromClass_;
		}

		@Override
		public Class<?> getTo() {
			return toClass_;
		}

		@Override
		public boolean isCompatible(@Nonnull final Class<?> fromClass) {
			return fromClass_.isAssignableFrom(fromClass);
		}
	}

	public static synchronized void addCustomConverter(final CustomConverter converter) {
		converterList_.add(converter);
		//		System.out.println("TEMP DEBUG added custom converter");
		//		converterFromList_.add(converter.getFrom());

	}

	public static synchronized void removeCustomConverter(final CustomConverter converter) {
		converterList_.remove(converter);
	}

	public static List<CustomConverter> getConverterList() {
		return ImmutableList.copyOf(converterList_);
	}

	protected static CustomConverter findCustomConverter(final Class<?> fromClass) {
		for (CustomConverter converter : getConverterList()) {
			if (converter.isCompatible(fromClass)) {
				//				System.out.println("TEMP DEBUG found custom converter");
				return converter;
			}
		}
		return null;
	}

	@SuppressWarnings("unchecked")
	public static <T> T getDefaultInstance(final Class<T> type) {
		if (type.isArray())
			if (type.getComponentType() == String.class) {
				return (T) DEFAULT_STR_ARRAY.clone();
			} else {
				return (T) Array.newInstance(type.getComponentType(), 0);
			}
		if (Boolean.class.equals(type) || Boolean.TYPE.equals(type))
			return (T) Boolean.FALSE;
		if (Integer.class.equals(type) || Integer.TYPE.equals(type))
			return (T) Integer.valueOf(0);
		if (Long.class.equals(type) || Long.TYPE.equals(type))
			return (T) Long.valueOf(0l);
		if (Short.class.equals(type) || Short.TYPE.equals(type))
			return (T) Short.valueOf("0");
		if (Double.class.equals(type) || Double.TYPE.equals(type))
			return (T) Double.valueOf(0d);
		if (Float.class.equals(type) || Float.TYPE.equals(type))
			return (T) Float.valueOf(0f);
		if (String.class.equals(type))
			return (T) "";
		try {
			return type.newInstance();
		} catch (Exception e) {
			throw new RuntimeException(e);
		}
	}

	// RPr: This method is implemented wrong, you MUST NOT pass null as "recycleThis" argument, because it may created
	// dangling DateTimes that will crash the server (if you have created too much)
	// ==>commented out and implemented stampAll method correctly
	//	@Deprecated
	//	public static Map<String, Object> toStampableMap(final Map<String, Object> rawMap, final org.openntf.domino.Base<?> context)
	//			throws IllegalArgumentException {
	//		Map<String, Object> result = new LinkedHashMap<String, Object>();
	//		synchronized (rawMap) {
	//			for (Map.Entry<String, Object> entry : rawMap.entrySet()) {
	//				Object lValue = Base.toItemFriendly(entry.getValue(), context, null);
	//				result.put(entry.getKey(), lValue);
	//			}
	//		}
	//		return Collections.unmodifiableMap(result);
	//	}

	@SuppressWarnings("unchecked")
	public static <T> T itemValueToClass(final Document doc, final String itemName, final Class<T> type) {
		String noteid = doc.getMetaversalID();
		boolean hasItem = doc.hasItem(itemName);
		if (!hasItem) {
			// System.out.println("Item " + itemName + " doesn't exist in document " + doc.getNoteID() + " in "
			// + doc.getAncestorDatabase().getFilePath() + " so we can't return a " + T.getName());
			Class<?> CType = null;
			if (type.isArray()) {
				CType = type.getComponentType();
				if (CType.isPrimitive()) {
					throw new ItemNotFoundException("Item " + itemName + " was not found on document " + noteid
							+ " so we cannot return an array of " + CType.getName());
				} else {
					return null;
				}
			} else if (type.isPrimitive()) {
				throw new ItemNotFoundException(
						"Item " + itemName + " was not found on document " + noteid + " so we cannot return a " + type.getName());
			} else if (type.equals(String.class)) {
				return (T) "";
			} else {
				return null;
			}
		}
		Object result = itemValueToClass(doc.getFirstItem(itemName), type);
		if (result != null && !type.isAssignableFrom(result.getClass())) {
			if (type.isPrimitive()) {
				if (Integer.TYPE.equals(type) && result instanceof Integer) {
					return (T) result;
				}
				if (Long.TYPE.equals(type) && result instanceof Long) {
					return (T) result;
				}
				if (Boolean.TYPE.equals(type) && result instanceof Boolean) {
					return (T) result;
				}
				if (Double.TYPE.equals(type) && result instanceof Double) {
					return (T) result;
				}
			} else {
				log_.log(Level.WARNING, "Auto-boxing requested a " + type.getName() + " but is returning a " + result.getClass().getName()
						+ " in item " + itemName + " for document id " + noteid);
			}
		}
		return (T) result;
	}

	@SuppressWarnings("rawtypes")
	public static <T> T itemValueToClass(final Item item, final Class<T> type) {
		// Object o = item.getAncestorDocument().getItemValue(item.getName());
		if (Item.Type.USERDATA.equals(item.getTypeEx())) {
			return null;
		}
		Vector v = item.getValues();
		if (v == null) {
			log_.log(Level.WARNING, "Got a null for the value of item " + item.getName());
		}
		if (java.lang.Object.class.equals(type) & v.size() > 1) {
			return (T) v;
		}
		Session session = item.getAncestorSession();
		T result = null;
		try {
			result = collectionToClass(v, type, session);
			//FIXME: implement NamesList variations

		} catch (DataNotCompatibleException e) {
			String noteid = item.getAncestorDocument().getNoteID();
			throw new DataNotCompatibleException(e.getMessage() + " for field " + item.getName() + " in document " + noteid, e);
		} catch (UnimplementedException e) {
			String noteid = item.getAncestorDocument().getNoteID();
			throw new UnimplementedException(e.getMessage() + ", so cannot auto-box for field " + item.getName() + " in document " + noteid,
					e);
		}
		//		if ("form".equalsIgnoreCase(item.getName())) {
		//			System.out.println("TEMP DEBUG Form value is '" + (String) result + "'");
		//		}
		return result;
	}

	public static boolean isNumerical(final Object rawObject) {
		boolean result = true;
		if (rawObject == null || rawObject instanceof String)
			return false;	//NTF: we know this is going to be true a LOT, so we'll have a fast out
		if (rawObject instanceof Collection) {
			for (Object obj : (Collection<?>) rawObject) {
				if (!isNumerical(obj)) {
					result = false;
					break;
				}
			}
		} else {
			if (rawObject instanceof Number || Integer.TYPE.isInstance(rawObject) || Double.TYPE.isInstance(rawObject)
					|| Byte.TYPE.isInstance(rawObject) || Short.TYPE.isInstance(rawObject) || Long.TYPE.isInstance(rawObject)
					|| Float.TYPE.isInstance(rawObject)) {
			} else {
				result = false;
			}
		}
		return result;
	}

	public static boolean isCalendrical(final Object rawObject) {
		boolean result = true;
		if (rawObject == null || rawObject instanceof String)
			return false;	//NTF: we know this is going to be true a LOT, so we'll have a fast out
		if (rawObject instanceof Collection) {
			for (Object obj : (Collection<?>) rawObject) {
				if (!isCalendrical(obj)) {
					result = false;
					break;
				}
			}
		} else {
			if (rawObject instanceof DateTime || rawObject instanceof Date) {
			} else {
				result = false;
			}
		}
		return result;
	}

	public static boolean isNameish(final Object rawObject) {
		boolean result = true;
		if (rawObject == null)
			return false;	//NTF: we know this is going to be true a LOT, so we'll have a fast out
		if (rawObject instanceof Collection) {
			for (Object obj : (Collection<?>) rawObject) {
				if (!isNameish(obj)) {
					result = false;
					break;
				}
			}
		} else {
			if (rawObject instanceof String) {
				result = DominoUtils.isHierarchicalName((String) rawObject);
			} else {
				result = false;
			}
		}
		return result;
	}

	public static <T> T objectToClass(final Object o, final Class<T> type, final Session session) {
		return convertToTarget(o, type, session);
	}

	@SuppressWarnings({ "rawtypes", "unchecked" })
	public static <T> T convertToTarget(final Object o, final Class<T> type, final Session session) {
		if (o == null) {
			return null;
		}
		Object result = null;
		if (type.isAssignableFrom(o.getClass())) {
			return (T) o;
		}
		if (o instanceof Collection) {
			result = collectionToClass((Collection) o, type, session);
		}
		if (type.isEnum() && o instanceof String) {
			result = toEnum(o, type);
		}
		Class<?> CType = null;
		if (type.equals(String[].class)) {
			result = toStrings(o);
			return (T) result;
		}
		if (type.isArray()) {
			if (String[].class.equals(type)) {
				// System.out.println("Shallow route to string array");
				result = toStrings(o);
			} else {
				CType = type.getComponentType();
				if (CType.isPrimitive()) {
					try {
						result = toPrimitiveArray(o, CType);
					} catch (DataNotCompatibleException e) {
						throw e;
					}
				} else if (Number.class.isAssignableFrom(CType)) {
					result = toNumberArray(o, CType);
				} else {
					if (CType == String.class) {
						// System.out.println("Deep route to string array");
						result = toStrings(o);
					} else if (CType == BigString.class) {
						result = toBigStrings(o);
					} else if (CType == Pattern.class) {
						result = toPatterns(o);
					} else if (CType == java.lang.Enum.class || CType.isEnum()) {
						result = toEnums(o);
					} else if (Class.class.isAssignableFrom(CType)) {
						result = toClasses(o);
					} else if (Formula.class.isAssignableFrom(CType)) {
						result = toFormulas(o);
					} else if (CType == Date.class) {
						result = toDates(o);
					} else if (DateTime.class.isAssignableFrom(CType)) {
						result = toDateTimes(o, session);
					} else if (DateRange.class.isAssignableFrom(CType)) {
						result = toDateRanges(o, session);
					} else if (Name.class.isAssignableFrom(CType)) {
						result = toNames(o, session);
					} else if (CType == Boolean.class) {
						result = toBooleans(o);
					} else if (CType == java.lang.Object.class) {
						result = toObjects(o);
					} else {
						throw new UnimplementedException("Arrays for " + CType.getName() + " not yet implemented");
					}
				}
			}
		} else if (type.isPrimitive()) {
			try {
				result = toPrimitive(o, type);
			} catch (DataNotCompatibleException e) {
				throw e;
			}
		} else {
			if (type == String.class) {
				result = String.valueOf(o);
			} else if (Enum.class.isAssignableFrom(type)) {
				String str = String.valueOf(o);
				result = toEnum(str);
			} else if (BigString.class.isAssignableFrom(type)) {
				result = new BigString(String.valueOf(o));
			} else if (Pattern.class.isAssignableFrom(type)) {
				result = Pattern.compile(String.valueOf(o));
			} else if (Class.class.isAssignableFrom(type)) {
				String cn = String.valueOf(o);
				Class<?> cls = DominoUtils.getClass(cn);
				result = cls;
			} else if (Formula.class.isAssignableFrom(type)) {
				Formula formula = new org.openntf.domino.helpers.Formula(String.valueOf(o));
				result = formula;
			} else if (java.util.Collection.class.equals(type)) {
				result = new ArrayList();
				((ArrayList) result).add(o);
			} else if (java.util.Collection.class.isAssignableFrom(type)) {
				try {
					result = type.newInstance();
					Collection coll = (Collection) result;
					coll.addAll(toSerializables(o));
				} catch (IllegalAccessException e) {
					DominoUtils.handleException(e);
				} catch (InstantiationException e) {
					DominoUtils.handleException(e);
				}
			} else if (Date.class.isAssignableFrom(type)) {
				result = toDate(o);
			} else if (java.util.Calendar.class.isAssignableFrom(type)) {
				Date tmpDate = toDate(o);
				if (null == tmpDate) {
					result = null;
				} else {
					Calendar tmp = Calendar.getInstance();
					tmp.setTime(tmpDate);
					result = tmp;
				}
			} else if (org.openntf.domino.DateTime.class.isAssignableFrom(type)) {
				if (session != null) {
					result = session.createDateTime(toDate(o));
				} else {
					throw new IllegalArgumentException(
							"Cannont convert a " + o.getClass().getName() + " to DateTime without a valid Session object");
				}
			} else if (org.openntf.domino.DateRange.class.isAssignableFrom(type)) {
				if (session != null) {
					Date[] dates = toDates(o);
					result = session.createDateRange(dates[0], dates[1]);
				} else {
					throw new IllegalArgumentException(
							"Cannont convert a " + o.getClass().getName() + " to DateRange without a valid Session object");
				}
			} else if (org.openntf.domino.Name.class.isAssignableFrom(type)) {
				if (session != null) {
					result = session.createName(String.valueOf(o));
				} else {
					throw new IllegalArgumentException(
							"Cannont convert a " + o.getClass().getName() + " to Name without a valid Session object");
				}
			} else if (Boolean.class.equals(type)) {
				result = toBoolean(o);
			} else if (Number.class.isAssignableFrom(type)) {
				result = toNumber(o, type);
			} else {
				result = type.cast(o);
			}
		}

		if (result != null && !type.isAssignableFrom(result.getClass())) {
			if (type.isPrimitive()) {
				if (Integer.TYPE.equals(type) && result instanceof Integer) {
					return (T) result;
				}
				if (Long.TYPE.equals(type) && result instanceof Long) {
					return (T) result;
				}
				if (Boolean.TYPE.equals(type) && result instanceof Boolean) {
					return (T) result;
				}
				if (Double.TYPE.equals(type) && result instanceof Double) {
					return (T) result;
				}
			} else {
				log_.log(Level.WARNING, "Auto-boxing requested a " + type.getName() + " but is returning a " + result.getClass().getName());
			}
		}
		return (T) result;
	}

	public static Comparable toComparable(final Object value) {
		if (value == null) {
			return null;
		}
		return (Comparable) toSerializable(value);
	}

	public static Serializable toSerializable(final Object value) {
		if (value == null)
			return null;
		Serializable result = null;
		if (value instanceof org.openntf.domino.DateTime) {
			Date date = null;
			org.openntf.domino.DateTime dt = (org.openntf.domino.DateTime) value;
			result = dt.toJavaDate();
		} else if (value instanceof org.openntf.domino.Name) {
			result = DominoUtils.toNameString((org.openntf.domino.Name) value);
		} else if (value instanceof String) {
			result = (String) value;
		} else if (value instanceof Number) {
			result = (Number) value;
		}
		return result;
	}

	public static Collection<Serializable> toSerializables(final Object value) {
		if (value == null)
			return null;
		if (value instanceof Collection) {
			return DominoUtils.toSerializable((Collection<?>) value);
		} else if (value.getClass().isArray()) {
			return DominoUtils.toSerializable(Arrays.asList(value));
		} else {
			Collection<Serializable> result = new ArrayList<Serializable>();
			if (value instanceof org.openntf.domino.DateTime) {
				Date date = null;
				org.openntf.domino.DateTime dt = (org.openntf.domino.DateTime) value;
				date = dt.toJavaDate();
				result.add(date);
			} else if (value instanceof org.openntf.domino.Name) {
				result.add(DominoUtils.toNameString((org.openntf.domino.Name) value));
			} else if (value instanceof String) {
				result.add((String) value);
			} else if (value instanceof Number) {
				result.add((Number) value);
			}
			return result;
		}
	}

	public static <T> T vectorToClass(final Collection<?> v, final Class<T> type, final Session session) {
		return collectionToClass(v, type, session);
	}

	@SuppressWarnings({ "rawtypes", "unchecked" })
	public static <T> T collectionToClass(final Collection v, final Class<T> type, final Session session) {
		if (v == null) {
			return null;
		}
		Object result = null;
		Class<?> CType = null;
		if (type.equals(String[].class)) {
			result = toStrings(v);
			return (T) result;
		}
		if (type.isArray()) {
			if (type == String[].class) {
				// System.out.println("Shallow route to string array");
				result = toStrings(v);
			} else {
				CType = type.getComponentType();
				if (CType.isPrimitive()) {
					try {
						result = toPrimitiveArray(v, CType);
					} catch (DataNotCompatibleException e) {
						throw e;
					}
				} else if (Number.class.isAssignableFrom(CType)) {
					result = toNumberArray(v, CType);
				} else {
					if (CType == String.class) {
						// System.out.println("Deep route to string array");
						result = toStrings(v);
					} else if (CType == BigString.class) {
						result = toBigStrings(v);
					} else if (CType == Pattern.class) {
						result = toPatterns(v);
					} else if (CType == java.lang.Enum.class || CType.isEnum()) {
						result = toEnums(v);
					} else if (Class.class.isAssignableFrom(CType)) {
						result = toClasses(v);
					} else if (Formula.class.isAssignableFrom(CType)) {
						result = toFormulas(v);
					} else if (CType == Date.class) {
						result = toDates(v);
					} else if (DateTime.class.isAssignableFrom(CType)) {
						result = toDateTimes(v, session);
					} else if (DateRange.class.isAssignableFrom(CType)) {
						result = toDateRanges(v, session);
					} else if (Name.class.isAssignableFrom(CType)) {
						result = toNames(v, session);
					} else if (CType == Boolean.class) {
						result = toBooleans(v);
					} else if (CType == java.lang.Object.class) {
						result = toObjects(v);
					} else {
						throw new UnimplementedException("Arrays for " + CType.getName() + " not yet implemented");
					}
				}
			}
		} else if (type.isPrimitive()) {
			try {
				result = toPrimitive(v, type);
			} catch (DataNotCompatibleException e) {
				throw e;
			}
		} else {
			if (type == String.class) {
				result = join(v);
			} else if (Enum.class.isAssignableFrom(type)) {
				String str = join(v);
				//				System.out.println("Attempting to convert string " + str + " to Enum");
				result = toEnum(str);
				//				System.out.println("result was " + (result == null ? "null" : result.getClass().getName()));
			} else if (BigString.class.isAssignableFrom(type)) {
				result = new BigString(join(v));
			} else if (Pattern.class.isAssignableFrom(type)) {
				result = Pattern.compile(join(v));
			} else if (Class.class.isAssignableFrom(type)) {
				String cn = join(v);
				Class<?> cls = DominoUtils.getClass(cn);
				result = cls;
			} else if (Formula.class.isAssignableFrom(type)) {
				Formula formula = new org.openntf.domino.helpers.Formula(join(v));
				result = formula;
			} else if (type == java.util.Collection.class) {
				result = new ArrayList();
				if (v != null) {
					((ArrayList) result).addAll(v);
				}
			} else if (java.util.Collection.class.isAssignableFrom(type)) {
				try {
					result = type.newInstance();
					Collection coll = (Collection) result;
					coll.addAll(DominoUtils.toSerializable(v));
				} catch (IllegalAccessException e) {
					DominoUtils.handleException(e);
				} catch (InstantiationException e) {
					DominoUtils.handleException(e);
				}
			} else if (Date.class.isAssignableFrom(type)) {
				result = toDate(v);
			} else if (java.util.Calendar.class.isAssignableFrom(type)) {
				Date tmpDate = toDate(v);
				if (null == tmpDate) {
					result = null;
				} else {
					Calendar tmp = Calendar.getInstance();
					tmp.setTime(tmpDate);
					result = tmp;
				}
			} else if (org.openntf.domino.DateTime.class.isAssignableFrom(type)) {
				if (session != null) {
					result = session.createDateTime(toDate(v));
				} else {
					throw new IllegalArgumentException("Cannont convert a Vector to DateTime without a valid Session object");
				}
			} else if (org.openntf.domino.Name.class.isAssignableFrom(type)) {
				if (session != null) {
					if (v.isEmpty()) {
						result = session.createName("");
					} else {
						Iterator it = v.iterator();
						result = session.createName(String.valueOf(it.next()));
					}
				} else {
					throw new IllegalArgumentException("Cannont convert a Vector to Name without a valid Session object");

				}
			} else if (type == Boolean.class) {
				if (v.isEmpty()) {
					result = Boolean.FALSE;
				} else {
					Iterator it = v.iterator();
					result = toBoolean(it.next());
				}
			} else {
				if (!v.isEmpty()) {
					if (Number.class.isAssignableFrom(type)) {
						result = toNumber(v, type);
					} else {
						Iterator it = v.iterator();
						result = it.next();
					}
				}
			}
		}

		if (result != null && !type.isAssignableFrom(result.getClass())) {
			if (type.isPrimitive()) {
				if (Integer.TYPE.equals(type) && result instanceof Integer) {
					return (T) result;
				}
				if (Long.TYPE.equals(type) && result instanceof Long) {
					return (T) result;
				}
				if (Boolean.TYPE.equals(type) && result instanceof Boolean) {
					return (T) result;
				}
				if (Double.TYPE.equals(type) && result instanceof Double) {
					return (T) result;
				}
			} else {
				log_.log(Level.WARNING, "Auto-boxing requested a " + type.getName() + " but is returning a " + result.getClass().getName());
			}
		}
		return (T) result;
	}

	private static final Logger log_ = Logger.getLogger(TypeUtils.class.getName());

	@SuppressWarnings("unchecked")
	public static <T> T toNumberArray(final Object value, final Class<T> type) {
		if (value == null)
			return null;
		if (value instanceof Collection) {
			return collectionToNumberArray((Collection<Object>) value, type);
		} else if (value.getClass().isArray()) {
			Object[] arr = (Object[]) value;
			Object[] result = (Object[]) Array.newInstance(type, arr.length);
			for (int i = 0; i < arr.length; i++) {
				result[i++] = toNumber(arr[i], type);
			}
			return (T) result;
		} else {
			Object[] result = (Object[]) Array.newInstance(type, 1);
			result[0] = toNumber(value, type);
			return (T) result;
		}
	}

	@SuppressWarnings("unchecked")
	public static <T> T collectionToNumberArray(final Collection<Object> value, final Class<T> type) {
		int size = value.size();
		Object[] result = (Object[]) Array.newInstance(type, size);
		int i = 0;
		Iterator<Object> it = value.iterator();
		while (it.hasNext()) {
			result[i++] = toNumber(it.next(), type);
		}
		return (T) result;
	}

	@SuppressWarnings("unchecked")
	public static <T> T toNumber(final Object value, final Class<T> type) throws DataNotCompatibleException {
		// System.out.println("Starting toNumber to get type " + T.getName() + " from a value of type " + value.getClass().getName());
		if (value == null)
			return null;
		if (value instanceof Vector && (((Vector<?>) value).isEmpty()))
			return null;
		T result = null;
		Object localValue = value;
		if (value instanceof Collection) {
			localValue = ((Collection<?>) value).iterator().next();
		}
		// System.out.println("LocalValue is type " + localValue.getClass().getName() + ": " + String.valueOf(localValue));

		if (type == Integer.class) {
			if (localValue instanceof String) {
				result = (T) Integer.valueOf((String) localValue);
			} else if (localValue instanceof Double) {
				result = (T) Integer.valueOf(((Double) localValue).intValue());
			} else if (localValue instanceof Integer) {
				result = (T) localValue;
			} else if (localValue instanceof Long) {
				result = (T) Integer.valueOf(((Long) localValue).intValue());
			} else {
				throw new DataNotCompatibleException("Cannot create a " + type.getName() + " from a " + localValue.getClass().getName());
			}
		} else if (type == Long.class) {
			if (localValue instanceof String) {
				result = (T) Long.valueOf((String) localValue);
			} else if (localValue instanceof Double) {
				result = (T) Long.valueOf(((Double) localValue).longValue());
			} else {
				throw new DataNotCompatibleException("Cannot create a " + type.getName() + " from a " + localValue.getClass().getName());
			}
		} else if (type == Double.class) {
			if (localValue instanceof String) {
				result = (T) Double.valueOf((String) localValue);
			} else if (localValue instanceof Double) {
				result = (T) localValue;
			} else if (localValue instanceof Integer) {
				result = (T) Double.valueOf(((Integer) localValue).doubleValue());
			} else if (localValue instanceof Short) {
				result = (T) Double.valueOf(((Short) localValue).doubleValue());
			} else if (localValue instanceof Float) {
				result = (T) Double.valueOf(((Float) localValue).doubleValue());
			} else {
				throw new DataNotCompatibleException("Cannot create a " + type.getName() + " from a " + localValue.getClass().getName());
			}
		} else if (type == Short.class) {
			if (localValue instanceof String) {
				result = (T) Short.valueOf((String) localValue);
			} else if (localValue instanceof Double) {
				result = (T) Short.valueOf(((Double) localValue).shortValue());
			} else {
				throw new DataNotCompatibleException("Cannot create a " + type.getName() + " from a " + localValue.getClass().getName());
			}
		} else if (type == Byte.class) {
			if (localValue instanceof String) {
				result = (T) Byte.valueOf((String) localValue);
			} else if (localValue instanceof Double) {
				result = (T) Byte.valueOf(((Double) localValue).byteValue());
			} else {
				throw new DataNotCompatibleException("Cannot create a " + type.getName() + " from a " + localValue.getClass().getName());
			}
		} else if (type == Float.class) {
			if (localValue instanceof String) {
				result = (T) Float.valueOf((String) localValue);
			} else if (localValue instanceof Double) {
				result = (T) Float.valueOf(((Double) localValue).floatValue());
			} else {
				throw new DataNotCompatibleException("Cannot create a " + type.getName() + " from a " + localValue.getClass().getName());
			}
		} else if (type == BigDecimal.class) {
			if (localValue instanceof String) {
				result = (T) new BigDecimal((String) localValue);
			} else if (localValue instanceof Double) {
				result = (T) new BigDecimal((Double) localValue);
			} else {
				throw new DataNotCompatibleException("Cannot create a " + type.getName() + " from a " + localValue.getClass().getName());
			}
		} else if (type == BigInteger.class) {
			if (localValue instanceof String) {
				result = (T) new BigInteger((String) localValue);
			} else {
				throw new DataNotCompatibleException("Cannot create a " + type.getName() + " from a " + localValue.getClass().getName());
			}
		} else if (type == AtomicInteger.class) {
			if (localValue instanceof String) {
				result = (T) new AtomicInteger(Integer.valueOf((String) localValue));
			} else if (localValue instanceof Double) {
				result = (T) new AtomicInteger(Integer.valueOf(((Double) localValue).intValue()));
			} else {
				throw new DataNotCompatibleException("Cannot create a " + type.getName() + " from a " + localValue.getClass().getName());
			}
		} else if (type == AtomicLong.class) {
			if (localValue instanceof String) {
				result = (T) new AtomicLong(Long.valueOf((String) localValue));
			} else if (localValue instanceof Double) {
				result = (T) new AtomicLong(Long.valueOf(((Double) localValue).longValue()));
			} else {
				throw new DataNotCompatibleException("Cannot create a " + type.getName() + " from a " + localValue.getClass().getName());
			}
		}
		return result;
	}

	@SuppressWarnings("unchecked")
	public static Boolean[] toBooleans(final Object value) {
		if (value == null)
			return null;
		if (value instanceof Collection) {
			return collectionToBooleans((Collection<Object>) value);
		} else if (value.getClass().isArray()) {
			return collectionToBooleans(Arrays.asList(value));
		} else {
			Boolean[] result = new Boolean[1];
			result[0] = toBoolean(value);
			return result;
		}
	}

	public static Boolean[] collectionToBooleans(final Collection<Object> vector) {
		if (vector == null || vector.isEmpty())
			return new Boolean[0];
		Boolean[] bools = new Boolean[vector.size()];
		int i = 0;
		for (Object o : vector) {
			bools[i++] = toBoolean(o);
		}
		return bools;
	}

	public static boolean toBoolean(final Object value) {
		if (value instanceof String) {
			char[] c = ((String) value).toCharArray();
			if (c.length > 1 || c.length == 0) {
				return false;
			} else {
				return c[0] == '1';
			}
		} else if (value instanceof Double) {
			if (((Double) value).intValue() == 0) {
				return false;
			} else {
				return true;
			}
		} else if (value instanceof Vector) {
			int size = ((Vector) value).size();
			if (size == 0) {
				return false;
			} else if (size == 1) {
				return toBoolean(((Vector) value).get(0));
			} else {
				System.err.println("Vector conversion failed because vector was size " + size);
			}
		} else if (value instanceof Boolean) {
			return ((Boolean) value).booleanValue();
		}
		throw new DataNotCompatibleException("Cannot convert a " + value.getClass().getName() + " to boolean primitive.");

	}

	public static int toInt(final Object value) {
		if (value instanceof Integer) {
			return ((Integer) value).intValue();
		} else if (value instanceof Double) {
			return ((Double) value).intValue();
		} else if (value instanceof CharSequence) {
			String t = ((CharSequence) value).toString();
			return Integer.parseInt(t.length() > 0 ? t : "0");
		} else {
			throw new DataNotCompatibleException("Cannot convert a " + value.getClass().getName() + " to int primitive.");
		}
	}

	public static double toDouble(final Object value) {
		if (value instanceof Integer) {
			return ((Integer) value).doubleValue();
		} else if (value instanceof Double) {
			return ((Double) value).doubleValue();
		} else if (value instanceof CharSequence) {
			String t = ((CharSequence) value).toString();
			return Double.parseDouble(t.length() > 0 ? t : "0");
		} else {
			throw new DataNotCompatibleException("Cannot convert a " + value.getClass().getName() + " to double primitive.");
		}
	}

	public static long toLong(final Object value) {
		if (value instanceof Integer) {
			return ((Integer) value).longValue();
		} else if (value instanceof Double) {
			return ((Double) value).longValue();
		} else if (value instanceof CharSequence) {
			String t = ((CharSequence) value).toString();
			return Long.parseLong(t.length() > 0 ? t : "0");
		} else {
			throw new DataNotCompatibleException("Cannot convert a " + value.getClass().getName() + " to long primitive.");
		}
	}

	public static short toShort(final Object value) {
		if (value instanceof Integer) {
			return ((Integer) value).shortValue();
		} else if (value instanceof Double) {
			return ((Double) value).shortValue();
		} else {
			throw new DataNotCompatibleException("Cannot convert a " + value.getClass().getName() + " to short primitive.");
		}

	}

	public static float toFloat(final Object value) {
		if (value instanceof Integer) {
			return ((Integer) value).floatValue();
		} else if (value instanceof Double) {
			return ((Double) value).floatValue();
		} else {
			throw new DataNotCompatibleException("Cannot convert a " + value.getClass().getName() + " to float primitive.");
		}
	}

	@SuppressWarnings("unchecked")
	public static Object toPrimitive(final Object value, final Class<?> ctype) {
		if (value instanceof Collection) {
			return toPrimitive((Collection<Object>) value, ctype);
		} else {
			if (ctype == Boolean.TYPE)
				return toBoolean(value);
			if (ctype == Integer.TYPE)
				return toInt(value);
			if (ctype == Short.TYPE)
				return toShort(value);
			if (ctype == Long.TYPE)
				return toLong(value);
			if (ctype == Float.TYPE)
				return toFloat(value);
			if (ctype == Double.TYPE)
				return toDouble(value);
			if (ctype == Byte.TYPE)
				throw new UnimplementedException("Primitive conversion for byte not yet defined");
			if (ctype == Character.TYPE)
				throw new UnimplementedException("Primitive conversion for char not yet defined");
			if (ctype == com.ibm.icu.lang.UCharacter.class)
				throw new UnimplementedException("Primitive conversion for char not yet defined");
			throw new DataNotCompatibleException("");

		}
	}

	public static Object toPrimitive(final Collection<Object> values, final Class<?> ctype) {
		if (ctype.isPrimitive()) {
			throw new DataNotCompatibleException(ctype.getName() + " is not a primitive type.");
		}
		if (values.size() > 1) {
			throw new DataNotCompatibleException("Cannot create a primitive " + ctype + " from data because we have a multiple values.");
		}
		if (values.isEmpty()) {
			throw new DataNotCompatibleException("Cannot create a primitive " + ctype + " from data because we don't have any values.");
		}
		Iterator<Object> it = values.iterator();
		if (ctype == Boolean.TYPE)
			return toBoolean(it.next());
		if (ctype == Integer.TYPE)
			return toInt(it.next());
		if (ctype == Short.TYPE)
			return toShort(it.next());
		if (ctype == Long.TYPE)
			return toLong(it.next());
		if (ctype == Float.TYPE)
			return toFloat(it.next());
		if (ctype == Double.TYPE)
			return toDouble(it.next());
		if (ctype == Byte.TYPE)
			throw new UnimplementedException("Primitive conversion for byte not yet defined");
		if (ctype == Character.TYPE)
			throw new UnimplementedException("Primitive conversion for char not yet defined");
		if (ctype == com.ibm.icu.lang.UCharacter.class)
			throw new UnimplementedException("Primitive conversion for char not yet defined");
		throw new DataNotCompatibleException("");
	}

	public static String join(final Object[] values, final String separator) {
		if (values == null || values.length == 0)
			return "";
		StringBuilder sb = new StringBuilder();
		boolean isFirst = true;
		for (Object val : values) {
			if (!isFirst) {
				sb.append(separator);
			}
			sb.append(String.valueOf(val));
			isFirst = false;
		}
		return sb.toString();
	}

	public static String join(final Collection<?> values, final String separator) {
		if (values == null || values.isEmpty())
			return "";
		StringBuilder sb = new StringBuilder();
		Iterator<?> it = values.iterator();
		while (it.hasNext()) {
			sb.append(String.valueOf(it.next()));
			if (it.hasNext())
				sb.append(separator);
		}
		return sb.toString();
	}

	public static String join(final Collection<?> values) {
		return join(values, ", ");
	}

	public static String join(final Object[] values) {
		return join(values, ", ");
	}

	@SuppressWarnings("unchecked")
	public static Object toPrimitiveArray(final Object value, final Class<?> ctype) throws DataNotCompatibleException {
		if (value == null)
			return null;
		if (value instanceof Collection) {
			return collectionToPrimitiveArray((Collection<Object>) value, ctype);
		} else if (value.getClass().isArray()) {
			//TODO NTF this could be better, but I'm tired
			return collectionToPrimitiveArray(Arrays.asList(value), ctype);
		} else {
			Object result = null;
			if (ctype == Boolean.TYPE) {
				boolean[] outcome = new boolean[1];
				// TODO NTF - should allow for String fields that are binary sequences: "1001001" (SOS)
				outcome[0] = toBoolean(value);
				result = outcome;
			} else if (ctype == Byte.TYPE) {
				byte[] outcome = new byte[1];
				// TODO
				result = outcome;
			} else if (ctype == Character.TYPE) {
				char[] outcome = new char[0];
				// TODO How should this work? Just concatenate the char arrays for each String?
				result = outcome;
			} else if (ctype == Short.TYPE) {
				short[] outcome = new short[1];
				outcome[0] = toShort(value);
				result = outcome;
			} else if (ctype == Integer.TYPE) {
				int[] outcome = new int[1];
				outcome[0] = toInt(value);
				result = outcome;
			} else if (ctype == Long.TYPE) {
				long[] outcome = new long[1];
				outcome[0] = toLong(value);
				result = outcome;
			} else if (ctype == Float.TYPE) {
				float[] outcome = new float[1];
				outcome[0] = toFloat(value);
				result = outcome;
			} else if (ctype == Double.TYPE) {
				double[] outcome = new double[1];
				outcome[0] = toDouble(value);
				result = outcome;
			}
			return result;
		}
	}

	public static Object collectionToPrimitiveArray(final Collection<Object> values, final Class<?> ctype)
			throws DataNotCompatibleException {
		Object result = null;
		int size = values.size();
		Iterator<Object> it = values.iterator();
		int i = 0;
		if (ctype == Boolean.TYPE) {
			boolean[] outcome = new boolean[size];
			// TODO NTF - should allow for String fields that are binary sequences: "1001001" (SOS)
			while (it.hasNext()) {
				outcome[i++] = toBoolean(it.next());
			}
			result = outcome;
		} else if (ctype == Byte.TYPE) {
			byte[] outcome = new byte[size];
			// TODO
			result = outcome;
		} else if (ctype == Character.TYPE) {
			char[] outcome = new char[size];
			// TODO How should this work? Just concatenate the char arrays for each String?
			result = outcome;
		} else if (ctype == Short.TYPE) {
			short[] outcome = new short[size];
			while (it.hasNext()) {
				outcome[i++] = toShort(it.next());
			}
			result = outcome;
		} else if (ctype == Integer.TYPE) {
			int[] outcome = new int[size];
			while (it.hasNext()) {
				outcome[i++] = toInt(it.next());
			}
			result = outcome;
		} else if (ctype == Long.TYPE) {
			long[] outcome = new long[size];
			while (it.hasNext()) {
				outcome[i++] = toLong(it.next());
			}
			result = outcome;
		} else if (ctype == Float.TYPE) {
			float[] outcome = new float[size];
			while (it.hasNext()) {
				outcome[i++] = toFloat(it.next());
			}
			result = outcome;
		} else if (ctype == Double.TYPE) {
			double[] outcome = new double[size];
			while (it.hasNext()) {
				outcome[i++] = toDouble(it.next());
			}
			result = outcome;
		}
		return result;
	}

	public static Date toDate(Object value) throws DataNotCompatibleException {
		if (value instanceof Date)
			return (Date) value;
		if (value == null)
			return null;
		if (value instanceof Vector && (((Vector<?>) value).isEmpty()))
			return null;
		if (value instanceof Vector) {
			value = ((Vector<?>) value).get(0);
		}
		if (value instanceof Long) {
			return new Date(((Long) value).longValue());
		} else if (value instanceof String) {
			// TODO finish
			DateFormat df = DEFAULT_FORMAT.get();
			String str = (String) value;
			if (str.length() < 1)
				return null;
			try {
				synchronized (DEFAULT_FORMAT) {
					return df.parse(str);
				}
			} catch (ParseException e) {
				throw new DataNotCompatibleException("Cannot create a Date from String value " + (String) value);
			}
		} else if (value instanceof lotus.domino.DateTime) {
			return DominoUtils.toJavaDateSafe((lotus.domino.DateTime) value);
		} else {
			throw new DataNotCompatibleException("Cannot create a Date from a " + value.getClass().getName());
		}
	}

	@SuppressWarnings("unchecked")
	public static Date[] toDates(final Object value) throws DataNotCompatibleException {
		if (value == null)
			return null;
		if (value instanceof Collection) {
			return collectionToDates((Collection<Object>) value);
		} else if (value.getClass().isArray()) {
			return collectionToDates(Arrays.asList(value));
		} else if (value instanceof String) {
			String valStr = (String) value;
			if (valStr.contains("-")) {
				String startStr = valStr.substring(0, valStr.indexOf('-') - 1).trim();
				String endStr = valStr.substring(valStr.indexOf('-') + 1).trim();
				Date[] result = new Date[2];
				result[0] = toDate(startStr);
				result[1] = toDate(endStr);
				return result;
			} else {
				Date[] result = new Date[1];
				result[0] = toDate(value);
				return result;
			}
		} else {
			Date[] result = new Date[1];
			result[0] = toDate(value);
			return result;
		}
	}

	public static Date[] collectionToDates(final Collection<Object> vector) throws DataNotCompatibleException {
		if (vector == null || vector.isEmpty())
			return new Date[0];

		Date[] result = new Date[vector.size()];
		int i = 0;
		for (Object o : vector) {
			result[i++] = toDate(o);
		}
		return result;
	}

	@SuppressWarnings("unchecked")
	public static org.openntf.domino.DateTime[] toDateTimes(final Object value, final org.openntf.domino.Session session)
			throws DataNotCompatibleException {
		if (value == null)
			return null;
		if (value instanceof Collection) {
			return collectionToDateTimes((Collection<Object>) value, session);
		} else if (value.getClass().isArray()) {
			return collectionToDateTimes(Arrays.asList(value), session);
		} else {
			org.openntf.domino.DateTime[] result = new org.openntf.domino.DateTime[1];
			result[0] = session.createDateTime(toDate(value));
			;
			return result;
		}
	}

	@SuppressWarnings("unchecked")
	public static org.openntf.domino.DateRange[] toDateRanges(final Object value, final org.openntf.domino.Session session)
			throws DataNotCompatibleException {
		if (value == null)
			return null;
		if (value instanceof Collection) {
			return collectionToDateRanges((Collection<Object>) value, session);
		} else if (value.getClass().isArray()) {
			return collectionToDateRanges(Arrays.asList(value), session);
		} else {
			org.openntf.domino.DateRange[] result = new org.openntf.domino.DateRange[1];
			Date[] dates = toDates(value);
			result[0] = session.createDateRange(dates[0], dates[1]);
			return result;
		}
	}

	public static org.openntf.domino.DateTime[] collectionToDateTimes(final Collection<Object> vector,
			final org.openntf.domino.Session session) throws DataNotCompatibleException {
		if (vector == null || vector.isEmpty())
			return new org.openntf.domino.DateTime[0];

		org.openntf.domino.DateTime[] result = new org.openntf.domino.DateTime[vector.size()];
		if (session != null) {
			int i = 0;
			for (Object o : vector) {
				result[i++] = session.createDateTime(toDate(o));
			}
			return result;
		} else {
			throw new IllegalArgumentException("Cannont convert to DateTime without a valid Session object");
		}
	}

	public static org.openntf.domino.DateTime toDateTime(final Object raw, final org.openntf.domino.Session session)
			throws DataNotCompatibleException {
		if (raw == null) {
			return null;
		}

		if (session != null) {
			return session.createDateTime(toDate(raw));
		} else {
			throw new IllegalArgumentException("Cannont convert to DateTime without a valid Session object");
		}
	}

	public static org.openntf.domino.DateRange toDateRange(final Object raw, final org.openntf.domino.Session session)
			throws DataNotCompatibleException {
		if (raw == null) {
			return null;
		}

		if (session != null) {
			if (raw instanceof Vector && ((Vector) raw).size() == 2) {
				System.out.println("TEMP DEBUG processing a size 2 vector to DateRange");
				Object startRaw = ((Vector) raw).get(0);
				Object endRaw = ((Vector) raw).get(1);
				if (startRaw instanceof DateTime && endRaw instanceof DateTime) {
					System.out.println("TEMP DEBUG processing a DateTime pair into a DateRange");
					return session.createDateRange((DateTime) startRaw, (DateTime) endRaw);
				} else {
					throw new IllegalArgumentException("Can't convert a Vector to DateRange where the elements are "
							+ startRaw.getClass().getName() + " and " + endRaw.getClass().getName());
				}
			} else {
				Date[] dates = toDates(raw);
				return session.createDateRange(dates[0], dates[1]);
			}
		} else {
			throw new IllegalArgumentException("Cannont convert to DateTime without a valid Session object");
		}
	}

	public static org.openntf.domino.DateRange[] collectionToDateRanges(final Collection<Object> vector,
			final org.openntf.domino.Session session) throws DataNotCompatibleException {
		if (vector == null || vector.isEmpty())
			return new org.openntf.domino.DateRange[0];

		org.openntf.domino.DateRange[] result = new org.openntf.domino.DateRange[vector.size()];
		if (session != null) {
			int i = 0;
			for (Object o : vector) {
				Date[] dates = toDates(o);
				result[i++] = session.createDateRange(dates[0], dates[1]);
			}
			return result;
		} else {
			throw new IllegalArgumentException("Cannont convert to DateRange without a valid Session object");
		}
	}

	@SuppressWarnings("unchecked")
	public static org.openntf.domino.Name[] toNames(final Object value, final org.openntf.domino.Session session)
			throws DataNotCompatibleException {
		if (value == null)
			return null;
		if (value instanceof Collection) {
			return collectionToNames((Collection<Object>) value, session);
		} else if (value.getClass().isArray()) {
			return collectionToNames(Arrays.asList(value), session);
		} else {
			org.openntf.domino.Name[] result = new org.openntf.domino.Name[1];
			result[0] = session.createName(String.valueOf(value));
			return result;
		}
	}

	public static org.openntf.domino.Name[] collectionToNames(final Collection<Object> vector, final org.openntf.domino.Session session)
			throws DataNotCompatibleException {
		if (vector == null || vector.isEmpty())
			return new org.openntf.domino.Name[0];

		org.openntf.domino.Name[] result = new org.openntf.domino.Name[vector.size()];
		if (session != null) {
			int i = 0;
			for (Object o : vector) {
				result[i++] = session.createName(String.valueOf(o));
			}
			return result;
		} else {
			throw new IllegalArgumentException("Cannont convert to Name without a valid Session object");
		}
	}

	@SuppressWarnings("unchecked")
	public static String[] toStrings(final Object value) throws DataNotCompatibleException {
		if (value == null)
			return null;
		if (value instanceof Collection) {
			return collectionToStrings((Collection<Object>) value);
		} else if (value.getClass().isArray()) {
			Object[] arr = (Object[]) value;
			String[] result = new String[arr.length];
			for (int i = 0; i < arr.length; i++) {
				result[i] = String.valueOf(arr[i]);
			}
			return result;
		} else {
			String[] result = new String[1];
			result[0] = String.valueOf(value);
			return result;
		}

	}

	public static String[] collectionToStrings(final Collection<Object> vector) throws DataNotCompatibleException {
		if (vector == null || vector.isEmpty())
			return new String[0];

		String[] strings = new String[vector.size()];
		int i = 0;
		// strings = vector.toArray(new String[0]);
		for (Object o : vector) {
			if (o instanceof org.openntf.domino.DateTime) {
				strings[i++] = ((org.openntf.domino.DateTime) o).getGMTTime();
			} else {
				strings[i++] = String.valueOf(o);
			}
		}
		return strings;
	}

	public static String toString(final java.lang.Object object) throws DataNotCompatibleException {
		if (object == null) {
			return null;
		}
		if (object instanceof String) {
			String result = (String) object;
			//			System.out.println("Object is a String: '" + result + "'");
			return result;
		} else if (object instanceof Collection) {
			return join((Collection<?>) object);
		} else if (object.getClass().isArray()) {
			return join((Object[]) object);
		} else {
			//			System.out.println("Converting a " + object.getClass().getName() + " to a String");
			return String.valueOf(object);
		}
	}

	@SuppressWarnings("unchecked")
	public static Pattern[] toPatterns(final Object value) throws DataNotCompatibleException {
		if (value == null)
			return null;
		if (value instanceof Collection) {
			return collectionToPatterns((Collection<Object>) value);
		} else if (value.getClass().isArray()) {
			return collectionToPatterns(Arrays.asList(value));
		} else {
			Pattern[] result = new Pattern[1];
			result[0] = Pattern.compile(String.valueOf(value));
			return result;
		}
	}

	public static Pattern[] collectionToPatterns(final Collection<Object> vector) throws DataNotCompatibleException {
		if (vector == null || vector.isEmpty())
			return new Pattern[0];

		Pattern[] patterns = new Pattern[vector.size()];
		int i = 0;
		for (Object o : vector) {
			patterns[i++] = Pattern.compile(String.valueOf(o));
		}
		return patterns;
	}

	@SuppressWarnings("unchecked")
	public static java.lang.Object[] toObjects(final Object value) throws DataNotCompatibleException {
		if (value == null)
			return null;
		if (value instanceof Collection) {
			return collectionToObjects((Collection<Object>) value);
		} else if (value.getClass().isArray()) {
			return collectionToObjects(Arrays.asList(value));
		} else {
			java.lang.Object[] result = new java.lang.Object[1];
			result[0] = value;
			return result;
		}
	}

	public static java.lang.Object[] collectionToObjects(final Collection<Object> vector) throws DataNotCompatibleException {
		if (vector == null || vector.isEmpty())
			return new Object[0];

		Object[] patterns = new Object[vector.size()];
		int i = 0;
		for (Object o : vector) {
			patterns[i++] = o;
		}
		return patterns;
	}

	@SuppressWarnings("unchecked")
	public static Class<?>[] toClasses(final Object value) throws DataNotCompatibleException {
		if (value == null)
			return null;
		if (value instanceof Collection) {
			return collectionToClasses((Collection<Object>) value);
		} else if (value.getClass().isArray()) {
			return collectionToClasses(Arrays.asList(value));
		} else {
			Class<?>[] classes = new Class[1];
			String cn = String.valueOf(value);
			Class<?> cls = DominoUtils.getClass(cn);
			classes[0] = cls;
			return classes;
		}
	}

	public static Class<?>[] collectionToClasses(final Collection<Object> vector) throws DataNotCompatibleException {
		if (vector == null || vector.isEmpty())
			return new Class[0];

		@SuppressWarnings("unused")
		ClassLoader cl = Factory.getClassLoader();
		Class<?>[] classes = new Class[vector.size()];
		int i = 0;
		for (Object o : vector) {
			int pos = i++;
			String cn = String.valueOf(o);
			Class<?> cls = DominoUtils.getClass(cn);
			classes[pos] = cls;
		}
		return classes;
	}

	public static NoteCoordinate[] collectionToNoteCoordinates(final Collection<Object> vector) throws DataNotCompatibleException {
		if (vector == null || vector.isEmpty())
			return new NoteCoordinate[0];

		NoteCoordinate[] results = new NoteCoordinate[vector.size()];
		int i = 0;
		for (Object o : vector) {
			int pos = i++;
			if (o instanceof NoteCoordinate) {
				results[pos] = (NoteCoordinate) o;
			} else {
				String cn = String.valueOf(o);
				results[pos] = toNoteCoordinate(cn);
			}
		}
		return results;
	}

	public static Enum<?> toEnum(final Object value, final Class<?> enumClass) throws DataNotCompatibleException {
		if (value == null)
			return null;
		if (value instanceof Vector && (((Vector<?>) value).isEmpty()))
			return null;
		if (enumClass == null)
			return null;
		Enum<?> result = null;
		String ename = String.valueOf(value);
		if (ename.contains(" ")) {
			ename = String.valueOf(value).substring(ename.indexOf(' ') + 1).trim();
		}

		Object[] objs = enumClass.getEnumConstants();
		if (objs.length > 0) {
			for (Object obj : objs) {
				if (obj instanceof Enum) {
					if (((Enum<?>) obj).name().equals(ename)) {
						result = (Enum<?>) obj;
						break;
					}
				}
			}
		}

		if (result == null) {
			throw new DataNotCompatibleException("Unable to discover an Enum by the name of " + ename + " in class " + enumClass);
		}
		return result;
	}

	public static NoteCoordinate toNoteCoordinate(final Object value) throws DataNotCompatibleException {
		if (value == null)
			return null;
		if (value instanceof CharSequence) {
			return NoteCoordinate.Utils.getNoteCoordinate((CharSequence) value);
		} else if (value instanceof NoteCoordinate) {
			return (NoteCoordinate) value;
		} else {
			throw new IllegalArgumentException("Cannont convert a " + value.getClass().getName() + " to NoteCoordinate");
		}
	}

	public static NoteCoordinate[] toNoteCoordinates(final Object value) throws DataNotCompatibleException {
		if (value == null)
			return null;
		if (value instanceof Collection) {
			return collectionToNoteCoordinates((Collection<Object>) value);
		} else if (value.getClass().isArray()) {
			return collectionToNoteCoordinates(Arrays.asList(value));
		} else {
			NoteCoordinate[] results = new NoteCoordinate[1];
			results[0] = toNoteCoordinate(value);
			return results;
		}
	}

	public static Enum<?> toEnum(final Object value) throws DataNotCompatibleException {
		if (value == null)
			return null;
		if (value instanceof Vector && (((Vector<?>) value).isEmpty()))
			return null;
		Enum<?> result = null;
		String en = String.valueOf(value);
		String ename = null;
		String cn = null;
		if (en.indexOf(' ') > 0) {
			cn = String.valueOf(value).substring(0, en.indexOf(' ')).trim();
			ename = String.valueOf(value).substring(en.indexOf(' ') + 1).trim();
		}
		if (cn == null || ename == null) {
			//			System.out.println("ALERT! This isn't going to work. cn is " + String.valueOf(cn) + " and ename is " + String.valueOf(ename));
		} else {
			try {
				Class<?> cls = DominoUtils.getClass(cn);
				if (cls == null) {
					Factory.println("Unable to load class " + cn);
				} else {
					result = toEnum(ename, cls);
				}
			} catch (Exception e) {
				DominoUtils.handleException(e);
			}
		}
		return result;
	}

	@SuppressWarnings("unchecked")
	public static Enum<?>[] toEnums(final Object value) throws DataNotCompatibleException {
		if (value == null)
			return null;
		if (value instanceof Collection) {
			return collectionToEnums((Collection<Object>) value);
		} else if (value.getClass().isArray()) {
			return collectionToEnums(Arrays.asList(value));
		} else {
			Enum<?>[] classes = new Enum[1];
			classes[0] = toEnum(value);
			return classes;
		}
	}

	public static Enum<?>[] collectionToEnums(final Collection<Object> vector) throws DataNotCompatibleException {
		if (vector == null || vector.isEmpty())
			return new Enum[0];
		ClassLoader cl = Factory.getClassLoader();
		Enum<?>[] classes = new Enum[vector.size()];
		int i = 0;
		for (Object o : vector) {
			int pos = i++;
			String en = String.valueOf(o);
			String ename = null;
			String cn = null;
			if (en.indexOf(' ') > 0) {
				cn = String.valueOf(o).substring(0, en.indexOf(' ')).trim();
				ename = String.valueOf(o).substring(en.indexOf(' ') + 1).trim();
			}
			try {
				Class<?> cls = Class.forName(cn, false, cl);
				for (Object obj : cls.getEnumConstants()) {
					if (obj instanceof Enum) {
						if (((Enum<?>) obj).name().equals(ename)) {
							classes[pos] = (Enum<?>) obj;
						}
					}
				}
			} catch (ClassNotFoundException e) {
				System.out.println("Failed to find class " + cn + " using a classloader of type " + cl.getClass().getName());
				DominoUtils.handleException(e);
				classes[pos] = null;
			}
		}
		return classes;
	}

	@SuppressWarnings("unchecked")
	public static Formula[] toFormulas(final Object value) throws DataNotCompatibleException {
		if (value == null)
			return null;
		if (value instanceof Collection) {
			return collectionToFormulas((Collection<Object>) value);
		} else if (value.getClass().isArray()) {
			return collectionToFormulas(Arrays.asList(value));
		} else {
			Formula[] strings = new Formula[1];
			strings[0] = new org.openntf.domino.helpers.Formula(String.valueOf(value));
			return strings;
		}
	}

	public static Formula[] collectionToFormulas(final Collection<Object> vector) throws DataNotCompatibleException {
		if (vector == null || vector.isEmpty())
			return new Formula[0];
		Formula[] formulas = new Formula[vector.size()];
		int i = 0;
		for (Object o : vector) {
			Formula formula = new org.openntf.domino.helpers.Formula(String.valueOf(o));
			formulas[i++] = formula;
		}
		return formulas;
	}

	@SuppressWarnings("unchecked")
	public static BigString[] toBigStrings(final Object value) throws DataNotCompatibleException {
		if (value == null)
			return null;
		if (value instanceof Collection) {
			return collectionToBigStrings((Collection<Object>) value);
		} else if (value.getClass().isArray()) {
			return collectionToBigStrings(Arrays.asList(value));
		} else {
			BigString[] strings = new BigString[1];
			strings[0] = new BigString(String.valueOf(value));
			return strings;
		}
	}

	public static BigString[] collectionToBigStrings(final Collection<Object> vector) throws DataNotCompatibleException {
		if (vector == null || vector.isEmpty())
			return new BigString[0];
		BigString[] strings = new BigString[vector.size()];
		int i = 0;
		for (Object o : vector) {
			if (o instanceof org.openntf.domino.DateTime) {
				strings[i++] = new BigString(((org.openntf.domino.DateTime) o).getGMTTime());
			} else {
				strings[i++] = new BigString(String.valueOf(o));
			}
		}
		return strings;
	}

	@SuppressWarnings("unchecked")
	public static int[] toIntArray(final Object value) {
		if (value == null)
			return null;
		if (value instanceof Collection) {
			return collectionToIntArray((Collection<Integer>) value);
		} else if (value.getClass().isArray()) {
			if (value instanceof int[]) {
				return (int[]) value;
			}
			throw new DataNotCompatibleException("Can't convert an array of " + value.getClass().getName() + " to an int[] yet");
		} else {
			int[] ret = new int[1];
			ret[0] = toInt(value);
			return ret;
		}
	}

	public static int[] collectionToIntArray(final Collection<Integer> coll) {
		int[] ret = new int[coll.size()];
		Iterator<Integer> iterator = coll.iterator();
		for (int i = 0; i < ret.length; i++) {
			ret[i] = iterator.next().intValue();
		}
		return ret;
	}

	public static short[] collectionToShortArray(final Collection<Short> coll) {
		short[] ret = new short[coll.size()];
		Iterator<Short> iterator = coll.iterator();
		for (int i = 0; i < ret.length; i++) {
			Short s = iterator.next();
			ret[i] = s.shortValue();
		}
		return ret;
	}

	public static long[] collectionToLongArray(final Collection<Long> coll) {
		long[] ret = new long[coll.size()];
		Iterator<Long> iterator = coll.iterator();
		for (int i = 0; i < ret.length; i++) {
			ret[i] = iterator.next().longValue();
		}
		return ret;
	}

	public static byte[] collectionToByteArray(final Collection<Byte> coll) {
		byte[] ret = new byte[coll.size()];
		Iterator<Byte> iterator = coll.iterator();
		for (int i = 0; i < ret.length; i++) {
			ret[i] = iterator.next().byteValue();
		}
		return ret;
	}

	public static boolean isFriendlyVector(final Object value) {
		if (!(value instanceof Vector))
			return false;
		for (Object v : (Vector<?>) value) {
			if (v instanceof String || v instanceof Integer || v instanceof Double) {
				// ok
			} else {
				return false;
			}
		}
		return true;
	}

	/**
	 * returns the payload that the Object o needs when it is written into an item
	 * 
	 * @param o
	 * @param c
	 * @return
	 */
	public static int getLotusPayload(final Object o, final Class<?> c) {
		if (c.isAssignableFrom(o.getClass())) {
			if (o instanceof String) {
				return ((String) o).length(); // LMBCS investigation will be done later (in general not necessary)
			}
			if (o instanceof lotus.domino.DateRange) {
				return 16;
			} else {
				return 8; // Number + DateTime has 8 bytes payload
			}
		}
		throw new DataNotCompatibleException("Got a " + o.getClass() + " but " + c + " expected");
	}

	public static Item writeToItem(@Nonnull final org.openntf.domino.Document doc, @Nonnull final String itemName, @Nonnull Object value,
			final Boolean isSummary) throws Domino32KLimitException {
		Class<?> fromClass = value.getClass();
		CustomConverter converter = findCustomConverter(fromClass);
		if (converter != null) {
			//look for customConverter
			Class<?> toClass = converter.getTo();
			if (MIMEEntity.class.isAssignableFrom(toClass) || Item.class.isAssignableFrom(toClass)) {
				converter.put(doc, itemName, value);
				return doc.getAncestorSession().getFactory().create(Item.SCHEMA, doc, itemName);
			} else {
				value = converter.convert(value);
			}
		}

		Vector<Object> dominoFriendlyVec = null;
		Object dominoFriendlyObj = null;
		List<lotus.domino.Base> recycleThis = null;

		boolean isNonSummary = false;
		boolean isNames = false;
		lotus.domino.Item result;
		try {
			// first step: Make it domino friendly and put all converted objects into "dominoFriendly"
			if (value instanceof String || value instanceof Integer || value instanceof Double) {
				dominoFriendlyObj = value;
			} else if (value instanceof Collection) {
				if (isFriendlyVector(value)) {
					recycleThis = null;
					dominoFriendlyVec = (Vector<Object>) value;
				} else {
					recycleThis = new ArrayList<lotus.domino.Base>();
					Collection<?> coll = (Collection<?>) value;
					dominoFriendlyVec = new Vector<Object>(coll.size());
					for (Object valNode : coll) {
						if (valNode != null) { // CHECKME: Should NULL values discarded?
							if (valNode instanceof BigString) {
								isNonSummary = true;
							}
							if (valNode instanceof Name) {
								isNames = true;
							}
							dominoFriendlyVec.add(toItemFriendly(valNode, doc.getAncestorSession(), recycleThis));
						}
					}
				}
			} else if (value.getClass().isArray()) {
				recycleThis = new ArrayList<lotus.domino.Base>();
				int lh = Array.getLength(value);
				if (lh > org.openntf.domino.Document.MAX_NATIVE_FIELD_SIZE) {				// Then skip making dominoFriendly if it's a primitive
					String cn = value.getClass().getName();
					if (cn.length() == 2) {				// It is primitive
						throw new Domino32KLimitException();
					}
				}
				dominoFriendlyVec = new Vector<Object>(lh);
				for (int i = 0; i < lh; i++) {
					Object o = Array.get(value, i);
					if (o != null) { // CHECKME: Should NULL values be discarded?
						if (o instanceof BigString) {
							isNonSummary = true;
						}
						if (o instanceof Name) {
							isNames = true;
						}
						dominoFriendlyVec.add(toItemFriendly(o, doc.getAncestorSession(), recycleThis));
					}
				}
			} else { // Scalar
				recycleThis = new ArrayList<lotus.domino.Base>();
				if (value instanceof BigString) {
					isNonSummary = true;
				}
				if (value instanceof Name) {
					isNames = true;
				}
				dominoFriendlyObj = toItemFriendly(value, doc.getAncestorSession(), recycleThis);
			}
			Object firstElement = null;

			// empty vectors are treated as "null"
			if (dominoFriendlyObj == null) {
				if (dominoFriendlyVec == null || dominoFriendlyVec.size() == 0) {
					return writeToItem(doc, itemName, null, isSummary);
				} else {
					firstElement = dominoFriendlyVec.get(0);
				}
			} else {
				firstElement = dominoFriendlyObj;
			}

			int payloadOverhead = 0;

			if (dominoFriendlyVec != null && dominoFriendlyVec.size() > 1) {	// compute overhead first for multi values
				// String lists have an global overhead of 2 bytes (maybe the count of values) + 2 bytes for the length of value
				if (firstElement instanceof String)
					payloadOverhead = 2 + 2 * dominoFriendlyVec.size();
				else
					payloadOverhead = 4;
			}

			// Next step: Type checking + length computation
			//
			// Remark: The special case of a String consisting of only ONE @NewLine (i.e.
			// 		if (s.equals("\n") || s.equals("\r") || s.equals("\r\n"))
			// where Domino is a bit ailing) won't be extra considered any longer.
			// Neither serialization nor throwing an exception would be reasonable here.

			int payload = payloadOverhead;
			Class<?> firstElementClass;
			if (firstElement instanceof String)
				firstElementClass = String.class;
			else if (firstElement instanceof Number)
				firstElementClass = Number.class;
			else if (firstElement instanceof lotus.domino.DateTime)
				firstElementClass = lotus.domino.DateTime.class;
			else if (firstElement instanceof lotus.domino.DateRange)
				firstElementClass = lotus.domino.DateRange.class;
			// Remark: Domino Java API doesn't accept any Vector of DateRanges (cf. DateRange.java), so the implementation
			// here will work only with Vectors of size 1 (or Vectors of size >= 2000, when Mime Beaning is enabled). 
			else
				throw new DataNotCompatibleException(firstElement.getClass() + " is not a supported data type");

			if (dominoFriendlyVec != null) {
				for (Object o : dominoFriendlyVec) {
					payload += getLotusPayload(o, firstElementClass);
				}
			} else {
				payload += getLotusPayload(dominoFriendlyObj, firstElementClass);
			}

			if (payload > org.openntf.domino.Document.MAX_NATIVE_FIELD_SIZE) {
				// the datatype is OK, but there's no way to store the data in the Document
				throw new Domino32KLimitException();
			}
			if (firstElementClass == String.class) { 	// Strings have to be further inspected, because
				// each sign may demand up to 3 bytes in LMBCS
				int calc = ((payload - payloadOverhead) * 3) + payloadOverhead;
				if (calc >= org.openntf.domino.Document.MAX_NATIVE_FIELD_SIZE) {
					if (dominoFriendlyVec != null) {
						payload = payloadOverhead + LMBCSUtils.getPayload(dominoFriendlyVec);
					} else {
						payload = payloadOverhead + LMBCSUtils.getPayload((String) dominoFriendlyObj);
					}
					if (payload > org.openntf.domino.Document.MAX_NATIVE_FIELD_SIZE)
						throw new Domino32KLimitException();
				}
			}
			if (payload > org.openntf.domino.Document.MAX_NATIVE_FIELD_SIZE) {
				isNonSummary = true;
			}

			MIMEEntity mimeChk = doc.getMIMEEntity(itemName);
			if (mimeChk != null) {
				try {
					mimeChk.remove();
				} finally {
					doc.closeMIMEEntities(true, itemName);
				}
			}
			((org.openntf.domino.impl.Document) doc).beginEdit();
			if (dominoFriendlyVec == null || dominoFriendlyVec.size() == 1) {
				result = ((lotus.domino.Document) ImplUtils.getLotus(doc)).replaceItemValue(itemName, firstElement);
			} else {
				result = ((lotus.domino.Document) ImplUtils.getLotus(doc)).replaceItemValue(itemName, dominoFriendlyVec);
			}
			((org.openntf.domino.impl.Document) doc).markDirty(itemName, true);
			if (isSummary == null) {
				if (isNonSummary) {
					result.setSummary(false);
				}
			} else {
				result.setSummary(isSummary.booleanValue());
			}
			if (value instanceof ReadersList) {
				result.setReaders(true);
			} else if (value instanceof AuthorsList) {
				result.setAuthors(true);
			} else if (value instanceof NamesList || isNames) {
				result.setNames(true);
			}

			ImplUtils.recycle(result);
		} catch (NotesException ex) {
			DominoUtils.handleException(ex, doc, "Item=" + itemName);
		} finally {
			ImplUtils.recycle(recycleThis);
		}
		return doc.getAncestorSession().getFactory().create(Item.SCHEMA, doc, itemName);
	}

	/**
	 * toItemFriendly: special case for "toDominoFriendly" that handles "DateTime" / "DateRange" correctly
	 * 
	 * @param value
	 *            The Object value to coerce into an Item-friendly type.
	 * @param context
	 *            The context object.
	 * @param recycleThis
	 *            A rolling collection of to-recycle objects
	 * @return An object value that can be stored in an Item.
	 * @throws IllegalArgumentException
	 *             When the provided value cannot be successfully converted into an Item-safe value.
	 */
	public static Object toItemFriendly(final Object value, final Session session, final Collection<lotus.domino.Base> recycleThis)
			throws IllegalArgumentException {
		if (value == null) {
			return null;
		}

		if (value instanceof lotus.domino.Base) {
			if (value instanceof lotus.domino.Name) {
				// Names are written as canonical
				try {
					return ((lotus.domino.Name) value).getCanonical();
				} catch (NotesException e) {
					DominoUtils.handleException(e);
				}
			} else if (value instanceof org.openntf.formula.DateTime) {
				return javaToDominoFriendly(value, session, recycleThis);
			} else if (value instanceof org.openntf.domino.DateTime || value instanceof org.openntf.domino.DateRange) {
				// according to documentation, these datatypes should be compatible to write to a field ... but DateRanges make problems
				return toLotus((org.openntf.domino.Base<?>) value, recycleThis);
			} else if (value instanceof lotus.domino.DateTime || value instanceof lotus.domino.DateRange) {
				return value;
			}
			throw new IllegalArgumentException("Cannot convert to Domino friendly from type " + value.getClass().getName());
		} else {
			return javaToDominoFriendly(value, session, recycleThis);
		}
	}

	/**
	 * 
	 * @param values
	 *            the values
	 * @param context
	 * 
	 * @param recycleThis
	 * @return
	 * @throws IllegalArgumentException
	 */
	public static java.util.Vector<Object> toDominoFriendly(final Collection<?> values, final Session session,
			final Collection<lotus.domino.Base> recycleThis) throws IllegalArgumentException {
		java.util.Vector<Object> result = new java.util.Vector<Object>();
		for (Object value : values) {
			result.add(toDominoFriendly(value, session, recycleThis));
		}
		return result;
	}

	/**
	 * 
	 * <p>
	 * Attempts to convert a provided scalar value to a "Domino-friendly" data type like DateTime, String, etc. Currently, the data types
	 * supported are the already-Domino-friendly ones, Number, Date, Calendar, and CharSequence.
	 * </p>
	 * 
	 * @param value
	 *            The incoming non-collection value
	 * @param context
	 *            The context Base object, for finding the correct session
	 * @return The Domino-friendly conversion of the object, or the object itself if it is already usable.
	 * @throws IllegalArgumentException
	 *             When the object is not convertible.
	 */
	@SuppressWarnings("rawtypes")
	public static Object toDominoFriendly(final Object value, final Session session, final Collection<lotus.domino.Base> recycleThis)
			throws IllegalArgumentException {
		if (value == null) {
			return null;
		}
		//Extended in order to deal with Arrays
		if (value.getClass().isArray()) {
			int i = Array.getLength(value);

			java.util.Vector<Object> result = new java.util.Vector<Object>(i);
			for (int k = 0; k < i; ++k) {
				Object o = Array.get(value, k);
				result.add(toDominoFriendly(o, session, recycleThis));
			}
			return result;
		}

		if (value instanceof Collection) {
			java.util.Vector<Object> result = new java.util.Vector<Object>();
			Collection<?> coll = (Collection) value;
			for (Object o : coll) {
				result.add(toDominoFriendly(o, session, recycleThis));
			}
			return result;
		}

		if (value instanceof org.openntf.domino.Base) {
			// this is a wrapper
			return toLotus((org.openntf.domino.Base) value, recycleThis);
		} else if (value instanceof lotus.domino.Base) {
			// this is already domino friendly
			return value;
		} else {
			return javaToDominoFriendly(value, session, recycleThis);
		}

	}

	/**
	 * converts a lot of java types to domino-friendly types
	 * 
	 * @param value
	 * @param context
	 * @param recycleThis
	 * @return
	 */
	public static Object javaToDominoFriendly(final Object value, final Session session, final Collection<lotus.domino.Base> recycleThis) {
		//FIXME NTF This stuff should really defer to TypeUtils. We should do ALL type coercion in that utility class
		if (value instanceof Integer || value instanceof Double) {
			return value;
		} else if (value instanceof String) {
			return value;
		} else if (value.getClass().isPrimitive()) {
			//FIXME: NTF IS A COMPLETE HACK!!!! (but we just want to know if it'll fix PWithers' problem)

			Class<?> cl = value.getClass();
			if (cl == Boolean.TYPE) {
				if ((Boolean) value) {
					return "1";
				} else {
					return "0";
				}
			}
		} else if (value instanceof Boolean) {
			if ((Boolean) value) {
				return "1";
			} else {
				return "0";
			}
		} else if (value instanceof Character) {
			return value.toString();
		}
		// Now for the illegal-but-convertible types
		if (value instanceof Number) {
			// TODO Check if this is greater than what Domino can handle and serialize if so
			// CHECKME: Is "doubleValue" really needed. (according to help.nsf only Integer and Double is supported, so keep it)
			return ((Number) value).doubleValue();

		} else if (value instanceof java.util.Date || value instanceof java.util.Calendar
				|| value instanceof org.openntf.formula.DateTime) {

			lotus.domino.Session lsess = toLotus(session);
			try {

				lotus.domino.DateTime dt = null;
				if (value instanceof java.util.Date) {
					dt = lsess.createDateTime((java.util.Date) value);
				} else if (value instanceof org.openntf.formula.DateTime) {
					org.openntf.formula.DateTime fdt = (org.openntf.formula.DateTime) value;
					dt = lsess.createDateTime(fdt.toJavaDate());
					if (fdt.isAnyDate())
						dt.setAnyDate();
					if (fdt.isAnyTime())
						dt.setAnyTime();
				} else {
					SimpleDateFormat sdf = new SimpleDateFormat("yyyy-MM-dd HH:mm:ss");
					java.util.Calendar intermediate = (java.util.Calendar) value;
					dt = lsess.createDateTime(sdf.format(intermediate.getTime()) + " " + intermediate.getTimeZone().getID());
				}
				if (recycleThis != null) {
					recycleThis.add(dt);
				}
				return dt;
			} catch (Throwable t) {
				DominoUtils.handleException(t);
				return null;
			}
		} else if (value instanceof CharSequence) {
			return value.toString();
		} else if (value instanceof Pattern) {
			return ((Pattern) value).pattern();
		} else if (value instanceof Class<?>) {
			return ((Class<?>) value).getName();
		} else if (value instanceof Enum<?>) {
			return ((Enum<?>) value).getDeclaringClass().getName() + " " + ((Enum<?>) value).name();
		} else if (value instanceof Formula) {
			return ((Formula) value).getExpression();
		} else if (value instanceof NoteCoordinate) {
			return ((NoteCoordinate) value).toString();
		}

		throw new IllegalArgumentException("Cannot convert to Domino friendly from type " + value.getClass().getName());
	}

	/**
	 * gets the delegate
	 * 
	 * @param wrapper
	 *            the wrapper
	 * @param recycleThis
	 *            adds the delegate to the list, if it has to be recycled.
	 * @return the delegate
	 */
	@SuppressWarnings({ "unchecked", "rawtypes" })
	public static <T extends lotus.domino.Base> T toLotus(final T wrapper, final Collection recycleThis) {
		if (wrapper instanceof org.openntf.domino.impl.Base) {
			lotus.domino.Base ret = ImplUtils.getLotus((org.openntf.domino.Base) wrapper);
			if (wrapper instanceof Encapsulated && recycleThis != null) {
				recycleThis.add(ret);
			}
			return (T) ret;
		}
		return wrapper;
	}

	/**
	 * Gets the delegate.
	 * 
	 * @param wrapper
	 *            the wrapper
	 * @return the delegate
	 */
	//
	@SuppressWarnings({ "unchecked", "rawtypes" })
	public static <T extends lotus.domino.Base> T toLotus(final T wrapper) {
		if (wrapper instanceof org.openntf.domino.impl.Base) {
			return (T) ImplUtils.getLotus((org.openntf.domino.Base) wrapper);
		}
		return wrapper;
	}

	/**
	 * To lotus.
	 * 
	 * @param values
	 *            the values
	 * @return the java.util. vector
	 */
	public static java.util.Vector<Object> toLotus(final Collection<?> values) {
		if (values == null) {
			return null;
		} else {
			java.util.Vector<Object> result = new java.util.Vector<Object>(values.size());
			for (Object value : values) {
				if (value instanceof lotus.domino.Base) {
					result.add(toLotus((lotus.domino.Base) value));
				} else {
					result.add(value);
				}
			}
			return result;
		}
	}

}
>>>>>>> bfc7f10a
<|MERGE_RESOLUTION|>--- conflicted
+++ resolved
@@ -1,2174 +1,3 @@
-<<<<<<< HEAD
-/**
- * 
- */
-package org.openntf.domino.utils;
-
-import java.io.Serializable;
-import java.lang.reflect.Array;
-import java.math.BigInteger;
-import java.text.ParseException;
-import java.util.ArrayList;
-import java.util.Arrays;
-import java.util.Calendar;
-import java.util.Collection;
-import java.util.Date;
-import java.util.Iterator;
-import java.util.List;
-import java.util.Vector;
-import java.util.concurrent.atomic.AtomicInteger;
-import java.util.concurrent.atomic.AtomicLong;
-import java.util.logging.Level;
-import java.util.logging.Logger;
-import java.util.regex.Pattern;
-
-import javax.annotation.Nonnull;
-
-import lotus.domino.DateTime;
-import lotus.domino.Name;
-import lotus.domino.NotesException;
-
-import org.openntf.domino.Document;
-import org.openntf.domino.Item;
-import org.openntf.domino.MIMEEntity;
-import org.openntf.domino.Session;
-import org.openntf.domino.big.NoteCoordinate;
-import org.openntf.domino.exceptions.DataNotCompatibleException;
-import org.openntf.domino.exceptions.Domino32KLimitException;
-import org.openntf.domino.exceptions.ItemNotFoundException;
-import org.openntf.domino.exceptions.UnimplementedException;
-import org.openntf.domino.ext.Formula;
-import org.openntf.domino.impl.ImplUtils;
-import org.openntf.domino.types.AuthorsList;
-import org.openntf.domino.types.BigString;
-import org.openntf.domino.types.Encapsulated;
-import org.openntf.domino.types.NamesList;
-import org.openntf.domino.types.ReadersList;
-
-import com.google.common.collect.ImmutableList;
-import com.ibm.icu.math.BigDecimal;
-import com.ibm.icu.text.DateFormat;
-import com.ibm.icu.text.SimpleDateFormat;
-
-/**
- * @author nfreeman
- * 
- */
-public enum TypeUtils {
-	;
-
-	public static final String[] DEFAULT_STR_ARRAY = { "" };
-	protected static final List<CustomConverter> converterList_ = new ArrayList<CustomConverter>();
-	//	protected static final List<Class<?>> converterFromList_ = new ArrayList<Class<?>>();
-
-	private static final ThreadLocal<SimpleDateFormat> DEFAULT_FORMAT = new ThreadLocal<SimpleDateFormat>() {
-		@Override
-		protected SimpleDateFormat initialValue() {
-			return new SimpleDateFormat("yyyy-MM-dd'T'HH:mm:ss");
-		}
-	};
-
-	public static interface CustomConverter {
-
-		public Object convert(Object from);
-
-		public Object get(Document doc, String itemName);
-
-		public Object put(Document doc, String itemName, Object from);
-
-		public Class<?> getFrom();
-
-		public Class<?> getTo();
-
-		public boolean isCompatible(@Nonnull final Class<?> fromClass);
-	}
-
-	public static abstract class AbstractConverter implements CustomConverter {
-		protected Class<?> fromClass_;
-		protected Class<?> toClass_;
-
-		@Override
-		public Class<?> getFrom() {
-			return fromClass_;
-		}
-
-		@Override
-		public Class<?> getTo() {
-			return toClass_;
-		}
-
-		@Override
-		public boolean isCompatible(@Nonnull final Class<?> fromClass) {
-			return fromClass_.isAssignableFrom(fromClass);
-		}
-	}
-
-	public static synchronized void addCustomConverter(final CustomConverter converter) {
-		converterList_.add(converter);
-		//		System.out.println("TEMP DEBUG added custom converter");
-		//		converterFromList_.add(converter.getFrom());
-
-	}
-
-	public static synchronized void removeCustomConverter(final CustomConverter converter) {
-		converterList_.remove(converter);
-	}
-
-	public static List<CustomConverter> getConverterList() {
-		return ImmutableList.copyOf(converterList_);
-	}
-
-	protected static CustomConverter findCustomConverter(final Class<?> fromClass) {
-		for (CustomConverter converter : getConverterList()) {
-			if (converter.isCompatible(fromClass)) {
-				//				System.out.println("TEMP DEBUG found custom converter");
-				return converter;
-			}
-		}
-		return null;
-	}
-
-	@SuppressWarnings("unchecked")
-	public static <T> T getDefaultInstance(final Class<T> type) {
-		if (type.isArray())
-			if (type.getComponentType() == String.class) {
-				return (T) DEFAULT_STR_ARRAY.clone();
-			} else {
-				return (T) Array.newInstance(type.getComponentType(), 0);
-			}
-		if (Boolean.class.equals(type) || Boolean.TYPE.equals(type))
-			return (T) Boolean.FALSE;
-		if (Integer.class.equals(type) || Integer.TYPE.equals(type))
-			return (T) Integer.valueOf(0);
-		if (Long.class.equals(type) || Long.TYPE.equals(type))
-			return (T) Long.valueOf(0l);
-		if (Short.class.equals(type) || Short.TYPE.equals(type))
-			return (T) Short.valueOf("0");
-		if (Double.class.equals(type) || Double.TYPE.equals(type))
-			return (T) Double.valueOf(0d);
-		if (Float.class.equals(type) || Float.TYPE.equals(type))
-			return (T) Float.valueOf(0f);
-		if (String.class.equals(type))
-			return (T) "";
-		try {
-			return type.newInstance();
-		} catch (Exception e) {
-			throw new RuntimeException(e);
-		}
-	}
-
-	// RPr: This method is implemented wrong, you MUST NOT pass null as "recycleThis" argument, because it may created
-	// dangling DateTimes that will crash the server (if you have created too much)
-	// ==>commented out and implemented stampAll method correctly
-	//	@Deprecated
-	//	public static Map<String, Object> toStampableMap(final Map<String, Object> rawMap, final org.openntf.domino.Base<?> context)
-	//			throws IllegalArgumentException {
-	//		Map<String, Object> result = new LinkedHashMap<String, Object>();
-	//		synchronized (rawMap) {
-	//			for (Map.Entry<String, Object> entry : rawMap.entrySet()) {
-	//				Object lValue = Base.toItemFriendly(entry.getValue(), context, null);
-	//				result.put(entry.getKey(), lValue);
-	//			}
-	//		}
-	//		return Collections.unmodifiableMap(result);
-	//	}
-
-	@SuppressWarnings("unchecked")
-	public static <T> T itemValueToClass(final Document doc, final String itemName, final Class<T> type) {
-		String noteid = doc.getMetaversalID();
-		boolean hasItem = doc.hasItem(itemName);
-		if (!hasItem) {
-			// System.out.println("Item " + itemName + " doesn't exist in document " + doc.getNoteID() + " in "
-			// + doc.getAncestorDatabase().getFilePath() + " so we can't return a " + T.getName());
-			Class<?> CType = null;
-			if (type.isArray()) {
-				CType = type.getComponentType();
-				if (CType.isPrimitive()) {
-					throw new ItemNotFoundException("Item " + itemName + " was not found on document " + noteid
-							+ " so we cannot return an array of " + CType.getName());
-				} else {
-					return null;
-				}
-			} else if (type.isPrimitive()) {
-				throw new ItemNotFoundException(
-						"Item " + itemName + " was not found on document " + noteid + " so we cannot return a " + type.getName());
-			} else if (type.equals(String.class)) {
-				return (T) "";
-			} else {
-				return null;
-			}
-		}
-		Object result = itemValueToClass(doc.getFirstItem(itemName), type);
-		if (result != null && !type.isAssignableFrom(result.getClass())) {
-			if (type.isPrimitive()) {
-				if (Integer.TYPE.equals(type) && result instanceof Integer) {
-					return (T) result;
-				}
-				if (Long.TYPE.equals(type) && result instanceof Long) {
-					return (T) result;
-				}
-				if (Boolean.TYPE.equals(type) && result instanceof Boolean) {
-					return (T) result;
-				}
-				if (Double.TYPE.equals(type) && result instanceof Double) {
-					return (T) result;
-				}
-			} else {
-				log_.log(Level.WARNING, "Auto-boxing requested a " + type.getName() + " but is returning a " + result.getClass().getName()
-						+ " in item " + itemName + " for document id " + noteid);
-			}
-		}
-		return (T) result;
-	}
-
-	@SuppressWarnings("rawtypes")
-	public static <T> T itemValueToClass(final Item item, final Class<T> type) {
-		// Object o = item.getAncestorDocument().getItemValue(item.getName());
-		if (Item.Type.USERDATA.equals(item.getTypeEx())) {
-			return null;
-		}
-		Vector v = item.getValues();
-		if (v == null) {
-			log_.log(Level.WARNING, "Got a null for the value of item " + item.getName());
-		}
-		if (java.lang.Object.class.equals(type) & v.size() > 1) {
-			return (T) v;
-		}
-		Session session = item.getAncestorSession();
-		T result = null;
-		try {
-			result = collectionToClass(v, type, session);
-			//FIXME: implement NamesList variations
-
-		} catch (DataNotCompatibleException e) {
-			String noteid = item.getAncestorDocument().getNoteID();
-			throw new DataNotCompatibleException(e.getMessage() + " for field " + item.getName() + " in document " + noteid, e);
-		} catch (UnimplementedException e) {
-			String noteid = item.getAncestorDocument().getNoteID();
-			throw new UnimplementedException(e.getMessage() + ", so cannot auto-box for field " + item.getName() + " in document " + noteid,
-					e);
-		}
-		//		if ("form".equalsIgnoreCase(item.getName())) {
-		//			System.out.println("TEMP DEBUG Form value is '" + (String) result + "'");
-		//		}
-		return result;
-	}
-
-	public static boolean isNumerical(final Object rawObject) {
-		boolean result = true;
-		if (rawObject == null || rawObject instanceof String)
-			return false;	//NTF: we know this is going to be true a LOT, so we'll have a fast out
-		if (rawObject instanceof Collection) {
-			for (Object obj : (Collection<?>) rawObject) {
-				if (!isNumerical(obj)) {
-					result = false;
-					break;
-				}
-			}
-		} else {
-			if (rawObject instanceof Number || Integer.TYPE.isInstance(rawObject) || Double.TYPE.isInstance(rawObject)
-					|| Byte.TYPE.isInstance(rawObject) || Short.TYPE.isInstance(rawObject) || Long.TYPE.isInstance(rawObject)
-					|| Float.TYPE.isInstance(rawObject)) {
-			} else {
-				result = false;
-			}
-		}
-		return result;
-	}
-
-	public static boolean isCalendrical(final Object rawObject) {
-		boolean result = true;
-		if (rawObject == null || rawObject instanceof String)
-			return false;	//NTF: we know this is going to be true a LOT, so we'll have a fast out
-		if (rawObject instanceof Collection) {
-			for (Object obj : (Collection<?>) rawObject) {
-				if (!isCalendrical(obj)) {
-					result = false;
-					break;
-				}
-			}
-		} else {
-			if (rawObject instanceof DateTime || rawObject instanceof Date) {
-			} else {
-				result = false;
-			}
-		}
-		return result;
-	}
-
-	public static boolean isNameish(final Object rawObject) {
-		boolean result = true;
-		if (rawObject == null)
-			return false;	//NTF: we know this is going to be true a LOT, so we'll have a fast out
-		if (rawObject instanceof Collection) {
-			for (Object obj : (Collection<?>) rawObject) {
-				if (!isNameish(obj)) {
-					result = false;
-					break;
-				}
-			}
-		} else {
-			if (rawObject instanceof String) {
-				result = DominoUtils.isHierarchicalName((String) rawObject);
-			} else {
-				result = false;
-			}
-		}
-		return result;
-	}
-
-	public static <T> T objectToClass(final Object o, final Class<T> type, final Session session) {
-		return convertToTarget(o, type, session);
-	}
-
-	@SuppressWarnings({ "rawtypes", "unchecked" })
-	public static <T> T convertToTarget(final Object o, final Class<T> type, final Session session) {
-		if (o == null) {
-			return null;
-		}
-		Object result = null;
-		if (o instanceof Collection) {
-			result = collectionToClass((Collection) o, type, session);
-		}
-		if (type.isEnum() && o instanceof String) {
-			result = toEnum(o, type);
-		}
-		Class<?> CType = null;
-		if (type.equals(String[].class)) {
-			result = toStrings(o);
-			return (T) result;
-		}
-		if (type.isArray()) {
-			if (String[].class.equals(type)) {
-				// System.out.println("Shallow route to string array");
-				result = toStrings(o);
-			} else {
-				CType = type.getComponentType();
-				if (CType.isPrimitive()) {
-					try {
-						result = toPrimitiveArray(o, CType);
-					} catch (DataNotCompatibleException e) {
-						throw e;
-					}
-				} else if (Number.class.isAssignableFrom(CType)) {
-					result = toNumberArray(o, CType);
-				} else {
-					if (CType == String.class) {
-						// System.out.println("Deep route to string array");
-						result = toStrings(o);
-					} else if (CType == BigString.class) {
-						result = toBigStrings(o);
-					} else if (CType == Pattern.class) {
-						result = toPatterns(o);
-					} else if (CType == java.lang.Enum.class || CType.isEnum()) {
-						result = toEnums(o);
-					} else if (Class.class.isAssignableFrom(CType)) {
-						result = toClasses(o);
-					} else if (Formula.class.isAssignableFrom(CType)) {
-						result = toFormulas(o);
-					} else if (CType == Date.class) {
-						result = toDates(o);
-					} else if (DateTime.class.isAssignableFrom(CType)) {
-						result = toDateTimes(o, session);
-					} else if (Name.class.isAssignableFrom(CType)) {
-						result = toNames(o, session);
-					} else if (CType == Boolean.class) {
-						result = toBooleans(o);
-					} else if (CType == java.lang.Object.class) {
-						result = toObjects(o);
-					} else {
-						throw new UnimplementedException("Arrays for " + CType.getName() + " not yet implemented");
-					}
-				}
-			}
-		} else if (type.isPrimitive()) {
-			try {
-				result = toPrimitive(o, type);
-			} catch (DataNotCompatibleException e) {
-				throw e;
-			}
-		} else {
-			if (type == String.class) {
-				result = String.valueOf(o);
-			} else if (Enum.class.isAssignableFrom(type)) {
-				String str = String.valueOf(o);
-				result = toEnum(str);
-			} else if (BigString.class.isAssignableFrom(type)) {
-				result = new BigString(String.valueOf(o));
-			} else if (Pattern.class.isAssignableFrom(type)) {
-				result = Pattern.compile(String.valueOf(o));
-			} else if (Class.class.isAssignableFrom(type)) {
-				String cn = String.valueOf(o);
-				Class<?> cls = DominoUtils.getClass(cn);
-				result = cls;
-			} else if (Formula.class.isAssignableFrom(type)) {
-				Formula formula = new org.openntf.domino.helpers.Formula(String.valueOf(o));
-				result = formula;
-			} else if (java.util.Collection.class.equals(type)) {
-				result = new ArrayList();
-				((ArrayList) result).add(o);
-			} else if (java.util.Collection.class.isAssignableFrom(type)) {
-				try {
-					result = type.newInstance();
-					Collection coll = (Collection) result;
-					coll.addAll(toSerializables(o));
-				} catch (IllegalAccessException e) {
-					DominoUtils.handleException(e);
-				} catch (InstantiationException e) {
-					DominoUtils.handleException(e);
-				}
-			} else if (Date.class.isAssignableFrom(type)) {
-				result = toDate(o);
-			} else if (java.util.Calendar.class.isAssignableFrom(type)) {
-				Date tmpDate = toDate(o);
-				if (null == tmpDate) {
-					result = null;
-				} else {
-					Calendar tmp = Calendar.getInstance();
-					tmp.setTime(tmpDate);
-					result = tmp;
-				}
-			} else if (org.openntf.domino.DateTime.class.isAssignableFrom(type)) {
-				if (session != null) {
-					result = session.createDateTime(toDate(o));
-				} else {
-					throw new IllegalArgumentException(
-							"Cannont convert a " + o.getClass().getName() + " to DateTime without a valid Session object");
-				}
-			} else if (org.openntf.domino.Name.class.isAssignableFrom(type)) {
-				if (session != null) {
-					result = session.createName(String.valueOf(o));
-				} else {
-					throw new IllegalArgumentException(
-							"Cannont convert a " + o.getClass().getName() + " to Name without a valid Session object");
-				}
-			} else if (Boolean.class.equals(type)) {
-				result = toBoolean(o);
-			} else if (Number.class.isAssignableFrom(type)) {
-				result = toNumber(o, type);
-			} else {
-				result = type.cast(o);
-			}
-		}
-
-		if (result != null && !type.isAssignableFrom(result.getClass())) {
-			if (type.isPrimitive()) {
-				if (Integer.TYPE.equals(type) && result instanceof Integer) {
-					return (T) result;
-				}
-				if (Long.TYPE.equals(type) && result instanceof Long) {
-					return (T) result;
-				}
-				if (Boolean.TYPE.equals(type) && result instanceof Boolean) {
-					return (T) result;
-				}
-				if (Double.TYPE.equals(type) && result instanceof Double) {
-					return (T) result;
-				}
-			} else {
-				log_.log(Level.WARNING, "Auto-boxing requested a " + type.getName() + " but is returning a " + result.getClass().getName());
-			}
-		}
-		return (T) result;
-	}
-
-	public static Comparable toComparable(final Object value) {
-		if (value == null) {
-			return null;
-		}
-		return (Comparable) toSerializable(value);
-	}
-
-	public static Serializable toSerializable(final Object value) {
-		if (value == null)
-			return null;
-		Serializable result = null;
-		if (value instanceof org.openntf.domino.DateTime) {
-			Date date = null;
-			org.openntf.domino.DateTime dt = (org.openntf.domino.DateTime) value;
-			result = dt.toJavaDate();
-		} else if (value instanceof org.openntf.domino.Name) {
-			result = DominoUtils.toNameString((org.openntf.domino.Name) value);
-		} else if (value instanceof String) {
-			result = (String) value;
-		} else if (value instanceof Number) {
-			result = (Number) value;
-		}
-		return result;
-	}
-
-	public static Collection<Serializable> toSerializables(final Object value) {
-		if (value == null)
-			return null;
-		if (value instanceof Collection) {
-			return DominoUtils.toSerializable((Collection<?>) value);
-		} else if (value.getClass().isArray()) {
-			return DominoUtils.toSerializable(Arrays.asList(value));
-		} else {
-			Collection<Serializable> result = new ArrayList<Serializable>();
-			if (value instanceof org.openntf.domino.DateTime) {
-				Date date = null;
-				org.openntf.domino.DateTime dt = (org.openntf.domino.DateTime) value;
-				date = dt.toJavaDate();
-				result.add(date);
-			} else if (value instanceof org.openntf.domino.Name) {
-				result.add(DominoUtils.toNameString((org.openntf.domino.Name) value));
-			} else if (value instanceof String) {
-				result.add((String) value);
-			} else if (value instanceof Number) {
-				result.add((Number) value);
-			}
-			return result;
-		}
-	}
-
-	public static <T> T vectorToClass(final Collection<?> v, final Class<T> type, final Session session) {
-		return collectionToClass(v, type, session);
-	}
-
-	@SuppressWarnings({ "rawtypes", "unchecked" })
-	public static <T> T collectionToClass(final Collection v, final Class<T> type, final Session session) {
-		if (v == null) {
-			return null;
-		}
-		Object result = null;
-		Class<?> CType = null;
-		if (type.equals(String[].class)) {
-			result = toStrings(v);
-			return (T) result;
-		}
-		if (type.isArray()) {
-			if (type == String[].class) {
-				// System.out.println("Shallow route to string array");
-				result = toStrings(v);
-			} else {
-				CType = type.getComponentType();
-				if (CType.isPrimitive()) {
-					try {
-						result = toPrimitiveArray(v, CType);
-					} catch (DataNotCompatibleException e) {
-						throw e;
-					}
-				} else if (Number.class.isAssignableFrom(CType)) {
-					result = toNumberArray(v, CType);
-				} else {
-					if (CType == String.class) {
-						// System.out.println("Deep route to string array");
-						result = toStrings(v);
-					} else if (CType == BigString.class) {
-						result = toBigStrings(v);
-					} else if (CType == Pattern.class) {
-						result = toPatterns(v);
-					} else if (CType == java.lang.Enum.class || CType.isEnum()) {
-						result = toEnums(v);
-					} else if (Class.class.isAssignableFrom(CType)) {
-						result = toClasses(v);
-					} else if (Formula.class.isAssignableFrom(CType)) {
-						result = toFormulas(v);
-					} else if (CType == Date.class) {
-						result = toDates(v);
-					} else if (DateTime.class.isAssignableFrom(CType)) {
-						result = toDateTimes(v, session);
-					} else if (Name.class.isAssignableFrom(CType)) {
-						result = toNames(v, session);
-					} else if (CType == Boolean.class) {
-						result = toBooleans(v);
-					} else if (CType == java.lang.Object.class) {
-						result = toObjects(v);
-					} else {
-						throw new UnimplementedException("Arrays for " + CType.getName() + " not yet implemented");
-					}
-				}
-			}
-		} else if (type.isPrimitive()) {
-			try {
-				result = toPrimitive(v, type);
-			} catch (DataNotCompatibleException e) {
-				throw e;
-			}
-		} else {
-			if (type == String.class) {
-				result = join(v);
-			} else if (Enum.class.isAssignableFrom(type)) {
-				String str = join(v);
-				//				System.out.println("Attempting to convert string " + str + " to Enum");
-				result = toEnum(str);
-				//				System.out.println("result was " + (result == null ? "null" : result.getClass().getName()));
-			} else if (BigString.class.isAssignableFrom(type)) {
-				result = new BigString(join(v));
-			} else if (Pattern.class.isAssignableFrom(type)) {
-				result = Pattern.compile(join(v));
-			} else if (Class.class.isAssignableFrom(type)) {
-				String cn = join(v);
-				Class<?> cls = DominoUtils.getClass(cn);
-				result = cls;
-			} else if (Formula.class.isAssignableFrom(type)) {
-				Formula formula = new org.openntf.domino.helpers.Formula(join(v));
-				result = formula;
-			} else if (type == java.util.Collection.class) {
-				result = new ArrayList();
-				if (v != null) {
-					((ArrayList) result).addAll(v);
-				}
-			} else if (java.util.Collection.class.isAssignableFrom(type)) {
-				try {
-					result = type.newInstance();
-					Collection coll = (Collection) result;
-					coll.addAll(DominoUtils.toSerializable(v));
-				} catch (IllegalAccessException e) {
-					DominoUtils.handleException(e);
-				} catch (InstantiationException e) {
-					DominoUtils.handleException(e);
-				}
-			} else if (Date.class.isAssignableFrom(type)) {
-				result = toDate(v);
-			} else if (java.util.Calendar.class.isAssignableFrom(type)) {
-				Date tmpDate = toDate(v);
-				if (null == tmpDate) {
-					result = null;
-				} else {
-					Calendar tmp = Calendar.getInstance();
-					tmp.setTime(tmpDate);
-					result = tmp;
-				}
-			} else if (org.openntf.domino.DateTime.class.isAssignableFrom(type)) {
-				if (session != null) {
-					result = session.createDateTime(toDate(v));
-				} else {
-					throw new IllegalArgumentException("Cannont convert a Vector to DateTime without a valid Session object");
-				}
-			} else if (org.openntf.domino.Name.class.isAssignableFrom(type)) {
-				if (session != null) {
-					if (v.isEmpty()) {
-						result = session.createName("");
-					} else {
-						Iterator it = v.iterator();
-						result = session.createName(String.valueOf(it.next()));
-					}
-				} else {
-					throw new IllegalArgumentException("Cannont convert a Vector to Name without a valid Session object");
-
-				}
-			} else if (type == Boolean.class) {
-				if (v.isEmpty()) {
-					result = Boolean.FALSE;
-				} else {
-					Iterator it = v.iterator();
-					result = toBoolean(it.next());
-				}
-			} else {
-				if (!v.isEmpty()) {
-					if (Number.class.isAssignableFrom(type)) {
-						result = toNumber(v, type);
-					} else {
-						Iterator it = v.iterator();
-						result = it.next();
-					}
-				}
-			}
-		}
-
-		if (result != null && !type.isAssignableFrom(result.getClass())) {
-			if (type.isPrimitive()) {
-				if (Integer.TYPE.equals(type) && result instanceof Integer) {
-					return (T) result;
-				}
-				if (Long.TYPE.equals(type) && result instanceof Long) {
-					return (T) result;
-				}
-				if (Boolean.TYPE.equals(type) && result instanceof Boolean) {
-					return (T) result;
-				}
-				if (Double.TYPE.equals(type) && result instanceof Double) {
-					return (T) result;
-				}
-			} else {
-				log_.log(Level.WARNING, "Auto-boxing requested a " + type.getName() + " but is returning a " + result.getClass().getName());
-			}
-		}
-		return (T) result;
-	}
-
-	private static final Logger log_ = Logger.getLogger(TypeUtils.class.getName());
-
-	@SuppressWarnings("unchecked")
-	public static <T> T toNumberArray(final Object value, final Class<T> type) {
-		if (value == null)
-			return null;
-		if (value instanceof Collection) {
-			return collectionToNumberArray((Collection<Object>) value, type);
-		} else if (value.getClass().isArray()) {
-			Object[] arr = (Object[]) value;
-			Object[] result = (Object[]) Array.newInstance(type, arr.length);
-			for (int i = 0; i < arr.length; i++) {
-				result[i++] = toNumber(arr[i], type);
-			}
-			return (T) result;
-		} else {
-			Object[] result = (Object[]) Array.newInstance(type, 1);
-			result[0] = toNumber(value, type);
-			return (T) result;
-		}
-	}
-
-	@SuppressWarnings("unchecked")
-	public static <T> T collectionToNumberArray(final Collection<Object> value, final Class<T> type) {
-		int size = value.size();
-		Object[] result = (Object[]) Array.newInstance(type, size);
-		int i = 0;
-		Iterator<Object> it = value.iterator();
-		while (it.hasNext()) {
-			result[i++] = toNumber(it.next(), type);
-		}
-		return (T) result;
-	}
-
-	@SuppressWarnings("unchecked")
-	public static <T> T toNumber(final Object value, final Class<T> type) throws DataNotCompatibleException {
-		// System.out.println("Starting toNumber to get type " + T.getName() + " from a value of type " + value.getClass().getName());
-		if (value == null)
-			return null;
-		if (value instanceof Vector && (((Vector<?>) value).isEmpty()))
-			return null;
-		T result = null;
-		Object localValue = value;
-		if (value instanceof Collection) {
-			localValue = ((Collection<?>) value).iterator().next();
-		}
-		// System.out.println("LocalValue is type " + localValue.getClass().getName() + ": " + String.valueOf(localValue));
-
-		if (type == Integer.class) {
-			if (localValue instanceof String) {
-				result = (T) Integer.valueOf((String) localValue);
-			} else if (localValue instanceof Double) {
-				result = (T) Integer.valueOf(((Double) localValue).intValue());
-			} else if (localValue instanceof Integer) {
-				result = (T) localValue;
-			} else if (localValue instanceof Long) {
-				result = (T) Integer.valueOf(((Long) localValue).intValue());
-			} else {
-				throw new DataNotCompatibleException("Cannot create a " + type.getName() + " from a " + localValue.getClass().getName());
-			}
-		} else if (type == Long.class) {
-			if (localValue instanceof String) {
-				result = (T) Long.valueOf((String) localValue);
-			} else if (localValue instanceof Double) {
-				result = (T) Long.valueOf(((Double) localValue).longValue());
-			} else {
-				throw new DataNotCompatibleException("Cannot create a " + type.getName() + " from a " + localValue.getClass().getName());
-			}
-		} else if (type == Double.class) {
-			if (localValue instanceof String) {
-				result = (T) Double.valueOf((String) localValue);
-			} else if (localValue instanceof Double) {
-				result = (T) localValue;
-			} else if (localValue instanceof Integer) {
-				result = (T) Double.valueOf(((Integer) localValue).doubleValue());
-			} else if (localValue instanceof Short) {
-				result = (T) Double.valueOf(((Short) localValue).doubleValue());
-			} else if (localValue instanceof Float) {
-				result = (T) Double.valueOf(((Float) localValue).doubleValue());
-			} else {
-				throw new DataNotCompatibleException("Cannot create a " + type.getName() + " from a " + localValue.getClass().getName());
-			}
-		} else if (type == Short.class) {
-			if (localValue instanceof String) {
-				result = (T) Short.valueOf((String) localValue);
-			} else if (localValue instanceof Double) {
-				result = (T) Short.valueOf(((Double) localValue).shortValue());
-			} else {
-				throw new DataNotCompatibleException("Cannot create a " + type.getName() + " from a " + localValue.getClass().getName());
-			}
-		} else if (type == Byte.class) {
-			if (localValue instanceof String) {
-				result = (T) Byte.valueOf((String) localValue);
-			} else if (localValue instanceof Double) {
-				result = (T) Byte.valueOf(((Double) localValue).byteValue());
-			} else {
-				throw new DataNotCompatibleException("Cannot create a " + type.getName() + " from a " + localValue.getClass().getName());
-			}
-		} else if (type == Float.class) {
-			if (localValue instanceof String) {
-				result = (T) Float.valueOf((String) localValue);
-			} else if (localValue instanceof Double) {
-				result = (T) Float.valueOf(((Double) localValue).floatValue());
-			} else {
-				throw new DataNotCompatibleException("Cannot create a " + type.getName() + " from a " + localValue.getClass().getName());
-			}
-		} else if (type == BigDecimal.class) {
-			if (localValue instanceof String) {
-				result = (T) new BigDecimal((String) localValue);
-			} else if (localValue instanceof Double) {
-				result = (T) new BigDecimal((Double) localValue);
-			} else {
-				throw new DataNotCompatibleException("Cannot create a " + type.getName() + " from a " + localValue.getClass().getName());
-			}
-		} else if (type == BigInteger.class) {
-			if (localValue instanceof String) {
-				result = (T) new BigInteger((String) localValue);
-			} else {
-				throw new DataNotCompatibleException("Cannot create a " + type.getName() + " from a " + localValue.getClass().getName());
-			}
-		} else if (type == AtomicInteger.class) {
-			if (localValue instanceof String) {
-				result = (T) new AtomicInteger(Integer.valueOf((String) localValue));
-			} else if (localValue instanceof Double) {
-				result = (T) new AtomicInteger(Integer.valueOf(((Double) localValue).intValue()));
-			} else {
-				throw new DataNotCompatibleException("Cannot create a " + type.getName() + " from a " + localValue.getClass().getName());
-			}
-		} else if (type == AtomicLong.class) {
-			if (localValue instanceof String) {
-				result = (T) new AtomicLong(Long.valueOf((String) localValue));
-			} else if (localValue instanceof Double) {
-				result = (T) new AtomicLong(Long.valueOf(((Double) localValue).longValue()));
-			} else {
-				throw new DataNotCompatibleException("Cannot create a " + type.getName() + " from a " + localValue.getClass().getName());
-			}
-		}
-		return result;
-	}
-
-	@SuppressWarnings("unchecked")
-	public static Boolean[] toBooleans(final Object value) {
-		if (value == null)
-			return null;
-		if (value instanceof Collection) {
-			return collectionToBooleans((Collection<Object>) value);
-		} else if (value.getClass().isArray()) {
-			return collectionToBooleans(Arrays.asList(value));
-		} else {
-			Boolean[] result = new Boolean[1];
-			result[0] = toBoolean(value);
-			return result;
-		}
-	}
-
-	public static Boolean[] collectionToBooleans(final Collection<Object> vector) {
-		if (vector == null || vector.isEmpty())
-			return new Boolean[0];
-		Boolean[] bools = new Boolean[vector.size()];
-		int i = 0;
-		for (Object o : vector) {
-			bools[i++] = toBoolean(o);
-		}
-		return bools;
-	}
-
-	public static boolean toBoolean(final Object value) {
-		if (value instanceof String) {
-			char[] c = ((String) value).toCharArray();
-			if (c.length > 1 || c.length == 0) {
-				return false;
-			} else {
-				return c[0] == '1';
-			}
-		} else if (value instanceof Double) {
-			if (((Double) value).intValue() == 0) {
-				return false;
-			} else {
-				return true;
-			}
-		} else if (value instanceof Vector) {
-			int size = ((Vector) value).size();
-			if (size == 0) {
-				return false;
-			} else if (size == 1) {
-				return toBoolean(((Vector) value).get(0));
-			} else {
-				System.err.println("Vector conversion failed because vector was size " + size);
-			}
-		} else if (value instanceof Boolean) {
-			return ((Boolean) value).booleanValue();
-		}
-		throw new DataNotCompatibleException("Cannot convert a " + value.getClass().getName() + " to boolean primitive.");
-
-	}
-
-	public static int toInt(final Object value) {
-		if (value instanceof Integer) {
-			return ((Integer) value).intValue();
-		} else if (value instanceof Double) {
-			return ((Double) value).intValue();
-		} else if (value instanceof CharSequence) {
-			String t = ((CharSequence) value).toString();
-			return Integer.parseInt(t.length() > 0 ? t : "0");
-		} else {
-			throw new DataNotCompatibleException("Cannot convert a " + value.getClass().getName() + " to int primitive.");
-		}
-	}
-
-	public static double toDouble(final Object value) {
-		if (value instanceof Integer) {
-			return ((Integer) value).doubleValue();
-		} else if (value instanceof Double) {
-			return ((Double) value).doubleValue();
-		} else if (value instanceof CharSequence) {
-			String t = ((CharSequence) value).toString();
-			return Double.parseDouble(t.length() > 0 ? t : "0");
-		} else {
-			throw new DataNotCompatibleException("Cannot convert a " + value.getClass().getName() + " to double primitive.");
-		}
-	}
-
-	public static long toLong(final Object value) {
-		if (value instanceof Integer) {
-			return ((Integer) value).longValue();
-		} else if (value instanceof Double) {
-			return ((Double) value).longValue();
-		} else if (value instanceof CharSequence) {
-			String t = ((CharSequence) value).toString();
-			return Long.parseLong(t.length() > 0 ? t : "0");
-		} else {
-			throw new DataNotCompatibleException("Cannot convert a " + value.getClass().getName() + " to long primitive.");
-		}
-	}
-
-	public static short toShort(final Object value) {
-		if (value instanceof Integer) {
-			return ((Integer) value).shortValue();
-		} else if (value instanceof Double) {
-			return ((Double) value).shortValue();
-		} else {
-			throw new DataNotCompatibleException("Cannot convert a " + value.getClass().getName() + " to short primitive.");
-		}
-
-	}
-
-	public static float toFloat(final Object value) {
-		if (value instanceof Integer) {
-			return ((Integer) value).floatValue();
-		} else if (value instanceof Double) {
-			return ((Double) value).floatValue();
-		} else {
-			throw new DataNotCompatibleException("Cannot convert a " + value.getClass().getName() + " to float primitive.");
-		}
-	}
-
-	@SuppressWarnings("unchecked")
-	public static Object toPrimitive(final Object value, final Class<?> ctype) {
-		if (value instanceof Collection) {
-			return toPrimitive((Collection<Object>) value, ctype);
-		} else {
-			if (ctype == Boolean.TYPE)
-				return toBoolean(value);
-			if (ctype == Integer.TYPE)
-				return toInt(value);
-			if (ctype == Short.TYPE)
-				return toShort(value);
-			if (ctype == Long.TYPE)
-				return toLong(value);
-			if (ctype == Float.TYPE)
-				return toFloat(value);
-			if (ctype == Double.TYPE)
-				return toDouble(value);
-			if (ctype == Byte.TYPE)
-				throw new UnimplementedException("Primitive conversion for byte not yet defined");
-			if (ctype == Character.TYPE)
-				throw new UnimplementedException("Primitive conversion for char not yet defined");
-			if (ctype == com.ibm.icu.lang.UCharacter.class)
-				throw new UnimplementedException("Primitive conversion for char not yet defined");
-			throw new DataNotCompatibleException("");
-
-		}
-	}
-
-	public static Object toPrimitive(final Collection<Object> values, final Class<?> ctype) {
-		if (ctype.isPrimitive()) {
-			throw new DataNotCompatibleException(ctype.getName() + " is not a primitive type.");
-		}
-		if (values.size() > 1) {
-			throw new DataNotCompatibleException("Cannot create a primitive " + ctype + " from data because we have a multiple values.");
-		}
-		if (values.isEmpty()) {
-			throw new DataNotCompatibleException("Cannot create a primitive " + ctype + " from data because we don't have any values.");
-		}
-		Iterator<Object> it = values.iterator();
-		if (ctype == Boolean.TYPE)
-			return toBoolean(it.next());
-		if (ctype == Integer.TYPE)
-			return toInt(it.next());
-		if (ctype == Short.TYPE)
-			return toShort(it.next());
-		if (ctype == Long.TYPE)
-			return toLong(it.next());
-		if (ctype == Float.TYPE)
-			return toFloat(it.next());
-		if (ctype == Double.TYPE)
-			return toDouble(it.next());
-		if (ctype == Byte.TYPE)
-			throw new UnimplementedException("Primitive conversion for byte not yet defined");
-		if (ctype == Character.TYPE)
-			throw new UnimplementedException("Primitive conversion for char not yet defined");
-		if (ctype == com.ibm.icu.lang.UCharacter.class)
-			throw new UnimplementedException("Primitive conversion for char not yet defined");
-		throw new DataNotCompatibleException("");
-	}
-
-	public static String join(final Object[] values, final String separator) {
-		if (values == null || values.length == 0)
-			return "";
-		StringBuilder sb = new StringBuilder();
-		boolean isFirst = true;
-		for (Object val : values) {
-			if (!isFirst) {
-				sb.append(separator);
-			}
-			sb.append(String.valueOf(val));
-			isFirst = false;
-		}
-		return sb.toString();
-	}
-
-	public static String join(final Collection<?> values, final String separator) {
-		if (values == null || values.isEmpty())
-			return "";
-		StringBuilder sb = new StringBuilder();
-		Iterator<?> it = values.iterator();
-		while (it.hasNext()) {
-			sb.append(String.valueOf(it.next()));
-			if (it.hasNext())
-				sb.append(separator);
-		}
-		return sb.toString();
-	}
-
-	public static String join(final Collection<?> values) {
-		return join(values, ", ");
-	}
-
-	public static String join(final Object[] values) {
-		return join(values, ", ");
-	}
-
-	@SuppressWarnings("unchecked")
-	public static Object toPrimitiveArray(final Object value, final Class<?> ctype) throws DataNotCompatibleException {
-		if (value == null)
-			return null;
-		if (value instanceof Collection) {
-			return collectionToPrimitiveArray((Collection<Object>) value, ctype);
-		} else if (value.getClass().isArray()) {
-			//TODO NTF this could be better, but I'm tired
-			return collectionToPrimitiveArray(Arrays.asList(value), ctype);
-		} else {
-			Object result = null;
-			if (ctype == Boolean.TYPE) {
-				boolean[] outcome = new boolean[1];
-				// TODO NTF - should allow for String fields that are binary sequences: "1001001" (SOS)
-				outcome[0] = toBoolean(value);
-				result = outcome;
-			} else if (ctype == Byte.TYPE) {
-				byte[] outcome = new byte[1];
-				// TODO
-				result = outcome;
-			} else if (ctype == Character.TYPE) {
-				char[] outcome = new char[0];
-				// TODO How should this work? Just concatenate the char arrays for each String?
-				result = outcome;
-			} else if (ctype == Short.TYPE) {
-				short[] outcome = new short[1];
-				outcome[0] = toShort(value);
-				result = outcome;
-			} else if (ctype == Integer.TYPE) {
-				int[] outcome = new int[1];
-				outcome[0] = toInt(value);
-				result = outcome;
-			} else if (ctype == Long.TYPE) {
-				long[] outcome = new long[1];
-				outcome[0] = toLong(value);
-				result = outcome;
-			} else if (ctype == Float.TYPE) {
-				float[] outcome = new float[1];
-				outcome[0] = toFloat(value);
-				result = outcome;
-			} else if (ctype == Double.TYPE) {
-				double[] outcome = new double[1];
-				outcome[0] = toDouble(value);
-				result = outcome;
-			}
-			return result;
-		}
-	}
-
-	public static Object collectionToPrimitiveArray(final Collection<Object> values, final Class<?> ctype)
-			throws DataNotCompatibleException {
-		Object result = null;
-		int size = values.size();
-		Iterator<Object> it = values.iterator();
-		int i = 0;
-		if (ctype == Boolean.TYPE) {
-			boolean[] outcome = new boolean[size];
-			// TODO NTF - should allow for String fields that are binary sequences: "1001001" (SOS)
-			while (it.hasNext()) {
-				outcome[i++] = toBoolean(it.next());
-			}
-			result = outcome;
-		} else if (ctype == Byte.TYPE) {
-			byte[] outcome = new byte[size];
-			// TODO
-			result = outcome;
-		} else if (ctype == Character.TYPE) {
-			char[] outcome = new char[size];
-			// TODO How should this work? Just concatenate the char arrays for each String?
-			result = outcome;
-		} else if (ctype == Short.TYPE) {
-			short[] outcome = new short[size];
-			while (it.hasNext()) {
-				outcome[i++] = toShort(it.next());
-			}
-			result = outcome;
-		} else if (ctype == Integer.TYPE) {
-			int[] outcome = new int[size];
-			while (it.hasNext()) {
-				outcome[i++] = toInt(it.next());
-			}
-			result = outcome;
-		} else if (ctype == Long.TYPE) {
-			long[] outcome = new long[size];
-			while (it.hasNext()) {
-				outcome[i++] = toLong(it.next());
-			}
-			result = outcome;
-		} else if (ctype == Float.TYPE) {
-			float[] outcome = new float[size];
-			while (it.hasNext()) {
-				outcome[i++] = toFloat(it.next());
-			}
-			result = outcome;
-		} else if (ctype == Double.TYPE) {
-			double[] outcome = new double[size];
-			while (it.hasNext()) {
-				outcome[i++] = toDouble(it.next());
-			}
-			result = outcome;
-		}
-		return result;
-	}
-
-	public static Date toDate(Object value) throws DataNotCompatibleException {
-		if (value instanceof Date)
-			return (Date) value;
-		if (value == null)
-			return null;
-		if (value instanceof Vector && (((Vector<?>) value).isEmpty()))
-			return null;
-		if (value instanceof Vector) {
-			value = ((Vector<?>) value).get(0);
-		}
-		if (value instanceof Long) {
-			return new Date(((Long) value).longValue());
-		} else if (value instanceof String) {
-			// TODO finish
-			DateFormat df = DEFAULT_FORMAT.get();
-			String str = (String) value;
-			if (str.length() < 1)
-				return null;
-			try {
-				synchronized (DEFAULT_FORMAT) {
-					return df.parse(str);
-				}
-			} catch (ParseException e) {
-				throw new DataNotCompatibleException("Cannot create a Date from String value " + (String) value);
-			}
-		} else if (value instanceof lotus.domino.DateTime) {
-			return DominoUtils.toJavaDateSafe((lotus.domino.DateTime) value);
-		} else if (value instanceof Date) {
-			return (Date) value;
-		} else {
-			throw new DataNotCompatibleException("Cannot create a Date from a " + value.getClass().getName());
-		}
-	}
-
-	@SuppressWarnings("unchecked")
-	public static Date[] toDates(final Object value) throws DataNotCompatibleException {
-		if (value == null)
-			return null;
-		if (value instanceof Collection) {
-			return collectionToDates((Collection<Object>) value);
-		} else if (value.getClass().isArray()) {
-			return collectionToDates(Arrays.asList(value));
-		} else {
-			Date[] result = new Date[1];
-			result[0] = toDate(value);
-			return result;
-		}
-	}
-
-	public static Date[] collectionToDates(final Collection<Object> vector) throws DataNotCompatibleException {
-		if (vector == null || vector.isEmpty())
-			return new Date[0];
-
-		Date[] result = new Date[vector.size()];
-		int i = 0;
-		for (Object o : vector) {
-			result[i++] = toDate(o);
-		}
-		return result;
-	}
-
-	@SuppressWarnings("unchecked")
-	public static org.openntf.domino.DateTime[] toDateTimes(final Object value, final org.openntf.domino.Session session)
-			throws DataNotCompatibleException {
-		if (value == null)
-			return null;
-		if (value instanceof Collection) {
-			return collectionToDateTimes((Collection<Object>) value, session);
-		} else if (value.getClass().isArray()) {
-			return collectionToDateTimes(Arrays.asList(value), session);
-		} else {
-			org.openntf.domino.DateTime[] result = new org.openntf.domino.DateTime[1];
-			result[0] = session.createDateTime(toDate(value));
-			;
-			return result;
-		}
-	}
-
-	public static org.openntf.domino.DateTime[] collectionToDateTimes(final Collection<Object> vector,
-			final org.openntf.domino.Session session) throws DataNotCompatibleException {
-		if (vector == null || vector.isEmpty())
-			return new org.openntf.domino.DateTime[0];
-
-		org.openntf.domino.DateTime[] result = new org.openntf.domino.DateTime[vector.size()];
-		if (session != null) {
-			int i = 0;
-			for (Object o : vector) {
-				result[i++] = session.createDateTime(toDate(o));
-			}
-			return result;
-		} else {
-			throw new IllegalArgumentException("Cannont convert to DateTime without a valid Session object");
-		}
-	}
-
-	@SuppressWarnings("unchecked")
-	public static org.openntf.domino.Name[] toNames(final Object value, final org.openntf.domino.Session session)
-			throws DataNotCompatibleException {
-		if (value == null)
-			return null;
-		if (value instanceof Collection) {
-			return collectionToNames((Collection<Object>) value, session);
-		} else if (value.getClass().isArray()) {
-			return collectionToNames(Arrays.asList(value), session);
-		} else {
-			org.openntf.domino.Name[] result = new org.openntf.domino.Name[1];
-			result[0] = session.createName(String.valueOf(value));
-			return result;
-		}
-	}
-
-	public static org.openntf.domino.Name[] collectionToNames(final Collection<Object> vector, final org.openntf.domino.Session session)
-			throws DataNotCompatibleException {
-		if (vector == null || vector.isEmpty())
-			return new org.openntf.domino.Name[0];
-
-		org.openntf.domino.Name[] result = new org.openntf.domino.Name[vector.size()];
-		if (session != null) {
-			int i = 0;
-			for (Object o : vector) {
-				result[i++] = session.createName(String.valueOf(o));
-			}
-			return result;
-		} else {
-			throw new IllegalArgumentException("Cannont convert to Name without a valid Session object");
-		}
-	}
-
-	@SuppressWarnings("unchecked")
-	public static String[] toStrings(final Object value) throws DataNotCompatibleException {
-		if (value == null)
-			return null;
-		if (value instanceof Collection) {
-			return collectionToStrings((Collection<Object>) value);
-		} else if (value.getClass().isArray()) {
-			Object[] arr = (Object[]) value;
-			String[] result = new String[arr.length];
-			for (int i = 0; i < arr.length; i++) {
-				result[i] = String.valueOf(arr[i]);
-			}
-			return result;
-		} else {
-			String[] result = new String[1];
-			result[0] = String.valueOf(value);
-			return result;
-		}
-
-	}
-
-	public static String[] collectionToStrings(final Collection<Object> vector) throws DataNotCompatibleException {
-		if (vector == null || vector.isEmpty())
-			return new String[0];
-
-		String[] strings = new String[vector.size()];
-		int i = 0;
-		// strings = vector.toArray(new String[0]);
-		for (Object o : vector) {
-			if (o instanceof org.openntf.domino.DateTime) {
-				strings[i++] = ((org.openntf.domino.DateTime) o).getGMTTime();
-			} else {
-				strings[i++] = String.valueOf(o);
-			}
-		}
-		return strings;
-	}
-
-	public static String toString(final java.lang.Object object) throws DataNotCompatibleException {
-		if (object == null) {
-			return null;
-		}
-		if (object instanceof String) {
-			String result = (String) object;
-			//			System.out.println("Object is a String: '" + result + "'");
-			return result;
-		} else if (object instanceof Collection) {
-			return join((Collection<?>) object);
-		} else if (object.getClass().isArray()) {
-			return join((Object[]) object);
-		} else {
-			//			System.out.println("Converting a " + object.getClass().getName() + " to a String");
-			return String.valueOf(object);
-		}
-	}
-
-	@SuppressWarnings("unchecked")
-	public static Pattern[] toPatterns(final Object value) throws DataNotCompatibleException {
-		if (value == null)
-			return null;
-		if (value instanceof Collection) {
-			return collectionToPatterns((Collection<Object>) value);
-		} else if (value.getClass().isArray()) {
-			return collectionToPatterns(Arrays.asList(value));
-		} else {
-			Pattern[] result = new Pattern[1];
-			result[0] = Pattern.compile(String.valueOf(value));
-			return result;
-		}
-	}
-
-	public static Pattern[] collectionToPatterns(final Collection<Object> vector) throws DataNotCompatibleException {
-		if (vector == null || vector.isEmpty())
-			return new Pattern[0];
-
-		Pattern[] patterns = new Pattern[vector.size()];
-		int i = 0;
-		for (Object o : vector) {
-			patterns[i++] = Pattern.compile(String.valueOf(o));
-		}
-		return patterns;
-	}
-
-	@SuppressWarnings("unchecked")
-	public static java.lang.Object[] toObjects(final Object value) throws DataNotCompatibleException {
-		if (value == null)
-			return null;
-		if (value instanceof Collection) {
-			return collectionToObjects((Collection<Object>) value);
-		} else if (value.getClass().isArray()) {
-			return collectionToObjects(Arrays.asList(value));
-		} else {
-			java.lang.Object[] result = new java.lang.Object[1];
-			result[0] = value;
-			return result;
-		}
-	}
-
-	public static java.lang.Object[] collectionToObjects(final Collection<Object> vector) throws DataNotCompatibleException {
-		if (vector == null || vector.isEmpty())
-			return new Object[0];
-
-		Object[] patterns = new Object[vector.size()];
-		int i = 0;
-		for (Object o : vector) {
-			patterns[i++] = o;
-		}
-		return patterns;
-	}
-
-	@SuppressWarnings("unchecked")
-	public static Class<?>[] toClasses(final Object value) throws DataNotCompatibleException {
-		if (value == null)
-			return null;
-		if (value instanceof Collection) {
-			return collectionToClasses((Collection<Object>) value);
-		} else if (value.getClass().isArray()) {
-			return collectionToClasses(Arrays.asList(value));
-		} else {
-			Class<?>[] classes = new Class[1];
-			String cn = String.valueOf(value);
-			Class<?> cls = DominoUtils.getClass(cn);
-			classes[0] = cls;
-			return classes;
-		}
-	}
-
-	public static Class<?>[] collectionToClasses(final Collection<Object> vector) throws DataNotCompatibleException {
-		if (vector == null || vector.isEmpty())
-			return new Class[0];
-
-		@SuppressWarnings("unused")
-		ClassLoader cl = Factory.getClassLoader();
-		Class<?>[] classes = new Class[vector.size()];
-		int i = 0;
-		for (Object o : vector) {
-			int pos = i++;
-			String cn = String.valueOf(o);
-			Class<?> cls = DominoUtils.getClass(cn);
-			classes[pos] = cls;
-		}
-		return classes;
-	}
-
-	public static NoteCoordinate[] collectionToNoteCoordinates(final Collection<Object> vector) throws DataNotCompatibleException {
-		if (vector == null || vector.isEmpty())
-			return new NoteCoordinate[0];
-
-		NoteCoordinate[] results = new NoteCoordinate[vector.size()];
-		int i = 0;
-		for (Object o : vector) {
-			int pos = i++;
-			if (o instanceof NoteCoordinate) {
-				results[pos] = (NoteCoordinate) o;
-			} else {
-				String cn = String.valueOf(o);
-				results[pos] = toNoteCoordinate(cn);
-			}
-		}
-		return results;
-	}
-
-	public static Enum<?> toEnum(final Object value, final Class<?> enumClass) throws DataNotCompatibleException {
-		if (value == null)
-			return null;
-		if (value instanceof Vector && (((Vector<?>) value).isEmpty()))
-			return null;
-		if (enumClass == null)
-			return null;
-		Enum<?> result = null;
-		String ename = String.valueOf(value);
-		if (ename.contains(" ")) {
-			ename = String.valueOf(value).substring(ename.indexOf(' ') + 1).trim();
-		}
-
-		Object[] objs = enumClass.getEnumConstants();
-		if (objs.length > 0) {
-			for (Object obj : objs) {
-				if (obj instanceof Enum) {
-					if (((Enum<?>) obj).name().equals(ename)) {
-						result = (Enum<?>) obj;
-						break;
-					}
-				}
-			}
-		}
-
-		if (result == null) {
-			throw new DataNotCompatibleException("Unable to discover an Enum by the name of " + ename + " in class " + enumClass);
-		}
-		return result;
-	}
-
-	public static NoteCoordinate toNoteCoordinate(final Object value) throws DataNotCompatibleException {
-		if (value == null)
-			return null;
-		if (value instanceof CharSequence) {
-			return NoteCoordinate.Utils.getNoteCoordinate((CharSequence) value);
-		} else if (value instanceof NoteCoordinate) {
-			return (NoteCoordinate) value;
-		} else {
-			throw new IllegalArgumentException("Cannont convert a " + value.getClass().getName() + " to NoteCoordinate");
-		}
-	}
-
-	public static NoteCoordinate[] toNoteCoordinates(final Object value) throws DataNotCompatibleException {
-		if (value == null)
-			return null;
-		if (value instanceof Collection) {
-			return collectionToNoteCoordinates((Collection<Object>) value);
-		} else if (value.getClass().isArray()) {
-			return collectionToNoteCoordinates(Arrays.asList(value));
-		} else {
-			NoteCoordinate[] results = new NoteCoordinate[1];
-			results[0] = toNoteCoordinate(value);
-			return results;
-		}
-	}
-
-	public static Enum<?> toEnum(final Object value) throws DataNotCompatibleException {
-		if (value == null)
-			return null;
-		if (value instanceof Vector && (((Vector<?>) value).isEmpty()))
-			return null;
-		Enum<?> result = null;
-		String en = String.valueOf(value);
-		String ename = null;
-		String cn = null;
-		if (en.indexOf(' ') > 0) {
-			cn = String.valueOf(value).substring(0, en.indexOf(' ')).trim();
-			ename = String.valueOf(value).substring(en.indexOf(' ') + 1).trim();
-		}
-		if (cn == null || ename == null) {
-			//			System.out.println("ALERT! This isn't going to work. cn is " + String.valueOf(cn) + " and ename is " + String.valueOf(ename));
-		} else {
-			try {
-				Class<?> cls = DominoUtils.getClass(cn);
-				if (cls == null) {
-					Factory.println("Unable to load class " + cn);
-				} else {
-					result = toEnum(ename, cls);
-				}
-			} catch (Exception e) {
-				DominoUtils.handleException(e);
-			}
-		}
-		return result;
-	}
-
-	@SuppressWarnings("unchecked")
-	public static Enum<?>[] toEnums(final Object value) throws DataNotCompatibleException {
-		if (value == null)
-			return null;
-		if (value instanceof Collection) {
-			return collectionToEnums((Collection<Object>) value);
-		} else if (value.getClass().isArray()) {
-			return collectionToEnums(Arrays.asList(value));
-		} else {
-			Enum<?>[] classes = new Enum[1];
-			classes[0] = toEnum(value);
-			return classes;
-		}
-	}
-
-	public static Enum<?>[] collectionToEnums(final Collection<Object> vector) throws DataNotCompatibleException {
-		if (vector == null || vector.isEmpty())
-			return new Enum[0];
-		ClassLoader cl = Factory.getClassLoader();
-		Enum<?>[] classes = new Enum[vector.size()];
-		int i = 0;
-		for (Object o : vector) {
-			int pos = i++;
-			String en = String.valueOf(o);
-			String ename = null;
-			String cn = null;
-			if (en.indexOf(' ') > 0) {
-				cn = String.valueOf(o).substring(0, en.indexOf(' ')).trim();
-				ename = String.valueOf(o).substring(en.indexOf(' ') + 1).trim();
-			}
-			try {
-				Class<?> cls = Class.forName(cn, false, cl);
-				for (Object obj : cls.getEnumConstants()) {
-					if (obj instanceof Enum) {
-						if (((Enum<?>) obj).name().equals(ename)) {
-							classes[pos] = (Enum<?>) obj;
-						}
-					}
-				}
-			} catch (ClassNotFoundException e) {
-				System.out.println("Failed to find class " + cn + " using a classloader of type " + cl.getClass().getName());
-				DominoUtils.handleException(e);
-				classes[pos] = null;
-			}
-		}
-		return classes;
-	}
-
-	@SuppressWarnings("unchecked")
-	public static Formula[] toFormulas(final Object value) throws DataNotCompatibleException {
-		if (value == null)
-			return null;
-		if (value instanceof Collection) {
-			return collectionToFormulas((Collection<Object>) value);
-		} else if (value.getClass().isArray()) {
-			return collectionToFormulas(Arrays.asList(value));
-		} else {
-			Formula[] strings = new Formula[1];
-			strings[0] = new org.openntf.domino.helpers.Formula(String.valueOf(value));
-			return strings;
-		}
-	}
-
-	public static Formula[] collectionToFormulas(final Collection<Object> vector) throws DataNotCompatibleException {
-		if (vector == null || vector.isEmpty())
-			return new Formula[0];
-		Formula[] formulas = new Formula[vector.size()];
-		int i = 0;
-		for (Object o : vector) {
-			Formula formula = new org.openntf.domino.helpers.Formula(String.valueOf(o));
-			formulas[i++] = formula;
-		}
-		return formulas;
-	}
-
-	@SuppressWarnings("unchecked")
-	public static BigString[] toBigStrings(final Object value) throws DataNotCompatibleException {
-		if (value == null)
-			return null;
-		if (value instanceof Collection) {
-			return collectionToBigStrings((Collection<Object>) value);
-		} else if (value.getClass().isArray()) {
-			return collectionToBigStrings(Arrays.asList(value));
-		} else {
-			BigString[] strings = new BigString[1];
-			strings[0] = new BigString(String.valueOf(value));
-			return strings;
-		}
-	}
-
-	public static BigString[] collectionToBigStrings(final Collection<Object> vector) throws DataNotCompatibleException {
-		if (vector == null || vector.isEmpty())
-			return new BigString[0];
-		BigString[] strings = new BigString[vector.size()];
-		int i = 0;
-		for (Object o : vector) {
-			if (o instanceof org.openntf.domino.DateTime) {
-				strings[i++] = new BigString(((org.openntf.domino.DateTime) o).getGMTTime());
-			} else {
-				strings[i++] = new BigString(String.valueOf(o));
-			}
-		}
-		return strings;
-	}
-
-	@SuppressWarnings("unchecked")
-	public static int[] toIntArray(final Object value) {
-		if (value == null)
-			return null;
-		if (value instanceof Collection) {
-			return collectionToIntArray((Collection<Integer>) value);
-		} else if (value.getClass().isArray()) {
-			if (value instanceof int[]) {
-				return (int[]) value;
-			}
-			throw new DataNotCompatibleException("Can't convert an array of " + value.getClass().getName() + " to an int[] yet");
-		} else {
-			int[] ret = new int[1];
-			ret[0] = toInt(value);
-			return ret;
-		}
-	}
-
-	public static int[] collectionToIntArray(final Collection<Integer> coll) {
-		int[] ret = new int[coll.size()];
-		Iterator<Integer> iterator = coll.iterator();
-		for (int i = 0; i < ret.length; i++) {
-			ret[i] = iterator.next().intValue();
-		}
-		return ret;
-	}
-
-	public static short[] collectionToShortArray(final Collection<Short> coll) {
-		short[] ret = new short[coll.size()];
-		Iterator<Short> iterator = coll.iterator();
-		for (int i = 0; i < ret.length; i++) {
-			Short s = iterator.next();
-			ret[i] = s.shortValue();
-		}
-		return ret;
-	}
-
-	public static long[] collectionToLongArray(final Collection<Long> coll) {
-		long[] ret = new long[coll.size()];
-		Iterator<Long> iterator = coll.iterator();
-		for (int i = 0; i < ret.length; i++) {
-			ret[i] = iterator.next().longValue();
-		}
-		return ret;
-	}
-
-	public static byte[] collectionToByteArray(final Collection<Byte> coll) {
-		byte[] ret = new byte[coll.size()];
-		Iterator<Byte> iterator = coll.iterator();
-		for (int i = 0; i < ret.length; i++) {
-			ret[i] = iterator.next().byteValue();
-		}
-		return ret;
-	}
-
-	public static boolean isFriendlyVector(final Object value) {
-		if (!(value instanceof Vector))
-			return false;
-		for (Object v : (Vector<?>) value) {
-			if (v instanceof String || v instanceof Integer || v instanceof Double) {
-				// ok
-			} else {
-				return false;
-			}
-		}
-		return true;
-	}
-
-	/**
-	 * returns the payload that the Object o needs when it is written into an item
-	 * 
-	 * @param o
-	 * @param c
-	 * @return
-	 */
-	public static int getLotusPayload(final Object o, final Class<?> c) {
-		if (c.isAssignableFrom(o.getClass())) {
-			if (o instanceof String) {
-				return ((String) o).length(); // LMBCS investigation will be done later (in general not necessary)
-			}
-			if (o instanceof lotus.domino.DateRange) {
-				return 16;
-			} else {
-				return 8; // Number + DateTime has 8 bytes payload
-			}
-		}
-		throw new DataNotCompatibleException("Got a " + o.getClass() + " but " + c + " expected");
-	}
-
-	public static Item writeToItem(@Nonnull final org.openntf.domino.Document doc, @Nonnull final String itemName, @Nonnull Object value,
-			final Boolean isSummary) throws Domino32KLimitException {
-		Class<?> fromClass = value.getClass();
-		CustomConverter converter = findCustomConverter(fromClass);
-		if (converter != null) {
-			//look for customConverter
-			Class<?> toClass = converter.getTo();
-			if (MIMEEntity.class.isAssignableFrom(toClass) || Item.class.isAssignableFrom(toClass)) {
-				converter.put(doc, itemName, value);
-				return doc.getAncestorSession().getFactory().create(Item.SCHEMA, doc, itemName);
-			} else {
-				value = converter.convert(value);
-			}
-		}
-
-		Vector<Object> dominoFriendlyVec = null;
-		Object dominoFriendlyObj = null;
-		List<lotus.domino.Base> recycleThis = null;
-
-		boolean isNonSummary = false;
-		boolean isNames = false;
-		lotus.domino.Item result;
-		try {
-			// first step: Make it domino friendly and put all converted objects into "dominoFriendly"
-			if (value instanceof String || value instanceof Integer || value instanceof Double) {
-				dominoFriendlyObj = value;
-			} else if (value instanceof Collection) {
-				if (isFriendlyVector(value)) {
-					recycleThis = null;
-					dominoFriendlyVec = (Vector<Object>) value;
-				} else {
-					recycleThis = new ArrayList<lotus.domino.Base>();
-					Collection<?> coll = (Collection<?>) value;
-					dominoFriendlyVec = new Vector<Object>(coll.size());
-					for (Object valNode : coll) {
-						if (valNode != null) { // CHECKME: Should NULL values discarded?
-							if (valNode instanceof BigString) {
-								isNonSummary = true;
-							}
-							if (valNode instanceof Name) {
-								isNames = true;
-							}
-							dominoFriendlyVec.add(toItemFriendly(valNode, doc.getAncestorSession(), recycleThis));
-						}
-					}
-				}
-			} else if (value.getClass().isArray()) {
-				recycleThis = new ArrayList<lotus.domino.Base>();
-				int lh = Array.getLength(value);
-				if (lh > org.openntf.domino.Document.MAX_NATIVE_FIELD_SIZE) {				// Then skip making dominoFriendly if it's a primitive
-					String cn = value.getClass().getName();
-					if (cn.length() == 2) {				// It is primitive
-						throw new Domino32KLimitException();
-					}
-				}
-				dominoFriendlyVec = new Vector<Object>(lh);
-				for (int i = 0; i < lh; i++) {
-					Object o = Array.get(value, i);
-					if (o != null) { // CHECKME: Should NULL values be discarded?
-						if (o instanceof BigString) {
-							isNonSummary = true;
-						}
-						if (o instanceof Name) {
-							isNames = true;
-						}
-						dominoFriendlyVec.add(toItemFriendly(o, doc.getAncestorSession(), recycleThis));
-					}
-				}
-			} else { // Scalar
-				recycleThis = new ArrayList<lotus.domino.Base>();
-				if (value instanceof BigString) {
-					isNonSummary = true;
-				}
-				if (value instanceof Name) {
-					isNames = true;
-				}
-				dominoFriendlyObj = toItemFriendly(value, doc.getAncestorSession(), recycleThis);
-			}
-			Object firstElement = null;
-
-			// empty vectors are treated as "null"
-			if (dominoFriendlyObj == null) {
-				if (dominoFriendlyVec == null || dominoFriendlyVec.size() == 0) {
-					return writeToItem(doc, itemName, null, isSummary);
-				} else {
-					firstElement = dominoFriendlyVec.get(0);
-				}
-			} else {
-				firstElement = dominoFriendlyObj;
-			}
-
-			int payloadOverhead = 0;
-
-			if (dominoFriendlyVec != null && dominoFriendlyVec.size() > 1) {	// compute overhead first for multi values
-				// String lists have an global overhead of 2 bytes (maybe the count of values) + 2 bytes for the length of value
-				if (firstElement instanceof String)
-					payloadOverhead = 2 + 2 * dominoFriendlyVec.size();
-				else
-					payloadOverhead = 4;
-			}
-
-			// Next step: Type checking + length computation
-			//
-			// Remark: The special case of a String consisting of only ONE @NewLine (i.e.
-			// 		if (s.equals("\n") || s.equals("\r") || s.equals("\r\n"))
-			// where Domino is a bit ailing) won't be extra considered any longer.
-			// Neither serialization nor throwing an exception would be reasonable here.
-
-			int payload = payloadOverhead;
-			Class<?> firstElementClass;
-			if (firstElement instanceof String)
-				firstElementClass = String.class;
-			else if (firstElement instanceof Number)
-				firstElementClass = Number.class;
-			else if (firstElement instanceof lotus.domino.DateTime)
-				firstElementClass = lotus.domino.DateTime.class;
-			else if (firstElement instanceof lotus.domino.DateRange)
-				firstElementClass = lotus.domino.DateRange.class;
-			// Remark: Domino Java API doesn't accept any Vector of DateRanges (cf. DateRange.java), so the implementation
-			// here will work only with Vectors of size 1 (or Vectors of size >= 2000, when Mime Beaning is enabled). 
-			else
-				throw new DataNotCompatibleException(firstElement.getClass() + " is not a supported data type");
-
-			if (dominoFriendlyVec != null) {
-				for (Object o : dominoFriendlyVec) {
-					payload += getLotusPayload(o, firstElementClass);
-				}
-			} else {
-				payload += getLotusPayload(dominoFriendlyObj, firstElementClass);
-			}
-
-			if (payload > org.openntf.domino.Document.MAX_NATIVE_FIELD_SIZE) {
-				// the datatype is OK, but there's no way to store the data in the Document
-				throw new Domino32KLimitException();
-			}
-			if (firstElementClass == String.class) { 	// Strings have to be further inspected, because
-				// each sign may demand up to 3 bytes in LMBCS
-				int calc = ((payload - payloadOverhead) * 3) + payloadOverhead;
-				if (calc >= org.openntf.domino.Document.MAX_NATIVE_FIELD_SIZE) {
-					if (dominoFriendlyVec != null) {
-						payload = payloadOverhead + LMBCSUtils.getPayload(dominoFriendlyVec);
-					} else {
-						payload = payloadOverhead + LMBCSUtils.getPayload((String) dominoFriendlyObj);
-					}
-					if (payload > org.openntf.domino.Document.MAX_NATIVE_FIELD_SIZE)
-						throw new Domino32KLimitException();
-				}
-			}
-			if (payload > org.openntf.domino.Document.MAX_NATIVE_FIELD_SIZE) {
-				isNonSummary = true;
-			}
-
-			MIMEEntity mimeChk = doc.getMIMEEntity(itemName);
-			if (mimeChk != null) {
-				try {
-					mimeChk.remove();
-				} finally {
-					doc.closeMIMEEntities(true, itemName);
-				}
-			}
-			((org.openntf.domino.impl.Document) doc).beginEdit();
-			if (dominoFriendlyVec == null || dominoFriendlyVec.size() == 1) {
-				result = ((lotus.domino.Document) ImplUtils.getLotus(doc)).replaceItemValue(itemName, firstElement);
-			} else {
-				result = ((lotus.domino.Document) ImplUtils.getLotus(doc)).replaceItemValue(itemName, dominoFriendlyVec);
-			}
-			((org.openntf.domino.impl.Document) doc).markDirty(itemName, true);
-			if (isSummary == null) {
-				if (isNonSummary) {
-					result.setSummary(false);
-				}
-			} else {
-				result.setSummary(isSummary.booleanValue());
-			}
-			if (value instanceof ReadersList) {
-				result.setReaders(true);
-			} else if (value instanceof AuthorsList) {
-				result.setAuthors(true);
-			} else if (value instanceof NamesList || isNames) {
-				result.setNames(true);
-			}
-
-			ImplUtils.recycle(result);
-		} catch (NotesException ex) {
-			DominoUtils.handleException(ex, doc, "Item=" + itemName);
-		} finally {
-			ImplUtils.recycle(recycleThis);
-		}
-		return doc.getAncestorSession().getFactory().create(Item.SCHEMA, doc, itemName);
-	}
-
-	/**
-	 * toItemFriendly: special case for "toDominoFriendly" that handles "DateTime" / "DateRange" correctly
-	 * 
-	 * @param value
-	 *            The Object value to coerce into an Item-friendly type.
-	 * @param context
-	 *            The context object.
-	 * @param recycleThis
-	 *            A rolling collection of to-recycle objects
-	 * @return An object value that can be stored in an Item.
-	 * @throws IllegalArgumentException
-	 *             When the provided value cannot be successfully converted into an Item-safe value.
-	 */
-	public static Object toItemFriendly(final Object value, final Session session, final Collection<lotus.domino.Base> recycleThis)
-			throws IllegalArgumentException {
-		if (value == null) {
-			return null;
-		}
-
-		if (value instanceof lotus.domino.Base) {
-			if (value instanceof lotus.domino.Name) {
-				// Names are written as canonical
-				try {
-					return ((lotus.domino.Name) value).getCanonical();
-				} catch (NotesException e) {
-					DominoUtils.handleException(e);
-				}
-			} else if (value instanceof org.openntf.formula.DateTime) {
-				return javaToDominoFriendly(value, session, recycleThis);
-			} else if (value instanceof org.openntf.domino.DateTime || value instanceof org.openntf.domino.DateRange) {
-				// according to documentation, these datatypes should be compatible to write to a field ... but DateRanges make problems
-				return toLotus((org.openntf.domino.Base<?>) value, recycleThis);
-			} else if (value instanceof lotus.domino.DateTime || value instanceof lotus.domino.DateRange) {
-				return value;
-			}
-			throw new IllegalArgumentException("Cannot convert to Domino friendly from type " + value.getClass().getName());
-		} else {
-			return javaToDominoFriendly(value, session, recycleThis);
-		}
-	}
-
-	/**
-	 * 
-	 * @param values
-	 *            the values
-	 * @param context
-	 * 
-	 * @param recycleThis
-	 * @return
-	 * @throws IllegalArgumentException
-	 */
-	public static java.util.Vector<Object> toDominoFriendly(final Collection<?> values, final Session session,
-			final Collection<lotus.domino.Base> recycleThis) throws IllegalArgumentException {
-		java.util.Vector<Object> result = new java.util.Vector<Object>();
-		for (Object value : values) {
-			result.add(toDominoFriendly(value, session, recycleThis));
-		}
-		return result;
-	}
-
-	/**
-	 * 
-	 * <p>
-	 * Attempts to convert a provided scalar value to a "Domino-friendly" data type like DateTime, String, etc. Currently, the data types
-	 * supported are the already-Domino-friendly ones, Number, Date, Calendar, and CharSequence.
-	 * </p>
-	 * 
-	 * @param value
-	 *            The incoming non-collection value
-	 * @param context
-	 *            The context Base object, for finding the correct session
-	 * @return The Domino-friendly conversion of the object, or the object itself if it is already usable.
-	 * @throws IllegalArgumentException
-	 *             When the object is not convertible.
-	 */
-	@SuppressWarnings("rawtypes")
-	public static Object toDominoFriendly(final Object value, final Session session, final Collection<lotus.domino.Base> recycleThis)
-			throws IllegalArgumentException {
-		if (value == null) {
-			return null;
-		}
-		//Extended in order to deal with Arrays
-		if (value.getClass().isArray()) {
-			int i = Array.getLength(value);
-
-			java.util.Vector<Object> result = new java.util.Vector<Object>(i);
-			for (int k = 0; k < i; ++k) {
-				Object o = Array.get(value, k);
-				result.add(toDominoFriendly(o, session, recycleThis));
-			}
-			return result;
-		}
-
-		if (value instanceof Collection) {
-			java.util.Vector<Object> result = new java.util.Vector<Object>();
-			Collection<?> coll = (Collection) value;
-			for (Object o : coll) {
-				result.add(toDominoFriendly(o, session, recycleThis));
-			}
-			return result;
-		}
-
-		if (value instanceof org.openntf.domino.Base) {
-			// this is a wrapper
-			return toLotus((org.openntf.domino.Base) value, recycleThis);
-		} else if (value instanceof lotus.domino.Base) {
-			// this is already domino friendly
-			return value;
-		} else {
-			return javaToDominoFriendly(value, session, recycleThis);
-		}
-
-	}
-
-	/**
-	 * converts a lot of java types to domino-friendly types
-	 * 
-	 * @param value
-	 * @param context
-	 * @param recycleThis
-	 * @return
-	 */
-	public static Object javaToDominoFriendly(final Object value, final Session session, final Collection<lotus.domino.Base> recycleThis) {
-		//FIXME NTF This stuff should really defer to TypeUtils. We should do ALL type coercion in that utility class
-		if (value instanceof Integer || value instanceof Double) {
-			return value;
-		} else if (value instanceof String) {
-			return value;
-		} else if (value.getClass().isPrimitive()) {
-			//FIXME: NTF IS A COMPLETE HACK!!!! (but we just want to know if it'll fix PWithers' problem)
-
-			Class<?> cl = value.getClass();
-			if (cl == Boolean.TYPE) {
-				if ((Boolean) value) {
-					return "1";
-				} else {
-					return "0";
-				}
-			}
-		} else if (value instanceof Boolean) {
-			if ((Boolean) value) {
-				return "1";
-			} else {
-				return "0";
-			}
-		} else if (value instanceof Character) {
-			return value.toString();
-		}
-		// Now for the illegal-but-convertible types
-		if (value instanceof Number) {
-			// TODO Check if this is greater than what Domino can handle and serialize if so
-			// CHECKME: Is "doubleValue" really needed. (according to help.nsf only Integer and Double is supported, so keep it)
-			return ((Number) value).doubleValue();
-
-		} else if (value instanceof java.util.Date || value instanceof java.util.Calendar
-				|| value instanceof org.openntf.formula.DateTime) {
-
-			lotus.domino.Session lsess = toLotus(session);
-			try {
-
-				lotus.domino.DateTime dt = null;
-				if (value instanceof java.util.Date) {
-					dt = lsess.createDateTime((java.util.Date) value);
-				} else if (value instanceof org.openntf.formula.DateTime) {
-					org.openntf.formula.DateTime fdt = (org.openntf.formula.DateTime) value;
-					dt = lsess.createDateTime(fdt.toJavaDate());
-					if (fdt.isAnyDate())
-						dt.setAnyDate();
-					if (fdt.isAnyTime())
-						dt.setAnyTime();
-				} else {
-					SimpleDateFormat sdf = new SimpleDateFormat("yyyy-MM-dd HH:mm:ss");
-					java.util.Calendar intermediate = (java.util.Calendar) value;
-					dt = lsess.createDateTime(sdf.format(intermediate.getTime()) + " " + intermediate.getTimeZone().getID());
-				}
-				if (recycleThis != null) {
-					recycleThis.add(dt);
-				}
-				return dt;
-			} catch (Throwable t) {
-				DominoUtils.handleException(t);
-				return null;
-			}
-		} else if (value instanceof CharSequence) {
-			return value.toString();
-		} else if (value instanceof Pattern) {
-			return ((Pattern) value).pattern();
-		} else if (value instanceof Class<?>) {
-			return ((Class<?>) value).getName();
-		} else if (value instanceof Enum<?>) {
-			return ((Enum<?>) value).getDeclaringClass().getName() + " " + ((Enum<?>) value).name();
-		} else if (value instanceof Formula) {
-			return ((Formula) value).getExpression();
-		} else if (value instanceof NoteCoordinate) {
-			return ((NoteCoordinate) value).toString();
-		}
-
-		throw new IllegalArgumentException("Cannot convert to Domino friendly from type " + value.getClass().getName());
-	}
-
-	/**
-	 * gets the delegate
-	 * 
-	 * @param wrapper
-	 *            the wrapper
-	 * @param recycleThis
-	 *            adds the delegate to the list, if it has to be recycled.
-	 * @return the delegate
-	 */
-	@SuppressWarnings({ "unchecked", "rawtypes" })
-	public static <T extends lotus.domino.Base> T toLotus(final T wrapper, final Collection recycleThis) {
-		if (wrapper instanceof org.openntf.domino.impl.Base) {
-			lotus.domino.Base ret = ImplUtils.getLotus((org.openntf.domino.Base) wrapper);
-			if (wrapper instanceof Encapsulated && recycleThis != null) {
-				recycleThis.add(ret);
-			}
-			return (T) ret;
-		}
-		return wrapper;
-	}
-
-	/**
-	 * Gets the delegate.
-	 * 
-	 * @param wrapper
-	 *            the wrapper
-	 * @return the delegate
-	 */
-	//
-	@SuppressWarnings({ "unchecked", "rawtypes" })
-	public static <T extends lotus.domino.Base> T toLotus(final T wrapper) {
-		if (wrapper instanceof org.openntf.domino.impl.Base) {
-			return (T) ImplUtils.getLotus((org.openntf.domino.Base) wrapper);
-		}
-		return wrapper;
-	}
-
-	/**
-	 * To lotus.
-	 * 
-	 * @param values
-	 *            the values
-	 * @return the java.util. vector
-	 */
-	public static java.util.Vector<Object> toLotus(final Collection<?> values) {
-		if (values == null) {
-			return null;
-		} else {
-			java.util.Vector<Object> result = new java.util.Vector<Object>(values.size());
-			for (Object value : values) {
-				if (value instanceof lotus.domino.Base) {
-					result.add(toLotus((lotus.domino.Base) value));
-				} else {
-					result.add(value);
-				}
-			}
-			return result;
-		}
-	}
-
-}
-=======
 /**
  * 
  */
@@ -3358,6 +1187,8 @@
 			}
 		} else if (value instanceof lotus.domino.DateTime) {
 			return DominoUtils.toJavaDateSafe((lotus.domino.DateTime) value);
+		} else if (value instanceof Date) {
+			return (Date) value;
 		} else {
 			throw new DataNotCompatibleException("Cannot create a Date from a " + value.getClass().getName());
 		}
@@ -4440,5 +2271,4 @@
 		}
 	}
 
-}
->>>>>>> bfc7f10a
+}