<<<<<<< HEAD
package org.openntf.domino.logging;

import java.io.File;
import java.io.FileInputStream;
import java.io.IOException;
import java.text.SimpleDateFormat;
import java.util.Date;
import java.util.Properties;
import java.util.Timer;
import java.util.TimerTask;
import java.util.logging.Level;
import java.util.logging.LogManager;
import java.util.logging.Logger;
import java.util.zip.CRC32;

import org.openntf.domino.utils.Factory;

/**
 * Introduces a highly configurable new logging mechanism. (Details are to be found in logconfig.properties.) If no configuration property
 * file is found, logging is statically initialized as before (as a fallback solution ). If the configuration is changed, logging will
 * update itself within 1 minute.
 * 
 * @author steinsiek
 * 
 */
public class Logging {

	private static ThreadLocal<SimpleDateFormat> sdfISO = new ThreadLocal<SimpleDateFormat>() {
		@Override
		protected SimpleDateFormat initialValue() {
			return new SimpleDateFormat("yyyy-MM-dd HH:mm:ss");
		}
	};

	public static String dateToString(final Date value) {
		return sdfISO.get().format(value);
	}

	private static Logging _theLogger = new Logging();

	private Logging() {
	}

	public static Logging getInstance() {
		return _theLogger;
	}

	private LogConfig _activeConfig = null;
	private Timer _supervisor = null;
	private static final long _supervisorInterval = 60000;	// 1 minute

	public void startUp() throws IOException {
		if (!activateCfgFromPropFile()) {
			//			System.err.println("Logging: Couldn't initialize from PropertyFile; activating fallback ...");
			startUpFallback();
			return;
		}
		System.out.println("Logging: LogConfig successfully initialized from " + _logConfigPropFile);
		// TODO: if we want to access a Config-DB we can use @Tasklet here
		//		Xots.getService().schedule(new Runnable() {
		//			@Override
		//			public void run() {
		//				Logging.getInstance().lookForCfgChange();
		//			}
		//		}, _supervisorInterval, TimeUnit.MILLISECONDS);

		_supervisor = new Timer("LoggingSupervisor", true);
		_supervisor.schedule(new TimerTask() {
			@Override
			public void run() {
				Logging.getInstance().lookForCfgChange();
			}
		}, _supervisorInterval, _supervisorInterval);
	}

	private boolean activateCfgFromPropFile() {
		LogConfig logCfg;
		if ((logCfg = loadCfgFromPropFile()) == null)
			return false;
		if (!createFilterHandlers(logCfg))
			return false;
		if (_activeConfig == null)	// Necessary only if starting up
			if (!getCfgPropFileNumbers())
				return false;
		activateFilterHandlers(logCfg);
		_activeConfig = logCfg;
		return true;
	}

	static String _logConfigPropFile = null;

	private LogConfig loadCfgFromPropFile() {
		File logConfigFile = logCfgFilePrecheck();
		if (logConfigFile == null)
			return null;
		Properties props;
		try {
			FileInputStream fis = new FileInputStream(logConfigFile);
			props = new Properties();
			props.load(fis);
			fis.close();
		} catch (Exception e) {
			System.err.println("Logging.loadFromPropFile: Exception " + e.getClass().getName() + ":");
			e.printStackTrace();
			return null;
		}
		return LogConfig.fromProperties(props);
	}

	private File logCfgFilePrecheck() {
		if (_logConfigPropFile == null)
			_logConfigPropFile = Factory.getDataPath() + "/IBM_TECHNICAL_SUPPORT/org.openntf.domino.logging.logconfig.properties";
		File ret = new File(_logConfigPropFile);
		String errMsg = null;
		if (!ret.exists())
			errMsg = "not found";
		else if (!ret.isFile())
			errMsg = "isn't a normal file";
		if (errMsg == null)
			return ret;
		//		System.err.println("Logging.logCfgFilePrecheck: File '" + _logConfigPropFile + "' " + errMsg);
		return null;
	}

	private boolean createFilterHandlers(final LogConfig logCfg) {
		try {
			for (LogConfig.L_LogFilterHandler llfh : logCfg._logFilterHandlers.values())
				LogFilterHandler.getInitializedInstance(llfh, _activeConfig);
			return true;
		} catch (Exception e) {
			e.printStackTrace();
			for (LogConfig.L_LogFilterHandler llfh : logCfg._logFilterHandlers.values())
				if (llfh._myHandler != null) {
					llfh._myHandler.finishUp();
					llfh._myHandler = null;
				}
			return false;
		}
	}

	private void activateFilterHandlers(final LogConfig logCfg) {
		int sz = (_activeConfig == null) ? 0 : _activeConfig._logFilterHandlers.size();
		LogFilterHandler[] oldLFHs = new LogFilterHandler[sz];
		if (_activeConfig != null) {
			int i = 0;
			for (LogConfig.L_LogFilterHandler llfh : _activeConfig._logFilterHandlers.values())
				oldLFHs[i++] = llfh._myHandler;
		}
		for (LogConfig.L_LogFilterHandler llfh : logCfg._logFilterHandlers.values())
			llfh._myHandler.activateYourself(oldLFHs);
	}

	private void startUpFallback() throws IOException {
		String pattern = Factory.getDataPath() + "/IBM_TECHNICAL_SUPPORT/org.openntf.%u.%g.log";
		Logger oodLogger = Logger.getLogger("org.openntf.domino");
		oodLogger.setLevel(Level.WARNING);

		DefaultFileHandler dfh = new DefaultFileHandler(pattern, 50000, 100, true);
		dfh.setFormatter(new FileFormatter());
		dfh.setLevel(Level.WARNING);
		oodLogger.addHandler(dfh);

		DefaultConsoleHandler dch = new DefaultConsoleHandler();
		dch.setFormatter(new ConsoleFormatter());
		dch.setLevel(Level.WARNING);
		oodLogger.addHandler(dch);

		OpenLogHandler olh = new OpenLogHandler();
		olh.setLogDbPath("OpenLog.nsf");
		olh.setLevel(Level.WARNING);
		oodLogger.addHandler(olh);

		LogManager.getLogManager().addLogger(oodLogger);
	}

	private long _propFileLh;
	private long _propFileCRC;

	private boolean getCfgPropFileNumbers() {
		long fileLh = 0;
		long fileCRC = 0;
		File f = logCfgFilePrecheck();
		if (f == null)
			return false;
		try {
			FileInputStream fis = new FileInputStream(f);
			CRC32 crc = new CRC32();
			byte[] buff = new byte[16384];
			int got;
			while ((got = fis.read(buff)) > 0) {
				fileLh += got;
				crc.update(buff, 0, got);
			}
			fis.close();
			fileCRC = crc.getValue();
		} catch (Exception e) {
			System.err.println("Logging.getCfgPropFileNumbers: " + "Exception " + e.getClass().getName() + ": " + e.getMessage());
			return false;
		}
		_propFileLh = fileLh;
		_propFileCRC = fileCRC;
		return true;
	}

	private static enum ConfigChangeFlag {
		CFG_UNCHANGED, CFG_UPDATED, CFG_ERROR;
	}

	private ConfigChangeFlag lookForCfgChange() {
		long oldFileLh = _propFileLh;
		long oldFileCRC = _propFileCRC;
		if (!getCfgPropFileNumbers())
			return ConfigChangeFlag.CFG_ERROR;
		if (_propFileLh == oldFileLh && _propFileCRC == oldFileCRC)
			return ConfigChangeFlag.CFG_UNCHANGED;
		if (activateCfgFromPropFile()) {
			System.out.println("Logging: Updated LogConfig from changed PropertyFile");
			return ConfigChangeFlag.CFG_UPDATED;
		}
		_propFileLh = oldFileLh;
		_propFileCRC = oldFileCRC;
		System.err.println("Logging: Couldn't update LogConfig from changed PropertyFile because of errors");
		return ConfigChangeFlag.CFG_ERROR;
	}

	static boolean _verbose = false;	// For testing

	public static void setVerbose(final boolean how) {
		_verbose = how;
	}
}
=======
package org.openntf.domino.logging;

import java.io.File;
import java.io.FileInputStream;
import java.io.IOException;
import java.text.SimpleDateFormat;
import java.util.Date;
import java.util.Properties;
import java.util.Timer;
import java.util.TimerTask;
import java.util.logging.Level;
import java.util.logging.LogManager;
import java.util.logging.Logger;
import java.util.zip.CRC32;

import org.openntf.domino.utils.Factory;

/**
 * Introduces a highly configurable new logging mechanism. (Details are to be found in logconfig.properties.) If no configuration property
 * file is found, logging is statically initialized as before (as a fallback solution ). If the configuration is changed, logging will
 * update itself within 1 minute.
 * 
 * @author steinsiek
 * 
 */
public class Logging {

	private static ThreadLocal<SimpleDateFormat> sdfISO = new ThreadLocal<SimpleDateFormat>() {
		@Override
		protected SimpleDateFormat initialValue() {
			return new SimpleDateFormat("yyyy-MM-dd HH:mm:ss");
		}
	};

	public static String dateToString(final Date value) {
		return sdfISO.get().format(value);
	}

	private static Logging _theLogger = new Logging();

	private Logging() {
	}

	public static Logging getInstance() {
		return _theLogger;
	}

	private LogConfig _activeConfig = null;
	private Timer _supervisor = null;
	private static final long _supervisorInterval = 60000;	// 1 minute

	public void startUp() throws IOException {
		if (!activateCfgFromPropFile()) {
			System.err.println("Logging: Couldn't initialize from PropertyFile; activating fallback ...");
			startUpFallback();
			return;
		}
		System.out.println("Logging: LogConfig successfully initialized from " + _logConfigPropFile);
		// TODO: if we want to access a Config-DB we can use @Tasklet here
		//		Xots.getService().schedule(new Runnable() {
		//			@Override
		//			public void run() {
		//				Logging.getInstance().lookForCfgChange();
		//			}
		//		}, _supervisorInterval, TimeUnit.MILLISECONDS);

		_supervisor = new Timer("LoggingSupervisor", true);
		_supervisor.schedule(new TimerTask() {
			@Override
			public void run() {
				Logging.getInstance().lookForCfgChange();
			}
		}, _supervisorInterval, _supervisorInterval);
	}

	private boolean activateCfgFromPropFile() {
		LogConfig logCfg;
		if ((logCfg = loadCfgFromPropFile()) == null)
			return false;
		if (!createFilterHandlers(logCfg))
			return false;
		if (_activeConfig == null)	// Necessary only if starting up
			if (!getCfgPropFileNumbers())
				return false;
		activateFilterHandlers(logCfg);
		_activeConfig = logCfg;
		return true;
	}

	static String _logConfigPropFile = null;

	private LogConfig loadCfgFromPropFile() {
		File logConfigFile = logCfgFilePrecheck();
		if (logConfigFile == null)
			return null;
		Properties props;
		try {
			FileInputStream fis = new FileInputStream(logConfigFile);
			props = new Properties();
			props.load(fis);
			fis.close();
		} catch (Exception e) {
			System.err.println("Logging.loadFromPropFile: Exception " + e.getClass().getName() + ":");
			e.printStackTrace();
			return null;
		}
		return LogConfig.fromProperties(props);
	}

	private File logCfgFilePrecheck() {
		if (_logConfigPropFile == null)
			_logConfigPropFile = Factory.getDataPath() + "/IBM_TECHNICAL_SUPPORT/org.openntf.domino.logging.logconfig.properties";
		File ret = new File(_logConfigPropFile);
		String errMsg = null;
		if (!ret.exists())
			errMsg = "not found";
		else if (!ret.isFile())
			errMsg = "isn't a normal file";
		if (errMsg == null)
			return ret;
		System.err.println("Logging.logCfgFilePrecheck: File '" + _logConfigPropFile + "' " + errMsg);
		return null;
	}

	private boolean createFilterHandlers(final LogConfig logCfg) {
		try {
			for (LogConfig.L_LogFilterHandler llfh : logCfg._logFilterHandlers.values())
				LogFilterHandler.getInitializedInstance(llfh, _activeConfig);
			return true;
		} catch (Exception e) {
			e.printStackTrace();
			for (LogConfig.L_LogFilterHandler llfh : logCfg._logFilterHandlers.values())
				if (llfh._myHandler != null) {
					llfh._myHandler.finishUp();
					llfh._myHandler = null;
				}
			return false;
		}
	}

	private void activateFilterHandlers(final LogConfig logCfg) {
		int sz = (_activeConfig == null) ? 0 : _activeConfig._logFilterHandlers.size();
		LogFilterHandler[] oldLFHs = new LogFilterHandler[sz];
		if (_activeConfig != null) {
			int i = 0;
			for (LogConfig.L_LogFilterHandler llfh : _activeConfig._logFilterHandlers.values())
				oldLFHs[i++] = llfh._myHandler;
		}
		for (LogConfig.L_LogFilterHandler llfh : logCfg._logFilterHandlers.values())
			llfh._myHandler.activateYourself(oldLFHs);
	}

	private void startUpFallback() throws IOException {
		String pattern = Factory.getDataPath() + "/IBM_TECHNICAL_SUPPORT/org.openntf.%u.%g.log";
		Logger oodLogger = Logger.getLogger("org.openntf.domino");
		oodLogger.setLevel(Level.WARNING);

		DefaultFileHandler dfh = new DefaultFileHandler(pattern, 50000, 100, true);
		dfh.setFormatter(new FileFormatter());
		dfh.setLevel(Level.WARNING);
		oodLogger.addHandler(dfh);

		DefaultConsoleHandler dch = new DefaultConsoleHandler();
		dch.setFormatter(new ConsoleFormatter());
		dch.setLevel(Level.WARNING);
		oodLogger.addHandler(dch);

		OpenLogHandler olh = new OpenLogHandler();
		olh.setLogDbPath("OpenLog.nsf");
		olh.setLevel(Level.WARNING);
		oodLogger.addHandler(olh);

		LogManager.getLogManager().addLogger(oodLogger);
	}

	private long _propFileLh;
	private long _propFileCRC;

	private boolean getCfgPropFileNumbers() {
		long fileLh = 0;
		long fileCRC = 0;
		File f = logCfgFilePrecheck();
		if (f == null)
			return false;
		try {
			FileInputStream fis = new FileInputStream(f);
			CRC32 crc = new CRC32();
			byte[] buff = new byte[16384];
			int got;
			while ((got = fis.read(buff)) > 0) {
				fileLh += got;
				crc.update(buff, 0, got);
			}
			fis.close();
			fileCRC = crc.getValue();
		} catch (Exception e) {
			System.err.println("Logging.getCfgPropFileNumbers: " + "Exception " + e.getClass().getName() + ": " + e.getMessage());
			return false;
		}
		_propFileLh = fileLh;
		_propFileCRC = fileCRC;
		return true;
	}

	private static enum ConfigChangeFlag {
		CFG_UNCHANGED, CFG_UPDATED, CFG_ERROR;
	}

	private ConfigChangeFlag lookForCfgChange() {
		long oldFileLh = _propFileLh;
		long oldFileCRC = _propFileCRC;
		if (!getCfgPropFileNumbers())
			return ConfigChangeFlag.CFG_ERROR;
		if (_propFileLh == oldFileLh && _propFileCRC == oldFileCRC)
			return ConfigChangeFlag.CFG_UNCHANGED;
		if (activateCfgFromPropFile()) {
			System.out.println("Logging: Updated LogConfig from changed PropertyFile");
			return ConfigChangeFlag.CFG_UPDATED;
		}
		_propFileLh = oldFileLh;
		_propFileCRC = oldFileCRC;
		System.err.println("Logging: Couldn't update LogConfig from changed PropertyFile because of errors");
		return ConfigChangeFlag.CFG_ERROR;
	}

	static boolean _verbose = false;	// For testing

	public static void setVerbose(final boolean how) {
		_verbose = how;
	}
}
>>>>>>> 81bff6ef
<|MERGE_RESOLUTION|>--- conflicted
+++ resolved
@@ -1,4 +1,3 @@
-<<<<<<< HEAD
 package org.openntf.domino.logging;
 
 import java.io.File;
@@ -52,7 +51,7 @@
 
 	public void startUp() throws IOException {
 		if (!activateCfgFromPropFile()) {
-			//			System.err.println("Logging: Couldn't initialize from PropertyFile; activating fallback ...");
+			System.err.println("Logging: Couldn't initialize from PropertyFile; activating fallback ...");
 			startUpFallback();
 			return;
 		}
@@ -119,7 +118,7 @@
 			errMsg = "isn't a normal file";
 		if (errMsg == null)
 			return ret;
-		//		System.err.println("Logging.logCfgFilePrecheck: File '" + _logConfigPropFile + "' " + errMsg);
+		System.err.println("Logging.logCfgFilePrecheck: File '" + _logConfigPropFile + "' " + errMsg);
 		return null;
 	}
 
@@ -229,237 +228,4 @@
 	public static void setVerbose(final boolean how) {
 		_verbose = how;
 	}
-}
-=======
-package org.openntf.domino.logging;
-
-import java.io.File;
-import java.io.FileInputStream;
-import java.io.IOException;
-import java.text.SimpleDateFormat;
-import java.util.Date;
-import java.util.Properties;
-import java.util.Timer;
-import java.util.TimerTask;
-import java.util.logging.Level;
-import java.util.logging.LogManager;
-import java.util.logging.Logger;
-import java.util.zip.CRC32;
-
-import org.openntf.domino.utils.Factory;
-
-/**
- * Introduces a highly configurable new logging mechanism. (Details are to be found in logconfig.properties.) If no configuration property
- * file is found, logging is statically initialized as before (as a fallback solution ). If the configuration is changed, logging will
- * update itself within 1 minute.
- * 
- * @author steinsiek
- * 
- */
-public class Logging {
-
-	private static ThreadLocal<SimpleDateFormat> sdfISO = new ThreadLocal<SimpleDateFormat>() {
-		@Override
-		protected SimpleDateFormat initialValue() {
-			return new SimpleDateFormat("yyyy-MM-dd HH:mm:ss");
-		}
-	};
-
-	public static String dateToString(final Date value) {
-		return sdfISO.get().format(value);
-	}
-
-	private static Logging _theLogger = new Logging();
-
-	private Logging() {
-	}
-
-	public static Logging getInstance() {
-		return _theLogger;
-	}
-
-	private LogConfig _activeConfig = null;
-	private Timer _supervisor = null;
-	private static final long _supervisorInterval = 60000;	// 1 minute
-
-	public void startUp() throws IOException {
-		if (!activateCfgFromPropFile()) {
-			System.err.println("Logging: Couldn't initialize from PropertyFile; activating fallback ...");
-			startUpFallback();
-			return;
-		}
-		System.out.println("Logging: LogConfig successfully initialized from " + _logConfigPropFile);
-		// TODO: if we want to access a Config-DB we can use @Tasklet here
-		//		Xots.getService().schedule(new Runnable() {
-		//			@Override
-		//			public void run() {
-		//				Logging.getInstance().lookForCfgChange();
-		//			}
-		//		}, _supervisorInterval, TimeUnit.MILLISECONDS);
-
-		_supervisor = new Timer("LoggingSupervisor", true);
-		_supervisor.schedule(new TimerTask() {
-			@Override
-			public void run() {
-				Logging.getInstance().lookForCfgChange();
-			}
-		}, _supervisorInterval, _supervisorInterval);
-	}
-
-	private boolean activateCfgFromPropFile() {
-		LogConfig logCfg;
-		if ((logCfg = loadCfgFromPropFile()) == null)
-			return false;
-		if (!createFilterHandlers(logCfg))
-			return false;
-		if (_activeConfig == null)	// Necessary only if starting up
-			if (!getCfgPropFileNumbers())
-				return false;
-		activateFilterHandlers(logCfg);
-		_activeConfig = logCfg;
-		return true;
-	}
-
-	static String _logConfigPropFile = null;
-
-	private LogConfig loadCfgFromPropFile() {
-		File logConfigFile = logCfgFilePrecheck();
-		if (logConfigFile == null)
-			return null;
-		Properties props;
-		try {
-			FileInputStream fis = new FileInputStream(logConfigFile);
-			props = new Properties();
-			props.load(fis);
-			fis.close();
-		} catch (Exception e) {
-			System.err.println("Logging.loadFromPropFile: Exception " + e.getClass().getName() + ":");
-			e.printStackTrace();
-			return null;
-		}
-		return LogConfig.fromProperties(props);
-	}
-
-	private File logCfgFilePrecheck() {
-		if (_logConfigPropFile == null)
-			_logConfigPropFile = Factory.getDataPath() + "/IBM_TECHNICAL_SUPPORT/org.openntf.domino.logging.logconfig.properties";
-		File ret = new File(_logConfigPropFile);
-		String errMsg = null;
-		if (!ret.exists())
-			errMsg = "not found";
-		else if (!ret.isFile())
-			errMsg = "isn't a normal file";
-		if (errMsg == null)
-			return ret;
-		System.err.println("Logging.logCfgFilePrecheck: File '" + _logConfigPropFile + "' " + errMsg);
-		return null;
-	}
-
-	private boolean createFilterHandlers(final LogConfig logCfg) {
-		try {
-			for (LogConfig.L_LogFilterHandler llfh : logCfg._logFilterHandlers.values())
-				LogFilterHandler.getInitializedInstance(llfh, _activeConfig);
-			return true;
-		} catch (Exception e) {
-			e.printStackTrace();
-			for (LogConfig.L_LogFilterHandler llfh : logCfg._logFilterHandlers.values())
-				if (llfh._myHandler != null) {
-					llfh._myHandler.finishUp();
-					llfh._myHandler = null;
-				}
-			return false;
-		}
-	}
-
-	private void activateFilterHandlers(final LogConfig logCfg) {
-		int sz = (_activeConfig == null) ? 0 : _activeConfig._logFilterHandlers.size();
-		LogFilterHandler[] oldLFHs = new LogFilterHandler[sz];
-		if (_activeConfig != null) {
-			int i = 0;
-			for (LogConfig.L_LogFilterHandler llfh : _activeConfig._logFilterHandlers.values())
-				oldLFHs[i++] = llfh._myHandler;
-		}
-		for (LogConfig.L_LogFilterHandler llfh : logCfg._logFilterHandlers.values())
-			llfh._myHandler.activateYourself(oldLFHs);
-	}
-
-	private void startUpFallback() throws IOException {
-		String pattern = Factory.getDataPath() + "/IBM_TECHNICAL_SUPPORT/org.openntf.%u.%g.log";
-		Logger oodLogger = Logger.getLogger("org.openntf.domino");
-		oodLogger.setLevel(Level.WARNING);
-
-		DefaultFileHandler dfh = new DefaultFileHandler(pattern, 50000, 100, true);
-		dfh.setFormatter(new FileFormatter());
-		dfh.setLevel(Level.WARNING);
-		oodLogger.addHandler(dfh);
-
-		DefaultConsoleHandler dch = new DefaultConsoleHandler();
-		dch.setFormatter(new ConsoleFormatter());
-		dch.setLevel(Level.WARNING);
-		oodLogger.addHandler(dch);
-
-		OpenLogHandler olh = new OpenLogHandler();
-		olh.setLogDbPath("OpenLog.nsf");
-		olh.setLevel(Level.WARNING);
-		oodLogger.addHandler(olh);
-
-		LogManager.getLogManager().addLogger(oodLogger);
-	}
-
-	private long _propFileLh;
-	private long _propFileCRC;
-
-	private boolean getCfgPropFileNumbers() {
-		long fileLh = 0;
-		long fileCRC = 0;
-		File f = logCfgFilePrecheck();
-		if (f == null)
-			return false;
-		try {
-			FileInputStream fis = new FileInputStream(f);
-			CRC32 crc = new CRC32();
-			byte[] buff = new byte[16384];
-			int got;
-			while ((got = fis.read(buff)) > 0) {
-				fileLh += got;
-				crc.update(buff, 0, got);
-			}
-			fis.close();
-			fileCRC = crc.getValue();
-		} catch (Exception e) {
-			System.err.println("Logging.getCfgPropFileNumbers: " + "Exception " + e.getClass().getName() + ": " + e.getMessage());
-			return false;
-		}
-		_propFileLh = fileLh;
-		_propFileCRC = fileCRC;
-		return true;
-	}
-
-	private static enum ConfigChangeFlag {
-		CFG_UNCHANGED, CFG_UPDATED, CFG_ERROR;
-	}
-
-	private ConfigChangeFlag lookForCfgChange() {
-		long oldFileLh = _propFileLh;
-		long oldFileCRC = _propFileCRC;
-		if (!getCfgPropFileNumbers())
-			return ConfigChangeFlag.CFG_ERROR;
-		if (_propFileLh == oldFileLh && _propFileCRC == oldFileCRC)
-			return ConfigChangeFlag.CFG_UNCHANGED;
-		if (activateCfgFromPropFile()) {
-			System.out.println("Logging: Updated LogConfig from changed PropertyFile");
-			return ConfigChangeFlag.CFG_UPDATED;
-		}
-		_propFileLh = oldFileLh;
-		_propFileCRC = oldFileCRC;
-		System.err.println("Logging: Couldn't update LogConfig from changed PropertyFile because of errors");
-		return ConfigChangeFlag.CFG_ERROR;
-	}
-
-	static boolean _verbose = false;	// For testing
-
-	public static void setVerbose(final boolean how) {
-		_verbose = how;
-	}
-}
->>>>>>> 81bff6ef
+}