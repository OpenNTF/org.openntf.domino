<<<<<<< HEAD
package org.openntf.domino.graph2.builtin.identity;

import java.util.Scanner;

import org.openntf.domino.graph2.annotations.AdjacencyUnique;
import org.openntf.domino.graph2.annotations.IncidenceUnique;
import org.openntf.domino.graph2.annotations.TypedProperty;
import org.openntf.domino.graph2.builtin.DEdgeFrame;
import org.openntf.domino.graph2.builtin.DVertexFrame;
import org.openntf.domino.graph2.builtin.search.Term;
import org.openntf.domino.graph2.builtin.social.Socializer;
import org.openntf.domino.graph2.impl.DFramedTransactionalGraph;
import org.openntf.domino.graph2.impl.DProxyVertex;
import org.openntf.domino.helpers.DocumentScanner;

import com.tinkerpop.blueprints.Direction;
import com.tinkerpop.blueprints.Vertex;
import com.tinkerpop.frames.InVertex;
import com.tinkerpop.frames.OutVertex;
import com.tinkerpop.frames.modules.javahandler.JavaHandler;
import com.tinkerpop.frames.modules.javahandler.JavaHandlerClass;
import com.tinkerpop.frames.modules.javahandler.JavaHandlerContext;
import com.tinkerpop.frames.modules.typedgraph.TypeValue;

@TypeValue("Name")
@JavaHandlerClass(Name.NameImpl.class)
public interface Name extends DVertexFrame, Socializer {
	public static enum Utils {
		;
		public static void processName(final Name name, final DFramedTransactionalGraph graph, final boolean caseSensitive,
				final boolean commit) {
			Boolean processed = name.isTokenProcessed();
			if (processed == null || !processed) {
				String val = name.getName();
				Scanner s = new Scanner(val);
				s.useDelimiter(DocumentScanner.REGEX_NONALPHANUMERIC);
				while (s.hasNext()) {
					CharSequence token = DocumentScanner.scrubToken(s.next(), caseSensitive);
					if (token != null && (token.length() > 2)) {
						Term tokenV = (Term) graph.addVertex(token.toString().toLowerCase(), Term.class);
						if (tokenV.getValue() == null || tokenV.getValue().length() == 0) {
							tokenV.setValue(token.toString());
						}
						name.addPart(tokenV);
					}
				}
				name.setTokenProcessed(true);
				if (commit) {
					graph.commit();
				}
			}
		}
	}

	@TypeValue(ContainsPart.LABEL)
	public static interface ContainsPart extends DEdgeFrame {
		public static final String LABEL = "ContainsPart";

		@InVertex
		public Name getName();

		@OutVertex
		public Term getTerm();
	}

	@JavaHandler
	@TypedProperty("Name")
	public String getName();

	@TypedProperty("Name")
	public void setName(String name);

	@TypedProperty("isTokenProcessed")
	public Boolean isTokenProcessed();

	@TypedProperty("isTokenProcessed")
	public void setTokenProcessed(boolean processed);

	@AdjacencyUnique(label = ContainsPart.LABEL, direction = Direction.IN)
	public Iterable<Term> getParts();

	@AdjacencyUnique(label = ContainsPart.LABEL, direction = Direction.IN)
	public ContainsPart addPart(Term term);

	@AdjacencyUnique(label = ContainsPart.LABEL, direction = Direction.IN)
	public void removePart(Term term);

	@IncidenceUnique(label = ContainsPart.LABEL, direction = Direction.IN)
	public Iterable<ContainsPart> getContainsParts();

	@IncidenceUnique(label = ContainsPart.LABEL, direction = Direction.IN)
	public int countContainsParts();

	@IncidenceUnique(label = ContainsPart.LABEL, direction = Direction.IN)
	public void removeContainsPart(ContainsPart containsPart);

	public abstract static class NameImpl extends DVertexFrameImpl implements Name, JavaHandlerContext<Vertex> {
		@Override
		public String getName() {
			try {
				Vertex v = this.asVertex();
				String form = v.getProperty("form");
				if (v instanceof DProxyVertex) {
					Vertex pv = ((DProxyVertex) v).getProxyDelegate();
					if (pv != null) {
						form = pv.getProperty("form");
					}
				}
				//				System.out.println("TEMP DEBUG Getting a name from a Name object backed by a " + form);
				if (form.equalsIgnoreCase("person")) {
					Object raw = v.getProperty("fullname");
					if (raw instanceof String) {
						return (String) raw;
					}
				} else if (form.equalsIgnoreCase("group")) {
					//TODO verify this!
					Object raw = v.getProperty("groupname");
					if (raw instanceof String) {
						return (String) raw;
					}
				}
			} catch (Throwable t) {
				t.printStackTrace();
			}
			return "";
		}

	}

}
=======
package org.openntf.domino.graph2.builtin.identity;

import java.util.Scanner;

import org.openntf.domino.graph2.annotations.AdjacencyUnique;
import org.openntf.domino.graph2.annotations.IncidenceUnique;
import org.openntf.domino.graph2.annotations.TypedProperty;
import org.openntf.domino.graph2.builtin.DEdgeFrame;
import org.openntf.domino.graph2.builtin.DVertexFrame;
import org.openntf.domino.graph2.builtin.search.Term;
import org.openntf.domino.graph2.builtin.social.Socializer;
import org.openntf.domino.graph2.impl.DFramedTransactionalGraph;
import org.openntf.domino.graph2.impl.DProxyVertex;
import org.openntf.domino.helpers.DocumentScanner;

import com.tinkerpop.blueprints.Direction;
import com.tinkerpop.blueprints.Vertex;
import com.tinkerpop.frames.InVertex;
import com.tinkerpop.frames.OutVertex;
import com.tinkerpop.frames.modules.javahandler.JavaHandler;
import com.tinkerpop.frames.modules.javahandler.JavaHandlerClass;
import com.tinkerpop.frames.modules.javahandler.JavaHandlerContext;
import com.tinkerpop.frames.modules.typedgraph.TypeValue;

@TypeValue("Name")
@JavaHandlerClass(Name.NameImpl.class)
public interface Name extends DVertexFrame, Socializer {
	public static enum Utils {
		;
		public static void processName(final Name name, final DFramedTransactionalGraph graph, final boolean caseSensitive,
				final boolean commit) {
			Boolean processed = name.isTokenProcessed();
			if (processed == null || !processed) {
				String val = name.getName();
				Scanner s = new Scanner(val);
				s.useDelimiter(DocumentScanner.REGEX_NONALPHANUMERIC);
				while (s.hasNext()) {
					CharSequence token = DocumentScanner.scrubToken(s.next(), caseSensitive);
					if (token != null && (token.length() > 2)) {
						Term tokenV = (Term) graph.addVertex(token.toString().toLowerCase(), Term.class);
						if (tokenV.getValue() == null || tokenV.getValue().length() == 0) {
							tokenV.setValue(token.toString());
						}
						name.addPart(tokenV);
					}
				}
				name.setTokenProcessed(true);
				if (commit) {
					graph.commit();
				}
			}
		}
	}

	@TypeValue(ContainsPart.LABEL)
	public static interface ContainsPart extends DEdgeFrame {
		public static final String LABEL = "ContainsPart";

		@InVertex
		public Name getName();

		@OutVertex
		public Term getTerm();
	}

	@JavaHandler
	@TypedProperty("_ODA_Name")
	public String getName();

	@TypedProperty("_ODA_Name")
	public void setName(String name);

	@TypedProperty("_ODA_isTokenProcessed")
	public Boolean isTokenProcessed();

	@TypedProperty("_ODA_isTokenProcessed")
	public void setTokenProcessed(boolean processed);

	@AdjacencyUnique(label = ContainsPart.LABEL, direction = Direction.IN)
	public Iterable<Term> getParts();

	@AdjacencyUnique(label = ContainsPart.LABEL, direction = Direction.IN)
	public ContainsPart addPart(Term term);

	@AdjacencyUnique(label = ContainsPart.LABEL, direction = Direction.IN)
	public void removePart(Term term);

	@IncidenceUnique(label = ContainsPart.LABEL, direction = Direction.IN)
	public Iterable<ContainsPart> getContainsParts();

	@IncidenceUnique(label = ContainsPart.LABEL, direction = Direction.IN)
	public int countContainsParts();

	@IncidenceUnique(label = ContainsPart.LABEL, direction = Direction.IN)
	public void removeContainsPart(ContainsPart containsPart);

	public abstract static class NameImpl extends DVertexFrameImpl implements Name, JavaHandlerContext<Vertex> {
		@Override
		public String getName() {
			try {
				Vertex v = this.asVertex();
				String form = v.getProperty("form");
				if (v instanceof DProxyVertex) {
					Vertex pv = ((DProxyVertex) v).getProxyDelegate();
					if (pv != null) {
						form = pv.getProperty("form");
					}
				}
				//				System.out.println("TEMP DEBUG Getting a name from a Name object backed by a " + form);
				if (form.equalsIgnoreCase("person")) {
					Object raw = v.getProperty("fullname");
					if (raw instanceof String) {
						return (String) raw;
					}
				} else if (form.equalsIgnoreCase("group")) {
					//TODO verify this!
					Object raw = v.getProperty("groupname");
					if (raw instanceof String) {
						return (String) raw;
					}
				}
			} catch (Throwable t) {
				t.printStackTrace();
			}
			return "";
		}

	}

}
>>>>>>> bfc7f10a
<|MERGE_RESOLUTION|>--- conflicted
+++ resolved
@@ -1,135 +1,3 @@
-<<<<<<< HEAD
-package org.openntf.domino.graph2.builtin.identity;
-
-import java.util.Scanner;
-
-import org.openntf.domino.graph2.annotations.AdjacencyUnique;
-import org.openntf.domino.graph2.annotations.IncidenceUnique;
-import org.openntf.domino.graph2.annotations.TypedProperty;
-import org.openntf.domino.graph2.builtin.DEdgeFrame;
-import org.openntf.domino.graph2.builtin.DVertexFrame;
-import org.openntf.domino.graph2.builtin.search.Term;
-import org.openntf.domino.graph2.builtin.social.Socializer;
-import org.openntf.domino.graph2.impl.DFramedTransactionalGraph;
-import org.openntf.domino.graph2.impl.DProxyVertex;
-import org.openntf.domino.helpers.DocumentScanner;
-
-import com.tinkerpop.blueprints.Direction;
-import com.tinkerpop.blueprints.Vertex;
-import com.tinkerpop.frames.InVertex;
-import com.tinkerpop.frames.OutVertex;
-import com.tinkerpop.frames.modules.javahandler.JavaHandler;
-import com.tinkerpop.frames.modules.javahandler.JavaHandlerClass;
-import com.tinkerpop.frames.modules.javahandler.JavaHandlerContext;
-import com.tinkerpop.frames.modules.typedgraph.TypeValue;
-
-@TypeValue("Name")
-@JavaHandlerClass(Name.NameImpl.class)
-public interface Name extends DVertexFrame, Socializer {
-	public static enum Utils {
-		;
-		public static void processName(final Name name, final DFramedTransactionalGraph graph, final boolean caseSensitive,
-				final boolean commit) {
-			Boolean processed = name.isTokenProcessed();
-			if (processed == null || !processed) {
-				String val = name.getName();
-				Scanner s = new Scanner(val);
-				s.useDelimiter(DocumentScanner.REGEX_NONALPHANUMERIC);
-				while (s.hasNext()) {
-					CharSequence token = DocumentScanner.scrubToken(s.next(), caseSensitive);
-					if (token != null && (token.length() > 2)) {
-						Term tokenV = (Term) graph.addVertex(token.toString().toLowerCase(), Term.class);
-						if (tokenV.getValue() == null || tokenV.getValue().length() == 0) {
-							tokenV.setValue(token.toString());
-						}
-						name.addPart(tokenV);
-					}
-				}
-				name.setTokenProcessed(true);
-				if (commit) {
-					graph.commit();
-				}
-			}
-		}
-	}
-
-	@TypeValue(ContainsPart.LABEL)
-	public static interface ContainsPart extends DEdgeFrame {
-		public static final String LABEL = "ContainsPart";
-
-		@InVertex
-		public Name getName();
-
-		@OutVertex
-		public Term getTerm();
-	}
-
-	@JavaHandler
-	@TypedProperty("Name")
-	public String getName();
-
-	@TypedProperty("Name")
-	public void setName(String name);
-
-	@TypedProperty("isTokenProcessed")
-	public Boolean isTokenProcessed();
-
-	@TypedProperty("isTokenProcessed")
-	public void setTokenProcessed(boolean processed);
-
-	@AdjacencyUnique(label = ContainsPart.LABEL, direction = Direction.IN)
-	public Iterable<Term> getParts();
-
-	@AdjacencyUnique(label = ContainsPart.LABEL, direction = Direction.IN)
-	public ContainsPart addPart(Term term);
-
-	@AdjacencyUnique(label = ContainsPart.LABEL, direction = Direction.IN)
-	public void removePart(Term term);
-
-	@IncidenceUnique(label = ContainsPart.LABEL, direction = Direction.IN)
-	public Iterable<ContainsPart> getContainsParts();
-
-	@IncidenceUnique(label = ContainsPart.LABEL, direction = Direction.IN)
-	public int countContainsParts();
-
-	@IncidenceUnique(label = ContainsPart.LABEL, direction = Direction.IN)
-	public void removeContainsPart(ContainsPart containsPart);
-
-	public abstract static class NameImpl extends DVertexFrameImpl implements Name, JavaHandlerContext<Vertex> {
-		@Override
-		public String getName() {
-			try {
-				Vertex v = this.asVertex();
-				String form = v.getProperty("form");
-				if (v instanceof DProxyVertex) {
-					Vertex pv = ((DProxyVertex) v).getProxyDelegate();
-					if (pv != null) {
-						form = pv.getProperty("form");
-					}
-				}
-				//				System.out.println("TEMP DEBUG Getting a name from a Name object backed by a " + form);
-				if (form.equalsIgnoreCase("person")) {
-					Object raw = v.getProperty("fullname");
-					if (raw instanceof String) {
-						return (String) raw;
-					}
-				} else if (form.equalsIgnoreCase("group")) {
-					//TODO verify this!
-					Object raw = v.getProperty("groupname");
-					if (raw instanceof String) {
-						return (String) raw;
-					}
-				}
-			} catch (Throwable t) {
-				t.printStackTrace();
-			}
-			return "";
-		}
-
-	}
-
-}
-=======
 package org.openntf.domino.graph2.builtin.identity;
 
 import java.util.Scanner;
@@ -259,5 +127,4 @@
 
 	}
 
-}
->>>>>>> bfc7f10a
+}