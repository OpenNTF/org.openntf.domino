--- conflicted
+++ resolved
@@ -1,573 +1,3 @@
-<<<<<<< HEAD
-package org.openntf.domino.graph2.impl;
-
-import java.util.ArrayList;
-import java.util.Collections;
-import java.util.HashSet;
-import java.util.Iterator;
-import java.util.List;
-import java.util.Map;
-import java.util.Set;
-import java.util.logging.Logger;
-
-import org.openntf.domino.Database;
-import org.openntf.domino.DbDirectory;
-import org.openntf.domino.Session;
-import org.openntf.domino.big.NoteCoordinate;
-import org.openntf.domino.big.NoteList;
-//import org.openntf.domino.big.impl.DbCache;
-import org.openntf.domino.graph2.DConfiguration;
-import org.openntf.domino.graph2.DElementStore;
-import org.openntf.domino.graph2.DKeyResolver;
-import org.openntf.domino.graph2.exception.ElementKeyException;
-import org.openntf.domino.utils.DominoUtils;
-import org.openntf.domino.utils.Factory;
-import org.openntf.domino.utils.Factory.SessionType;
-
-import com.tinkerpop.blueprints.Edge;
-import com.tinkerpop.blueprints.Element;
-import com.tinkerpop.blueprints.Features;
-import com.tinkerpop.blueprints.Graph;
-import com.tinkerpop.blueprints.GraphQuery;
-import com.tinkerpop.blueprints.Vertex;
-import com.tinkerpop.blueprints.util.MultiIterable;
-
-public class DGraph implements org.openntf.domino.graph2.DGraph {
-	@SuppressWarnings("unused")
-	private static final Logger log_ = Logger.getLogger(DGraph.class.getName());
-	public static final Set<String> EMPTY_IDS = Collections.emptySet();
-	private DConfiguration configuration_;
-	protected Graph extendedGraph_;
-
-	//	private DbCache dbCache_;
-	public static class GraphTransaction extends HashSet<Element> {
-		private static final long serialVersionUID = 1L;
-
-		@Override
-		public boolean add(final Element e) {
-			if (e instanceof DEntryEdge) {
-				return false;
-			}
-			return super.add(e);
-		}
-
-	}
-
-	public static ThreadLocal<GraphTransaction> localTxn = new ThreadLocal<GraphTransaction>() {
-		@Override
-		public GraphTransaction get() {
-			if (super.get() == null) {
-				super.set(new GraphTransaction());
-			}
-			return super.get();
-		}
-	};
-
-	public DGraph(final DConfiguration config) {
-		configuration_ = config;
-		config.setGraph(this);
-	}
-
-	protected Map<Class<?>, Long> getTypeMap() {
-		return configuration_.getTypeMap();
-	}
-
-	public DConfiguration getConfiguration() {
-		return configuration_;
-	}
-
-	public void setConfiguration(final DConfiguration configuration) {
-		configuration_ = configuration;
-	}
-
-	@Override
-	public Features getFeatures() {
-		// TODO Implement this
-		return null;
-	}
-
-	@Override
-	public Element getElement(final Object id) {
-		if (id instanceof NoteCoordinate) {
-
-		}
-		DElementStore store = findElementStore(id);
-		Element result = store.getElement(id);
-		return result;
-	}
-
-	@Override
-	public Vertex addVertex(final Object id) {
-		return findElementStore(id).addVertex(id);
-	}
-
-	@Override
-	public Vertex getVertex(final Object id) {
-		DElementStore store = findElementStore(id);
-		if (store == null) {
-			Throwable t = new IllegalArgumentException("No element store found for id " + String.valueOf(id));
-			t.printStackTrace();
-			try {
-				throw t;
-			} catch (Throwable e) {
-				e.printStackTrace();
-			}
-		}
-		return (Vertex) store.getElement(id);
-	}
-
-	@Override
-	public void removeVertex(final Vertex vertex) {
-		findElementStore(vertex).removeVertex(vertex);
-	}
-
-	@Override
-	public Iterable<Vertex> getVertices() {
-		List<Iterable<Vertex>> storeList = new ArrayList<Iterable<Vertex>>();
-		for (DElementStore store : getElementStores().values()) {
-			storeList.add(store.getVertices());
-		}
-		return new MultiIterable<Vertex>(storeList);
-	}
-
-	@Override
-	public Iterable<Vertex> getVertices(final String key, final Object value) {
-		List<Iterable<Vertex>> storeList = new ArrayList<Iterable<Vertex>>();
-		for (DElementStore store : getElementStores().values()) {
-			storeList.add(store.getVertices(key, value));
-		}
-		return new MultiIterable<Vertex>(storeList);
-	}
-
-	@Override
-	public Edge addEdge(final Object id, final Vertex outVertex, final Vertex inVertex, final String label) {
-		DEdge result = null;
-		//		if (id != null) {
-		//			System.out.println("TEMP DEBUG: Adding " + label + " edge with id " + String.valueOf(id));
-		result = (DEdge) findElementStore(id).addEdge(id);
-		result.setLabel(label);
-		result.setInVertex(inVertex);
-		result.setOutVertex(outVertex);
-		//		} else {
-		//			//TODO NTF implementation
-		//			System.out.println("TEMP DEBUG: id is null so we don't have an implementation yet.");
-		//		}
-		return result;
-	}
-
-	@Override
-	public Edge getEdge(final Object id) {
-		if (id instanceof NoteCoordinate) {
-
-		}
-		return (Edge) findElementStore(id).getElement(id);
-	}
-
-	@Override
-	public void removeEdge(final Edge edge) {
-		findElementStore(edge).removeEdge(edge);
-	}
-
-	public void removeEdge(final Edge edge, final Vertex removingVertex) {
-		findElementStore(edge).removeEdge(edge, removingVertex);
-	}
-
-	@Override
-	public Iterable<Edge> getEdges() {
-		List<Iterable<Edge>> storeList = new ArrayList<Iterable<Edge>>();
-		for (DElementStore store : getElementStores().values()) {
-			storeList.add(store.getEdges());
-		}
-		return new MultiIterable<Edge>(storeList);
-	}
-
-	@Override
-	public Iterable<Edge> getEdges(final String key, final Object value) {
-		List<Iterable<Edge>> storeList = new ArrayList<Iterable<Edge>>();
-		for (DElementStore store : getElementStores().values()) {
-			storeList.add(store.getEdges(key, value));
-		}
-		return new MultiIterable<Edge>(storeList);
-	}
-
-	@Override
-	public GraphQuery query() {
-		// TODO Implement this or remove comment
-		return null;
-	}
-
-	@Override
-	public void shutdown() {
-
-	}
-
-	@Override
-	public Object getRawGraph() {
-		// TODO Implement this or remove comment
-		return null;
-	}
-
-	@SuppressWarnings("deprecation")
-	@Override
-	public void stopTransaction(final Conclusion conclusion) {
-		// TODO Implement this or remove comment
-
-	}
-
-	@Override
-	public void commit() {
-		GraphTransaction txn = localTxn.get();
-		if (txn != null) {
-			Iterator<Element> it = txn.iterator();
-			int count = 0;
-			while (it.hasNext()) {
-				Element elem = it.next();
-				if (elem instanceof DElement) {
-					DElement delem = (DElement) elem;
-					delem.applyChanges();
-					DElementStore store = findElementStore(elem.getId());
-					//				store.uncache(delem);
-					count++;
-				}
-				it.remove();
-			}
-			//			System.out.println("TEMP DEBUG: Transaction committed changes to " + count + " elements");
-		}
-		localTxn.set(null);
-	}
-
-	@Override
-	public void rollback() {
-		localTxn.set(null);
-	}
-
-	@Override
-	public void startTransaction(final Element elem) {
-		GraphTransaction txn = localTxn.get();
-		txn.add(elem);
-	}
-
-	public void clearTransaction() {
-		localTxn.set(null);
-	}
-
-	@Override
-	public Object findDelegate(final Object delegateKey) {
-		DElementStore store = findElementStore(delegateKey);
-		return store.findElementDelegate(delegateKey/*, Element.class*/);
-	}
-
-	@Override
-	public void removeDelegate(final Element element) {
-		DElementStore store = findElementStore(element);
-		store.removeElementDelegate(element);
-	}
-
-	@Override
-	public Map<Long, DElementStore> getElementStores() {
-		return configuration_.getElementStores();
-	}
-
-	@Override
-	public DElementStore findElementStore(final Element element) {
-		DElementStore result = null;
-		Class<?> type = element.getClass();
-		Long key = getTypeMap().get(type);
-		if (key != null) {
-			result = findElementStore(key);
-		} else {
-			//TODO NTF Keep??
-			result = findElementStore(element.getId());
-		}
-		if (result == null) {
-			result = getDefaultElementStore();
-		}
-		return result;
-	}
-
-	@Override
-	public DElementStore findElementStore(final Class<?> type) {
-		DElementStore result = getDefaultElementStore();
-		Long key = getTypeMap().get(type);
-		if (key != null) {
-			DElementStore chk = getElementStores().get(key);
-			if (chk != null) {
-				result = chk;
-			}
-		}
-		return result;
-	}
-
-	@Override
-	public DElementStore findElementStore(final Object delegateKey) {
-		DElementStore result = null;
-		if (delegateKey == null) {
-			//			System.out.println("delegateKey is null");
-			return getDefaultElementStore();
-		}
-		if (delegateKey instanceof CharSequence) {
-			CharSequence skey = (CharSequence) delegateKey;
-			//			System.out.println("delegateKey is CharSequence " + skey.length());
-			if (skey.length() == 16) {
-				if (DominoUtils.isReplicaId(skey)) {
-					Long rid = NoteCoordinate.Utils.getLongFromReplid(skey);
-					result = getElementStores().get(rid);
-					if (result == null) {
-						DElementStore newStore = new org.openntf.domino.graph2.impl.DElementStore();
-						newStore.setStoreKey(rid);
-						newStore.setConfiguration(this.getConfiguration());
-						getElementStores().put(rid, newStore);
-						//						System.out.println("TEMP DEBUG Added new dynamic element store " + String.valueOf(rid));
-						result = newStore;
-					}
-				} else {
-					throw new ElementKeyException("Cannot resolve a key of " + skey.toString());
-				}
-			} else if (skey.length() == 32) {
-				result = getDefaultElementStore();
-			} else if (skey.length() > 50) {
-				String prefix = skey.subSequence(0, 2).toString();
-				if (prefix.equals("EC") || prefix.equals("ED") || prefix.equals("ET") || prefix.equals("EU")) {
-					CharSequence mid = skey.subSequence(2, 50);
-					if (DominoUtils.isMetaversalId(mid)) {
-						CharSequence ridStr = skey.subSequence(2, 18);
-						Long rid = NoteCoordinate.Utils.getLongFromReplid(ridStr);
-						result = getElementStores().get(rid);
-						if (result == null) {
-							DElementStore newStore = new org.openntf.domino.graph2.impl.DElementStore();
-							newStore.setStoreKey(rid);
-							newStore.setConfiguration(this.getConfiguration());
-							getElementStores().put(rid, newStore);
-							//							System.out.println("TEMP DEBUG Added new dynamic element store " + String.valueOf(rid));
-							result = newStore;
-						}
-					}
-				} else if (prefix.equals("VC") || prefix.equals("VD") || prefix.equals("VT") || prefix.equals("VU")) {
-					CharSequence mid = skey.subSequence(2, 50);
-					if (DominoUtils.isMetaversalId(mid)) {
-						CharSequence ridStr = skey.subSequence(2, 18);
-						Long rid = NoteCoordinate.Utils.getLongFromReplid(ridStr);
-						result = getElementStores().get(rid);
-						if (result == null) {
-							DElementStore newStore = new org.openntf.domino.graph2.impl.DElementStore();
-							newStore.setStoreKey(rid);
-							newStore.setConfiguration(this.getConfiguration());
-							getElementStores().put(rid, newStore);
-							//							System.out.println("TEMP DEBUG Added new dynamic element store " + String.valueOf(rid));
-							result = newStore;
-						}
-					}
-				}
-				if (result == null) {
-					throw new ElementKeyException("Cannot resolve a key of " + skey.toString());
-				}
-			} else if (skey.length() > 16) {
-				CharSequence prefix = skey.subSequence(0, 16);
-				if (DominoUtils.isReplicaId(prefix)) {
-					System.out.println("TEMP DEBUG Attempting to resolve replica id " + prefix + " to an element store");
-					Long rid = NoteCoordinate.Utils.getLongFromReplid(prefix);
-					result = getElementStores().get(rid);
-					if (result == null) {
-						DElementStore newStore = new org.openntf.domino.graph2.impl.DElementStore();
-						newStore.setStoreKey(rid);
-						newStore.setConfiguration(this.getConfiguration());
-						getElementStores().put(rid, newStore);
-						System.out.println("TEMP DEBUG Added new dynamic element store " + String.valueOf(rid));
-						result = newStore;
-					}
-				} else {
-					throw new ElementKeyException("Cannot resolve a key of " + skey.toString());
-				}
-
-			} else {
-				throw new ElementKeyException("Cannot resolve a key of " + skey.toString());
-			}
-		} else if (delegateKey instanceof NoteCoordinate) {
-			//			System.out.println("delegateKey is a NoteCoordinate");
-			long key = ((NoteCoordinate) delegateKey).getReplicaLong();
-			result = getElementStores().get(key);
-			if (result == null) {
-				DElementStore newStore = new org.openntf.domino.graph2.impl.DElementStore();
-				newStore.setStoreKey(key);
-				newStore.setConfiguration(this.getConfiguration());
-				getElementStores().put(key, newStore);
-				//				System.out.println("TEMP DEBUG Added new dynamic element store " + String.valueOf(key));
-				result = newStore;
-			}
-			//			System.out.println("TEMP DEBUG returning an element store for key " + NoteCoordinate.Utils.getReplidFromLong(key)
-			//					+ " and isProxied is " + result.isProxied());
-		} else {
-			System.err.println("delegateKey is a " + delegateKey.getClass().getName());
-		}
-		if (result == null) {
-			result = getDefaultElementStore();
-			//			System.out.println("Returning default element store");
-		}
-		return result;
-	}
-
-	@Override
-	public DElementStore getDefaultElementStore() {
-		return getConfiguration().getDefaultElementStore();
-	}
-
-	public org.openntf.domino.graph2.DEdgeList getEdgesFromIds(final Vertex source, final NoteList list) {
-		org.openntf.domino.graph2.DEdgeList result = new DFastEdgeList((DVertex) source, this, list);
-		return result;
-	}
-
-	@Override
-	public DEdgeList getEdgesFromIds(final Vertex source, final Set<String> set) {
-		DEdgeList result = new DEdgeList((DVertex) source);
-		for (String id : set) {
-			Edge edge = getEdge(id);
-			if (edge != null) {
-				result.add(edge);
-			}
-		}
-		return result;
-	}
-
-	@Override
-	public DEdgeList getEdgesFromIds(final Vertex source, final Set<String> set, final String... labels) {
-		DEdgeList result = new DEdgeList((DVertex) source);
-		for (String id : set) {
-			Edge edge = getEdge(id);
-			if (edge != null) {
-				for (String label : labels) {
-					if (label.equals(edge.getLabel())) {
-						result.add(edge);
-						break;
-					}
-				}
-			}
-		}
-		return result;
-	}
-
-	@Override
-	public Object getStoreDelegate(final DElementStore store) {
-		//FIXME NTF probably need to farm this out to some kind of Factory...
-		Object result = null;
-		Long key = store.getStoreKey();
-		String keyStr = NoteCoordinate.Utils.getReplidFromLong(key);
-		//		System.out.println("Attempting to find database with replica id " + keyStr);
-		Session session = Factory.getSession(SessionType.CURRENT);
-		//		DbDirectory dir = session.getDbDirectory("");
-		//		result = dir.openDatabaseByReplicaID(keyStr);
-		//		if (result == null) {
-		//			System.err.println("Unable to open database by replica id " + keyStr);
-		//		}
-		result = session.getDatabase(keyStr);	//TODO NTF sort out server?
-		return result;
-	}
-
-	@Override
-	public Object getStoreDelegate(final DElementStore store, final Object provisionalKey) {
-		Object result = null;
-		Session session = Factory.getSession(SessionType.CURRENT);
-		if (provisionalKey instanceof CharSequence) {
-			String key = provisionalKey.toString();
-			String server = "";
-			if (key.contains("!!")) {
-				server = "";	//TODO NTF parse key string to find server name in form of 'Server!!path.nsf'
-				//key = key;	//TODO NTF parse again
-			}
-			DbDirectory dir = session.getDbDirectory(server);
-			result = dir.openDatabase(key);
-			if (result == null) {
-				Session localSession = Factory.getSession(SessionType.NATIVE);
-				DbDirectory localDir = localSession.getDbDirectory(server);
-				Database newDb = localDir.createDatabase(key);
-				newDb.setCategories("graph2");
-				//				newDb.setFolderReferencesEnabled(false);
-				newDb.setTitle("Auto-generated graph2 element store");
-				for (org.openntf.domino.View v : newDb.getViews()) {
-					v.setName("NONE");
-					v.setSelectionFormula("SELECT @False");
-				}
-				result = newDb;
-			}
-			store.setStoreKey(((Database) result).getReplicaID());
-		} else {
-			//TODO NTF Unimplemented
-		}
-		return result;
-	}
-
-	@Override
-	public Object getProxyStoreDelegate(final DElementStore store) {
-		//FIXME NTF probably need to farm this out to some kind of Factory...
-		Object result = null;
-		Long key = store.getProxyStoreKey();
-		Session session = Factory.getSession(SessionType.CURRENT);
-		String keyStr = NoteCoordinate.Utils.getReplidFromLong(key);
-		result = session.getDatabase(keyStr);	//TODO NTF sort out server?
-		return result;
-	}
-
-	@Override
-	public Object getProxyStoreDelegate(final DElementStore store, final Object provisionalKey) {
-		Object result = null;
-		Session session = Factory.getSession(SessionType.CURRENT);
-		if (provisionalKey instanceof CharSequence) {
-			String key = provisionalKey.toString();
-			String server = "";
-			if (key.contains("!!")) {
-				server = "";	//TODO NTF parse key string to find server name in form of 'Server!!path.nsf'
-				//key = key;	//TODO NTF parse again
-			}
-			DbDirectory dir = session.getDbDirectory(server);
-			result = dir.openDatabase(key);
-			if (result == null) {
-				Session localSession = Factory.getSession(SessionType.NATIVE);
-				DbDirectory localDir = localSession.getDbDirectory(server);
-				Database newDb = localDir.createDatabase(key);
-				newDb.setCategories("graph2");
-				newDb.setFolderReferencesEnabled(false);
-				newDb.setTitle("Auto-generated graph2 element store");
-				for (org.openntf.domino.View v : newDb.getViews()) {
-					v.setName("NONE");
-					v.setSelectionFormula("SELECT @False");
-				}
-				result = newDb;
-			}
-			store.setProxyStoreKey(((Database) result).getReplicaID());
-		} else {
-			//TODO NTF Unimplemented
-		}
-		return result;
-	}
-
-	@Override
-	public void addKeyResolver(final DKeyResolver resolver) {
-		getConfiguration().addKeyResolver(resolver);
-	}
-
-	@Override
-	public DKeyResolver getKeyResolver(final Class<?> type) {
-		return getConfiguration().getKeyResolver(type);
-	}
-
-	@Override
-	public void setExtendedGraph(final Graph graph) {
-		extendedGraph_ = graph;
-	}
-
-	@Override
-	public Graph getExtendedGraph() {
-		return extendedGraph_;
-	}
-
-	@Override
-	public void flushCache() {
-		for (Long key : getElementStores().keySet()) {
-			DElementStore elemStore = getElementStores().get(key);
-			elemStore.flushCache();
-		}
-	}
-}
-=======
 package org.openntf.domino.graph2.impl;
 
 import java.util.ArrayList;
@@ -1174,5 +604,4 @@
 			elemStore.flushCache();
 		}
 	}
-}
->>>>>>> bfc7f10a
+}