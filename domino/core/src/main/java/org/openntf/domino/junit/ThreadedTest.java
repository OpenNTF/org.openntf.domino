<<<<<<< HEAD
package org.openntf.domino.junit;

import static org.junit.Assert.assertEquals;

import java.util.concurrent.Callable;
import java.util.concurrent.ExecutionException;
import java.util.concurrent.Future;

import org.junit.Test;
import org.openntf.domino.xots.Xots;

public abstract class ThreadedTest implements Callable<String> {

	@Test
	public void runTest() throws InterruptedException, ExecutionException, IllegalAccessException, InstantiationException {
		int threadCount = getThreadCount();
		@SuppressWarnings("unchecked")
		Future<String> futures[] = new Future[threadCount];
		int i;
		for (i = 0; i < threadCount; i++) {
			futures[i] = Xots.submit(this.getClass().newInstance());
		}
		for (i = 0; i < threadCount; i++) {
			assertEquals("SUCCESS", futures[i].get());
		}
	}

	protected abstract int getThreadCount();
}
=======
package org.openntf.domino.junit;

import static org.junit.Assert.assertEquals;

import java.util.concurrent.Callable;
import java.util.concurrent.ExecutionException;
import java.util.concurrent.Future;

import org.junit.Test;
import org.openntf.domino.xots.Xots;

public abstract class ThreadedTest implements Callable<String> {

	@Test
	public void runTest() throws InterruptedException, ExecutionException, IllegalAccessException, InstantiationException {
		int threadCount = getThreadCount();
		@SuppressWarnings("unchecked")
		Future<String> futures[] = new Future[threadCount];
		int i;
		for (i = 0; i < threadCount; i++) {
			futures[i] = Xots.getService().submit(this.getClass().newInstance());
		}
		for (i = 0; i < threadCount; i++) {
			assertEquals("SUCCESS", futures[i].get());
		}
	}

	protected abstract int getThreadCount();
}
>>>>>>> 81bff6ef
<|MERGE_RESOLUTION|>--- conflicted
+++ resolved
@@ -1,34 +1,3 @@
-<<<<<<< HEAD
-package org.openntf.domino.junit;
-
-import static org.junit.Assert.assertEquals;
-
-import java.util.concurrent.Callable;
-import java.util.concurrent.ExecutionException;
-import java.util.concurrent.Future;
-
-import org.junit.Test;
-import org.openntf.domino.xots.Xots;
-
-public abstract class ThreadedTest implements Callable<String> {
-
-	@Test
-	public void runTest() throws InterruptedException, ExecutionException, IllegalAccessException, InstantiationException {
-		int threadCount = getThreadCount();
-		@SuppressWarnings("unchecked")
-		Future<String> futures[] = new Future[threadCount];
-		int i;
-		for (i = 0; i < threadCount; i++) {
-			futures[i] = Xots.submit(this.getClass().newInstance());
-		}
-		for (i = 0; i < threadCount; i++) {
-			assertEquals("SUCCESS", futures[i].get());
-		}
-	}
-
-	protected abstract int getThreadCount();
-}
-=======
 package org.openntf.domino.junit;
 
 import static org.junit.Assert.assertEquals;
@@ -57,5 +26,4 @@
 	}
 
 	protected abstract int getThreadCount();
-}
->>>>>>> 81bff6ef
+}