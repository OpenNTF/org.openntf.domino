<<<<<<< HEAD
/**
 *
 */
package org.openntf.domino.ext;

import java.io.FileNotFoundException;
import java.io.Serializable;
import java.util.Date;
import java.util.Locale;
import java.util.Map;
import java.util.Set;

import org.openntf.domino.ACL;
import org.openntf.domino.AutoMime;
import org.openntf.domino.Database.CompactOption;
import org.openntf.domino.Database.DBOption;
import org.openntf.domino.Database.DBPrivilege;
import org.openntf.domino.Database.FTDomainSearchOption;
import org.openntf.domino.Database.FTDomainSortOption;
import org.openntf.domino.Database.FTIndexFrequency;
import org.openntf.domino.Database.FTIndexOption;
import org.openntf.domino.Database.FTSearchOption;
import org.openntf.domino.Database.FTSortOption;
import org.openntf.domino.Database.FixupOption;
import org.openntf.domino.Database.ModifiedDocClass;
import org.openntf.domino.Database.SignDocType;
import org.openntf.domino.Database.Type;
import org.openntf.domino.Document;
import org.openntf.domino.DocumentCollection;
import org.openntf.domino.NoteCollection.SelectOption;
import org.openntf.domino.View;
import org.openntf.domino.annotations.Incomplete;
import org.openntf.domino.design.DatabaseDesign;
import org.openntf.domino.events.EnumEvent;
import org.openntf.domino.events.IDominoEvent;
import org.openntf.domino.events.IDominoEventFactory;
import org.openntf.domino.schema.IDatabaseSchema;
import org.openntf.domino.transactions.DatabaseTransaction;

/**
 * @author withersp
 *
 *         OpenNTF Domino extensions to Database class
 *
 */
public interface Database extends Base {
	/**
	 * @author Nathan T Freeman
	 *
	 *         Enum for Database-level events, triggered by listeners.
	 *
	 *         <p>
	 *         Options are:
	 *         <ul>
	 *         <li>BEFORE_CREATE_DOCUMENT / AFTER_CREATE_DOCUMENT: triggered at the start / end of the Database.createDocument method,
	 *         source and target will be Database (newly-created Document has no properties or Items set, so no point passing that</li>
	 *         <li>BEFORE_DELETE_DOCUMENT / AFTER_DELETE_DOCUMENT: triggered at the start / end of the Document.remove or
	 *         Document.removePermanently methods, source will be Document and target will be Database</li>
	 *         <li>BEFORE_UPDATE_DOCUMENT / AFTER_UPDATE_DOCUMENT: triggered at the start / end of the Document.save methods (and its
	 *         variants), source will be Document and target will be Database</li>
	 *         <li>BEFORE_REPLICATION / AFTER_REPLICATION: triggered at the start / end of the Database.replicate method, source will be
	 *         Database and target will be the server the replication is to be performed with</li>
	 *         <li>BEFORE_RUN_AGENT / AFTER_RUN_AGENT: triggered at the start / end of the Agent.run method and its variants, source will be
	 *         Agent, target will be Datatbase</li>
	 *         </ul>
	 *         </p>
	 * @since org.openntf.domino 3.0.0
	 *
	 */
	public static enum Events implements EnumEvent {
		BEFORE_CREATE_DOCUMENT, AFTER_CREATE_DOCUMENT, BEFORE_DELETE_DOCUMENT, AFTER_DELETE_DOCUMENT, BEFORE_UPDATE_DOCUMENT,
		AFTER_UPDATE_DOCUMENT, BEFORE_REPLICATION, AFTER_REPLICATION, BEFORE_RUN_AGENT, AFTER_RUN_AGENT;
	}

	/**
	 * Gets the factory that manages processing of the IDominoEvents
	 *
	 * @return IDominoEventFactory containing the IDominoEvents
	 * @since org.openntf.domino 3.0.0
	 */
	public IDominoEventFactory getEventFactory();

	/**
	 * Sets the factory for managing processing of the IDominoEvents
	 *
	 * @param factory
	 *            IDominoEventFactory containing the IDominoEvents
	 * @since org.openntf.domino 3.0.0
	 */
	public void setEventFactory(IDominoEventFactory factory);

	/**
	 * Generates an IDominoEvent into the IDominoEventFactory. The IDominoEvent will be for a specific EnumEvent, e.g.
	 * BEFORE_CREATE_DOCUMENT. This method basically triggers the EnumEvent, passing the relevant Objects that are currently being acted
	 * upon. <br/>
	 * <br/>
	 * EnumEvent types and contents can be found in {@link org.openntf.domino.ext.Database.Events}<br/>
	 * <br/>
	 * The target should not be passed into this method, but the implementation should pass {@code this} to as the target to
	 * {@link org.openntf.domino.events.IDominoEventFactory.generate}
	 *
	 * @param event
	 *            EnumEvent being triggered, e.g. BEFORE_CREATE_DOCUMENT.
	 * @param source
	 *            The source object for the event to be run on. The relevant
	 * @param payload
	 *            Object a payload that can be passed along with the Event
	 * @return An IDominoEvent which will be passed to {@link org.openntf.domino.ext.Base.fireListener}
	 * @since org.openntf.domino 3.0.0
	 */
	public IDominoEvent generateEvent(EnumEvent event, org.openntf.domino.Base<?> source, Object payload);

	/**
	 * NOT YET FULLY IMPLEMENTED. If memory serves me correctly, there were problems creating a blank DocumentCollection and merging other
	 * documents into them. The core {@link lotus.domino.DocumentCollection.merge} does not work
	 *
	 * @return DocumentCollection ready to have Documents merged into it
	 */
	public DocumentCollection createMergeableDocumentCollection();

	/**
	 * Some core XPages controls require a database path in format server!!filePath. This method will extract the relevant components and
	 * return that format.
	 *
	 * @return String in format server!!filePath, useful for XPages components
	 * @since org.openntf.domino 4.5.0
	 */
	public String getApiPath();

	/**
	 * The core {@link lotus.domino.Database.compactWithOptions} method takes an int worked out by adding the integer value for all the
	 * relevant options the developer wishes to apply.<br/>
	 * <br/>
	 * To make code clearer and easier to support, this overloaded method has been added taking a Set of
	 * {@link org.openntf.domino.CompactOption} objects.
	 *
	 * @see org.openntf.domino.Database.CompactOption for options
	 *
	 * @param options
	 *            Set<CompactOption> of compact options you wish to apply, e.g. CompactOption.COPYSTYLE
	 * @return int the difference in bytes between the size of the database before and after compacting
	 * @since org.openntf.domino 1.0.0
	 */
	public int compactWithOptions(final Set<CompactOption> options);

	/**
	 * @see org.openntf.domino.ext.Database#compactWithOptions(Set) for why overloaded methods for
	 *      {@link lotus.domino.Database.compactWithOptions}
	 * @see org.openntf.domino.Database.CompactOption for options
	 *
	 * @param options
	 *            Set<CompactOption> of compact options you wish to apply, e.g. CompactOption.COPYSTYLE
	 * @param spaceThreshold
	 *            The value of the S option for a compact, but without the S. "10" for 10 percent, 10K for 10 kilobytes, 10M for 10
	 *            megabytes
	 * @return int the difference in bytes between the size of the database before and after compacting
	 * @since org.openntf.domino 1.0.0
	 */
	public int compactWithOptions(final Set<CompactOption> options, final String spaceThreshold);

	/**
	 * @param keyValuePairs
	 *            an object of key value pairs with which to initialize a document or<br/>
	 *            Map of fields and values with which to initialize a document
	 * @return the newly created document
	 * @since org.openntf.domino 1.0.0
	 */
	public Document createDocument(final Object... keyValuePairs);

	/**
	 * The core {@link lotus.domino.Database.createFTIndex} method takes an int worked out by adding the integer value for all the relevant
	 * options the developer wishes to apply.<br/>
	 * <br/>
	 * To make code clearer and easier to support, this overloaded method has been added taking a Set of
	 * {@link org.openntf.domino.Database.FTIndexOption} objects.
	 *
	 * @see org.openntf.domino.Database.FTIndexOption
	 * @param options
	 *            Set&lt;FTIndexOption&gt; full text index options that can be applied
	 * @param recreate
	 *            boolean whether or not the full text index should be recreated
	 * @since org.openntf.domino 2.5.0
	 */
	public void createFTIndex(final Set<FTIndexOption> options, final boolean recreate);

	/**
	 * The core {@link lotus.domino.Database#fixup(int)} method takes an int worked out by adding the integer value for all the relevant
	 * options the developer wishes to apply.<br/>
	 * <br/>
	 * To make code clearer and easier to support, this overloaded method has been added taking a Set of
	 * {@link org.openntf.domino.Database.FixupOption} objects.
	 *
	 * @see org.openntf.domino.Database.FixupOption
	 *
	 * @param options
	 *            Set<FixupOption>
	 * @since org.openntf.domino 1.0.0
	 */
	public void fixup(final Set<FixupOption> options);

	/**
	 * The core {@link lotus.domino.Database.FTDomainSearch} method takes an int worked out by adding the integer value for all the relevant
	 * search and sort options the developer wishes to apply.<br/>
	 * <br/>
	 * To make code clearer and easier to support, this overloaded method has been added taking a Set of
	 * {@link org.openntf.domino.Database.FTDomainSearchOption} objects and a Set of {@link org.openntf.domino.Database.FTDomainSortOption}.
	 * <br/>
	 * <br/>
	 * The current database must be a Domain Catalog
	 *
	 * @see org.openntf.domino.Database.FTDomainSearchOption
	 * @see org.openntf.domino.Database.FTDomainSortOption
	 * @param query
	 *            String the search query to use. Wildcards, operators, and other syntax are permitted. For the complete syntax rules, see
	 *            "Refining a search query using operators" in Notes Help. Search for "query syntax" in the Domino Designer Eclipse help
	 * @param maxDocs
	 *            int the maximum number of documents to return. NOTE: the maximum will also be restricted by the setting on the server
	 *            document, "Maximum search result limit" on the Internet Protocols..., Domino Web Engine tab
	 * @param sortOpt
	 *            Set<FTDomainSortOption> a Set of possible {@link org.openntf.domino.Database.FTDomainSortOption} options, e.g. date
	 *            descending. If nothing is specified, relevance score will be the sorting option applied.
	 * @param otherOpt
	 *            Set<FTDomainSearchOption> a Set of possible {@link org.openntf.domino.Database.FTDomainSearchOption} options, e.g. fuzzy
	 *            search
	 * @param start
	 *            int the page from which to start showing
	 * @param count
	 *            int the count of pages to show
	 * @param entryForm
	 *            String the name of the Domain Search entry form in the domain catalog. This will be a traditional Domino web form, not an
	 *            XPage form.
	 * @return Document with a rich text field called "Body" that contains a table of matching document titles
	 * @since org.openntf.domino 2.5.0
	 */
	public Document FTDomainSearch(final String query, final int maxDocs, final FTDomainSortOption sortOpt,
			final Set<FTDomainSearchOption> otherOpt, final int start, final int count, final String entryForm);

	/**
	 * FT domain search.
	 *
	 * @param query
	 *            the query
	 * @param maxDocs
	 *            the max docs
	 * @param sortOpt
	 *            the sort opt
	 * @param otherOpt
	 *            the other opt
	 * @param start
	 *            the start
	 * @param count
	 *            the count
	 * @param entryForm
	 *            the entry form
	 * @return the document
	 */
	public Document FTDomainSearch(final String query, final int maxDocs, final FTDomainSortOption sortOpt, final int otherOpt,
			final int start, final int count, final String entryForm);

	/**
	 * The core {@link lotus.domino.Database.FTSearch} method takes an int worked out by adding the integer value for all the relevant
	 * search and sort options the developer wishes to apply.<br/>
	 * <br/>
	 * To make code clearer and easier to support, this overloaded method has been added taking a Set of
	 * {@link org.openntf.domino.Database.FTSearchOption} objects and a Set of {@link org.openntf.domino.Database.FTSortOption}.<br/>
	 * <br/>
	 * The current database must be a Domain Catalog
	 *
	 * @see org.openntf.domino.Database.FTSearchOption
	 * @see org.openntf.domino.Database.FTSortOption
	 * @param query
	 *            String the search query to use. Wildcards, operators, and other syntax are permitted. For the complete syntax rules, see
	 *            "Refining a search query using operators" in Notes Help. Search for "query syntax" in the Domino Designer Eclipse help
	 * @param maxDocs
	 *            int the maximum number of documents to return. NOTE: the maximum will also be restricted by the setting on the server
	 *            document, "Maximum search result limit" on the Internet Protocols..., Domino Web Engine tab
	 * @param sortOpt
	 *            Set<FTDomainSortOption> a Set of possible {@link org.openntf.domino.Database.FTDomainSortOption} options, e.g. date
	 *            descending. If nothing is specified, relevance score will be the sorting option applied.
	 * @param otherOpt
	 *            Set<FTDomainSearchOption> a Set of possible {@link org.openntf.domino.Database.FTDomainSearchOption} options, e.g. fuzzy
	 *            search
	 * @return a DocumentCollection containing the documents matching the search criteria
	 * @since org.openntf.domino 2.5.0
	 */
	public DocumentCollection FTSearch(final String query, final int maxDocs, final FTSortOption sortOpt,
			final Set<FTSearchOption> otherOpt);

	/**
	 * The core {@link lotus.domino.Database.FTSearch} method takes an int worked out by adding the integer value for all the relevant
	 * search and sort options the developer wishes to apply.<br/>
	 * <br/>
	 * To make code clearer and easier to support, this overloaded method has been added taking a Set of
	 * {@link org.openntf.domino.Database.FTSearchOption} objects and a Set of {@link org.openntf.domino.Database.FTSortOption}.<br/>
	 * <br/>
	 * The current database must be a Domain Catalog
	 *
	 * @see org.openntf.domino.Database.FTSearchOption
	 * @see org.openntf.domino.Database.FTSortOption
	 * @param query
	 *            String the search query to use. Wildcards, operators, and other syntax are permitted. For the complete syntax rules, see
	 *            "Refining a search query using operators" in Notes Help. Search for "query syntax" in the Domino Designer Eclipse help
	 * @param maxDocs
	 *            int the maximum number of documents to return. NOTE: the maximum will also be restricted by the setting on the server
	 *            document, "Maximum search result limit" on the Internet Protocols..., Domino Web Engine tab
	 * @param sortOpt
	 *            Set<FTDomainSortOption> a Set of possible {@link org.openntf.domino.Database.FTDomainSortOption} options, e.g. date
	 *            descending. If nothing is specified, relevance score will be the sorting option applied.
	 * @param otherOpt
	 *            Set<FTDomainSearchOption> a Set of possible {@link org.openntf.domino.Database.FTDomainSearchOption} options, e.g. fuzzy
	 *            search
	 * @param start
	 *            the start number of the document in the collection from which to show
	 * @return a DocumentCollection of matching documents, starting at the number entered
	 * @since org.openntf.domino 2.5.0
	 */
	public DocumentCollection FTSearchRange(final String query, final int maxDocs, final FTSortOption sortOpt,
			final Set<FTSearchOption> otherOpt, final int start);

	/**
	 * Gets a {@link org.openntf.domino design.DatabaseDesign} object providing access to various design elements of this database. The
	 * class also has helper methods to create some design resources, e.g. {@link org.openntf.domino.design.DatabaseDesign#createView()}
	 *
	 * @return DatabaseDesign object
	 * @since org.openntf.domino 1.0.0
	 */
	public DatabaseDesign getDesign();

	/**
	 * Returns the shared XPage Design Template (if this is a Single Copy XPage Database)
	 *
	 * @return the shared XPage Design Template (or null, if this is no SCXD-DB)
	 * @throws FileNotFoundException
	 *             if the Template could not be found
	 * @since org.openntf.domino 5.0.0
	 */
	public org.openntf.domino.Database getXPageSharedDesignTemplate() throws FileNotFoundException;

	/**
	 * Retrieves a document by a String key.
	 * <p>
	 * The key is hashed using MD5 and treated as a UNID.
	 * </p>
	 *
	 * @param key
	 *            The arbitrary-length string key.
	 *
	 * @return The Document corresponding to the key, or null if no matching document exists.
	 * @since org.openntf.domino 1.0.0
	 */
	public Document getDocumentWithKey(final Serializable key);

	@Deprecated
	public Document getDocumentByKey(Serializable key);

	@Deprecated
	public Document getDocumentByKey(Serializable key, boolean createOnFail);

	/**
	 * Retrieves a document by a String key, allowing for creation of a new document if no match was found.
	 * <p>
	 * The key is hashed using MD5 and treated as a UNID.
	 * </p>
	 *
	 * @param key
	 *            The arbitrary-length string key.
	 * @param createOnFail
	 *            Whether or not a new document should be created when the key was not found. Defaults to false.
	 *
	 * @return The Document corresponding to the key, or null if no matching document exists and createOnFail is false.
	 * @since org.openntf.domino 1.0.0
	 */
	public Document getDocumentWithKey(final Serializable key, final boolean createOnFail);

	// TODO: Combine the
	/**
	 * Gets any documents of a specific note type modified since a given date, using {@link org.openntf.domino.Database.ModifiedDocClass}
	 * enum
	 *
	 * @param since
	 *            DateTime after which documents should have been modified
	 * @param noteClass
	 *            ModifiedDocClass of notes to include in collection
	 * @return DocumentCollection of notes modified since the given date
	 * @since org.openntf.domino 2.5.0
	 */
	public DocumentCollection getModifiedDocuments(final lotus.domino.DateTime since, final ModifiedDocClass noteClass);

	/**
	 * Gets any documents of a specific note type modified since a given date, using {@link org.openntf.domino.Database.ModifiedDocClass}
	 * enum
	 *
	 * @param since
	 *            Date after which documents should have been modified
	 * @param noteClass
	 *            ModifiedDocClass of notes to include in collection
	 * @return DocumentCollection of notes modified since the given date
	 * @since org.openntf.domino 5.0.0
	 */
	public DocumentCollection getModifiedDocuments(final java.util.Date since, final ModifiedDocClass noteClass);

	/**
	 * Gets any notes (design or data) modified since a given date
	 *
	 * @param since
	 *            Date after which documents should have been modified
	 * @return DocumentCollection of notes modified since the given date
	 * @since org.openntf.domino 5.0.0
	 */
	public DocumentCollection getModifiedDocuments(final java.util.Date since);

	/**
	 * Gets the number of modified notes of relevant note types, using {@link org.openntf.domino.NoteCollection.SelectOption}
	 *
	 * @param since
	 *            Date since when to check for modified notes
	 * @param noteClass
	 *            Set<SelectOption> of note types to include
	 * @return int number of modified notes
	 * @since org.openntf.domino 4.5.0
	 */
	public int getModifiedNoteCount(final java.util.Date since, final Set<SelectOption> noteClass);

	/**
	 * Gets the number of modified notes of all note types, using {@link org.openntf.domino.NoteCollection.SelectOption}
	 *
	 * @param since
	 *            Date since when to check for modified notes
	 * @return int number of modified notes
	 * @since org.openntf.domino 4.5.0
	 */
	public int getModifiedNoteCount(final java.util.Date since);

	public int getNoteCount();

	/**
	 * Gets the date a Database was last modified, as a Java Date
	 *
	 * @return Date
	 * @since org.openntf.domino 4.5.0
	 */
	public Date getLastModifiedDate();

	/**
	 * Gets the last date a Fixup was run on the database
	 *
	 * @return Date
	 * @since org.openntf.domino 1.0.0
	 */
	public Date getLastFixupDate();

	/**
	 * Gets the date the Full Text Index was last updated
	 *
	 * @return Date
	 * @since org.openntf.domino 1.0.0
	 */
	public Date getLastFTIndexedDate();

	/**
	 * The core {@link lotus.domino.Database#getOption(int)} method takes an int worked out by adding the integer value for all the relevant
	 * options the developer wishes to apply.<br/>
	 * <br/>
	 * To make code clearer and easier to support, this overloaded method has been added taking a
	 * {@link org.openntf.domino.Database.DbOption} object.
	 *
	 * @see org.openntf.domino.Database.DBOption
	 * @param optionName
	 *            DbOption database option to be applied
	 * @since org.openntf.domino 1.0.0
	 */
	public boolean getOption(final DBOption optionName);

	/**
	 * @param name
	 *            name of a user to grant access to
	 * @param level
	 *            ACL.Level for access
	 * @since org.openntf.domino 2.5.0
	 */
	public void grantAccess(final String name, final ACL.Level level);

	/**
	 * The core {@link lotus.domino.Database#setFTIndexFrequency(int)} method takes an int worked out by adding the integer value for all
	 * the relevant options the developer wishes to apply.<br/>
	 * <br/>
	 * To make code clearer and easier to support, this overloaded method has been added taking a
	 * {@link org.openntf.domino.Database.FTIndexFrequency} object.
	 *
	 * @see org.openntf.domino.Database.FTIndexFrequency
	 * @param frequency
	 *            FTIndexFrequency how frequently to perform the full text indexing
	 * @since org.openntf.domino 2.5.0
	 */
	public void setFTIndexFrequency(final FTIndexFrequency frequency);

	/**
	 * Sets a database option to true or false, using {@link org.openntf.domino.Database.DBOption}
	 *
	 * @param optionName
	 *            DBOption option name
	 * @param flag
	 *            the flag
	 * @since org.openntf.domino 1.0.0
	 */
	public void setOption(final DBOption optionName, final boolean flag);

	/**
	 * Signs all notes corresponding to the {@link org.openntf.domino.Database.SignDocType}
	 *
	 * @param documentType
	 *            SignDocType note type to sign
	 * @since org.openntf.domino 1.0.0
	 */
	public void sign(final SignDocType documentType);

	/**
	 * Signs all notes corresponding to the {@link org.openntf.domino.Database.SignDocType}, choosing whether to only update existing valid
	 * signatures
	 *
	 * @param documentType
	 *            SignDocType note type to sign
	 * @param existingSigsOnly
	 *            boolean whether to update only existing signatures
	 * @since org.openntf.domino 1.0.0
	 */
	public void sign(final SignDocType documentType, final boolean existingSigsOnly);

	/**
	 * Signs all notes corresponding to the {@link org.openntf.domino.Database.SignDocType}, choosing whether to only update existing valid
	 * signatures
	 *
	 * @param documentType
	 *            SignDocType note type to sign
	 * @param existingSigsOnly
	 *            boolean whether to update only existing signatures
	 * @param name
	 *            String the programmatic name or note id of a signle design element to update
	 * @since org.openntf.domino 1.0.0
	 */
	public void sign(final SignDocType documentType, final boolean existingSigsOnly, final String name);

	/**
	 * Signs all notes corresponding to the {@link org.openntf.domino.Database.SignDocType}, choosing whether to only update existing valid
	 * signatures
	 *
	 * @param documentType
	 *            SignDocType note type to sign
	 * @param existingSigsOnly
	 *            boolean whether to update only existing signatures
	 * @param name
	 *            String the programmatic name or note id of a signle design element to update
	 * @param nameIsNoteid
	 *            boolean whether or not the name is a note id
	 * @since org.openntf.domino 1.0.0
	 */
	public void sign(final SignDocType documentType, final boolean existingSigsOnly, final String name, final boolean nameIsNoteid);

	/**
	 * Creates and initiates a transaction on a given database
	 *
	 * @return DatabaseTransaction initiated on the relevant Database object
	 * @since org.openntf.domino 2.5.0
	 */
	public DatabaseTransaction startTransaction();

	/**
	 * Closes the transaction on a given database
	 *
	 * @since org.openntf.domino 2.5.0
	 */
	public void closeTransaction();

	/**
	 * Gets an already initiated transaction for a database
	 *
	 * @return DatabaseTransaction or null
	 * @since org.openntf.domino 2.5.0
	 */
	public DatabaseTransaction getTransaction();

	public String getUNID(String noteid);

	public String getUNID(int noteid);

	public Document getDocumentByUNID(String unid, boolean deferDelegate);

	public Document getDocumentByID(String noteid, boolean deferDelegate);

	public Document getDocumentByID(int noteid, boolean deferDelegate);

	/**
	 * Single method to get a document regardless of whether it's being passed a note ID or UNID
	 *
	 * @param id
	 *            String Note or Universal ID
	 * @return Document
	 * @since org.openntf.domino 2.5.0
	 */
	public Document getDocumentByID_Or_UNID(String id);

	/**
	 * Passes a DatabaseTransaction to a Database object. This allows a single Transaction to be used to process activity across multiple
	 * databases
	 *
	 * @param txn
	 *            DatabaseTransaction to be passed to a relevant database
	 * @since org.openntf.domino 4.5.0
	 *
	 */
	public void setTransaction(DatabaseTransaction txn);

	/**
	 * Creates a new {@link lotus.notes.addins.DominoServer} object for the server the database is on
	 *
	 * @return DominoServer running on the current Domino server`
	 * @since org.openntf.domino 2.5.0
	 */
	public lotus.notes.addins.DominoServer getDominoServer();

	/**
	 * Refreshes the design of the relevant database
	 *
	 * @since org.openntf.domino 2.5.0
	 */
	public void refreshDesign();

	/**
	 * Opens the mail database for the relevant user loading it into this Database object
	 *
	 * @since org.openntf.domino 4.5.0
	 */
	public void openMail();

	/**
	 * Gets the Mail database for the relevant user
	 *
	 * @return Database for the relevant user's mail database
	 * @since org.openntf.domino 4.5.0
	 */
	public org.openntf.domino.Database getMail();

	/**
	 * Gets a Map view of the documents in the database, keyed according to getDocumentByKey
	 *
	 * @return Map<Serializable, Document>
	 * @since org.openntf.domino 5.0.0
	 */
	public Map<Serializable, org.openntf.domino.Document> getDocumentMap();

	/**
	 * Gets the schema for the database. Not yet complete
	 *
	 * @return instance of IDatabaseSchema interface
	 * @since org.openntf.domino 2.5.0
	 */
	@Incomplete
	public IDatabaseSchema getSchema();

	/**
	 * Sets the schema for the database. Not yet complete
	 *
	 * @param schema
	 *            instance of IDatabaseSchema interface
	 * @since org.openntf.domino 2.5.0
	 */
	public void setSchema(IDatabaseSchema schema);

	/**
	 * Checks whether replication is disabled for this database
	 *
	 * @return boolean
	 * @since org.openntf.domino 4.5.0
	 */
	public boolean isReplicationDisabled();

	/**
	 * Gets the web URL for the relevant database, specifying whether or not to include the path
	 *
	 * @param usePath
	 *            boolean
	 * @return String url for the database
	 * @since org.openntf.domino 5.0.0
	 */
	public String getHttpURL(final boolean usePath);

	/**
	 * Gets MIME behavior for the session, whether to wrap all mime, wrap if over 32k, or wrap none
	 *
	 * @return AutoMime format for the session
	 * @since org.openntf.domino 5.0.0
	 */
	public AutoMime getAutoMime();

	/**
	 * Sets the MIME behavior for the session, using {@link org.openntf.domino.AutoMime}
	 *
	 * @param autoMime
	 *            AutoMime format, WRAP_ALL, WRAP_32K, WRAP_NONE
	 * @since org.openntf.domino 5.0.0
	 */
	public void setAutoMime(AutoMime autoMime);

	/**
	 * Gets the $DefaultLanguage stored in the icon note and converts it to a locale
	 *
	 * @return the Locale stored in the Notes database
	 * @since org.openntf.domino 5.0.0
	 */
	public Locale getLocale();

	/**
	 *
	 * Gets the meta replica ID, an ID in the format serverName!!replicaId, first portion of metaversal ID
	 *
	 * @return the meta replica id
	 * @since org.openntf.domino 5.0.0
	 */
	public String getMetaReplicaID();

	/**
	 * Returns the type of this database as Type object
	 *
	 * @return a {@link Type} Object
	 */
	Type getTypeEx();

	/**
	 * Based on a View design element's document or note, this method retrieves the View Domino object from the Database. Basically, it gets
	 * the $Title field (name and all aliases), calls {@linkplain org.openntf.domino.Database#getView(String)} for each, ensure's the View
	 * is not a different view with the same name, and returns that View object.
	 *
	 * @param viewDocument
	 *            the View design element
	 * @return View object
	 */
	public View getView(final Document viewDocument);

	/**
	 * Returns a {@link Set} of {@link DBPrivilege}s for the provided user.
	 *
	 * <p>
	 * This is an enum-ified version of {@link org.openntf.domino.Database#queryAccessPrivileges(String)}.
	 * </p>
	 *
	 * @param user
	 *            the user name to query
	 * @return a <code>Set</code> of the user's privileges
	 */
	public Set<DBPrivilege> queryAccessPrivilegesEx(String user);

=======
/**
 * 
 */
package org.openntf.domino.ext;

import java.io.FileNotFoundException;
import java.io.Serializable;
import java.util.Date;
import java.util.Locale;
import java.util.Map;
import java.util.Set;

import org.openntf.domino.ACL;
import org.openntf.domino.AutoMime;
import org.openntf.domino.Database.CompactOption;
import org.openntf.domino.Database.DBOption;
import org.openntf.domino.Database.FTDomainSearchOption;
import org.openntf.domino.Database.FTDomainSortOption;
import org.openntf.domino.Database.FTIndexFrequency;
import org.openntf.domino.Database.FTIndexOption;
import org.openntf.domino.Database.FTSearchOption;
import org.openntf.domino.Database.FTSortOption;
import org.openntf.domino.Database.FixupOption;
import org.openntf.domino.Database.ModifiedDocClass;
import org.openntf.domino.Database.SignDocType;
import org.openntf.domino.Database.Type;
import org.openntf.domino.Document;
import org.openntf.domino.DocumentCollection;
import org.openntf.domino.NoteCollection.SelectOption;
import org.openntf.domino.View;
import org.openntf.domino.annotations.Incomplete;
import org.openntf.domino.design.DatabaseDesign;
import org.openntf.domino.events.EnumEvent;
import org.openntf.domino.events.IDominoEvent;
import org.openntf.domino.events.IDominoEventFactory;
import org.openntf.domino.schema.IDatabaseSchema;
import org.openntf.domino.transactions.DatabaseTransaction;

/**
 * @author withersp
 * 
 *         OpenNTF Domino extensions to Database class
 * 
 */
public interface Database extends Base {
	/**
	 * @author Nathan T Freeman
	 * 
	 *         Enum for Database-level events, triggered by listeners.
	 * 
	 *         <p>
	 *         Options are:
	 *         <ul>
	 *         <li>BEFORE_CREATE_DOCUMENT / AFTER_CREATE_DOCUMENT: triggered at the start / end of the Database.createDocument method,
	 *         source and target will be Database (newly-created Document has no properties or Items set, so no point passing that</li>
	 *         <li>BEFORE_DELETE_DOCUMENT / AFTER_DELETE_DOCUMENT: triggered at the start / end of the Document.remove or
	 *         Document.removePermanently methods, source will be Document and target will be Database</li>
	 *         <li>BEFORE_UPDATE_DOCUMENT / AFTER_UPDATE_DOCUMENT: triggered at the start / end of the Document.save methods (and its
	 *         variants), source will be Document and target will be Database</li>
	 *         <li>BEFORE_REPLICATION / AFTER_REPLICATION: triggered at the start / end of the Database.replicate method, source will be
	 *         Database and target will be the server the replication is to be performed with</li>
	 *         <li>BEFORE_RUN_AGENT / AFTER_RUN_AGENT: triggered at the start / end of the Agent.run method and its variants, source will be
	 *         Agent, target will be Datatbase</li>
	 *         </ul>
	 *         </p>
	 * @since org.openntf.domino 3.0.0
	 * 
	 */
	public static enum Events implements EnumEvent {
		BEFORE_CREATE_DOCUMENT, AFTER_CREATE_DOCUMENT, BEFORE_DELETE_DOCUMENT, AFTER_DELETE_DOCUMENT, BEFORE_UPDATE_DOCUMENT,
		AFTER_UPDATE_DOCUMENT, BEFORE_REPLICATION, AFTER_REPLICATION, BEFORE_RUN_AGENT, AFTER_RUN_AGENT;
	}

	/**
	 * Gets the factory that manages processing of the IDominoEvents
	 * 
	 * @return IDominoEventFactory containing the IDominoEvents
	 * @since org.openntf.domino 3.0.0
	 */
	public IDominoEventFactory getEventFactory();

	/**
	 * Sets the factory for managing processing of the IDominoEvents
	 * 
	 * @param factory
	 *            IDominoEventFactory containing the IDominoEvents
	 * @since org.openntf.domino 3.0.0
	 */
	public void setEventFactory(IDominoEventFactory factory);

	/**
	 * Generates an IDominoEvent into the IDominoEventFactory. The IDominoEvent will be for a specific EnumEvent, e.g.
	 * BEFORE_CREATE_DOCUMENT. This method basically triggers the EnumEvent, passing the relevant Objects that are currently being acted
	 * upon. <br/>
	 * <br/>
	 * EnumEvent types and contents can be found in {@link org.openntf.domino.ext.Database.Events}<br/>
	 * <br/>
	 * The target should not be passed into this method, but the implementation should pass {@code this} to as the target to
	 * {@link org.openntf.domino.events.IDominoEventFactory.generate}
	 * 
	 * @param event
	 *            EnumEvent being triggered, e.g. BEFORE_CREATE_DOCUMENT.
	 * @param source
	 *            The source object for the event to be run on. The relevant
	 * @param payload
	 *            Object a payload that can be passed along with the Event
	 * @return An IDominoEvent which will be passed to {@link org.openntf.domino.ext.Base.fireListener}
	 * @since org.openntf.domino 3.0.0
	 */
	public IDominoEvent generateEvent(EnumEvent event, org.openntf.domino.Base<?> source, Object payload);

	/**
	 * NOT YET FULLY IMPLEMENTED. If memory serves me correctly, there were problems creating a blank DocumentCollection and merging other
	 * documents into them. The core {@link lotus.domino.DocumentCollection.merge} does not work
	 * 
	 * @return DocumentCollection ready to have Documents merged into it
	 */
	public DocumentCollection createMergableDocumentCollection();

	/**
	 * Some core XPages controls require a database path in format server!!filePath. This method will extract the relevant components and
	 * return that format.
	 * 
	 * @return String in format server!!filePath, useful for XPages components
	 * @since org.openntf.domino 4.5.0
	 */
	public String getApiPath();

	/**
	 * The core {@link lotus.domino.Database.compactWithOptions} method takes an int worked out by adding the integer value for all the
	 * relevant options the developer wishes to apply.<br/>
	 * <br/>
	 * To make code clearer and easier to support, this overloaded method has been added taking a Set of
	 * {@link org.openntf.domino.CompactOption} objects.
	 * 
	 * @see org.openntf.domino.Database.CompactOption for options
	 * 
	 * @param options
	 *            Set<CompactOption> of compact options you wish to apply, e.g. CompactOption.COPYSTYLE
	 * @return int the difference in bytes between the size of the database before and after compacting
	 * @since org.openntf.domino 1.0.0
	 */
	public int compactWithOptions(final Set<CompactOption> options);

	/**
	 * @see org.openntf.domino.ext.Database#compactWithOptions(Set) for why overloaded methods for
	 *      {@link lotus.domino.Database.compactWithOptions}
	 * @see org.openntf.domino.Database.CompactOption for options
	 * 
	 * @param options
	 *            Set<CompactOption> of compact options you wish to apply, e.g. CompactOption.COPYSTYLE
	 * @param spaceThreshold
	 *            The value of the S option for a compact, but without the S. "10" for 10 percent, 10K for 10 kilobytes, 10M for 10
	 *            megabytes
	 * @return int the difference in bytes between the size of the database before and after compacting
	 * @since org.openntf.domino 1.0.0
	 */
	public int compactWithOptions(final Set<CompactOption> options, final String spaceThreshold);

	/**
	 * @param keyValuePairs
	 *            an object of key value pairs with which to initialize a document or<br/>
	 *            Map of fields and values with which to initialize a document
	 * @return the newly created document
	 * @since org.openntf.domino 1.0.0
	 */
	public Document createDocument(final Object... keyValuePairs);

	/**
	 * The core {@link lotus.domino.Database.createFTIndex} method takes an int worked out by adding the integer value for all the relevant
	 * options the developer wishes to apply.<br/>
	 * <br/>
	 * To make code clearer and easier to support, this overloaded method has been added taking a Set of
	 * {@link org.openntf.domino.Database.FTIndexOption} objects.
	 * 
	 * @see org.openntf.domino.Database.FTIndexOption
	 * @param options
	 *            Set&lt;FTIndexOption&gt; full text index options that can be applied
	 * @param recreate
	 *            boolean whether or not the full text index should be recreated
	 * @since org.openntf.domino 2.5.0
	 */
	public void createFTIndex(final Set<FTIndexOption> options, final boolean recreate);

	/**
	 * The core {@link lotus.domino.Database#fixup(int)} method takes an int worked out by adding the integer value for all the relevant
	 * options the developer wishes to apply.<br/>
	 * <br/>
	 * To make code clearer and easier to support, this overloaded method has been added taking a Set of
	 * {@link org.openntf.domino.Database.FixupOption} objects.
	 * 
	 * @see org.openntf.domino.Database.FixupOption
	 * 
	 * @param options
	 *            Set<FixupOption>
	 * @since org.openntf.domino 1.0.0
	 */
	public void fixup(final Set<FixupOption> options);

	/**
	 * The core {@link lotus.domino.Database.FTDomainSearch} method takes an int worked out by adding the integer value for all the relevant
	 * search and sort options the developer wishes to apply.<br/>
	 * <br/>
	 * To make code clearer and easier to support, this overloaded method has been added taking a Set of
	 * {@link org.openntf.domino.Database.FTDomainSearchOption} objects and a Set of
	 * {@link org.openntf.domino.Database.FTDomainSortOption}.<br/>
	 * <br/>
	 * The current database must be a Domain Catalog
	 * 
	 * @see org.openntf.domino.Database.FTDomainSearchOption
	 * @see org.openntf.domino.Database.FTDomainSortOption
	 * @param query
	 *            String the search query to use. Wildcards, operators, and other syntax are permitted. For the complete syntax rules, see
	 *            "Refining a search query using operators" in Notes Help. Search for "query syntax" in the Domino Designer Eclipse help
	 * @param maxDocs
	 *            int the maximum number of documents to return. NOTE: the maximum will also be restricted by the setting on the server
	 *            document, "Maximum search result limit" on the Internet Protocols..., Domino Web Engine tab
	 * @param sortOpt
	 *            Set<FTDomainSortOption> a Set of possible {@link org.openntf.domino.Database.FTDomainSortOption} options, e.g. date
	 *            descending. If nothing is specified, relevance score will be the sorting option applied.
	 * @param otherOpt
	 *            Set<FTDomainSearchOption> a Set of possible {@link org.openntf.domino.Database.FTDomainSearchOption} options, e.g. fuzzy
	 *            search
	 * @param start
	 *            int the page from which to start showing
	 * @param count
	 *            int the count of pages to show
	 * @param entryForm
	 *            String the name of the Domain Search entry form in the domain catalog. This will be a traditional Domino web form, not an
	 *            XPage form.
	 * @return Document with a rich text field called "Body" that contains a table of matching document titles
	 * @since org.openntf.domino 2.5.0
	 */
	public Document FTDomainSearch(final String query, final int maxDocs, final FTDomainSortOption sortOpt,
			final Set<FTDomainSearchOption> otherOpt, final int start, final int count, final String entryForm);

	/**
	 * The core {@link lotus.domino.Database.FTSearch} method takes an int worked out by adding the integer value for all the relevant
	 * search and sort options the developer wishes to apply.<br/>
	 * <br/>
	 * To make code clearer and easier to support, this overloaded method has been added taking a Set of
	 * {@link org.openntf.domino.Database.FTSearchOption} objects and a Set of {@link org.openntf.domino.Database.FTSortOption}.<br/>
	 * <br/>
	 * The current database must be a Domain Catalog
	 * 
	 * @see org.openntf.domino.Database.FTSearchOption
	 * @see org.openntf.domino.Database.FTSortOption
	 * @param query
	 *            String the search query to use. Wildcards, operators, and other syntax are permitted. For the complete syntax rules, see
	 *            "Refining a search query using operators" in Notes Help. Search for "query syntax" in the Domino Designer Eclipse help
	 * @param maxDocs
	 *            int the maximum number of documents to return. NOTE: the maximum will also be restricted by the setting on the server
	 *            document, "Maximum search result limit" on the Internet Protocols..., Domino Web Engine tab
	 * @param sortOpt
	 *            Set<FTDomainSortOption> a Set of possible {@link org.openntf.domino.Database.FTDomainSortOption} options, e.g. date
	 *            descending. If nothing is specified, relevance score will be the sorting option applied.
	 * @param otherOpt
	 *            Set<FTDomainSearchOption> a Set of possible {@link org.openntf.domino.Database.FTDomainSearchOption} options, e.g. fuzzy
	 *            search
	 * @return a DocumentCollection containing the documents matching the search criteria
	 * @since org.openntf.domino 2.5.0
	 */
	public DocumentCollection FTSearch(final String query, final int maxDocs, final FTSortOption sortOpt,
			final Set<FTSearchOption> otherOpt);

	/**
	 * The core {@link lotus.domino.Database.FTSearch} method takes an int worked out by adding the integer value for all the relevant
	 * search and sort options the developer wishes to apply.<br/>
	 * <br/>
	 * To make code clearer and easier to support, this overloaded method has been added taking a Set of
	 * {@link org.openntf.domino.Database.FTSearchOption} objects and a Set of {@link org.openntf.domino.Database.FTSortOption}.<br/>
	 * <br/>
	 * The current database must be a Domain Catalog
	 * 
	 * @see org.openntf.domino.Database.FTSearchOption
	 * @see org.openntf.domino.Database.FTSortOption
	 * @param query
	 *            String the search query to use. Wildcards, operators, and other syntax are permitted. For the complete syntax rules, see
	 *            "Refining a search query using operators" in Notes Help. Search for "query syntax" in the Domino Designer Eclipse help
	 * @param maxDocs
	 *            int the maximum number of documents to return. NOTE: the maximum will also be restricted by the setting on the server
	 *            document, "Maximum search result limit" on the Internet Protocols..., Domino Web Engine tab
	 * @param sortOpt
	 *            Set<FTDomainSortOption> a Set of possible {@link org.openntf.domino.Database.FTDomainSortOption} options, e.g. date
	 *            descending. If nothing is specified, relevance score will be the sorting option applied.
	 * @param otherOpt
	 *            Set<FTDomainSearchOption> a Set of possible {@link org.openntf.domino.Database.FTDomainSearchOption} options, e.g. fuzzy
	 *            search
	 * @param start
	 *            the start number of the document in the collection from which to show
	 * @return a DocumentCollection of matching documents, starting at the number entered
	 * @since org.openntf.domino 2.5.0
	 */
	public DocumentCollection FTSearchRange(final String query, final int maxDocs, final FTSortOption sortOpt,
			final Set<FTSearchOption> otherOpt, final int start);

	/**
	 * Gets a {@link org.openntf.domino design.DatabaseDesign} object providing access to various design elements of this database. The
	 * class also has helper methods to create some design resources, e.g. {@link org.openntf.domino.design.DatabaseDesign#createView()}
	 * 
	 * @return DatabaseDesign object
	 * @since org.openntf.domino 1.0.0
	 */
	public DatabaseDesign getDesign();

	/**
	 * Returns the shared XPage Design Template (if this is a Single Copy XPage Database)
	 * 
	 * @return the shared XPage Design Template (or null, if this is no SCXD-DB)
	 * @throws FileNotFoundException
	 *             if the Template could not be found
	 * @since org.openntf.domino 5.0.0
	 */
	public org.openntf.domino.Database getXPageSharedDesignTemplate() throws FileNotFoundException;

	/**
	 * Retrieves a document by a String key.
	 * <p>
	 * The key is hashed using MD5 and treated as a UNID.
	 * </p>
	 * 
	 * @param key
	 *            The arbitrary-length string key.
	 * 
	 * @return The Document corresponding to the key, or null if no matching document exists.
	 * @since org.openntf.domino 1.0.0
	 */
	public Document getDocumentWithKey(final Serializable key);

	@Deprecated
	public Document getDocumentByKey(Serializable key);

	@Deprecated
	public Document getDocumentByKey(Serializable key, boolean createOnFail);

	/**
	 * Retrieves a document by a String key, allowing for creation of a new document if no match was found.
	 * <p>
	 * The key is hashed using MD5 and treated as a UNID.
	 * </p>
	 * 
	 * @param key
	 *            The arbitrary-length string key.
	 * @param createOnFail
	 *            Whether or not a new document should be created when the key was not found. Defaults to false.
	 * 
	 * @return The Document corresponding to the key, or null if no matching document exists and createOnFail is false.
	 * @since org.openntf.domino 1.0.0
	 */
	public Document getDocumentWithKey(final Serializable key, final boolean createOnFail);

	// TODO: Combine the 
	/**
	 * Gets any documents of a specific note type modified since a given date, using {@link org.openntf.domino.Database.ModifiedDocClass}
	 * enum
	 * 
	 * @param since
	 *            DateTime after which documents should have been modified
	 * @param noteClass
	 *            ModifiedDocClass of notes to include in collection
	 * @return DocumentCollection of notes modified since the given date
	 * @since org.openntf.domino 2.5.0
	 */
	public DocumentCollection getModifiedDocuments(final lotus.domino.DateTime since, final ModifiedDocClass noteClass);

	/**
	 * Gets any documents of a specific note type modified since a given date, using {@link org.openntf.domino.Database.ModifiedDocClass}
	 * enum
	 * 
	 * @param since
	 *            Date after which documents should have been modified
	 * @param noteClass
	 *            ModifiedDocClass of notes to include in collection
	 * @return DocumentCollection of notes modified since the given date
	 * @since org.openntf.domino 5.0.0
	 */
	public DocumentCollection getModifiedDocuments(final java.util.Date since, final ModifiedDocClass noteClass);

	/**
	 * Gets any notes (design or data) modified since a given date
	 * 
	 * @param since
	 *            Date after which documents should have been modified
	 * @return DocumentCollection of notes modified since the given date
	 * @since org.openntf.domino 5.0.0
	 */
	public DocumentCollection getModifiedDocuments(final java.util.Date since);

	/**
	 * Gets the number of modified notes of relevant note types, using {@link org.openntf.domino.NoteCollection.SelectOption}
	 * 
	 * @param since
	 *            Date since when to check for modified notes
	 * @param noteClass
	 *            Set<SelectOption> of note types to include
	 * @return int number of modified notes
	 * @since org.openntf.domino 4.5.0
	 */
	public int getModifiedNoteCount(final java.util.Date since, final Set<SelectOption> noteClass);

	/**
	 * Gets the number of modified notes of all note types, using {@link org.openntf.domino.NoteCollection.SelectOption}
	 * 
	 * @param since
	 *            Date since when to check for modified notes
	 * @return int number of modified notes
	 * @since org.openntf.domino 4.5.0
	 */
	public int getModifiedNoteCount(final java.util.Date since);

	public int getNoteCount();

	/**
	 * Gets the date a Database was last modified, as a Java Date
	 * 
	 * @return Date
	 * @since org.openntf.domino 4.5.0
	 */
	public Date getLastModifiedDate();

	/**
	 * Gets the last date a Fixup was run on the database
	 * 
	 * @return Date
	 * @since org.openntf.domino 1.0.0
	 */
	public Date getLastFixupDate();

	/**
	 * Gets the date the Full Text Index was last updated
	 * 
	 * @return Date
	 * @since org.openntf.domino 1.0.0
	 */
	public Date getLastFTIndexedDate();

	/**
	 * The core {@link lotus.domino.Database#getOption(int)} method takes an int worked out by adding the integer value for all the relevant
	 * options the developer wishes to apply.<br/>
	 * <br/>
	 * To make code clearer and easier to support, this overloaded method has been added taking a
	 * {@link org.openntf.domino.Database.DbOption} object.
	 * 
	 * @see org.openntf.domino.Database.DBOption
	 * @param optionName
	 *            DbOption database option to be applied
	 * @since org.openntf.domino 1.0.0
	 */
	public boolean getOption(final DBOption optionName);

	/**
	 * @param name
	 *            name of a user to grant access to
	 * @param level
	 *            ACL.Level for access
	 * @since org.openntf.domino 2.5.0
	 */
	public void grantAccess(final String name, final ACL.Level level);

	/**
	 * The core {@link lotus.domino.Database#setFTIndexFrequency(int)} method takes an int worked out by adding the integer value for all
	 * the relevant options the developer wishes to apply.<br/>
	 * <br/>
	 * To make code clearer and easier to support, this overloaded method has been added taking a
	 * {@link org.openntf.domino.Database.FTIndexFrequency} object.
	 * 
	 * @see org.openntf.domino.Database.FTIndexFrequency
	 * @param frequency
	 *            FTIndexFrequency how frequently to perform the full text indexing
	 * @since org.openntf.domino 2.5.0
	 */
	public void setFTIndexFrequency(final FTIndexFrequency frequency);

	/**
	 * Sets a database option to true or false, using {@link org.openntf.domino.Database.DBOption}
	 * 
	 * @param optionName
	 *            DBOption option name
	 * @param flag
	 *            the flag
	 * @since org.openntf.domino 1.0.0
	 */
	public void setOption(final DBOption optionName, final boolean flag);

	/**
	 * Signs all notes corresponding to the {@link org.openntf.domino.Database.SignDocType}
	 * 
	 * @param documentType
	 *            SignDocType note type to sign
	 * @since org.openntf.domino 1.0.0
	 */
	public void sign(final SignDocType documentType);

	/**
	 * Signs all notes corresponding to the {@link org.openntf.domino.Database.SignDocType}, choosing whether to only update existing valid
	 * signatures
	 * 
	 * @param documentType
	 *            SignDocType note type to sign
	 * @param existingSigsOnly
	 *            boolean whether to update only existing signatures
	 * @since org.openntf.domino 1.0.0
	 */
	public void sign(final SignDocType documentType, final boolean existingSigsOnly);

	/**
	 * Signs all notes corresponding to the {@link org.openntf.domino.Database.SignDocType}, choosing whether to only update existing valid
	 * signatures
	 * 
	 * @param documentType
	 *            SignDocType note type to sign
	 * @param existingSigsOnly
	 *            boolean whether to update only existing signatures
	 * @param name
	 *            String the programmatic name or note id of a signle design element to update
	 * @since org.openntf.domino 1.0.0
	 */
	public void sign(final SignDocType documentType, final boolean existingSigsOnly, final String name);

	/**
	 * Signs all notes corresponding to the {@link org.openntf.domino.Database.SignDocType}, choosing whether to only update existing valid
	 * signatures
	 * 
	 * @param documentType
	 *            SignDocType note type to sign
	 * @param existingSigsOnly
	 *            boolean whether to update only existing signatures
	 * @param name
	 *            String the programmatic name or note id of a signle design element to update
	 * @param nameIsNoteid
	 *            boolean whether or not the name is a note id
	 * @since org.openntf.domino 1.0.0
	 */
	public void sign(final SignDocType documentType, final boolean existingSigsOnly, final String name, final boolean nameIsNoteid);

	/**
	 * Creates and initiates a transaction on a given database
	 * 
	 * @return DatabaseTransaction initiated on the relevant Database object
	 * @since org.openntf.domino 2.5.0
	 */
	public DatabaseTransaction startTransaction();

	/**
	 * Closes the transaction on a given database
	 * 
	 * @since org.openntf.domino 2.5.0
	 */
	public void closeTransaction();

	/**
	 * Gets an already initiated transaction for a database
	 * 
	 * @return DatabaseTransaction or null
	 * @since org.openntf.domino 2.5.0
	 */
	public DatabaseTransaction getTransaction();

	public String getUNID(String noteid);

	public String getUNID(int noteid);

	public Document getIconNote();

	public Document getDocumentByUNID(String unid, boolean deferDelegate);

	public Document getDocumentByID(String noteid, boolean deferDelegate);

	public Document getDocumentByID(int noteid, boolean deferDelegate);

	/**
	 * Passes a DatabaseTransaction to a Database object. This allows a single Transaction to be used to process activity across multiple
	 * databases
	 * 
	 * @param txn
	 *            DatabaseTransaction to be passed to a relevant database
	 * @since org.openntf.domino 4.5.0
	 * 
	 */
	public void setTransaction(DatabaseTransaction txn);

	/**
	 * Creates a new {@link lotus.notes.addins.DominoServer} object for the server the database is on
	 * 
	 * @return DominoServer running on the current Domino server`
	 * @since org.openntf.domino 2.5.0
	 */
	public lotus.notes.addins.DominoServer getDominoServer();

	/**
	 * Refreshes the design of the relevant database
	 * 
	 * @since org.openntf.domino 2.5.0
	 */
	public void refreshDesign();

	/**
	 * Opens the mail database for the relevant user loading it into this Database object
	 * 
	 * @since org.openntf.domino 4.5.0
	 */
	public void openMail();

	/**
	 * Gets the Mail database for the relevant user
	 * 
	 * @return Database for the relevant user's mail database
	 * @since org.openntf.domino 4.5.0
	 */
	public org.openntf.domino.Database getMail();

	/**
	 * Gets a Map view of the documents in the database, keyed according to getDocumentByKey
	 * 
	 * @return Map<Serializable, Document>
	 * @since org.openntf.domino 5.0.0
	 */
	public Map<Serializable, org.openntf.domino.Document> getDocumentMap();

	/**
	 * Gets the schema for the database. Not yet complete
	 * 
	 * @return instance of IDatabaseSchema interface
	 * @since org.openntf.domino 2.5.0
	 */
	@Incomplete
	public IDatabaseSchema getSchema();

	/**
	 * Sets the schema for the database. Not yet complete
	 * 
	 * @param schema
	 *            instance of IDatabaseSchema interface
	 * @since org.openntf.domino 2.5.0
	 */
	public void setSchema(IDatabaseSchema schema);

	/**
	 * Checks whether replication is disabled for this database
	 * 
	 * @return boolean
	 * @since org.openntf.domino 4.5.0
	 */
	public boolean isReplicationDisabled();

	/**
	 * Gets the web URL for the relevant database, specifying whether or not to include the path
	 * 
	 * @param usePath
	 *            boolean
	 * @return String url for the database
	 * @since org.openntf.domino 5.0.0
	 */
	public String getHttpURL(final boolean usePath);

	/**
	 * Gets MIME behavior for the session, whether to wrap all mime, wrap if over 32k, or wrap none
	 * 
	 * @return AutoMime format for the session
	 * @since org.openntf.domino 5.0.0
	 */
	public AutoMime getAutoMime();

	/**
	 * Sets the MIME behavior for the session, using {@link org.openntf.domino.AutoMime}
	 * 
	 * @param autoMime
	 *            AutoMime format, WRAP_ALL, WRAP_32K, WRAP_NONE
	 * @since org.openntf.domino 5.0.0
	 */
	public void setAutoMime(AutoMime autoMime);

	/**
	 * Gets the $DefaultLanguage stored in the icon note and converts it to a locale
	 * 
	 * @return the Locale stored in the Notes database
	 * @since org.openntf.domino 5.0.0
	 */
	public Locale getLocale();

	/**
	 * 
	 * Gets the meta replica ID, an ID in the format serverName!!replicaId, first portion of metaversal ID
	 * 
	 * @return the meta replica id
	 * @since org.openntf.domino 5.0.0
	 */
	public String getMetaReplicaID();

	/**
	 * Returns the type of this database as Type object
	 * 
	 * @return a {@link Type} Object
	 */
	Type getTypeEx();

	public View getView(final Document viewDocument);

>>>>>>> f9c6ba89
}<|MERGE_RESOLUTION|>--- conflicted
+++ resolved
@@ -1,4 +1,3 @@
-<<<<<<< HEAD
 /**
  *
  */
@@ -204,8 +203,8 @@
 	 * search and sort options the developer wishes to apply.<br/>
 	 * <br/>
 	 * To make code clearer and easier to support, this overloaded method has been added taking a Set of
-	 * {@link org.openntf.domino.Database.FTDomainSearchOption} objects and a Set of {@link org.openntf.domino.Database.FTDomainSortOption}.
-	 * <br/>
+	 * {@link org.openntf.domino.Database.FTDomainSearchOption} objects and a Set of
+	 * {@link org.openntf.domino.Database.FTDomainSortOption}.<br/>
 	 * <br/>
 	 * The current database must be a Domain Catalog
 	 *
@@ -584,6 +583,8 @@
 
 	public String getUNID(int noteid);
 
+	public Document getIconNote();
+
 	public Document getDocumentByUNID(String unid, boolean deferDelegate);
 
 	public Document getDocumentByID(String noteid, boolean deferDelegate);
@@ -750,704 +751,4 @@
 	 */
 	public Set<DBPrivilege> queryAccessPrivilegesEx(String user);
 
-=======
-/**
- * 
- */
-package org.openntf.domino.ext;
-
-import java.io.FileNotFoundException;
-import java.io.Serializable;
-import java.util.Date;
-import java.util.Locale;
-import java.util.Map;
-import java.util.Set;
-
-import org.openntf.domino.ACL;
-import org.openntf.domino.AutoMime;
-import org.openntf.domino.Database.CompactOption;
-import org.openntf.domino.Database.DBOption;
-import org.openntf.domino.Database.FTDomainSearchOption;
-import org.openntf.domino.Database.FTDomainSortOption;
-import org.openntf.domino.Database.FTIndexFrequency;
-import org.openntf.domino.Database.FTIndexOption;
-import org.openntf.domino.Database.FTSearchOption;
-import org.openntf.domino.Database.FTSortOption;
-import org.openntf.domino.Database.FixupOption;
-import org.openntf.domino.Database.ModifiedDocClass;
-import org.openntf.domino.Database.SignDocType;
-import org.openntf.domino.Database.Type;
-import org.openntf.domino.Document;
-import org.openntf.domino.DocumentCollection;
-import org.openntf.domino.NoteCollection.SelectOption;
-import org.openntf.domino.View;
-import org.openntf.domino.annotations.Incomplete;
-import org.openntf.domino.design.DatabaseDesign;
-import org.openntf.domino.events.EnumEvent;
-import org.openntf.domino.events.IDominoEvent;
-import org.openntf.domino.events.IDominoEventFactory;
-import org.openntf.domino.schema.IDatabaseSchema;
-import org.openntf.domino.transactions.DatabaseTransaction;
-
-/**
- * @author withersp
- * 
- *         OpenNTF Domino extensions to Database class
- * 
- */
-public interface Database extends Base {
-	/**
-	 * @author Nathan T Freeman
-	 * 
-	 *         Enum for Database-level events, triggered by listeners.
-	 * 
-	 *         <p>
-	 *         Options are:
-	 *         <ul>
-	 *         <li>BEFORE_CREATE_DOCUMENT / AFTER_CREATE_DOCUMENT: triggered at the start / end of the Database.createDocument method,
-	 *         source and target will be Database (newly-created Document has no properties or Items set, so no point passing that</li>
-	 *         <li>BEFORE_DELETE_DOCUMENT / AFTER_DELETE_DOCUMENT: triggered at the start / end of the Document.remove or
-	 *         Document.removePermanently methods, source will be Document and target will be Database</li>
-	 *         <li>BEFORE_UPDATE_DOCUMENT / AFTER_UPDATE_DOCUMENT: triggered at the start / end of the Document.save methods (and its
-	 *         variants), source will be Document and target will be Database</li>
-	 *         <li>BEFORE_REPLICATION / AFTER_REPLICATION: triggered at the start / end of the Database.replicate method, source will be
-	 *         Database and target will be the server the replication is to be performed with</li>
-	 *         <li>BEFORE_RUN_AGENT / AFTER_RUN_AGENT: triggered at the start / end of the Agent.run method and its variants, source will be
-	 *         Agent, target will be Datatbase</li>
-	 *         </ul>
-	 *         </p>
-	 * @since org.openntf.domino 3.0.0
-	 * 
-	 */
-	public static enum Events implements EnumEvent {
-		BEFORE_CREATE_DOCUMENT, AFTER_CREATE_DOCUMENT, BEFORE_DELETE_DOCUMENT, AFTER_DELETE_DOCUMENT, BEFORE_UPDATE_DOCUMENT,
-		AFTER_UPDATE_DOCUMENT, BEFORE_REPLICATION, AFTER_REPLICATION, BEFORE_RUN_AGENT, AFTER_RUN_AGENT;
-	}
-
-	/**
-	 * Gets the factory that manages processing of the IDominoEvents
-	 * 
-	 * @return IDominoEventFactory containing the IDominoEvents
-	 * @since org.openntf.domino 3.0.0
-	 */
-	public IDominoEventFactory getEventFactory();
-
-	/**
-	 * Sets the factory for managing processing of the IDominoEvents
-	 * 
-	 * @param factory
-	 *            IDominoEventFactory containing the IDominoEvents
-	 * @since org.openntf.domino 3.0.0
-	 */
-	public void setEventFactory(IDominoEventFactory factory);
-
-	/**
-	 * Generates an IDominoEvent into the IDominoEventFactory. The IDominoEvent will be for a specific EnumEvent, e.g.
-	 * BEFORE_CREATE_DOCUMENT. This method basically triggers the EnumEvent, passing the relevant Objects that are currently being acted
-	 * upon. <br/>
-	 * <br/>
-	 * EnumEvent types and contents can be found in {@link org.openntf.domino.ext.Database.Events}<br/>
-	 * <br/>
-	 * The target should not be passed into this method, but the implementation should pass {@code this} to as the target to
-	 * {@link org.openntf.domino.events.IDominoEventFactory.generate}
-	 * 
-	 * @param event
-	 *            EnumEvent being triggered, e.g. BEFORE_CREATE_DOCUMENT.
-	 * @param source
-	 *            The source object for the event to be run on. The relevant
-	 * @param payload
-	 *            Object a payload that can be passed along with the Event
-	 * @return An IDominoEvent which will be passed to {@link org.openntf.domino.ext.Base.fireListener}
-	 * @since org.openntf.domino 3.0.0
-	 */
-	public IDominoEvent generateEvent(EnumEvent event, org.openntf.domino.Base<?> source, Object payload);
-
-	/**
-	 * NOT YET FULLY IMPLEMENTED. If memory serves me correctly, there were problems creating a blank DocumentCollection and merging other
-	 * documents into them. The core {@link lotus.domino.DocumentCollection.merge} does not work
-	 * 
-	 * @return DocumentCollection ready to have Documents merged into it
-	 */
-	public DocumentCollection createMergableDocumentCollection();
-
-	/**
-	 * Some core XPages controls require a database path in format server!!filePath. This method will extract the relevant components and
-	 * return that format.
-	 * 
-	 * @return String in format server!!filePath, useful for XPages components
-	 * @since org.openntf.domino 4.5.0
-	 */
-	public String getApiPath();
-
-	/**
-	 * The core {@link lotus.domino.Database.compactWithOptions} method takes an int worked out by adding the integer value for all the
-	 * relevant options the developer wishes to apply.<br/>
-	 * <br/>
-	 * To make code clearer and easier to support, this overloaded method has been added taking a Set of
-	 * {@link org.openntf.domino.CompactOption} objects.
-	 * 
-	 * @see org.openntf.domino.Database.CompactOption for options
-	 * 
-	 * @param options
-	 *            Set<CompactOption> of compact options you wish to apply, e.g. CompactOption.COPYSTYLE
-	 * @return int the difference in bytes between the size of the database before and after compacting
-	 * @since org.openntf.domino 1.0.0
-	 */
-	public int compactWithOptions(final Set<CompactOption> options);
-
-	/**
-	 * @see org.openntf.domino.ext.Database#compactWithOptions(Set) for why overloaded methods for
-	 *      {@link lotus.domino.Database.compactWithOptions}
-	 * @see org.openntf.domino.Database.CompactOption for options
-	 * 
-	 * @param options
-	 *            Set<CompactOption> of compact options you wish to apply, e.g. CompactOption.COPYSTYLE
-	 * @param spaceThreshold
-	 *            The value of the S option for a compact, but without the S. "10" for 10 percent, 10K for 10 kilobytes, 10M for 10
-	 *            megabytes
-	 * @return int the difference in bytes between the size of the database before and after compacting
-	 * @since org.openntf.domino 1.0.0
-	 */
-	public int compactWithOptions(final Set<CompactOption> options, final String spaceThreshold);
-
-	/**
-	 * @param keyValuePairs
-	 *            an object of key value pairs with which to initialize a document or<br/>
-	 *            Map of fields and values with which to initialize a document
-	 * @return the newly created document
-	 * @since org.openntf.domino 1.0.0
-	 */
-	public Document createDocument(final Object... keyValuePairs);
-
-	/**
-	 * The core {@link lotus.domino.Database.createFTIndex} method takes an int worked out by adding the integer value for all the relevant
-	 * options the developer wishes to apply.<br/>
-	 * <br/>
-	 * To make code clearer and easier to support, this overloaded method has been added taking a Set of
-	 * {@link org.openntf.domino.Database.FTIndexOption} objects.
-	 * 
-	 * @see org.openntf.domino.Database.FTIndexOption
-	 * @param options
-	 *            Set&lt;FTIndexOption&gt; full text index options that can be applied
-	 * @param recreate
-	 *            boolean whether or not the full text index should be recreated
-	 * @since org.openntf.domino 2.5.0
-	 */
-	public void createFTIndex(final Set<FTIndexOption> options, final boolean recreate);
-
-	/**
-	 * The core {@link lotus.domino.Database#fixup(int)} method takes an int worked out by adding the integer value for all the relevant
-	 * options the developer wishes to apply.<br/>
-	 * <br/>
-	 * To make code clearer and easier to support, this overloaded method has been added taking a Set of
-	 * {@link org.openntf.domino.Database.FixupOption} objects.
-	 * 
-	 * @see org.openntf.domino.Database.FixupOption
-	 * 
-	 * @param options
-	 *            Set<FixupOption>
-	 * @since org.openntf.domino 1.0.0
-	 */
-	public void fixup(final Set<FixupOption> options);
-
-	/**
-	 * The core {@link lotus.domino.Database.FTDomainSearch} method takes an int worked out by adding the integer value for all the relevant
-	 * search and sort options the developer wishes to apply.<br/>
-	 * <br/>
-	 * To make code clearer and easier to support, this overloaded method has been added taking a Set of
-	 * {@link org.openntf.domino.Database.FTDomainSearchOption} objects and a Set of
-	 * {@link org.openntf.domino.Database.FTDomainSortOption}.<br/>
-	 * <br/>
-	 * The current database must be a Domain Catalog
-	 * 
-	 * @see org.openntf.domino.Database.FTDomainSearchOption
-	 * @see org.openntf.domino.Database.FTDomainSortOption
-	 * @param query
-	 *            String the search query to use. Wildcards, operators, and other syntax are permitted. For the complete syntax rules, see
-	 *            "Refining a search query using operators" in Notes Help. Search for "query syntax" in the Domino Designer Eclipse help
-	 * @param maxDocs
-	 *            int the maximum number of documents to return. NOTE: the maximum will also be restricted by the setting on the server
-	 *            document, "Maximum search result limit" on the Internet Protocols..., Domino Web Engine tab
-	 * @param sortOpt
-	 *            Set<FTDomainSortOption> a Set of possible {@link org.openntf.domino.Database.FTDomainSortOption} options, e.g. date
-	 *            descending. If nothing is specified, relevance score will be the sorting option applied.
-	 * @param otherOpt
-	 *            Set<FTDomainSearchOption> a Set of possible {@link org.openntf.domino.Database.FTDomainSearchOption} options, e.g. fuzzy
-	 *            search
-	 * @param start
-	 *            int the page from which to start showing
-	 * @param count
-	 *            int the count of pages to show
-	 * @param entryForm
-	 *            String the name of the Domain Search entry form in the domain catalog. This will be a traditional Domino web form, not an
-	 *            XPage form.
-	 * @return Document with a rich text field called "Body" that contains a table of matching document titles
-	 * @since org.openntf.domino 2.5.0
-	 */
-	public Document FTDomainSearch(final String query, final int maxDocs, final FTDomainSortOption sortOpt,
-			final Set<FTDomainSearchOption> otherOpt, final int start, final int count, final String entryForm);
-
-	/**
-	 * The core {@link lotus.domino.Database.FTSearch} method takes an int worked out by adding the integer value for all the relevant
-	 * search and sort options the developer wishes to apply.<br/>
-	 * <br/>
-	 * To make code clearer and easier to support, this overloaded method has been added taking a Set of
-	 * {@link org.openntf.domino.Database.FTSearchOption} objects and a Set of {@link org.openntf.domino.Database.FTSortOption}.<br/>
-	 * <br/>
-	 * The current database must be a Domain Catalog
-	 * 
-	 * @see org.openntf.domino.Database.FTSearchOption
-	 * @see org.openntf.domino.Database.FTSortOption
-	 * @param query
-	 *            String the search query to use. Wildcards, operators, and other syntax are permitted. For the complete syntax rules, see
-	 *            "Refining a search query using operators" in Notes Help. Search for "query syntax" in the Domino Designer Eclipse help
-	 * @param maxDocs
-	 *            int the maximum number of documents to return. NOTE: the maximum will also be restricted by the setting on the server
-	 *            document, "Maximum search result limit" on the Internet Protocols..., Domino Web Engine tab
-	 * @param sortOpt
-	 *            Set<FTDomainSortOption> a Set of possible {@link org.openntf.domino.Database.FTDomainSortOption} options, e.g. date
-	 *            descending. If nothing is specified, relevance score will be the sorting option applied.
-	 * @param otherOpt
-	 *            Set<FTDomainSearchOption> a Set of possible {@link org.openntf.domino.Database.FTDomainSearchOption} options, e.g. fuzzy
-	 *            search
-	 * @return a DocumentCollection containing the documents matching the search criteria
-	 * @since org.openntf.domino 2.5.0
-	 */
-	public DocumentCollection FTSearch(final String query, final int maxDocs, final FTSortOption sortOpt,
-			final Set<FTSearchOption> otherOpt);
-
-	/**
-	 * The core {@link lotus.domino.Database.FTSearch} method takes an int worked out by adding the integer value for all the relevant
-	 * search and sort options the developer wishes to apply.<br/>
-	 * <br/>
-	 * To make code clearer and easier to support, this overloaded method has been added taking a Set of
-	 * {@link org.openntf.domino.Database.FTSearchOption} objects and a Set of {@link org.openntf.domino.Database.FTSortOption}.<br/>
-	 * <br/>
-	 * The current database must be a Domain Catalog
-	 * 
-	 * @see org.openntf.domino.Database.FTSearchOption
-	 * @see org.openntf.domino.Database.FTSortOption
-	 * @param query
-	 *            String the search query to use. Wildcards, operators, and other syntax are permitted. For the complete syntax rules, see
-	 *            "Refining a search query using operators" in Notes Help. Search for "query syntax" in the Domino Designer Eclipse help
-	 * @param maxDocs
-	 *            int the maximum number of documents to return. NOTE: the maximum will also be restricted by the setting on the server
-	 *            document, "Maximum search result limit" on the Internet Protocols..., Domino Web Engine tab
-	 * @param sortOpt
-	 *            Set<FTDomainSortOption> a Set of possible {@link org.openntf.domino.Database.FTDomainSortOption} options, e.g. date
-	 *            descending. If nothing is specified, relevance score will be the sorting option applied.
-	 * @param otherOpt
-	 *            Set<FTDomainSearchOption> a Set of possible {@link org.openntf.domino.Database.FTDomainSearchOption} options, e.g. fuzzy
-	 *            search
-	 * @param start
-	 *            the start number of the document in the collection from which to show
-	 * @return a DocumentCollection of matching documents, starting at the number entered
-	 * @since org.openntf.domino 2.5.0
-	 */
-	public DocumentCollection FTSearchRange(final String query, final int maxDocs, final FTSortOption sortOpt,
-			final Set<FTSearchOption> otherOpt, final int start);
-
-	/**
-	 * Gets a {@link org.openntf.domino design.DatabaseDesign} object providing access to various design elements of this database. The
-	 * class also has helper methods to create some design resources, e.g. {@link org.openntf.domino.design.DatabaseDesign#createView()}
-	 * 
-	 * @return DatabaseDesign object
-	 * @since org.openntf.domino 1.0.0
-	 */
-	public DatabaseDesign getDesign();
-
-	/**
-	 * Returns the shared XPage Design Template (if this is a Single Copy XPage Database)
-	 * 
-	 * @return the shared XPage Design Template (or null, if this is no SCXD-DB)
-	 * @throws FileNotFoundException
-	 *             if the Template could not be found
-	 * @since org.openntf.domino 5.0.0
-	 */
-	public org.openntf.domino.Database getXPageSharedDesignTemplate() throws FileNotFoundException;
-
-	/**
-	 * Retrieves a document by a String key.
-	 * <p>
-	 * The key is hashed using MD5 and treated as a UNID.
-	 * </p>
-	 * 
-	 * @param key
-	 *            The arbitrary-length string key.
-	 * 
-	 * @return The Document corresponding to the key, or null if no matching document exists.
-	 * @since org.openntf.domino 1.0.0
-	 */
-	public Document getDocumentWithKey(final Serializable key);
-
-	@Deprecated
-	public Document getDocumentByKey(Serializable key);
-
-	@Deprecated
-	public Document getDocumentByKey(Serializable key, boolean createOnFail);
-
-	/**
-	 * Retrieves a document by a String key, allowing for creation of a new document if no match was found.
-	 * <p>
-	 * The key is hashed using MD5 and treated as a UNID.
-	 * </p>
-	 * 
-	 * @param key
-	 *            The arbitrary-length string key.
-	 * @param createOnFail
-	 *            Whether or not a new document should be created when the key was not found. Defaults to false.
-	 * 
-	 * @return The Document corresponding to the key, or null if no matching document exists and createOnFail is false.
-	 * @since org.openntf.domino 1.0.0
-	 */
-	public Document getDocumentWithKey(final Serializable key, final boolean createOnFail);
-
-	// TODO: Combine the 
-	/**
-	 * Gets any documents of a specific note type modified since a given date, using {@link org.openntf.domino.Database.ModifiedDocClass}
-	 * enum
-	 * 
-	 * @param since
-	 *            DateTime after which documents should have been modified
-	 * @param noteClass
-	 *            ModifiedDocClass of notes to include in collection
-	 * @return DocumentCollection of notes modified since the given date
-	 * @since org.openntf.domino 2.5.0
-	 */
-	public DocumentCollection getModifiedDocuments(final lotus.domino.DateTime since, final ModifiedDocClass noteClass);
-
-	/**
-	 * Gets any documents of a specific note type modified since a given date, using {@link org.openntf.domino.Database.ModifiedDocClass}
-	 * enum
-	 * 
-	 * @param since
-	 *            Date after which documents should have been modified
-	 * @param noteClass
-	 *            ModifiedDocClass of notes to include in collection
-	 * @return DocumentCollection of notes modified since the given date
-	 * @since org.openntf.domino 5.0.0
-	 */
-	public DocumentCollection getModifiedDocuments(final java.util.Date since, final ModifiedDocClass noteClass);
-
-	/**
-	 * Gets any notes (design or data) modified since a given date
-	 * 
-	 * @param since
-	 *            Date after which documents should have been modified
-	 * @return DocumentCollection of notes modified since the given date
-	 * @since org.openntf.domino 5.0.0
-	 */
-	public DocumentCollection getModifiedDocuments(final java.util.Date since);
-
-	/**
-	 * Gets the number of modified notes of relevant note types, using {@link org.openntf.domino.NoteCollection.SelectOption}
-	 * 
-	 * @param since
-	 *            Date since when to check for modified notes
-	 * @param noteClass
-	 *            Set<SelectOption> of note types to include
-	 * @return int number of modified notes
-	 * @since org.openntf.domino 4.5.0
-	 */
-	public int getModifiedNoteCount(final java.util.Date since, final Set<SelectOption> noteClass);
-
-	/**
-	 * Gets the number of modified notes of all note types, using {@link org.openntf.domino.NoteCollection.SelectOption}
-	 * 
-	 * @param since
-	 *            Date since when to check for modified notes
-	 * @return int number of modified notes
-	 * @since org.openntf.domino 4.5.0
-	 */
-	public int getModifiedNoteCount(final java.util.Date since);
-
-	public int getNoteCount();
-
-	/**
-	 * Gets the date a Database was last modified, as a Java Date
-	 * 
-	 * @return Date
-	 * @since org.openntf.domino 4.5.0
-	 */
-	public Date getLastModifiedDate();
-
-	/**
-	 * Gets the last date a Fixup was run on the database
-	 * 
-	 * @return Date
-	 * @since org.openntf.domino 1.0.0
-	 */
-	public Date getLastFixupDate();
-
-	/**
-	 * Gets the date the Full Text Index was last updated
-	 * 
-	 * @return Date
-	 * @since org.openntf.domino 1.0.0
-	 */
-	public Date getLastFTIndexedDate();
-
-	/**
-	 * The core {@link lotus.domino.Database#getOption(int)} method takes an int worked out by adding the integer value for all the relevant
-	 * options the developer wishes to apply.<br/>
-	 * <br/>
-	 * To make code clearer and easier to support, this overloaded method has been added taking a
-	 * {@link org.openntf.domino.Database.DbOption} object.
-	 * 
-	 * @see org.openntf.domino.Database.DBOption
-	 * @param optionName
-	 *            DbOption database option to be applied
-	 * @since org.openntf.domino 1.0.0
-	 */
-	public boolean getOption(final DBOption optionName);
-
-	/**
-	 * @param name
-	 *            name of a user to grant access to
-	 * @param level
-	 *            ACL.Level for access
-	 * @since org.openntf.domino 2.5.0
-	 */
-	public void grantAccess(final String name, final ACL.Level level);
-
-	/**
-	 * The core {@link lotus.domino.Database#setFTIndexFrequency(int)} method takes an int worked out by adding the integer value for all
-	 * the relevant options the developer wishes to apply.<br/>
-	 * <br/>
-	 * To make code clearer and easier to support, this overloaded method has been added taking a
-	 * {@link org.openntf.domino.Database.FTIndexFrequency} object.
-	 * 
-	 * @see org.openntf.domino.Database.FTIndexFrequency
-	 * @param frequency
-	 *            FTIndexFrequency how frequently to perform the full text indexing
-	 * @since org.openntf.domino 2.5.0
-	 */
-	public void setFTIndexFrequency(final FTIndexFrequency frequency);
-
-	/**
-	 * Sets a database option to true or false, using {@link org.openntf.domino.Database.DBOption}
-	 * 
-	 * @param optionName
-	 *            DBOption option name
-	 * @param flag
-	 *            the flag
-	 * @since org.openntf.domino 1.0.0
-	 */
-	public void setOption(final DBOption optionName, final boolean flag);
-
-	/**
-	 * Signs all notes corresponding to the {@link org.openntf.domino.Database.SignDocType}
-	 * 
-	 * @param documentType
-	 *            SignDocType note type to sign
-	 * @since org.openntf.domino 1.0.0
-	 */
-	public void sign(final SignDocType documentType);
-
-	/**
-	 * Signs all notes corresponding to the {@link org.openntf.domino.Database.SignDocType}, choosing whether to only update existing valid
-	 * signatures
-	 * 
-	 * @param documentType
-	 *            SignDocType note type to sign
-	 * @param existingSigsOnly
-	 *            boolean whether to update only existing signatures
-	 * @since org.openntf.domino 1.0.0
-	 */
-	public void sign(final SignDocType documentType, final boolean existingSigsOnly);
-
-	/**
-	 * Signs all notes corresponding to the {@link org.openntf.domino.Database.SignDocType}, choosing whether to only update existing valid
-	 * signatures
-	 * 
-	 * @param documentType
-	 *            SignDocType note type to sign
-	 * @param existingSigsOnly
-	 *            boolean whether to update only existing signatures
-	 * @param name
-	 *            String the programmatic name or note id of a signle design element to update
-	 * @since org.openntf.domino 1.0.0
-	 */
-	public void sign(final SignDocType documentType, final boolean existingSigsOnly, final String name);
-
-	/**
-	 * Signs all notes corresponding to the {@link org.openntf.domino.Database.SignDocType}, choosing whether to only update existing valid
-	 * signatures
-	 * 
-	 * @param documentType
-	 *            SignDocType note type to sign
-	 * @param existingSigsOnly
-	 *            boolean whether to update only existing signatures
-	 * @param name
-	 *            String the programmatic name or note id of a signle design element to update
-	 * @param nameIsNoteid
-	 *            boolean whether or not the name is a note id
-	 * @since org.openntf.domino 1.0.0
-	 */
-	public void sign(final SignDocType documentType, final boolean existingSigsOnly, final String name, final boolean nameIsNoteid);
-
-	/**
-	 * Creates and initiates a transaction on a given database
-	 * 
-	 * @return DatabaseTransaction initiated on the relevant Database object
-	 * @since org.openntf.domino 2.5.0
-	 */
-	public DatabaseTransaction startTransaction();
-
-	/**
-	 * Closes the transaction on a given database
-	 * 
-	 * @since org.openntf.domino 2.5.0
-	 */
-	public void closeTransaction();
-
-	/**
-	 * Gets an already initiated transaction for a database
-	 * 
-	 * @return DatabaseTransaction or null
-	 * @since org.openntf.domino 2.5.0
-	 */
-	public DatabaseTransaction getTransaction();
-
-	public String getUNID(String noteid);
-
-	public String getUNID(int noteid);
-
-	public Document getIconNote();
-
-	public Document getDocumentByUNID(String unid, boolean deferDelegate);
-
-	public Document getDocumentByID(String noteid, boolean deferDelegate);
-
-	public Document getDocumentByID(int noteid, boolean deferDelegate);
-
-	/**
-	 * Passes a DatabaseTransaction to a Database object. This allows a single Transaction to be used to process activity across multiple
-	 * databases
-	 * 
-	 * @param txn
-	 *            DatabaseTransaction to be passed to a relevant database
-	 * @since org.openntf.domino 4.5.0
-	 * 
-	 */
-	public void setTransaction(DatabaseTransaction txn);
-
-	/**
-	 * Creates a new {@link lotus.notes.addins.DominoServer} object for the server the database is on
-	 * 
-	 * @return DominoServer running on the current Domino server`
-	 * @since org.openntf.domino 2.5.0
-	 */
-	public lotus.notes.addins.DominoServer getDominoServer();
-
-	/**
-	 * Refreshes the design of the relevant database
-	 * 
-	 * @since org.openntf.domino 2.5.0
-	 */
-	public void refreshDesign();
-
-	/**
-	 * Opens the mail database for the relevant user loading it into this Database object
-	 * 
-	 * @since org.openntf.domino 4.5.0
-	 */
-	public void openMail();
-
-	/**
-	 * Gets the Mail database for the relevant user
-	 * 
-	 * @return Database for the relevant user's mail database
-	 * @since org.openntf.domino 4.5.0
-	 */
-	public org.openntf.domino.Database getMail();
-
-	/**
-	 * Gets a Map view of the documents in the database, keyed according to getDocumentByKey
-	 * 
-	 * @return Map<Serializable, Document>
-	 * @since org.openntf.domino 5.0.0
-	 */
-	public Map<Serializable, org.openntf.domino.Document> getDocumentMap();
-
-	/**
-	 * Gets the schema for the database. Not yet complete
-	 * 
-	 * @return instance of IDatabaseSchema interface
-	 * @since org.openntf.domino 2.5.0
-	 */
-	@Incomplete
-	public IDatabaseSchema getSchema();
-
-	/**
-	 * Sets the schema for the database. Not yet complete
-	 * 
-	 * @param schema
-	 *            instance of IDatabaseSchema interface
-	 * @since org.openntf.domino 2.5.0
-	 */
-	public void setSchema(IDatabaseSchema schema);
-
-	/**
-	 * Checks whether replication is disabled for this database
-	 * 
-	 * @return boolean
-	 * @since org.openntf.domino 4.5.0
-	 */
-	public boolean isReplicationDisabled();
-
-	/**
-	 * Gets the web URL for the relevant database, specifying whether or not to include the path
-	 * 
-	 * @param usePath
-	 *            boolean
-	 * @return String url for the database
-	 * @since org.openntf.domino 5.0.0
-	 */
-	public String getHttpURL(final boolean usePath);
-
-	/**
-	 * Gets MIME behavior for the session, whether to wrap all mime, wrap if over 32k, or wrap none
-	 * 
-	 * @return AutoMime format for the session
-	 * @since org.openntf.domino 5.0.0
-	 */
-	public AutoMime getAutoMime();
-
-	/**
-	 * Sets the MIME behavior for the session, using {@link org.openntf.domino.AutoMime}
-	 * 
-	 * @param autoMime
-	 *            AutoMime format, WRAP_ALL, WRAP_32K, WRAP_NONE
-	 * @since org.openntf.domino 5.0.0
-	 */
-	public void setAutoMime(AutoMime autoMime);
-
-	/**
-	 * Gets the $DefaultLanguage stored in the icon note and converts it to a locale
-	 * 
-	 * @return the Locale stored in the Notes database
-	 * @since org.openntf.domino 5.0.0
-	 */
-	public Locale getLocale();
-
-	/**
-	 * 
-	 * Gets the meta replica ID, an ID in the format serverName!!replicaId, first portion of metaversal ID
-	 * 
-	 * @return the meta replica id
-	 * @since org.openntf.domino 5.0.0
-	 */
-	public String getMetaReplicaID();
-
-	/**
-	 * Returns the type of this database as Type object
-	 * 
-	 * @return a {@link Type} Object
-	 */
-	Type getTypeEx();
-
-	public View getView(final Document viewDocument);
-
->>>>>>> f9c6ba89
 }