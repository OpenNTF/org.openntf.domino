<<<<<<< HEAD
package org.openntf.domino.graph2.impl;

import java.util.Collection;
import java.util.Iterator;
import java.util.List;
import java.util.ListIterator;
import java.util.Vector;

import org.openntf.domino.View;
import org.openntf.domino.ViewEntry;
import org.openntf.domino.ViewEntryCollection;
import org.openntf.domino.ViewNavigator;
import org.openntf.domino.big.ViewEntryCoordinate;
import org.openntf.domino.big.impl.ViewEntryList;
import org.openntf.domino.exceptions.UnimplementedException;
import org.openntf.domino.graph2.DEdgeList;
import org.openntf.domino.utils.Strings;

import com.tinkerpop.blueprints.Direction;
import com.tinkerpop.blueprints.Edge;
import com.tinkerpop.blueprints.Element;
import com.tinkerpop.blueprints.Vertex;

public class DEdgeEntryList implements DEdgeList {
	@SuppressWarnings("serial")
	public static class KeyNotFoundException extends RuntimeException {
		private List<CharSequence> keyList_;

		public KeyNotFoundException(final List<CharSequence> list) {
			super("Key not found in view: " + Strings.getString(list, ","));
			keyList_ = list;
		}

		public List<CharSequence> getKeyList() {
			return keyList_;
		}

	}

	public static class DEdgeEntryListIterator implements ListIterator<Edge> {
		private ListIterator<ViewEntryCoordinate> delegate_;
		private DVertex source_;
		private DElementStore store_;

		public DEdgeEntryListIterator(final ListIterator<ViewEntryCoordinate> iterator, final DVertex source, final DElementStore store) {
			delegate_ = iterator;
			source_ = source;
			store_ = store;
			//			System.out.println("TEMP DEBUG Creating a DEdgeEntryListIterator from a " + iterator.getClass().getName());
		}

		@Override
		public boolean hasNext() {
			boolean result = delegate_.hasNext();
			//			System.out.println("TEMP DEBUG hasNext resulted in a " + String.valueOf(result));
			return result;
		}

		@Override
		public Edge next() {
			DEntryEdge result = null;
			ViewEntryCoordinate vec = delegate_.next();
			if (vec != null) {
				Element raw = store_.getElement(vec);
				if (raw instanceof Edge) {
					Edge edge = (Edge) raw;
					if (edge instanceof DEntryEdge) {
						result = (DEntryEdge) edge;
						result.setInVertex(source_);
						//				System.out.println("TEMP DEBUG edge " + result.getDelegate().getClass().getName());
						return result;
					} else {
						throw new IllegalStateException(
								"ElementStore did not return a DEntryEdge. It returned a " + edge.getClass().getName());
					}
				} else {
					//					System.out.println("Next entry is not an edge. It's a " + raw.getClass().getName() + " id: " + raw.getId());
					//					System.out.println("VEC is " + vec.getPosition() + ": " + vec.getUNID());
				}
			}
			return null;
		}

		@Override
		public void remove() {
			throw new UnsupportedOperationException("DEdgeEntryLists are not modifiable because they are based on view indexes");
		}

		@Override
		public void add(final Edge arg0) {
			throw new UnsupportedOperationException("DEdgeEntryLists are not modifiable because they are based on view indexes");
		}

		@Override
		public boolean hasPrevious() {
			return delegate_.hasPrevious();
		}

		@Override
		public int nextIndex() {
			return delegate_.nextIndex();
		}

		@Override
		public Edge previous() {
			DEntryEdge result = (DEntryEdge) store_.getElement(delegate_.previous());
			result.setInVertex(source_);
			return result;
		}

		@Override
		public int previousIndex() {
			return delegate_.previousIndex();
		}

		@Override
		public void set(final Edge arg0) {
			throw new UnsupportedOperationException("DEdgeEntryLists are not modifiable because they are based on view indexes");
		}

	}

	private ViewEntryList entryList_;
	private DVertex source_;
	private DElementStore store_;
	protected boolean isUnique_;
	protected boolean isFlat_;
	protected String label_;

	private DEdgeEntryList(final DVertex source, final DElementStore store, final ViewEntryList entryList) {
		source_ = source;
		store_ = store;
		entryList_ = entryList;
	}

	public DEdgeEntryList(final DVertex source, final DElementStore store) {
		source_ = source;
		store_ = store;
		isFlat_ = false;
		initEntryList();
	}

	public DEdgeEntryList(final DVertex source, final DElementStore store, final boolean isFlat) {
		source_ = source;
		store_ = store;
		isFlat_ = isFlat;
		initEntryList();
	}

	//	public DEdgeEntryList(final DVertex source, final DElementStore store, final List<CharSequence> startkeys) {
	//		source_ = source;
	//		store_ = store;
	//		initEntryList(startkeys);
	//	}

	protected void initEntryList() {
		ViewNavigator nav = null;
		if (org.openntf.domino.View.class.equals(source_.getDelegateType())) {
			nav = source_.getView().createViewNav();
			if (source_.getParent().getConfiguration().isSuppressSingleValueCategories()) {
				while (DCategoryVertex.checkSkipCategory(nav)) {
					//				System.out.println("TEMP DEBUG SubNavigator skipping category level...");
					nav = DCategoryVertex.dropSingleValueCategory(source_.getView(), nav);
				}
			}
		} else if (source_ instanceof DCategoryVertex) {
			nav = ((DCategoryVertex) source_).getSubNavigator();
		} else {
			throw new IllegalStateException("Cannot create a DEdgeEntryList from a Vertex backed by a " + source_.getClass().getName());
		}
		entryList_ = new ViewEntryList(nav, isFlat_);
	}

	public void initEntryList(final List<CharSequence> list) {
		ViewNavigator nav = null;
		if (org.openntf.domino.View.class.equals(source_.getDelegateType())) {
			View view = source_.getView();
			Vector<Object> repeatKeys = new Vector<Object>();
			repeatKeys.addAll(list);
			ViewEntry entry = view.getFirstEntryByKey(repeatKeys, false);
			if (entry != null) {
				nav = view.createViewNavFrom(entry);
				entryList_ = new ViewEntryList(nav);
			} else {
				throw new KeyNotFoundException(list);
			}
		} else {
			throw new IllegalArgumentException("Cannot use start keys on anything except a view root.");
		}
	}

	public void filterEntryList(final List<CharSequence> list) {
		ViewEntryCollection coll = null;
		if (org.openntf.domino.View.class.equals(source_.getDelegateType())) {
			View view = source_.getView();
			Vector<Object> repeatKeys = new Vector<Object>();
			repeatKeys.addAll(list);
			coll = view.getAllEntriesByKey(repeatKeys, false);
			if (coll.getCount() == 0) {
				throw new KeyNotFoundException(list);
			}
			entryList_ = new ViewEntryList(coll);
		} else {
			throw new IllegalArgumentException("Cannot use filter keys on anything except a view root.");
		}
	}

	@Override
	public boolean add(final Edge arg0) {
		throw new UnsupportedOperationException("DEdgeEntryLists are not modifiable because they are based on view indexes");
	}

	@Override
	public void add(final int arg0, final Edge arg1) {
		throw new UnsupportedOperationException("DEdgeEntryLists are not modifiable because they are based on view indexes");
	}

	@Override
	public boolean addAll(final Collection<? extends Edge> arg0) {
		throw new UnsupportedOperationException("DEdgeEntryLists are not modifiable because they are based on view indexes");
	}

	@Override
	public boolean addAll(final int arg0, final Collection<? extends Edge> arg1) {
		throw new UnsupportedOperationException("DEdgeEntryLists are not modifiable because they are based on view indexes");
	}

	@Override
	public void clear() {
		throw new UnsupportedOperationException("DEdgeEntryLists are not modifiable because they are based on view indexes");
	}

	@Override
	public boolean contains(final Object arg0) {
		if (arg0 instanceof DEntryEdge) {
			Object rawid = ((DEntryEdge) arg0).getId();
			return entryList_.contains(rawid);
		} else {
			throw new IllegalArgumentException("Cannot report on the last index of a " + arg0.getClass().getName());
		}
	}

	@Override
	public boolean containsAll(final Collection<?> arg0) {
		throw new UnimplementedException();
	}

	@Override
	public DEdge get(final int arg0) {
		DEntryEdge result = (DEntryEdge) store_.getElement(entryList_.get(arg0));
		result.setInVertex(source_);
		return result;
	}

	@Override
	public int indexOf(final Object arg0) {
		if (arg0 instanceof DEntryEdge) {
			Object rawid = ((DEntryEdge) arg0).getId();
			return entryList_.indexOf(rawid);
		} else {
			throw new IllegalArgumentException("Cannot report on the last index of a " + arg0.getClass().getName());
		}
	}

	@Override
	public boolean isEmpty() {
		return entryList_.isEmpty();
	}

	@Override
	public Iterator<Edge> iterator() {
		return new DEdgeEntryListIterator(entryList_.listIterator(), source_, store_);
	}

	@Override
	public int lastIndexOf(final Object arg0) {
		if (arg0 instanceof DEntryEdge) {
			Object rawid = ((DEntryEdge) arg0).getId();
			return entryList_.lastIndexOf(rawid);
		} else {
			throw new IllegalArgumentException("Cannot report on the last index of a " + arg0.getClass().getName());
		}
	}

	@Override
	public ListIterator<Edge> listIterator() {
		return new DEdgeEntryListIterator(entryList_.listIterator(), source_, store_);
	}

	@Override
	public ListIterator<Edge> listIterator(final int arg0) {
		return new DEdgeEntryListIterator(entryList_.listIterator(arg0), source_, store_);
	}

	@Override
	public Edge remove(final int index) {
		throw new UnsupportedOperationException("DEdgeEntryLists are not modifiable because they are based on view indexes");
	}

	@Override
	public boolean remove(final Object arg0) {
		throw new UnsupportedOperationException("DEdgeEntryLists are not modifiable because they are based on view indexes");
	}

	@Override
	public boolean removeAll(final Collection<?> arg0) {
		throw new UnsupportedOperationException("DEdgeEntryLists are not modifiable because they are based on view indexes");
	}

	@Override
	public boolean retainAll(final Collection<?> arg0) {
		throw new UnsupportedOperationException("DEdgeEntryLists are not modifiable because they are based on view indexes");
	}

	@Override
	public DEdge set(final int arg0, final Edge arg1) {
		throw new UnsupportedOperationException("DEdgeEntryLists are not modifiable because they are based on view indexes");
	}

	@Override
	public int size() {
		return entryList_.size();
	}

	@Override
	public List<Edge> subList(final int arg0, final int arg1) {
		//		System.out.println("TEMP DEBUG DEdgeEntryList sublisting a " + entryList_.getClass().getName() + " from " + arg0 + " to " + arg1);
		ViewEntryList sublist = (ViewEntryList) entryList_.subList(arg0, arg1);
		return new DEdgeEntryList(source_, store_, sublist);
	}

	@Override
	public Object[] toArray() {
		throw new UnimplementedException();
	}

	@Override
	public <T> T[] toArray(final T[] arg0) {
		throw new UnimplementedException();
	}

	@Override
	public DEdgeList atomic() {
		return this;
	}

	@Override
	public DEdgeList unmodifiable() {
		return this;
	}

	@Override
	public Edge findEdge(final Vertex toVertex) {
		Edge result = null;
		Object toId = toVertex.getId();
		Object fromId = source_.getId();
		if (this.size() > 0) {
			for (Edge edge : this) {
				if (edge instanceof DEdge) {
					DEdge dedge = (DEdge) edge;
					if (toId.equals(dedge.getOtherVertexId(source_))) {
						result = dedge;
						break;
					}
				} else {
					Vertex inVertex = edge.getVertex(Direction.IN);
					if (fromId.equals(inVertex.getId())) {
						if (toId.equals(edge.getVertex(Direction.OUT))) {
							result = edge;
							break;
						}
					} else if (toId.equals(inVertex.getId())) {
						result = edge;
						break;
					}
				}
			}
		} else {
			//			System.out.println("DEBUG: No edges defined in EdgeList");
		}
		return result;
	}

	@Override
	public DEdgeList applyFilter(final String key, final Object value) {
		//FIXME NTF This is really broken. You totally wouldn't be able to do this
		DEdgeList result = new DEdgeEntryList(source_, store_);
		if (this.size() > 0) {
			for (Edge edge : this) {
				if (edge instanceof DEdge) {
					DEdge dedge = (DEdge) edge;
					if (value.equals(dedge.getProperty(key))) {
						result.add(edge);
					}
				}
			}
		}
		return result;
	}

	@Override
	public DVertexList toVertexList() {
		DVertexList result = new DVertexList(source_);
		if (this.size() > 0) {
			for (Edge edge : this) {
				if (edge instanceof DEdge) {
					DEdge dedge = (DEdge) edge;
					DVertex vert = (DVertex) dedge.getOtherVertex(source_);
					result.add(vert);
				}
			}
		}
		return result;
	}

	@Override
	public boolean isUnique() {
		return isUnique_;
	}

	@Override
	public void setUnique(final boolean isUnique) {
		isUnique_ = isUnique;
	}

	@Override
	public String getLabel() {
		return label_;
	}

	@Override
	public void setLabel(final String label) {
		label_ = label;
	}

}
=======
package org.openntf.domino.graph2.impl;

import java.util.Collection;
import java.util.Iterator;
import java.util.List;
import java.util.ListIterator;
import java.util.Vector;

import org.openntf.domino.View;
import org.openntf.domino.ViewEntry;
import org.openntf.domino.ViewNavigator;
import org.openntf.domino.big.ViewEntryCoordinate;
import org.openntf.domino.big.impl.ViewEntryList;
import org.openntf.domino.exceptions.UnimplementedException;
import org.openntf.domino.graph2.DEdgeList;
import org.openntf.domino.utils.Strings;

import com.tinkerpop.blueprints.Direction;
import com.tinkerpop.blueprints.Edge;
import com.tinkerpop.blueprints.Element;
import com.tinkerpop.blueprints.Vertex;

public class DEdgeEntryList implements DEdgeList {
	@SuppressWarnings("serial")
	public static class KeyNotFoundException extends RuntimeException {
		private List<CharSequence> keyList_;

		public KeyNotFoundException(final List<CharSequence> list) {
			super("Key not found in view: " + Strings.getString(list, ","));
			keyList_ = list;
		}

		public List<CharSequence> getKeyList() {
			return keyList_;
		}

	}

	public static class DEdgeEntryListIterator implements ListIterator<Edge> {
		private ListIterator<ViewEntryCoordinate> delegate_;
		private DVertex source_;
		private DElementStore store_;

		public DEdgeEntryListIterator(final ListIterator<ViewEntryCoordinate> iterator, final DVertex source, final DElementStore store) {
			delegate_ = iterator;
			source_ = source;
			store_ = store;
			//			System.out.println("TEMP DEBUG Creating a DEdgeEntryListIterator from a " + iterator.getClass().getName());
		}

		@Override
		public boolean hasNext() {
			boolean result = delegate_.hasNext();
			//			System.out.println("TEMP DEBUG hasNext resulted in a " + String.valueOf(result));
			return result;
		}

		@Override
		public Edge next() {
			DEntryEdge result = null;
			ViewEntryCoordinate vec = delegate_.next();
			if (vec != null) {
				Element raw = store_.getElement(vec);
				if (raw instanceof Edge) {
					Edge edge = (Edge) raw;
					if (edge instanceof DEntryEdge) {
						result = (DEntryEdge) edge;
						result.setInVertex(source_);
						//				System.out.println("TEMP DEBUG edge " + result.getDelegate().getClass().getName());
						return result;
					} else {
						throw new IllegalStateException(
								"ElementStore did not return a DEntryEdge. It returned a " + edge.getClass().getName());
					}
				} else {
					//					System.out.println("Next entry is not an edge. It's a " + raw.getClass().getName() + " id: " + raw.getId());
					//					System.out.println("VEC is " + vec.getPosition() + ": " + vec.getUNID());
				}
			}
			return null;
		}

		@Override
		public void remove() {
			throw new UnsupportedOperationException("DEdgeEntryLists are not modifiable because they are based on view indexes");
		}

		@Override
		public void add(final Edge arg0) {
			throw new UnsupportedOperationException("DEdgeEntryLists are not modifiable because they are based on view indexes");
		}

		@Override
		public boolean hasPrevious() {
			return delegate_.hasPrevious();
		}

		@Override
		public int nextIndex() {
			return delegate_.nextIndex();
		}

		@Override
		public Edge previous() {
			DEntryEdge result = (DEntryEdge) store_.getElement(delegate_.previous());
			result.setInVertex(source_);
			return result;
		}

		@Override
		public int previousIndex() {
			return delegate_.previousIndex();
		}

		@Override
		public void set(final Edge arg0) {
			throw new UnsupportedOperationException("DEdgeEntryLists are not modifiable because they are based on view indexes");
		}

	}

	private ViewEntryList entryList_;
	private DVertex source_;
	private DElementStore store_;
	protected boolean isUnique_;
	protected String label_;

	private DEdgeEntryList(final DVertex source, final DElementStore store, final ViewEntryList entryList) {
		source_ = source;
		store_ = store;
		entryList_ = entryList;
	}

	public DEdgeEntryList(final DVertex source, final DElementStore store) {
		source_ = source;
		store_ = store;
		initEntryList();
	}

	//	public DEdgeEntryList(final DVertex source, final DElementStore store, final List<CharSequence> startkeys) {
	//		source_ = source;
	//		store_ = store;
	//		initEntryList(startkeys);
	//	}

	protected void initEntryList() {
		ViewNavigator nav = null;
		if (org.openntf.domino.View.class.equals(source_.getDelegateType())) {
			nav = source_.getView().createViewNavMaxLevel(0);
		} else if (source_ instanceof DCategoryVertex) {
			nav = ((DCategoryVertex) source_).getSubNavigator();
		} else {
			throw new IllegalStateException("Cannot create a DEdgeEntryList from a Vertex backed by a " + source_.getClass().getName());
		}
		//		System.out.println("TEMP DEBUG EntryList navigator from ViewVertex has " + nav.getCount() + " entries");
		entryList_ = new ViewEntryList(nav);
	}

	public void initEntryList(final List<CharSequence> list) {
		ViewNavigator nav = null;
		if (org.openntf.domino.View.class.equals(source_.getDelegateType())) {
			View view = source_.getView();
			Vector<Object> repeatKeys = new Vector<Object>();
			repeatKeys.addAll(list);
			ViewEntry entry = view.getFirstEntryByKey(repeatKeys, false);
			if (entry != null) {
				nav = view.createViewNavFrom(entry);
				entryList_ = new ViewEntryList(nav);
			} else {
				throw new KeyNotFoundException(list);
			}
		} else {
			throw new IllegalArgumentException("Cannot use start keys on anything except a view root.");
		}
	}

	@Override
	public boolean add(final Edge arg0) {
		throw new UnsupportedOperationException("DEdgeEntryLists are not modifiable because they are based on view indexes");
	}

	@Override
	public void add(final int arg0, final Edge arg1) {
		throw new UnsupportedOperationException("DEdgeEntryLists are not modifiable because they are based on view indexes");
	}

	@Override
	public boolean addAll(final Collection<? extends Edge> arg0) {
		throw new UnsupportedOperationException("DEdgeEntryLists are not modifiable because they are based on view indexes");
	}

	@Override
	public boolean addAll(final int arg0, final Collection<? extends Edge> arg1) {
		throw new UnsupportedOperationException("DEdgeEntryLists are not modifiable because they are based on view indexes");
	}

	@Override
	public void clear() {
		throw new UnsupportedOperationException("DEdgeEntryLists are not modifiable because they are based on view indexes");
	}

	@Override
	public boolean contains(final Object arg0) {
		if (arg0 instanceof DEntryEdge) {
			Object rawid = ((DEntryEdge) arg0).getId();
			return entryList_.contains(rawid);
		} else {
			throw new IllegalArgumentException("Cannot report on the last index of a " + arg0.getClass().getName());
		}
	}

	@Override
	public boolean containsAll(final Collection<?> arg0) {
		throw new UnimplementedException();
	}

	@Override
	public DEdge get(final int arg0) {
		DEntryEdge result = (DEntryEdge) store_.getElement(entryList_.get(arg0));
		result.setInVertex(source_);
		return result;
	}

	@Override
	public int indexOf(final Object arg0) {
		if (arg0 instanceof DEntryEdge) {
			Object rawid = ((DEntryEdge) arg0).getId();
			return entryList_.indexOf(rawid);
		} else {
			throw new IllegalArgumentException("Cannot report on the last index of a " + arg0.getClass().getName());
		}
	}

	@Override
	public boolean isEmpty() {
		return entryList_.isEmpty();
	}

	@Override
	public Iterator<Edge> iterator() {
		return new DEdgeEntryListIterator(entryList_.listIterator(), source_, store_);
	}

	@Override
	public int lastIndexOf(final Object arg0) {
		if (arg0 instanceof DEntryEdge) {
			Object rawid = ((DEntryEdge) arg0).getId();
			return entryList_.lastIndexOf(rawid);
		} else {
			throw new IllegalArgumentException("Cannot report on the last index of a " + arg0.getClass().getName());
		}
	}

	@Override
	public ListIterator<Edge> listIterator() {
		return new DEdgeEntryListIterator(entryList_.listIterator(), source_, store_);
	}

	@Override
	public ListIterator<Edge> listIterator(final int arg0) {
		return new DEdgeEntryListIterator(entryList_.listIterator(arg0), source_, store_);
	}

	@Override
	public Edge remove(final int index) {
		throw new UnsupportedOperationException("DEdgeEntryLists are not modifiable because they are based on view indexes");
	}

	@Override
	public boolean remove(final Object arg0) {
		throw new UnsupportedOperationException("DEdgeEntryLists are not modifiable because they are based on view indexes");
	}

	@Override
	public boolean removeAll(final Collection<?> arg0) {
		throw new UnsupportedOperationException("DEdgeEntryLists are not modifiable because they are based on view indexes");
	}

	@Override
	public boolean retainAll(final Collection<?> arg0) {
		throw new UnsupportedOperationException("DEdgeEntryLists are not modifiable because they are based on view indexes");
	}

	@Override
	public DEdge set(final int arg0, final Edge arg1) {
		throw new UnsupportedOperationException("DEdgeEntryLists are not modifiable because they are based on view indexes");
	}

	@Override
	public int size() {
		return entryList_.size();
	}

	@Override
	public List<Edge> subList(final int arg0, final int arg1) {
		ViewEntryList sublist = (ViewEntryList) entryList_.subList(arg0, arg1);
		return new DEdgeEntryList(source_, store_, sublist);
	}

	@Override
	public Object[] toArray() {
		throw new UnimplementedException();
	}

	@Override
	public <T> T[] toArray(final T[] arg0) {
		throw new UnimplementedException();
	}

	@Override
	public DEdgeList atomic() {
		return this;
	}

	@Override
	public DEdgeList unmodifiable() {
		return this;
	}

	@Override
	public Edge findEdge(final Vertex toVertex) {
		Edge result = null;
		Object toId = toVertex.getId();
		Object fromId = source_.getId();
		if (this.size() > 0) {
			for (Edge edge : this) {
				if (edge instanceof DEdge) {
					DEdge dedge = (DEdge) edge;
					if (toId.equals(dedge.getOtherVertexId(source_))) {
						result = dedge;
						break;
					}
				} else {
					Vertex inVertex = edge.getVertex(Direction.IN);
					if (fromId.equals(inVertex.getId())) {
						if (toId.equals(edge.getVertex(Direction.OUT))) {
							result = edge;
							break;
						}
					} else if (toId.equals(inVertex.getId())) {
						result = edge;
						break;
					}
				}
			}
		} else {
			//			System.out.println("DEBUG: No edges defined in EdgeList");
		}
		return result;
	}

	@Override
	public DEdgeList applyFilter(final String key, final Object value) {
		//FIXME NTF This is really broken. You totally wouldn't be able to do this
		DEdgeList result = new DEdgeEntryList(source_, store_);
		if (this.size() > 0) {
			for (Edge edge : this) {
				if (edge instanceof DEdge) {
					DEdge dedge = (DEdge) edge;
					if (value.equals(dedge.getProperty(key))) {
						result.add(edge);
					}
				}
			}
		}
		return result;
	}

	@Override
	public DVertexList toVertexList() {
		DVertexList result = new DVertexList(source_);
		if (this.size() > 0) {
			for (Edge edge : this) {
				if (edge instanceof DEdge) {
					DEdge dedge = (DEdge) edge;
					DVertex vert = (DVertex) dedge.getOtherVertex(source_);
					result.add(vert);
				}
			}
		}
		return result;
	}

	@Override
	public boolean isUnique() {
		return isUnique_;
	}

	@Override
	public void setUnique(final boolean isUnique) {
		isUnique_ = isUnique;
	}

	@Override
	public String getLabel() {
		return label_;
	}

	@Override
	public void setLabel(final String label) {
		label_ = label;
	}

}
>>>>>>> 81bff6ef
<|MERGE_RESOLUTION|>--- conflicted
+++ resolved
@@ -1,4 +1,3 @@
-<<<<<<< HEAD
 package org.openntf.domino.graph2.impl;
 
 import java.util.Collection;
@@ -434,410 +433,4 @@
 		label_ = label;
 	}
 
-}
-=======
-package org.openntf.domino.graph2.impl;
-
-import java.util.Collection;
-import java.util.Iterator;
-import java.util.List;
-import java.util.ListIterator;
-import java.util.Vector;
-
-import org.openntf.domino.View;
-import org.openntf.domino.ViewEntry;
-import org.openntf.domino.ViewNavigator;
-import org.openntf.domino.big.ViewEntryCoordinate;
-import org.openntf.domino.big.impl.ViewEntryList;
-import org.openntf.domino.exceptions.UnimplementedException;
-import org.openntf.domino.graph2.DEdgeList;
-import org.openntf.domino.utils.Strings;
-
-import com.tinkerpop.blueprints.Direction;
-import com.tinkerpop.blueprints.Edge;
-import com.tinkerpop.blueprints.Element;
-import com.tinkerpop.blueprints.Vertex;
-
-public class DEdgeEntryList implements DEdgeList {
-	@SuppressWarnings("serial")
-	public static class KeyNotFoundException extends RuntimeException {
-		private List<CharSequence> keyList_;
-
-		public KeyNotFoundException(final List<CharSequence> list) {
-			super("Key not found in view: " + Strings.getString(list, ","));
-			keyList_ = list;
-		}
-
-		public List<CharSequence> getKeyList() {
-			return keyList_;
-		}
-
-	}
-
-	public static class DEdgeEntryListIterator implements ListIterator<Edge> {
-		private ListIterator<ViewEntryCoordinate> delegate_;
-		private DVertex source_;
-		private DElementStore store_;
-
-		public DEdgeEntryListIterator(final ListIterator<ViewEntryCoordinate> iterator, final DVertex source, final DElementStore store) {
-			delegate_ = iterator;
-			source_ = source;
-			store_ = store;
-			//			System.out.println("TEMP DEBUG Creating a DEdgeEntryListIterator from a " + iterator.getClass().getName());
-		}
-
-		@Override
-		public boolean hasNext() {
-			boolean result = delegate_.hasNext();
-			//			System.out.println("TEMP DEBUG hasNext resulted in a " + String.valueOf(result));
-			return result;
-		}
-
-		@Override
-		public Edge next() {
-			DEntryEdge result = null;
-			ViewEntryCoordinate vec = delegate_.next();
-			if (vec != null) {
-				Element raw = store_.getElement(vec);
-				if (raw instanceof Edge) {
-					Edge edge = (Edge) raw;
-					if (edge instanceof DEntryEdge) {
-						result = (DEntryEdge) edge;
-						result.setInVertex(source_);
-						//				System.out.println("TEMP DEBUG edge " + result.getDelegate().getClass().getName());
-						return result;
-					} else {
-						throw new IllegalStateException(
-								"ElementStore did not return a DEntryEdge. It returned a " + edge.getClass().getName());
-					}
-				} else {
-					//					System.out.println("Next entry is not an edge. It's a " + raw.getClass().getName() + " id: " + raw.getId());
-					//					System.out.println("VEC is " + vec.getPosition() + ": " + vec.getUNID());
-				}
-			}
-			return null;
-		}
-
-		@Override
-		public void remove() {
-			throw new UnsupportedOperationException("DEdgeEntryLists are not modifiable because they are based on view indexes");
-		}
-
-		@Override
-		public void add(final Edge arg0) {
-			throw new UnsupportedOperationException("DEdgeEntryLists are not modifiable because they are based on view indexes");
-		}
-
-		@Override
-		public boolean hasPrevious() {
-			return delegate_.hasPrevious();
-		}
-
-		@Override
-		public int nextIndex() {
-			return delegate_.nextIndex();
-		}
-
-		@Override
-		public Edge previous() {
-			DEntryEdge result = (DEntryEdge) store_.getElement(delegate_.previous());
-			result.setInVertex(source_);
-			return result;
-		}
-
-		@Override
-		public int previousIndex() {
-			return delegate_.previousIndex();
-		}
-
-		@Override
-		public void set(final Edge arg0) {
-			throw new UnsupportedOperationException("DEdgeEntryLists are not modifiable because they are based on view indexes");
-		}
-
-	}
-
-	private ViewEntryList entryList_;
-	private DVertex source_;
-	private DElementStore store_;
-	protected boolean isUnique_;
-	protected String label_;
-
-	private DEdgeEntryList(final DVertex source, final DElementStore store, final ViewEntryList entryList) {
-		source_ = source;
-		store_ = store;
-		entryList_ = entryList;
-	}
-
-	public DEdgeEntryList(final DVertex source, final DElementStore store) {
-		source_ = source;
-		store_ = store;
-		initEntryList();
-	}
-
-	//	public DEdgeEntryList(final DVertex source, final DElementStore store, final List<CharSequence> startkeys) {
-	//		source_ = source;
-	//		store_ = store;
-	//		initEntryList(startkeys);
-	//	}
-
-	protected void initEntryList() {
-		ViewNavigator nav = null;
-		if (org.openntf.domino.View.class.equals(source_.getDelegateType())) {
-			nav = source_.getView().createViewNavMaxLevel(0);
-		} else if (source_ instanceof DCategoryVertex) {
-			nav = ((DCategoryVertex) source_).getSubNavigator();
-		} else {
-			throw new IllegalStateException("Cannot create a DEdgeEntryList from a Vertex backed by a " + source_.getClass().getName());
-		}
-		//		System.out.println("TEMP DEBUG EntryList navigator from ViewVertex has " + nav.getCount() + " entries");
-		entryList_ = new ViewEntryList(nav);
-	}
-
-	public void initEntryList(final List<CharSequence> list) {
-		ViewNavigator nav = null;
-		if (org.openntf.domino.View.class.equals(source_.getDelegateType())) {
-			View view = source_.getView();
-			Vector<Object> repeatKeys = new Vector<Object>();
-			repeatKeys.addAll(list);
-			ViewEntry entry = view.getFirstEntryByKey(repeatKeys, false);
-			if (entry != null) {
-				nav = view.createViewNavFrom(entry);
-				entryList_ = new ViewEntryList(nav);
-			} else {
-				throw new KeyNotFoundException(list);
-			}
-		} else {
-			throw new IllegalArgumentException("Cannot use start keys on anything except a view root.");
-		}
-	}
-
-	@Override
-	public boolean add(final Edge arg0) {
-		throw new UnsupportedOperationException("DEdgeEntryLists are not modifiable because they are based on view indexes");
-	}
-
-	@Override
-	public void add(final int arg0, final Edge arg1) {
-		throw new UnsupportedOperationException("DEdgeEntryLists are not modifiable because they are based on view indexes");
-	}
-
-	@Override
-	public boolean addAll(final Collection<? extends Edge> arg0) {
-		throw new UnsupportedOperationException("DEdgeEntryLists are not modifiable because they are based on view indexes");
-	}
-
-	@Override
-	public boolean addAll(final int arg0, final Collection<? extends Edge> arg1) {
-		throw new UnsupportedOperationException("DEdgeEntryLists are not modifiable because they are based on view indexes");
-	}
-
-	@Override
-	public void clear() {
-		throw new UnsupportedOperationException("DEdgeEntryLists are not modifiable because they are based on view indexes");
-	}
-
-	@Override
-	public boolean contains(final Object arg0) {
-		if (arg0 instanceof DEntryEdge) {
-			Object rawid = ((DEntryEdge) arg0).getId();
-			return entryList_.contains(rawid);
-		} else {
-			throw new IllegalArgumentException("Cannot report on the last index of a " + arg0.getClass().getName());
-		}
-	}
-
-	@Override
-	public boolean containsAll(final Collection<?> arg0) {
-		throw new UnimplementedException();
-	}
-
-	@Override
-	public DEdge get(final int arg0) {
-		DEntryEdge result = (DEntryEdge) store_.getElement(entryList_.get(arg0));
-		result.setInVertex(source_);
-		return result;
-	}
-
-	@Override
-	public int indexOf(final Object arg0) {
-		if (arg0 instanceof DEntryEdge) {
-			Object rawid = ((DEntryEdge) arg0).getId();
-			return entryList_.indexOf(rawid);
-		} else {
-			throw new IllegalArgumentException("Cannot report on the last index of a " + arg0.getClass().getName());
-		}
-	}
-
-	@Override
-	public boolean isEmpty() {
-		return entryList_.isEmpty();
-	}
-
-	@Override
-	public Iterator<Edge> iterator() {
-		return new DEdgeEntryListIterator(entryList_.listIterator(), source_, store_);
-	}
-
-	@Override
-	public int lastIndexOf(final Object arg0) {
-		if (arg0 instanceof DEntryEdge) {
-			Object rawid = ((DEntryEdge) arg0).getId();
-			return entryList_.lastIndexOf(rawid);
-		} else {
-			throw new IllegalArgumentException("Cannot report on the last index of a " + arg0.getClass().getName());
-		}
-	}
-
-	@Override
-	public ListIterator<Edge> listIterator() {
-		return new DEdgeEntryListIterator(entryList_.listIterator(), source_, store_);
-	}
-
-	@Override
-	public ListIterator<Edge> listIterator(final int arg0) {
-		return new DEdgeEntryListIterator(entryList_.listIterator(arg0), source_, store_);
-	}
-
-	@Override
-	public Edge remove(final int index) {
-		throw new UnsupportedOperationException("DEdgeEntryLists are not modifiable because they are based on view indexes");
-	}
-
-	@Override
-	public boolean remove(final Object arg0) {
-		throw new UnsupportedOperationException("DEdgeEntryLists are not modifiable because they are based on view indexes");
-	}
-
-	@Override
-	public boolean removeAll(final Collection<?> arg0) {
-		throw new UnsupportedOperationException("DEdgeEntryLists are not modifiable because they are based on view indexes");
-	}
-
-	@Override
-	public boolean retainAll(final Collection<?> arg0) {
-		throw new UnsupportedOperationException("DEdgeEntryLists are not modifiable because they are based on view indexes");
-	}
-
-	@Override
-	public DEdge set(final int arg0, final Edge arg1) {
-		throw new UnsupportedOperationException("DEdgeEntryLists are not modifiable because they are based on view indexes");
-	}
-
-	@Override
-	public int size() {
-		return entryList_.size();
-	}
-
-	@Override
-	public List<Edge> subList(final int arg0, final int arg1) {
-		ViewEntryList sublist = (ViewEntryList) entryList_.subList(arg0, arg1);
-		return new DEdgeEntryList(source_, store_, sublist);
-	}
-
-	@Override
-	public Object[] toArray() {
-		throw new UnimplementedException();
-	}
-
-	@Override
-	public <T> T[] toArray(final T[] arg0) {
-		throw new UnimplementedException();
-	}
-
-	@Override
-	public DEdgeList atomic() {
-		return this;
-	}
-
-	@Override
-	public DEdgeList unmodifiable() {
-		return this;
-	}
-
-	@Override
-	public Edge findEdge(final Vertex toVertex) {
-		Edge result = null;
-		Object toId = toVertex.getId();
-		Object fromId = source_.getId();
-		if (this.size() > 0) {
-			for (Edge edge : this) {
-				if (edge instanceof DEdge) {
-					DEdge dedge = (DEdge) edge;
-					if (toId.equals(dedge.getOtherVertexId(source_))) {
-						result = dedge;
-						break;
-					}
-				} else {
-					Vertex inVertex = edge.getVertex(Direction.IN);
-					if (fromId.equals(inVertex.getId())) {
-						if (toId.equals(edge.getVertex(Direction.OUT))) {
-							result = edge;
-							break;
-						}
-					} else if (toId.equals(inVertex.getId())) {
-						result = edge;
-						break;
-					}
-				}
-			}
-		} else {
-			//			System.out.println("DEBUG: No edges defined in EdgeList");
-		}
-		return result;
-	}
-
-	@Override
-	public DEdgeList applyFilter(final String key, final Object value) {
-		//FIXME NTF This is really broken. You totally wouldn't be able to do this
-		DEdgeList result = new DEdgeEntryList(source_, store_);
-		if (this.size() > 0) {
-			for (Edge edge : this) {
-				if (edge instanceof DEdge) {
-					DEdge dedge = (DEdge) edge;
-					if (value.equals(dedge.getProperty(key))) {
-						result.add(edge);
-					}
-				}
-			}
-		}
-		return result;
-	}
-
-	@Override
-	public DVertexList toVertexList() {
-		DVertexList result = new DVertexList(source_);
-		if (this.size() > 0) {
-			for (Edge edge : this) {
-				if (edge instanceof DEdge) {
-					DEdge dedge = (DEdge) edge;
-					DVertex vert = (DVertex) dedge.getOtherVertex(source_);
-					result.add(vert);
-				}
-			}
-		}
-		return result;
-	}
-
-	@Override
-	public boolean isUnique() {
-		return isUnique_;
-	}
-
-	@Override
-	public void setUnique(final boolean isUnique) {
-		isUnique_ = isUnique;
-	}
-
-	@Override
-	public String getLabel() {
-		return label_;
-	}
-
-	@Override
-	public void setLabel(final String label) {
-		label_ = label;
-	}
-
-}
->>>>>>> 81bff6ef
+}