--- conflicted
+++ resolved
@@ -81,13 +81,13 @@
  * @author nfreeman
  */
 
-public class Session extends BaseThreadSafe<org.openntf.domino.Session, lotus.domino.Session, WrapperFactory>
-		implements org.openntf.domino.Session {
+public class Session extends BaseThreadSafe<org.openntf.domino.Session, lotus.domino.Session, WrapperFactory> implements
+		org.openntf.domino.Session {
 	/** The Constant log_. */
 	private static final Logger log_ = Logger.getLogger(Session.class.getName());
 
 	/** The formatter_. */
-	private DominoFormatter formatter_;// RPr: changed to non static as this can cause thread issues
+	private DominoFormatter formatter_; // RPr: changed to non static as this can cause thread issues
 
 	/* A lock object for "getDatabase" to prevent server crashes.
 	 * it seems that the method is not thread safe. (at least if you run the code as java application)
@@ -176,7 +176,7 @@
 	protected Session(final lotus.domino.Session lotus, final WrapperFactory parent) {
 		super(lotus, parent, NOTES_SESSION);
 		initialize(lotus);
-		featureRestricted_ = false;// currently not implemented
+		featureRestricted_ = false; // currently not implemented
 	}
 
 	/**
@@ -530,7 +530,7 @@
 			if (doc instanceof Document) {
 				String lf = formula.toLowerCase();
 				if (lf.contains("field ") || lf.contains("@setfield")) {
-					((Document) doc).markDirty();// the document MAY get dirty by evaluate... 
+					((Document) doc).markDirty(); // the document MAY get dirty by evaluate... 
 				}
 			}
 			lotus.domino.Session lsession = getDelegate();
@@ -554,7 +554,7 @@
 			}
 
 			if (result == null)
-				return null;//this really shouldn't be possible.
+				return null;	//this really shouldn't be possible.
 			return wrapColumnValues(result, this);
 		} catch (Exception e) {
 			DominoUtils.handleException(e, this);
@@ -775,8 +775,8 @@
 				//				}
 			} catch (NotesException e) {
 				if (e.id == NotesError.NOTES_ERR_DBNOACCESS) {
-					throw new UserAccessException("User " + getEffectiveUserName() + " cannot open database " + db + " on server " + server,
-							e);
+					throw new UserAccessException(
+							"User " + getEffectiveUserName() + " cannot open database " + db + " on server " + server, e);
 				} else {
 					DominoUtils.handleException(e, this);
 					return null;
@@ -1610,7 +1610,7 @@
 	}
 
 	@Override
-	public void resurrect() {// should only happen if the delegate has been destroyed somehow.
+	public void resurrect() { // should only happen if the delegate has been destroyed somehow.
 		// TODO: Currently gets session. Need to get session, sessionAsSigner or sessionAsSignerWithFullAccess, as appropriate somwhow
 		isConvertMime_ = null;
 		org.openntf.domino.Session sess = recreateSession();
@@ -1627,11 +1627,6 @@
 		}
 		try {
 
-<<<<<<< HEAD
-			if (!allowSessionUsernameChange && !username_.equals(d.getEffectiveUserName())) {
-				throw new UnableToAcquireSessionException(
-						"The created Session has the wrong user name. (given:" + d.getEffectiveUserName() + ", expected:" + username_);
-=======
 			if (!identCleared_ && !username_.equals(d.getEffectiveUserName())) {
 				if ("Anonymous".equalsIgnoreCase(username_)) {
 					username_ = d.getEffectiveUserName();
@@ -1639,10 +1634,10 @@
 					throw new UnableToAcquireSessionException("The created Session has the wrong user name. (given:"
 							+ d.getEffectiveUserName() + ", expected:" + username_);
 				}
->>>>>>> 95d80028
-			}
-		} catch (NotesException e) {
-		}
+			}
+		} catch (NotesException e) {
+		}
+		identCleared_ = false;
 		setDelegate(d, true);
 		/* No special logging, since by now Session is a BaseThreadSafe */
 	}
@@ -1739,11 +1734,11 @@
 		System.out.println(sb.toString());
 	}
 
-	private Boolean allowSessionUsernameChange = false;
+	private boolean identCleared_ = false;
 
 	@Override
 	public void clearIdentity() {
-		allowSessionUsernameChange = true;
+		identCleared_ = true;
 	}
 
 	/* (non-Javadoc)
@@ -2010,9 +2005,9 @@
 	public void writeExternal(final ObjectOutput out) throws IOException {
 		//super.writeExternal(out);
 		//Session do not write SUPER
-		out.writeInt(EXTERNALVERSIONUID);// data version
-
-		getCurrentDatabase();// initializes the currentDatabaseApiPath_
+		out.writeInt(EXTERNALVERSIONUID); // data version
+
+		getCurrentDatabase(); // initializes the currentDatabaseApiPath_
 		if (sessionType_ == null) {
 			log_.warning("Serializing a session without a sessionType");
 			out.writeObject(SessionType.CURRENT);
