/*
 * Copyright 2013
 *
 * Licensed under the Apache License, Version 2.0 (the "License");
 * you may not use this file except in compliance with the License.
 * You may obtain a copy of the License at:
 *
 * http://www.apache.org/licenses/LICENSE-2.0
 *
 * Unless required by applicable law or agreed to in writing, software
 * distributed under the License is distributed on an "AS IS" BASIS,
 * WITHOUT WARRANTIES OR CONDITIONS OF ANY KIND, either express or
 * implied. See the License for the specific language governing
 * permissions and limitations under the License.
 */
package org.openntf.domino.impl;

import java.io.Externalizable;
import java.io.FileNotFoundException;
import java.io.IOException;
import java.io.InvalidClassException;
import java.io.ObjectInput;
import java.io.ObjectOutput;
import java.io.Serializable;
import java.net.HttpURLConnection;
import java.net.MalformedURLException;
import java.net.URL;
import java.util.Collection;
import java.util.Date;
import java.util.HashSet;
import java.util.List;
import java.util.Locale;
import java.util.Map;
import java.util.Set;
import java.util.Vector;
import java.util.logging.Logger;
import java.util.regex.Pattern;

import lotus.domino.NotesError;
import lotus.domino.NotesException;

import org.openntf.domino.ACL;
import org.openntf.domino.ACL.Level;
import org.openntf.domino.Agent;
import org.openntf.domino.AutoMime;
import org.openntf.domino.DateTime;
import org.openntf.domino.Document;
import org.openntf.domino.DocumentCollection;
import org.openntf.domino.DxlExporter;
import org.openntf.domino.ExceptionDetails;
import org.openntf.domino.Form;
import org.openntf.domino.NoteCollection;
import org.openntf.domino.NoteCollection.SelectOption;
import org.openntf.domino.Outline;
import org.openntf.domino.Replication;
import org.openntf.domino.Session;
import org.openntf.domino.View;
import org.openntf.domino.WrapperFactory;
import org.openntf.domino.annotations.Incomplete;
import org.openntf.domino.big.LocalNoteList;
import org.openntf.domino.design.DatabaseDesign;
import org.openntf.domino.design.IconNote;
import org.openntf.domino.events.EnumEvent;
import org.openntf.domino.events.IDominoEvent;
import org.openntf.domino.events.IDominoEventFactory;
import org.openntf.domino.exceptions.OpenNTFNotesException;
import org.openntf.domino.exceptions.TransactionAlreadySetException;
import org.openntf.domino.exceptions.UserAccessException;
import org.openntf.domino.ext.Session.Fixes;
import org.openntf.domino.helpers.DatabaseMetaData;
import org.openntf.domino.schema.IDatabaseSchema;
import org.openntf.domino.transactions.DatabaseTransaction;
import org.openntf.domino.types.Encapsulated;
import org.openntf.domino.utils.CollectionUtils;
import org.openntf.domino.utils.DominoUtils;

import com.ibm.icu.util.Calendar;
import com.ibm.icu.util.GregorianCalendar;

// TODO: Auto-generated Javadoc
/**
 * The Class Database.
 */
<<<<<<< HEAD
public class Database extends BaseThreadSafe<org.openntf.domino.Database, lotus.domino.Database, Session>
		implements org.openntf.domino.Database {
=======
public class Database extends BaseResurrectable<org.openntf.domino.Database, lotus.domino.Database, Session> implements
		org.openntf.domino.Database {
>>>>>>> d275c291
	private static final Logger log_ = Logger.getLogger(Database.class.getName());

	/** The server_. */
	private String server_;

	/** The path_. */
	private String path_;

	/** The apiPath */
	private transient String apiPath_;

	/** The fileName */
	private transient String fileName_;

	/** The replid_. */
	private String replid_;

	//private String basedOnTemplate_;
	//private String templateName_;
	//private Date lastModDate_;
	//private String title_;
	private transient Boolean isReplicationDisabled_;
	private AutoMime autoMime_;

	private DatabaseMetaData shadowedMetaData_;

	// private String ident_;

	/**
	 * Instantiates a new database.
	 *
	 *
	 * @param delegate
	 *            the delegate
	 * @param parent
	 *            the parent
	 * @param wf
	 *            the WrapperFactory
	 * @param cpp_id
	 *            the cpp_id
	 */
	protected Database(final lotus.domino.Database delegate, final Session parent) {
		super(delegate, parent, NOTES_DATABASE);
		initialize(delegate);
	}

	private void initialize(final lotus.domino.Database delegate) {
		try {
			server_ = delegate.getServer();
		} catch (NotesException e) {
			log_.log(java.util.logging.Level.FINE, "Unable to cache server name for Database due to exception: " + e.text);
		}
		try {
			path_ = delegate.getFilePath();
		} catch (NotesException e) {
			log_.log(java.util.logging.Level.FINE, "Unable to cache filepath for Database due to exception: " + e.text);
		}

		try {
			if (getAncestorSession().isFixEnabled(Fixes.FORCE_HEX_LOWER_CASE)) {
				replid_ = delegate.getReplicaID().toLowerCase();
			} else {
				replid_ = delegate.getReplicaID();
			}
		} catch (NotesException e) {
			log_.log(java.util.logging.Level.FINE, "Unable to cache replica id for Database due to exception: " + e.text);
		}
	}

	/**
	 * This constructor is used in the dbDirectory. The Delegate will get recycled!
	 *
	 * @param delegate
	 *            the delegate
	 * @param parent
	 *            the parent
	 * @param extendedMetadata
	 *            true if DB should load extended metadata
	 */
	protected Database(final Session parent, final DatabaseMetaData metaData) {
		super(null, parent, NOTES_DATABASE);
		initialize(metaData);

	}

	protected void initialize(final DatabaseMetaData metaData) {
		shadowedMetaData_ = metaData;
		server_ = metaData.getServer();
		path_ = metaData.getFilePath();
		if (getAncestorSession().isFixEnabled(Fixes.FORCE_HEX_LOWER_CASE)) {
			replid_ = metaData.getReplicaID().toLowerCase();
		} else {
			replid_ = metaData.getReplicaID();
		}
	}

	/*
	 * (non-Javadoc)
	 *
	 * @see org.openntf.domino.Database#FTDomainSearch(java.lang.String, int, int, int, int, int, java.lang.String)
	 */
	@Override
	public Document FTDomainSearch(final String query, final int maxDocs, final int sortOpt, final int otherOpt, final int start,
			final int count, final String entryForm) {
		try {
			return fromLotus(getDelegate().FTDomainSearch(query, maxDocs, sortOpt, otherOpt, start, count, entryForm), Document.SCHEMA,
					this);
		} catch (NotesException e) {
			DominoUtils.handleException(e, this, "Query=" + query);
			return null;

		}
	}

	/*
	 * (non-Javadoc)
	 *
	 * @see org.openntf.domino.Database#FTDomainSearch(java.lang.String, int, org.openntf.domino.Database.SortOption, int, int, int,
	 * java.lang.String)
	 */
	@Override
	public Document FTDomainSearch(final String query, final int maxDocs, final FTDomainSortOption sortOpt,
			final Set<FTDomainSearchOption> otherOpt, final int start, final int count, final String entryForm) {
		int nativeOptions = 0;
		for (FTDomainSearchOption option : otherOpt) {
			nativeOptions += option.getValue();
		}

		return FTDomainSearch(query, maxDocs, sortOpt.getValue(), nativeOptions, start, count, entryForm);
	}

	/*
	 * (non-Javadoc)
	 *
	 * @see org.openntf.domino.Database#FTSearch(java.lang.String, int, int, int)
	 */
	@Override
	public DocumentCollection FTSearch(final String query, final int maxDocs, final int sortOpt, final int otherOpt) {
		try {
			return fromLotus(getDelegate().FTSearch(query, maxDocs, sortOpt, otherOpt), DocumentCollection.SCHEMA, this);
		} catch (NotesException e) {
			DominoUtils.handleException(e, this, "Query=" + query);
			return null;
		}
	}

	/*
	 * (non-Javadoc)
	 *
	 * @see org.openntf.domino.Database#FTSearch(java.lang.String, int, org.openntf.domino.Database.SortOption, int)
	 */
	@Override
	public DocumentCollection FTSearch(final String query, final int maxDocs, final FTSortOption sortOpt,
			final Set<FTSearchOption> otherOpt) {
		int nativeOptions = 0;
		for (FTSearchOption option : otherOpt) {
			nativeOptions += option.getValue();
		}
		return FTSearch(query, maxDocs, sortOpt.getValue(), nativeOptions);
	}

	/*
	 * (non-Javadoc)
	 *
	 * @see org.openntf.domino.Database#FTSearch(java.lang.String, int)
	 */
	@Override
	public DocumentCollection FTSearch(final String query, final int maxDocs) {
		try {
			return fromLotus(getDelegate().FTSearch(query, maxDocs), DocumentCollection.SCHEMA, this);
		} catch (NotesException e) {
			DominoUtils.handleException(e, this, "Query=" + query);
			return null;
		}
	}

	/*
	 * (non-Javadoc)
	 *
	 * @see org.openntf.domino.Database#FTSearch(java.lang.String)
	 */
	@Override
	public DocumentCollection FTSearch(final String query) {
		try {
			return fromLotus(getDelegate().FTSearch(query), DocumentCollection.SCHEMA, this);
		} catch (NotesException e) {
			DominoUtils.handleException(e, this, "Query=" + query);
			return null;

		}
	}

	/*
	 * (non-Javadoc)
	 *
	 * @see org.openntf.domino.Database#FTSearchRange(java.lang.String, int, int, int, int)
	 */
	@Override
	public DocumentCollection FTSearchRange(final String query, final int maxDocs, final int sortOpt, final int otherOpt, final int start) {
		try {
			return fromLotus(getDelegate().FTSearchRange(query, maxDocs, sortOpt, otherOpt, start), DocumentCollection.SCHEMA, this);
		} catch (NotesException e) {
			DominoUtils.handleException(e, this, "Query=" + query);
			return null;

		}
	}

	/*
	 * (non-Javadoc)
	 *
	 * @see org.openntf.domino.Database#FTSearchRange(java.lang.String, int, org.openntf.domino.Database.SortOption, int, int)
	 */
	@Override
	public DocumentCollection FTSearchRange(final String query, final int maxDocs, final FTSortOption sortOpt,
			final Set<FTSearchOption> otherOpt, final int start) {
		int nativeOptions = 0;
		for (FTSearchOption option : otherOpt) {
			nativeOptions += option.getValue();
		}
		return FTSearchRange(query, maxDocs, sortOpt.getValue(), nativeOptions, start);
	}

	/*
	 * (non-Javadoc)
	 *
	 * @see org.openntf.domino.Database#compact()
	 */
	@Override
	public int compact() {
		try {
			return getDelegate().compact();
		} catch (NotesException e) {
			DominoUtils.handleException(e, this);
			return 0;
		}
	}

	/*
	 * (non-Javadoc)
	 *
	 * @see org.openntf.domino.Database#compactWithOptions(int, java.lang.String)
	 */
	@Override
	public int compactWithOptions(final int options, final String spaceThreshold) {
		try {
			return getDelegate().compactWithOptions(options, spaceThreshold);
		} catch (NotesException e) {
			DominoUtils.handleException(e, this);
			return 0;

		}
	}

	/*
	 * (non-Javadoc)
	 *
	 * @see org.openntf.domino.Database#compactWithOptions(int)
	 */
	@Override
	public int compactWithOptions(final int options) {
		try {
			return getDelegate().compactWithOptions(options);
		} catch (NotesException e) {
			DominoUtils.handleException(e, this);
			return 0;

		}
	}

	/*
	 * (non-Javadoc)
	 *
	 * @see org.openntf.domino.Database#compactWithOptions(java.lang.String)
	 */
	@Override
	public int compactWithOptions(final String spaceThreshold) {
		try {
			return getDelegate().compactWithOptions(spaceThreshold);
		} catch (NotesException e) {
			DominoUtils.handleException(e, this);
			return 0;

		}
	}

	/*
	 * (non-Javadoc)
	 *
	 * @see org.openntf.domino.Database#createCopy(java.lang.String, java.lang.String, int)
	 */
	@Override
	public org.openntf.domino.Database createCopy(final String server, final String dbFile, final int maxSize) {
		try {
			return fromLotus(getDelegate().createCopy(server, dbFile, maxSize), Database.SCHEMA, getAncestorSession());
		} catch (NotesException e) {
			DominoUtils.handleException(e, this);
			return null;

		}
	}

	/*
	 * (non-Javadoc)
	 *
	 * @see org.openntf.domino.Database#createCopy(java.lang.String, java.lang.String)
	 */
	@Override
	public org.openntf.domino.Database createCopy(final String server, final String dbFile) {
		try {
			return fromLotus(getDelegate().createCopy(server, dbFile), Database.SCHEMA, getAncestorSession());
		} catch (NotesException e) {
			DominoUtils.handleException(e, this);
			return null;

		}
	}

	/*
	 * (non-Javadoc)
	 *
	 * @see org.openntf.domino.Database#createDocument()
	 */
	@Override
	public Document createDocument() {
		//		System.out.println("Generating a new document in " + this.getFilePath());
		//		try {
		//			Thread.sleep(100);
		//		} catch (InterruptedException e1) {
		//			DominoUtils.handleException(e1);
		//			return null;
		//		}
		Document result = null;
		boolean go;
		go = !hasListeners() ? true : fireListener(generateEvent(Events.BEFORE_CREATE_DOCUMENT, this, null));
		if (go) {
			try {
				open();
				result = fromLotus(getDelegate().createDocument(), Document.SCHEMA, this);
			} catch (NotesException e) {
				DominoUtils.handleException(e, this);
			}
			if (hasListeners()) {
				fireListener(generateEvent(Events.AFTER_CREATE_DOCUMENT, this, null));
			}
		}
		//		System.out.println("Returning a newly created document in " + this.getFilePath());
		//		try {
		//			Thread.sleep(100);
		//		} catch (InterruptedException e1) {
		//			DominoUtils.handleException(e1);
		//			return null;
		//		}
		return result;
	}

	/*
	 * (non-Javadoc)
	 *
	 * @see org.openntf.domino.Database#createDocument(java.lang.Object[])
	 */
	@SuppressWarnings("unchecked")
	@Override
	public Document createDocument(final Object... keyValuePairs) {
		Document doc = this.createDocument();
		if (keyValuePairs.length == 1) {
			if (keyValuePairs[0] instanceof Map) {
				Map<String, Object> itemValues = (Map<String, Object>) keyValuePairs[0];
				for (Map.Entry<String, Object> entry : itemValues.entrySet()) {
					doc.replaceItemValue(entry.getKey(), entry.getValue());
				}
			}
		} else if (keyValuePairs.length >= 2) {
			for (int i = 0; i < keyValuePairs.length; i += 2) {
				doc.replaceItemValue(keyValuePairs[i].toString(), keyValuePairs[i + 1]);
			}
		}
		return doc;
	}

	/*
	 * (non-Javadoc)
	 *
	 * @see org.openntf.domino.Database#createDocumentCollection()
	 */
	@Override
	public DocumentCollection createDocumentCollection() {
		try {
			if (!getDelegate().isOpen()) {
				getDelegate().open();
			}
			return fromLotus(getDelegate().createDocumentCollection(), DocumentCollection.SCHEMA, this);
		} catch (NotesException e) {
			DominoUtils.handleException(e, this);
			return null;
		}
	}

	@Override
	@Incomplete
	public DocumentCollection createMergeableDocumentCollection() {
		try {
			lotus.domino.Database db = getDelegate();
			if (!db.isOpen()) {
				db.open();
			}
			lotus.domino.DocumentCollection rawColl = getDelegate().search("@False", db.getLastModified(), 1);
			if (rawColl.getCount() > 0) {
				int[] nids = CollectionUtils.getNoteIDs(rawColl);
				for (int nid : nids) {
					rawColl.subtract(nid);
				}
			}
			org.openntf.domino.DocumentCollection result = fromLotus(rawColl, DocumentCollection.SCHEMA, this);
			return result;
		} catch (NotesException e) {
			DominoUtils.handleException(e, this);
			return null;
		}

	}

	/*
	 * (non-Javadoc)
	 *
	 * @see org.openntf.domino.Database#createFTIndex(int, boolean)
	 */
	@Override
	public void createFTIndex(final int options, final boolean recreate) {
		try {
			getDelegate().createFTIndex(options, recreate);
		} catch (NotesException e) {
			DominoUtils.handleException(e, this);

		}
	}

	/*
	 * (non-Javadoc)
	 *
	 * @see org.openntf.domino.Database#createFromTemplate(java.lang.String, java.lang.String, boolean, int)
	 */
	@Override
	public org.openntf.domino.Database createFromTemplate(final String server, final String dbFile, final boolean inherit,
			final int maxSize) {
		try {
			return fromLotus(getDelegate().createFromTemplate(server, dbFile, inherit, maxSize), Database.SCHEMA, getAncestorSession());
		} catch (NotesException e) {
			DominoUtils.handleException(e, this);
			return null;

		}
	}

	/*
	 * (non-Javadoc)
	 *
	 * @see org.openntf.domino.Database#createFromTemplate(java.lang.String, java.lang.String, boolean)
	 */
	@Override
	public org.openntf.domino.Database createFromTemplate(final String server, final String dbFile, final boolean inherit) {
		try {
			return fromLotus(getDelegate().createFromTemplate(server, dbFile, inherit), Database.SCHEMA, getAncestorSession());
		} catch (NotesException e) {
			DominoUtils.handleException(e, this);
			return null;

		}
	}

	/*
	 * (non-Javadoc)
	 *
	 * @see org.openntf.domino.Database#createNoteCollection(boolean)
	 */
	@Override
	public NoteCollection createNoteCollection(final boolean selectAllFlag) {
		try {
			open();
			return fromLotus(getDelegate().createNoteCollection(selectAllFlag), NoteCollection.SCHEMA, this);
		} catch (NotesException e) {
			DominoUtils.handleException(e, this);
			return null;

		}
	}

	/*
	 * (non-Javadoc)
	 *
	 * @see org.openntf.domino.Database#createOutline(java.lang.String, boolean)
	 */
	@Override
	public Outline createOutline(final String name, final boolean defaultOutline) {
		try {
			return fromLotus(getDelegate().createOutline(name, defaultOutline), Outline.SCHEMA, this);
		} catch (NotesException e) {
			DominoUtils.handleException(e, this);
			return null;

		}
	}

	/*
	 * (non-Javadoc)
	 *
	 * @see org.openntf.domino.Database#createOutline(java.lang.String)
	 */
	@Override
	public Outline createOutline(final String name) {
		try {
			if (!getDelegate().isOpen()) {
				getDelegate().open();
			}
			return fromLotus(getDelegate().createOutline(name), Outline.SCHEMA, this);
		} catch (NotesException e) {
			DominoUtils.handleException(e, this);
			return null;

		}
	}

	/*
	 * (non-Javadoc)
	 *
	 * @see org.openntf.domino.Database#createQueryView(java.lang.String, java.lang.String, lotus.domino.View, boolean)
	 */
	@Override
	public View createQueryView(final String viewName, final String query, final lotus.domino.View templateView,
			final boolean prohibitDesignRefresh) {
		try {
			if (!getDelegate().isOpen()) {
				getDelegate().open();
			}
			return fromLotus(getDelegate().createQueryView(viewName, query, toLotus(templateView), prohibitDesignRefresh), View.SCHEMA,
					this);
		} catch (NotesException e) {
			DominoUtils.handleException(e, this);
			return null;

		}
	}

	/*
	 * (non-Javadoc)
	 *
	 * @see org.openntf.domino.Database#createQueryView(java.lang.String, java.lang.String, lotus.domino.View)
	 */
	@Override
	public View createQueryView(final String viewName, final String query, final lotus.domino.View templateView) {
		try {
			if (!getDelegate().isOpen()) {
				getDelegate().open();
			}
			return fromLotus(getDelegate().createQueryView(viewName, query, toLotus(templateView)), View.SCHEMA, this);
		} catch (NotesException e) {
			DominoUtils.handleException(e, this);
			return null;

		}
	}

	/*
	 * (non-Javadoc)
	 *
	 * @see org.openntf.domino.Database#createQueryView(java.lang.String, java.lang.String)
	 */
	@Override
	public View createQueryView(final String viewName, final String query) {
		try {
			if (!getDelegate().isOpen()) {
				getDelegate().open();
			}
			return fromLotus(getDelegate().createQueryView(viewName, query), View.SCHEMA, this);
		} catch (NotesException e) {
			DominoUtils.handleException(e, this);
			return null;

		}
	}

	/*
	 * (non-Javadoc)
	 *
	 * @see org.openntf.domino.Database#createReplica(java.lang.String, java.lang.String)
	 */
	@Override
	public org.openntf.domino.Database createReplica(final String server, final String dbFile) {
		try {
			return fromLotus(getDelegate().createReplica(server, dbFile), Database.SCHEMA, getAncestorSession());
		} catch (NotesException e) {
			DominoUtils.handleException(e, this);
			return null;

		}
	}

	/*
	 * (non-Javadoc)
	 *
	 * @see org.openntf.domino.Database#createView()
	 */
	@Override
	@Deprecated
	public View createView() {
		try {
			return fromLotus(getDelegate().createView(), View.SCHEMA, this);
		} catch (NotesException e) {
			DominoUtils.handleException(e, this);
			return null;

		}
	}

	/*
	 * (non-Javadoc)
	 *
	 * @see org.openntf.domino.Database#createView(java.lang.String, java.lang.String, lotus.domino.View, boolean)
	 */
	@Override
	public View createView(final String viewName, final String selectionFormula, final lotus.domino.View templateView,
			final boolean prohibitDesignRefresh) {
		try {
			if (!getDelegate().isOpen()) {
				getDelegate().open();
			}
			return fromLotus(getDelegate().createView(viewName, selectionFormula, toLotus(templateView), prohibitDesignRefresh),
					View.SCHEMA, this);
		} catch (NotesException e) {
			DominoUtils.handleException(e, this, "View=" + viewName);
			return null;

		}
	}

	/*
	 * (non-Javadoc)
	 *
	 * @see org.openntf.domino.Database#createView(java.lang.String, java.lang.String, lotus.domino.View)
	 */
	@Override
	public View createView(final String viewName, final String selectionFormula, final lotus.domino.View templateView) {
		return createView(viewName, selectionFormula, templateView, true);
	}

	/*
	 * (non-Javadoc)
	 *
	 * @see org.openntf.domino.Database#createView(java.lang.String, java.lang.String)
	 */
	@Override
	public View createView(final String viewName, final String selectionFormula) {
		//TODO NTF even though I'd prefer to just pass defaults to the next overloaded version, it's not clear what the default
		//templateView should be in order to get the native behavior. Does null work?
		try {
			if (!getDelegate().isOpen()) {
				getDelegate().open();
			}
			return fromLotus(getDelegate().createView(viewName, selectionFormula), View.SCHEMA, this);
		} catch (NotesException e) {
			DominoUtils.handleException(e, this, "View=" + viewName);
			return null;

		}
	}

	/*
	 * (non-Javadoc)
	 *
	 * @see org.openntf.domino.Database#createView(java.lang.String)
	 */
	@Override
	public View createView(final String viewName) {
		return createView(viewName, "SELECT @All");
	}

	/*
	 * (non-Javadoc)
	 *
	 * @see org.openntf.domino.Database#enableFolder(java.lang.String)
	 */
	@Override
	public void enableFolder(final String folder) {
		try {
			getDelegate().enableFolder(folder);
		} catch (NotesException e) {
			DominoUtils.handleException(e, this);

		}
	}

	/*
	 * (non-Javadoc)
	 *
	 * @see org.openntf.domino.Database#fixup()
	 */
	@Override
	public void fixup() {
		try {
			getDelegate().fixup();
		} catch (NotesException e) {
			DominoUtils.handleException(e, this);

		}
	}

	/*
	 * (non-Javadoc)
	 *
	 * @see org.openntf.domino.Database#fixup(int)
	 */
	@Override
	public void fixup(final int options) {
		try {
			getDelegate().fixup(options);
		} catch (NotesException e) {
			DominoUtils.handleException(e, this);

		}
	}

	/*
	 * (non-Javadoc)
	 *
	 * @see org.openntf.domino.Database#getACL()
	 */
	@Override
	public ACL getACL() {
		try {
			if (!getDelegate().isOpen()) {
				getDelegate().open();
			}
			return fromLotus(getDelegate().getACL(), ACL.SCHEMA, this);
		} catch (NotesException e) {
			DominoUtils.handleException(e, this);
			return null;

		}
	}

	/*
	 * (non-Javadoc)
	 *
	 * @see org.openntf.domino.Database#getACLActivityLog()
	 */
	@Override
	@SuppressWarnings("unchecked")
	public Vector<String> getACLActivityLog() {
		try {
			return getDelegate().getACLActivityLog();
		} catch (NotesException e) {
			DominoUtils.handleException(e, this);
			return null;

		}
	}

	/*
	 * (non-Javadoc)
	 *
	 * @see org.openntf.domino.Database#getAgent(java.lang.String)
	 */
	@Override
	public Agent getAgent(final String name) {
		try {
			if (!getDelegate().isOpen()) {
				getDelegate().open();
			}
			return fromLotus(getDelegate().getAgent(name), Agent.SCHEMA, this);
		} catch (NotesException e) {
			DominoUtils.handleException(e, this);
			return null;

		}
	}

	/*
	 * (non-Javadoc)
	 *
	 * @see org.openntf.domino.Database#getAgents()
	 */
	@Override
	public Vector<org.openntf.domino.Agent> getAgents() {
		try {
			if (!getDelegate().isOpen()) {
				getDelegate().open();
			}
			return fromLotusAsVector(getDelegate().getAgents(), org.openntf.domino.Agent.SCHEMA, this);
		} catch (NotesException e) {
			DominoUtils.handleException(e, this);
			return null;

		}
	}

	/*
	 * (non-Javadoc)
	 *
	 * @see org.openntf.domino.Database#getAllDocuments()
	 */
	@Override
	public DocumentCollection getAllDocuments() {
		try {
			return fromLotus(getDelegate().getAllDocuments(), DocumentCollection.SCHEMA, this);
		} catch (NotesException e) {
			DominoUtils.handleException(e, this);
			return null;

		}
	}

	/*
	 * (non-Javadoc)
	 *
	 * @see org.openntf.domino.Database#getAllReadDocuments()
	 */
	@Override
	public DocumentCollection getAllReadDocuments() {
		try {
			return fromLotus(getDelegate().getAllReadDocuments(), DocumentCollection.SCHEMA, this);
		} catch (NotesException e) {
			DominoUtils.handleException(e, this);
			return null;

		}
	}

	/*
	 * (non-Javadoc)
	 *
	 * @see org.openntf.domino.Database#getAllReadDocuments(java.lang.String)
	 */
	@Override
	public DocumentCollection getAllReadDocuments(final String userName) {
		try {
			return fromLotus(getDelegate().getAllReadDocuments(userName), DocumentCollection.SCHEMA, this);
		} catch (NotesException e) {
			DominoUtils.handleException(e, this);
			return null;

		}
	}

	/*
	 * (non-Javadoc)
	 *
	 * @see org.openntf.domino.Database#getAllUnreadDocuments()
	 */
	@Override
	public DocumentCollection getAllUnreadDocuments() {
		try {
			return fromLotus(getDelegate().getAllUnreadDocuments(), DocumentCollection.SCHEMA, this);
		} catch (NotesException e) {
			DominoUtils.handleException(e, this);
			return null;

		}
	}

	/*
	 * (non-Javadoc)
	 *
	 * @see org.openntf.domino.Database#getAllUnreadDocuments(java.lang.String)
	 */
	@Override
	public DocumentCollection getAllUnreadDocuments(final String userName) {
		try {
			return fromLotus(getDelegate().getAllUnreadDocuments(userName), DocumentCollection.SCHEMA, this);
		} catch (NotesException e) {
			DominoUtils.handleException(e, this);
			return null;

		}
	}

	/*
	 * (non-Javadoc)
	 *
	 * @see org.openntf.domino.Database#getCategories()
	 */
	@Override
	public String getCategories() {
		if (shadowedMetaData_ != null) {
			return shadowedMetaData_.getCategories();
		}
		try {
			return getDelegate().getCategories();
		} catch (NotesException e) {
			DominoUtils.handleException(e, this);
			return null;

		}
	}

	/*
	 * (non-Javadoc)
	 *
	 * @see org.openntf.domino.Database#getCreated()
	 */
	@Override
	public DateTime getCreated() {
		try {
			lotus.domino.DateTime dt = getDelegate().getCreated();
			DateTime ret = fromLotus(dt, DateTime.SCHEMA, getAncestorSession());
			s_recycle(dt);
			return ret;
		} catch (NotesException e) {
			DominoUtils.handleException(e, this);
			return null;

		}
	}

	/*
	 * (non-Javadoc)
	 *
	 * @see org.openntf.domino.Database#getCurrentAccessLevel()
	 */
	@Override
	public int getCurrentAccessLevel() {
		try {
			return getDelegate().getCurrentAccessLevel();
		} catch (NotesException e) {
			DominoUtils.handleException(e, this);
			return 0;

		}
	}

	/*
	 * (non-Javadoc)
	 *
	 * @see org.openntf.domino.Database#getDB2Schema()
	 */
	@Override
	public String getDB2Schema() {
		try {
			return getDelegate().getDB2Schema();
		} catch (NotesException e) {
			DominoUtils.handleException(e, this);
			return null;

		}
	}

	private Boolean designProtected_;

	public boolean isDesignProtected() {
		if (designProtected_ == null) {
			Document iconNote = getDocumentByID(org.openntf.domino.design.impl.DatabaseDesign.ICON_NOTE);
			designProtected_ = Boolean.FALSE;
			try {
				if (iconNote != null) {
					DxlExporter exporter = getAncestorSession().createDxlExporter();
					exporter.exportDxl(iconNote);
				}

			} catch (OpenNTFNotesException e) {
				designProtected_ = Boolean.TRUE;
			}

		}
		return designProtected_.booleanValue();
	}

	private transient DatabaseDesign design_;

	@Override
	public DatabaseDesign getDesign() {
		if (design_ == null) {
			if (isDesignProtected()) {
				design_ = new org.openntf.domino.design.impl.ProtectedDatabaseDesign(this);
			} else {
				design_ = new org.openntf.domino.design.impl.DatabaseDesign(this);
			}
		}
		return design_;
	}

	@Override
	public org.openntf.domino.Database getXPageSharedDesignTemplate() throws FileNotFoundException {
		IconNote icon = getDesign().getIconNote();
		if (icon == null) {
			return null;
		}
		Document iconDoc = icon.getDocument();
		if ("1".equals(iconDoc.getItemValueString("$XpageSharedDesign"))) {
			String templatePath = iconDoc.getItemValueString("$XpageSharedDesignTemplate");
			org.openntf.domino.Database template = getAncestorSession().getDatabase(templatePath);
			if (template == null || !template.isOpen()) {
				throw new FileNotFoundException("Could not open the XPage shared Design Template: " + templatePath);
			}
			return template;
		}
		return null;
	}

	/*
	 * (non-Javadoc)
	 *
	 * @see org.openntf.domino.Database#getDesignTemplateName()
	 */
	@Override
	public String getDesignTemplateName() {
		if (shadowedMetaData_ != null) {
			return shadowedMetaData_.getDesignTemplateName();
		}
		try {
			return getDelegate().getDesignTemplateName();
		} catch (NotesException e) {
			DominoUtils.handleException(e, this);
			return null;

		}
	}

	/*
	 * (non-Javadoc)
	 *
	 * @see org.openntf.domino.Database#getDocumentByID(java.lang.String)
	 */
	@Override
	public Document getDocumentByID(final String noteid) {
		try {
			if (!getDelegate().isOpen()) {
				getDelegate().open();
			}
			return fromLotus(getDelegate().getDocumentByID(noteid), Document.SCHEMA, this);
		} catch (Exception e) {
			DominoUtils.handleException(e, this, "NoteId=" + noteid);
			return null;

		}
	}

	@Override
	public Document getDocumentByID_Or_UNID(final String id) {
		Document doc;
		doc = getDocumentByUNID(id);
		if (doc == null) {
			try {
				doc = getDocumentByID(id);
			} catch (Throwable te) {
				// Just couldn't get doc
			}
		}
		return doc;
	}

	@Override
	public Document getDocumentWithKey(final Serializable key) {
		return this.getDocumentWithKey(key, false);
	}

	@Override
	public Document getDocumentWithKey(final Serializable key, final boolean createOnFail) {
		try {
			if (key != null) {
				String checksum = DominoUtils.toUnid(key);
				Document doc = this.getDocumentByUNID(checksum);
				if (doc == null && createOnFail) {
					doc = this.createDocument();
					if (checksum != null) {
						doc.setUniversalID(checksum);
					}
					doc.replaceItemValue("$Created", new Date());
					doc.replaceItemValue("$$Key", key);
				}
				return doc;

			} else if (createOnFail) {
				//				log_.log(java.util.logging.Level.FINE,
				//						"Document by key requested with null key. This is probably not what you meant to do...");
				//NTF No, its exactly what we meant to do in the case of graph elements
				Document doc = this.createDocument();
				doc.replaceItemValue("$Created", new Date());
				doc.replaceItemValue("$$Key", "");
				return doc;
			}
		} catch (Exception e) {
			DominoUtils.handleException(e, this);
		}
		return null;
	}

	@Override
	public Document getDocumentByKey(final Serializable key) {
		return getDocumentWithKey(key);
	}

	@Override
	public Document getDocumentByKey(final Serializable key, final boolean createOnFail) {
		return getDocumentWithKey(key, createOnFail);
	}

	/*
	 * (non-Javadoc)
	 *
	 * @see org.openntf.domino.Database#getDocumentByUNID(java.lang.String)
	 */
	@Override
	public Document getDocumentByUNID(final String unid) {
		try {
			if (unid == null || unid.isEmpty()) {
				return null;
			}
			if (!getDelegate().isOpen()) {
				getDelegate().open();
			}
			return fromLotus(getDelegate().getDocumentByUNID(unid), Document.SCHEMA, this);
		} catch (NotesException e) {
			if (getAncestorSession().isFixEnabled(Fixes.DOC_UNID_NULLS) && "Invalid universal id".equals(e.text)) {
			} else {
				DominoUtils.handleException(e, this, "UNId=" + unid);
			}
			return null;
		}
	}

	/*
	 * (non-Javadoc)
	 *
	 * @see org.openntf.domino.Database#getDocumentByURL(java.lang.String, boolean, boolean, boolean, java.lang.String, java.lang.String,
	 * java.lang.String, java.lang.String, java.lang.String, boolean)
	 */
	@Override
	@SuppressWarnings("unused")
	public Document getDocumentByURL(final String url, final boolean reload, final boolean reloadIfModified, final boolean urlList,
			final String charSet, final String webUser, final String webPassword, final String proxyUser, final String proxyPassword,
			final boolean returnImmediately) {
		try {
			// Let's have some fun with this
			try {
				URL urlObj = new URL(url);
				HttpURLConnection conn = (HttpURLConnection) urlObj.openConnection();
				conn.connect();
				System.out.println("Headers: " + conn.getHeaderFields());
				System.out.println("Content-type: " + conn.getContentType());
				conn.disconnect();
			} catch (MalformedURLException e) {
				DominoUtils.handleException(e, this);
			} catch (IOException e) {
				DominoUtils.handleException(e, this);
			}
			if (true) {
				return null;
			}

			return fromLotus(getDelegate().getDocumentByURL(url, reload, reloadIfModified, urlList, charSet, webUser, webPassword,
					proxyUser, proxyPassword, returnImmediately), Document.SCHEMA, this);
		} catch (NotesException e) {
			DominoUtils.handleException(e, this);
			return null;

		}
	}

	/*
	 * (non-Javadoc)
	 *
	 * @see org.openntf.domino.Database#getDocumentByURL(java.lang.String, boolean)
	 */
	@Override
	public Document getDocumentByURL(final String url, final boolean reload) {
		// try {
		// return fromLotus(getDelegate().getDocumentByURL(url, reload), Document.class, this);
		// } catch (NotesException e) {
		// DominoUtils.handleException(e);
		// return null;
		//
		// }
		return this.getDocumentByURL(url, reload, reload, false, null, null, null, null, null, false);
	}

	/*
	 * (non-Javadoc)
	 *
	 * @see org.openntf.domino.Database#getFTIndexFrequency()
	 */
	@Override
	public int getFTIndexFrequency() {
		try {
			return getDelegate().getFTIndexFrequency();
		} catch (NotesException e) {
			DominoUtils.handleException(e, this);
			return 0;

		}
	}

	/*
	 * (non-Javadoc)
	 *
	 * @see org.openntf.domino.Database#getFileFormat()
	 */
	@Override
	public int getFileFormat() {
		try {
			return getDelegate().getFileFormat();
		} catch (NotesException e) {
			DominoUtils.handleException(e, this);
			return 0;

		}
	}

	/*
	 * (non-Javadoc)
	 *
	 * @see org.openntf.domino.Database#getFileName()
	 */
	@Override
	public String getFileName() {
		if (fileName_ == null) {
			int idx = path_.lastIndexOf('/');
			if (idx != -1) {
				fileName_ = path_.substring(idx + 1);
			} else {
				idx = path_.lastIndexOf('\\');// if no \ is found, it returns -1 (-1+1=0)
				fileName_ = path_.substring(idx + 1);
			}
		}
		return fileName_;
	}

	/*
	 * (non-Javadoc)
	 *
	 * @see org.openntf.domino.Database#getFilePath()
	 */
	@Override
	public String getFilePath() {
		return path_;
	}

	/*
	 * (non-Javadoc)
	 *
	 * @see org.openntf.domino.Database#getFolderReferencesEnabled()
	 */
	@Override
	public boolean getFolderReferencesEnabled() {
		try {
			return getDelegate().getFolderReferencesEnabled();
		} catch (NotesException e) {
			DominoUtils.handleException(e, this);
			return false;

		}
	}

	/*
	 * (non-Javadoc)
	 *
	 * @see org.openntf.domino.Database#getForm(java.lang.String)
	 */
	@Override
	public Form getForm(final String name) {
		try {
			if (!getDelegate().isOpen()) {
				getDelegate().open();
			}
			return fromLotus(getDelegate().getForm(name), Form.SCHEMA, this);
		} catch (NotesException e) {
			DominoUtils.handleException(e, this);
			return null;

		}
	}

	/*
	 * (non-Javadoc)
	 *
	 * @see org.openntf.domino.Database#getForms()
	 */
	@Override
	public Vector<Form> getForms() {
		try {
			if (!getDelegate().isOpen()) {
				getDelegate().open();
			}
			return fromLotusAsVector(getDelegate().getForms(), Form.SCHEMA, this);
		} catch (NotesException e) {
			DominoUtils.handleException(e, this);
			return null;
		}
	}

	/*
	 * (non-Javadoc)
	 *
	 * @see org.openntf.domino.Database#getHttpURL()
	 */
	@Override
	public String getHttpURL() {
		try {
			return getDelegate().getHttpURL();
		} catch (NotesException e) {
			DominoUtils.handleException(e, this);
			return null;

		}
	}

	@Override
	public String getHttpURL(final boolean usePath) {
		if (usePath) {
			String baseURL = getHttpURL();
			URL url;
			try {
				url = new URL(baseURL);
			} catch (MalformedURLException e) {
				DominoUtils.handleException(e, this);
				return null;
			}
			String result = url.getProtocol();
			result += "://";
			result += url.getHost();
			result += url.getPort() > -1 ? ":" + url.getPort() : "";
			result += "/" + getFilePath().replace('\\', '/');
			return result;
		} else {
			return getHttpURL();
		}
	}

	/*
	 * (non-Javadoc)
	 *
	 * @see org.openntf.domino.Database#getLastFTIndexed()
	 */
	@Override
	public DateTime getLastFTIndexed() {
		try {
			return fromLotus(getDelegate().getLastFTIndexed(), DateTime.SCHEMA, getAncestorSession());
		} catch (NotesException e) {
			DominoUtils.handleException(e, this);
			return null;

		}
	}

	@Override
	public Date getLastFTIndexedDate() {
		try {
			lotus.domino.DateTime dt = getDelegate().getLastFTIndexed();
			Date ret = DominoUtils.toJavaDateSafe(dt);// recycles the javaDate!
			s_recycle(dt);
			return ret;
		} catch (NotesException e) {
			DominoUtils.handleException(e, this);
			return null;

		}
	}

	/*
	 * (non-Javadoc)
	 *
	 * @see org.openntf.domino.Database#getLastFixup()
	 */
	@Override
	public DateTime getLastFixup() {
		try {
			return fromLotus(getDelegate().getLastFixup(), DateTime.SCHEMA, getAncestorSession());
		} catch (NotesException e) {
			DominoUtils.handleException(e, this);
			return null;

		}
	}

	@Override
	public Date getLastFixupDate() {
		try {
			return DominoUtils.toJavaDateSafe(getDelegate().getLastFixup());
		} catch (NotesException e) {
			DominoUtils.handleException(e, this);
			return null;

		}
	}

	/*
	 * (non-Javadoc)
	 *
	 * @see org.openntf.domino.Database#getLastModified()
	 */
	@Override
	public DateTime getLastModified() {
		try {
			return fromLotus(getDelegate().getLastModified(), DateTime.SCHEMA, getAncestorSession());
		} catch (NotesException e) {
			DominoUtils.handleException(e, this);
			return null;

		}
	}

	@Override
	public Date getLastModifiedDate() {
		if (shadowedMetaData_ != null) {
			return shadowedMetaData_.getLastModifiedDate();
		}
		try {
			return DominoUtils.toJavaDateSafe(getDelegate().getLastModified());
		} catch (NotesException e) {
			DominoUtils.handleException(e, this);
			return null;
		}
	}

	/*
	 * (non-Javadoc)
	 *
	 * @see org.openntf.domino.Database#getLimitRevisions()
	 */
	@Override
	public double getLimitRevisions() {
		try {
			return getDelegate().getLimitRevisions();
		} catch (NotesException e) {
			DominoUtils.handleException(e, this);
			return 0d;

		}
	}

	/*
	 * (non-Javadoc)
	 *
	 * @see org.openntf.domino.Database#getLimitUpdatedBy()
	 */
	@Override
	public double getLimitUpdatedBy() {
		try {
			return getDelegate().getLimitUpdatedBy();
		} catch (NotesException e) {
			DominoUtils.handleException(e, this);
			return 0d;

		}
	}

	/*
	 * (non-Javadoc)
	 *
	 * @see org.openntf.domino.Database#getListInDbCatalog()
	 */
	@Override
	public boolean getListInDbCatalog() {
		try {
			return getDelegate().getListInDbCatalog();
		} catch (NotesException e) {
			DominoUtils.handleException(e, this);
			return false;

		}
	}

	/*
	 * (non-Javadoc)
	 *
	 * @see org.openntf.domino.Database#getManagers()
	 */
	@Override
	@SuppressWarnings("unchecked")
	public Vector<String> getManagers() {
		try {
			return getDelegate().getManagers();
		} catch (NotesException e) {
			DominoUtils.handleException(e, this);
			return null;

		}
	}

	/*
	 * (non-Javadoc)
	 *
	 * @see org.openntf.domino.Database#getMaxSize()
	 */
	@Override
	public long getMaxSize() {
		try {
			return getDelegate().getMaxSize();
		} catch (NotesException e) {
			DominoUtils.handleException(e, this);
			return 0L;

		}
	}

	/*
	 * (non-Javadoc)
	 *
	 * @see org.openntf.domino.Database#getModifiedDocuments()
	 */
	@Override
	public DocumentCollection getModifiedDocuments() {
		try {
			if (!getDelegate().isOpen()) {
				getDelegate().open();
			}
			return fromLotus(getDelegate().getModifiedDocuments(), DocumentCollection.SCHEMA, this);
		} catch (NotesException e) {
			DominoUtils.handleException(e, this);
			return null;

		}
	}

	@Override
	public DocumentCollection getModifiedDocuments(final java.util.Date since) {
		return getModifiedDocuments(since, ModifiedDocClass.DATA);
	}

	@Override
	public DocumentCollection getModifiedDocuments(java.util.Date since, final ModifiedDocClass noteClass) {
		try {
			DocumentCollection result;
			if (since == null) {
				since = new Date(0);
			}
			lotus.domino.DateTime tempDT = getAncestorSession().createDateTime(since);
			lotus.domino.DateTime dt = toLotus(tempDT);
			if (!getDelegate().isOpen()) {
				getDelegate().open();
			}
			result = fromLotus(getDelegate().getModifiedDocuments(dt, noteClass.getValue()), DocumentCollection.SCHEMA, this);
			if (tempDT instanceof Encapsulated) {
				dt.recycle();
			}
			return result;
		} catch (NotesException e) {
			DominoUtils.handleException(e, this);
			return null;
		}
	}

	/*
	 * (non-Javadoc)
	 *
	 * @see org.openntf.domino.Database#getModifiedDocuments(lotus.domino.DateTime, int)
	 */
	@Override
	public DocumentCollection getModifiedDocuments(final lotus.domino.DateTime since, final int noteClass) {
		try {
			DocumentCollection result;
			lotus.domino.DateTime dt = toLotus(since);
			result = fromLotus(getDelegate().getModifiedDocuments(dt, noteClass), DocumentCollection.SCHEMA, this);
			if (since instanceof Encapsulated) {
				dt.recycle();
			}
			return result;
		} catch (NotesException e) {
			DominoUtils.handleException(e, this);
			return null;
		}
	}

	/*
	 * (non-Javadoc)
	 *
	 * @see org.openntf.domino.Database#getModifiedDocuments(lotus.domino.DateTime)
	 */
	@Override
	public DocumentCollection getModifiedDocuments(final lotus.domino.DateTime since) {
		return getModifiedDocuments(since, 1);
	}

	/*
	 * (non-Javadoc)
	 *
	 * @see org.openntf.domino.Database#getNotesURL()
	 */
	@Override
	public String getNotesURL() {
		try {
			return getDelegate().getNotesURL();
		} catch (NotesException e) {
			DominoUtils.handleException(e, this);
			return null;

		}
	}

	/*
	 * (non-Javadoc)
	 *
	 * @see org.openntf.domino.Database#getOption(int)
	 */
	@Override
	public boolean getOption(final int optionName) {
		try {
			return getDelegate().getOption(optionName);
		} catch (NotesException e) {
			DominoUtils.handleException(e, this);
			return false;

		}
	}

	/*
	 * (non-Javadoc)
	 *
	 * @see org.openntf.domino.Database#getOutline(java.lang.String)
	 */
	@Override
	public Outline getOutline(final String outlineName) {
		try {
			return fromLotus(getDelegate().getOutline(outlineName), Outline.SCHEMA, this);
		} catch (NotesException e) {
			DominoUtils.handleException(e, this);
			return null;

		}
	}

	/*
	 * (non-Javadoc)
	 *
	 * @see org.openntf.domino.impl.Base#getParent()
	 */
	@Override
	public final Session getParent() {
		return parent;
	}

	/*
	 * (non-Javadoc)
	 *
	 * @see org.openntf.domino.Database#getPercentUsed()
	 */
	@Override
	public double getPercentUsed() {
		try {
			return getDelegate().getPercentUsed();
		} catch (NotesException e) {
			DominoUtils.handleException(e, this);
			return 0d;

		}
	}

	/*
	 * (non-Javadoc)
	 *
	 * @see org.openntf.domino.Database#getProfileDocCollection(java.lang.String)
	 */
	@Override
	public DocumentCollection getProfileDocCollection(final String profileName) {
		try {
			if (!getDelegate().isOpen()) {
				getDelegate().open();
			}
			return fromLotus(getDelegate().getProfileDocCollection(profileName), DocumentCollection.SCHEMA, this);
		} catch (NotesException e) {
			DominoUtils.handleException(e, this);
			return null;

		}
	}

	/*
	 * (non-Javadoc)
	 *
	 * @see org.openntf.domino.Database#getProfileDocument(java.lang.String, java.lang.String)
	 */
	@Override
	public Document getProfileDocument(final String profileName, final String key) {
		try {
			if (!getDelegate().isOpen()) {
				getDelegate().open();
			}
			return fromLotus(getDelegate().getProfileDocument(profileName, key), Document.SCHEMA, this);
		} catch (NotesException e) {
			DominoUtils.handleException(e, this);
			return null;

		}
	}

	/*
	 * (non-Javadoc)
	 *
	 * @see org.openntf.domino.Database#getReplicaID()
	 */
	@Override
	public String getReplicaID() {
		return replid_;
	}

	/* (non-Javadoc)
	 * @see org.openntf.domino.ext.Database#getMetaReplicaId()
	 */
	@Override
	public String getMetaReplicaID() {
		if (server_.length() > 0) {
			return server_ + "!!" + replid_;
		}
		return replid_;
	}

	/*
	 * (non-Javadoc)
	 *
	 * @see org.openntf.domino.Database#getReplicationInfo()
	 */
	@Override
	public Replication getReplicationInfo() {
		try {
			return fromLotus(getDelegate().getReplicationInfo(), Replication.SCHEMA, this);
		} catch (NotesException e) {
			DominoUtils.handleException(e, this);
			return null;

		}
	}

	/*
	 * (non-Javadoc)
	 *
	 * @see org.openntf.domino.Database#getServer()
	 */
	@Override
	public String getServer() {
		return server_;
	}

	/*
	 * (non-Javadoc)
	 *
	 * @see org.openntf.domino.Database#getSize()
	 */
	@Override
	public double getSize() {
		if (shadowedMetaData_ != null) {
			return shadowedMetaData_.getSize();
		}
		try {
			return getDelegate().getSize();
		} catch (NotesException e) {
			DominoUtils.handleException(e, this);
			return 0d;

		}
	}

	/*
	 * (non-Javadoc)
	 *
	 * @see org.openntf.domino.Database#getSizeQuota()
	 */
	@Override
	public int getSizeQuota() {
		try {
			return getDelegate().getSizeQuota();
		} catch (NotesException e) {
			DominoUtils.handleException(e, this);
			return 0;

		}
	}

	/*
	 * (non-Javadoc)
	 *
	 * @see org.openntf.domino.Database#getSizeWarning()
	 */
	@Override
	public long getSizeWarning() {
		try {
			return getDelegate().getSizeWarning();
		} catch (NotesException e) {
			DominoUtils.handleException(e, this);
			return 0L;

		}
	}

	/*
	 * (non-Javadoc)
	 *
	 * @see org.openntf.domino.Database#getTemplateName()
	 */
	@Override
	public String getTemplateName() {
		if (shadowedMetaData_ != null) {
			return shadowedMetaData_.getTemplateName();
		}
		try {
			return getDelegate().getTemplateName();
		} catch (NotesException e) {
			DominoUtils.handleException(e, this);
			return null;

		}
	}

	/*
	 * (non-Javadoc)
	 *
	 * @see org.openntf.domino.Database#getTitle()
	 */
	@Override
	public String getTitle() {
		if (shadowedMetaData_ != null) {
			return shadowedMetaData_.getTitle();
		}
		try {
			return getDelegate().getTitle();
		} catch (NotesException e) {
			DominoUtils.handleException(e, this);
			return null;

		}
	}

	/*
	 * (non-Javadoc)
	 *
	 * @see org.openntf.domino.Database#getType()
	 */
	@Override
	@Deprecated
	public int getType() {
		try {
			return getDelegate().getType();
		} catch (NotesException e) {
			DominoUtils.handleException(e, this);
			return 0;

		}
	}

	@Override
	public Type getTypeEx() {
		return Type.valueOf(getType());
	}

	/*
	 * (non-Javadoc)
	 *
	 * @see org.openntf.domino.Database#getURL()
	 */
	@Override
	public String getURL() {
		try {
			return getDelegate().getURL();
		} catch (NotesException e) {
			DominoUtils.handleException(e, this);
			return null;

		}
	}

	/*
	 * (non-Javadoc)
	 *
	 * @see org.openntf.domino.Database#getURLHeaderInfo(java.lang.String, java.lang.String, java.lang.String, java.lang.String,
	 * java.lang.String, java.lang.String)
	 */
	@Override
	public String getURLHeaderInfo(final String url, final String header, final String webUser, final String webPassword,
			final String proxyUser, final String proxyPassword) {
		try {
			return getDelegate().getURLHeaderInfo(url, header, webUser, webPassword, proxyUser, proxyPassword);
		} catch (NotesException e) {
			DominoUtils.handleException(e, this);
			return null;

		}
	}

	/*
	 * (non-Javadoc)
	 *
	 * @see org.openntf.domino.Database#getUndeleteExpireTime()
	 */
	@Override
	public int getUndeleteExpireTime() {
		try {
			return getDelegate().getUndeleteExpireTime();
		} catch (NotesException e) {
			DominoUtils.handleException(e, this);
			return 0;

		}
	}

	/*
	 * (non-Javadoc)
	 *
	 * @see org.openntf.domino.Database#getView(java.lang.String)
	 */
	@Override
	public View getView(final String name) {
		try {
			if (!getDelegate().isOpen()) {
				getDelegate().open();
			}
			View result = fromLotus(getDelegate().getView(name), View.SCHEMA, this);
			if (result != null) {
				if (getAncestorSession().isFixEnabled(Fixes.VIEW_UPDATE_OFF)) {
					result.setAutoUpdate(false);
				}
			}
			return result;
		} catch (NotesException e) {
			DominoUtils.handleException(e, this);
			return null;

		}
	}

	private static final Pattern PIPE_SPLIT = Pattern.compile("\\|");

	@Override
	public View getView(final Document viewDocument) {
		View result = null;
		if (viewDocument.hasItem("$Index") || viewDocument.hasItem("$Collection") || viewDocument.hasItem("$Collation")
				|| viewDocument.hasItem("$VIEWFORMAT")) {
			String unid = viewDocument.getUniversalID();
			String rawtitles = viewDocument.getItemValue("$Title", String.class);
			String[] titles = PIPE_SPLIT.split(rawtitles);
			for (String title : titles) {
				View chk = getView(title);
				if (chk.getUniversalID().equalsIgnoreCase(unid)) {
					result = chk;
					break;
				}
			}
		}
		return result;
	}

	/*
	 * (non-Javadoc)
	 *
	 * @see org.openntf.domino.Database#getViews()
	 */
	@Override
	public Vector<org.openntf.domino.View> getViews() {
		try {
			if (!getDelegate().isOpen()) {
				getDelegate().open();
			}
			return fromLotusAsVector(getDelegate().getViews(), org.openntf.domino.View.SCHEMA, this);
		} catch (NotesException e) {
			DominoUtils.handleException(e, this);
			return null;

		}
	}

	/*
	 * (non-Javadoc)
	 *
	 * @see org.openntf.domino.Database#grantAccess(java.lang.String, int)
	 */
	@Override
	public void grantAccess(final String name, final int level) {
		try {
			getDelegate().grantAccess(name, level);
		} catch (NotesException e) {
			DominoUtils.handleException(e, this);

		}
	}

	/*
	 * (non-Javadoc)
	 *
	 * @see org.openntf.domino.Database#grantAccess(java.lang.String, org.openntf.domino.ACL.Level)
	 */
	@Override
	public void grantAccess(final String name, final Level level) {
		grantAccess(name, level.getValue());
	}

	/*
	 * (non-Javadoc)
	 *
	 * @see org.openntf.domino.Database#isAllowOpenSoftDeleted()
	 */
	@Override
	public boolean isAllowOpenSoftDeleted() {
		try {
			return getDelegate().isAllowOpenSoftDeleted();
		} catch (NotesException e) {
			DominoUtils.handleException(e, this);
			return false;

		}
	}

	/*
	 * (non-Javadoc)
	 *
	 * @see org.openntf.domino.Database#isClusterReplication()
	 */
	@Override
	public boolean isClusterReplication() {
		try {
			return getDelegate().isClusterReplication();
		} catch (NotesException e) {
			DominoUtils.handleException(e, this);
			return false;

		}
	}

	/*
	 * (non-Javadoc)
	 *
	 * @see org.openntf.domino.Database#isConfigurationDirectory()
	 */
	@Override
	public boolean isConfigurationDirectory() {
		try {
			return getDelegate().isConfigurationDirectory();
		} catch (NotesException e) {
			DominoUtils.handleException(e, this);
			return false;

		}
	}

	/*
	 * (non-Javadoc)
	 *
	 * @see org.openntf.domino.Database#isCurrentAccessPublicReader()
	 */
	@Override
	public boolean isCurrentAccessPublicReader() {
		try {
			return getDelegate().isCurrentAccessPublicReader();
		} catch (NotesException e) {
			DominoUtils.handleException(e, this);
			return false;

		}
	}

	/*
	 * (non-Javadoc)
	 *
	 * @see org.openntf.domino.Database#isCurrentAccessPublicWriter()
	 */
	@Override
	public boolean isCurrentAccessPublicWriter() {
		try {
			return getDelegate().isCurrentAccessPublicWriter();
		} catch (NotesException e) {
			DominoUtils.handleException(e, this);
			return false;

		}
	}

	/*
	 * (non-Javadoc)
	 *
	 * @see org.openntf.domino.Database#isDB2()
	 */
	@Override
	public boolean isDB2() {
		try {
			return getDelegate().isDB2();
		} catch (NotesException e) {
			DominoUtils.handleException(e, this);
			return false;

		}
	}

	/*
	 * (non-Javadoc)
	 *
	 * @see org.openntf.domino.Database#isDelayUpdates()
	 */
	@Override
	public boolean isDelayUpdates() {
		try {
			return getDelegate().isDelayUpdates();
		} catch (NotesException e) {
			DominoUtils.handleException(e, this);
			return false;

		}
	}

	/*
	 * (non-Javadoc)
	 *
	 * @see org.openntf.domino.Database#isDesignLockingEnabled()
	 */
	@Override
	public boolean isDesignLockingEnabled() {
		try {
			return getDelegate().isDesignLockingEnabled();
		} catch (NotesException e) {
			DominoUtils.handleException(e, this);
			return false;

		}
	}

	/*
	 * (non-Javadoc)
	 *
	 * @see org.openntf.domino.Database#isDirectoryCatalog()
	 */
	@Override
	public boolean isDirectoryCatalog() {
		try {
			return getDelegate().isDirectoryCatalog();
		} catch (NotesException e) {
			DominoUtils.handleException(e, this);
			return false;

		}
	}

	/*
	 * (non-Javadoc)
	 *
	 * @see org.openntf.domino.Database#isDocumentLockingEnabled()
	 */
	@Override
	public boolean isDocumentLockingEnabled() {
		try {
			return getDelegate().isDocumentLockingEnabled();
		} catch (NotesException e) {
			DominoUtils.handleException(e, this);
			return false;

		}
	}

	/*
	 * (non-Javadoc)
	 *
	 * @see org.openntf.domino.Database#isFTIndexed()
	 */
	@Override
	public boolean isFTIndexed() {
		try {
			return getDelegate().isFTIndexed();
		} catch (NotesException e) {
			DominoUtils.handleException(e, this);
			return false;

		}
	}

	/*
	 * (non-Javadoc)
	 *
	 * @see org.openntf.domino.Database#isInMultiDbIndexing()
	 */
	@Override
	public boolean isInMultiDbIndexing() {
		try {
			return getDelegate().isInMultiDbIndexing();
		} catch (NotesException e) {
			DominoUtils.handleException(e, this);
			return false;

		}
	}

	/*
	 * (non-Javadoc)
	 *
	 * @see org.openntf.domino.Database#isInService()
	 */
	@Override
	public boolean isInService() {
		try {
			return getDelegate().isInService();
		} catch (NotesException e) {
			DominoUtils.handleException(e, this);
			return false;

		}
	}

	/*
	 * (non-Javadoc)
	 *
	 * @see org.openntf.domino.Database#isLink()
	 */
	@Override
	public boolean isLink() {
		try {
			return getDelegate().isLink();
		} catch (NotesException e) {
			DominoUtils.handleException(e, this);
			return false;

		}
	}

	/*
	 * (non-Javadoc)
	 *
	 * @see org.openntf.domino.Database#isMultiDbSearch()
	 */
	@Override
	public boolean isMultiDbSearch() {
		try {
			return getDelegate().isMultiDbSearch();
		} catch (NotesException e) {
			DominoUtils.handleException(e, this);
			return false;

		}
	}

	/*
	 * (non-Javadoc)
	 *
	 * @see org.openntf.domino.Database#isOpen()
	 */
	@Override
	public boolean isOpen() {
		if (getDelegate_unchecked() == null) {
			return false;
		}
		try {
			return getDelegate().isOpen();
		} catch (NotesException e) {
			DominoUtils.handleException(e, this);
			return false;
		}
	}

	/*
	 * (non-Javadoc)
	 *
	 * @see org.openntf.domino.Database#isPendingDelete()
	 */
	@Override
	public boolean isPendingDelete() {
		try {
			return getDelegate().isPendingDelete();
		} catch (NotesException e) {
			DominoUtils.handleException(e, this);
			return false;

		}
	}

	/*
	 * (non-Javadoc)
	 *
	 * @see org.openntf.domino.Database#isPrivateAddressBook()
	 */
	@Override
	public boolean isPrivateAddressBook() {
		try {
			return getDelegate().isPrivateAddressBook();
		} catch (NotesException e) {
			DominoUtils.handleException(e, this);
			return false;

		}
	}

	/*
	 * (non-Javadoc)
	 *
	 * @see org.openntf.domino.Database#isPublicAddressBook()
	 */
	@Override
	public boolean isPublicAddressBook() {
		try {
			return getDelegate().isPublicAddressBook();
		} catch (NotesException e) {
			DominoUtils.handleException(e, this);
			return false;

		}
	}

	/*
	 * (non-Javadoc)
	 *
	 * @see org.openntf.domino.Database#markForDelete()
	 */
	@Override
	public void markForDelete() {
		try {
			getDelegate().markForDelete();
		} catch (NotesException e) {
			DominoUtils.handleException(e, this);

		}
	}

	protected transient boolean alreadyOpen_ = false;

	/*
	 * (non-Javadoc)
	 *
	 */
	@Override
	public boolean open() {
		if (alreadyOpen_ && !isDead(getDelegate_unchecked())) {
			return false;
		}
		try {
			boolean result = false;
			alreadyOpen_ = true;
			try {
				result = getDelegate().open();
			} catch (NotesException ne) {
				if (NotesError.NOTES_ERR_DBALREADY_OPEN == ne.id) {
					if (log_.isLoggable(java.util.logging.Level.FINE)) {
						log_.log(java.util.logging.Level.FINE, "Suppressing a db already open error because, why?");
					}
				} else {
					DominoUtils.handleException(ne, this);
					return false;
				}
			}
			if (result) {
				initialize(getDelegate());
			}
			return result;
		} catch (Exception e) {
			DominoUtils.handleException(e, this);
			return false;
		}
	}

	/*
	 * (non-Javadoc)
	 *
	 * @see org.openntf.domino.Database#openByReplicaID(java.lang.String, java.lang.String)
	 */
	@Override
	public boolean openByReplicaID(final String server, final String replicaId) {
		try {
			boolean result = getDelegate().openByReplicaID(server, replicaId);
			if (result) {
				initialize(getDelegate());
			}
			return result;
		} catch (NotesException e) {
			DominoUtils.handleException(e, this);
			return false;

		}
	}

	/*
	 * (non-Javadoc)
	 *
	 * @see org.openntf.domino.Database#openIfModified(java.lang.String, java.lang.String, lotus.domino.DateTime)
	 */
	@Override
	public boolean openIfModified(final String server, final String dbFile, final lotus.domino.DateTime modifiedSince) {
		try {
			boolean result = false;
			lotus.domino.DateTime dt = toLotus(modifiedSince);
			result = getDelegate().openIfModified(server, dbFile, dt);
			if (result) {
				initialize(getDelegate());
			}
			dt.recycle();
			return result;
		} catch (NotesException e) {
			DominoUtils.handleException(e, this);
			return false;
		}
	}

	/*
	 * (non-Javadoc)
	 *
	 * @see org.openntf.domino.Database#openWithFailover(java.lang.String, java.lang.String)
	 */
	@Override
	public boolean openWithFailover(final String server, final String dbFile) {
		try {
			boolean result = getDelegate().openWithFailover(server, dbFile);
			if (result) {
				initialize(getDelegate());
			}
			return result;
		} catch (NotesException e) {
			DominoUtils.handleException(e, this);
			return false;
		}
	}

	/*
	 * (non-Javadoc)
	 *
	 * @see org.openntf.domino.Database#queryAccess(java.lang.String)
	 */
	@Override
	public int queryAccess(final String name) {
		try {
			return getDelegate().queryAccess(name);
		} catch (NotesException e) {
			DominoUtils.handleException(e, this);
			return 0;

		}
	}

	/*
	 * (non-Javadoc)
	 *
	 * @see org.openntf.domino.Database#queryAccessPrivileges(java.lang.String)
	 */
	@Override
	public int queryAccessPrivileges(final String name) {
		try {
			return getDelegate().queryAccessPrivileges(name);
		} catch (NotesException e) {
			DominoUtils.handleException(e, this);
			return 0;

		}
	}

	/*
	 * (non-Javadoc)
	 *
	 * @see org.openntf.domino.Database#queryAccessRoles(java.lang.String)
	 */
	@Override
	@SuppressWarnings("unchecked")
	public Vector<String> queryAccessRoles(final String name) {
		try {
			return getDelegate().queryAccessRoles(name);
		} catch (NotesException e) {
			DominoUtils.handleException(e, this);
			return null;
		}
	}

	/*
	 * (non-Javadoc)
	 *
	 * @see org.openntf.domino.Database#remove()
	 */
	@Override
	public void remove() {
		try {
			getDelegate().remove();
		} catch (NotesException e) {
			DominoUtils.handleException(e, this);

		}
	}

	/*
	 * (non-Javadoc)
	 *
	 * @see org.openntf.domino.Database#removeFTIndex()
	 */
	@Override
	public void removeFTIndex() {
		try {
			getDelegate().removeFTIndex();
		} catch (NotesException e) {
			DominoUtils.handleException(e, this);

		}
	}

	/*
	 * (non-Javadoc)
	 *
	 * @see org.openntf.domino.Database#replicate(java.lang.String)
	 */
	@Override
	public boolean replicate(final String server) {
		boolean result = true;
		boolean go = true;
		go = fireListener(generateEvent(Events.BEFORE_REPLICATION, this, server));
		if (go) {
			try {
				result = getDelegate().replicate(server);
			} catch (NotesException e) {
				DominoUtils.handleException(e, this);
				result = false;
			}
			fireListener(generateEvent(Events.AFTER_REPLICATION, this, server));
		}
		return result;
	}

	/*
	 * (non-Javadoc)
	 *
	 * @see org.openntf.domino.Database#revokeAccess(java.lang.String)
	 */
	@Override
	public void revokeAccess(final String name) {
		try {
			getDelegate().revokeAccess(name);
		} catch (NotesException e) {
			DominoUtils.handleException(e, this);

		}
	}

	/*
	 * (non-Javadoc)
	 *
	 * @see org.openntf.domino.Database#search(java.lang.String, lotus.domino.DateTime, int)
	 */
	@Override
	public DocumentCollection search(final String formula, final lotus.domino.DateTime startDate, final int maxDocs) {
		try {
			DocumentCollection result;
			lotus.domino.DateTime dt = toLotus(startDate);
			result = fromLotus(getDelegate().search(formula, dt, maxDocs), DocumentCollection.SCHEMA, this);
			if (startDate instanceof Encapsulated) {
				dt.recycle();
			}
			return result;
		} catch (NotesException e) {
			DominoUtils.handleException(e, this);
			return null;

		}
	}

	/*
	 * (non-Javadoc)
	 *
	 * @see org.openntf.domino.Database#search(java.lang.String, lotus.domino.DateTime)
	 */
	@Override
	public DocumentCollection search(final String formula, final lotus.domino.DateTime startDate) {
		return search(formula, startDate, 0);
	}

	/*
	 * (non-Javadoc)
	 *
	 * @see org.openntf.domino.Database#search(java.lang.String)
	 */
	@Override
	public DocumentCollection search(final String formula) {
		try {
			return fromLotus(getDelegate().search(formula), DocumentCollection.SCHEMA, this);
		} catch (NotesException e) {
			DominoUtils.handleException(e, this);
			return null;

		}
	}

	/*
	 * (non-Javadoc)
	 *
	 * @see org.openntf.domino.Database#setAllowOpenSoftDeleted(boolean)
	 */
	@Override
	public void setAllowOpenSoftDeleted(final boolean flag) {
		try {
			getDelegate().setAllowOpenSoftDeleted(flag);
		} catch (NotesException e) {
			DominoUtils.handleException(e, this);

		}
	}

	/*
	 * (non-Javadoc)
	 *
	 * @see org.openntf.domino.Database#setCategories(java.lang.String)
	 */
	@Override
	public void setCategories(final String categories) {
		try {
			getDelegate().setCategories(categories);
		} catch (NotesException e) {
			DominoUtils.handleException(e, this);

		}
	}

	/*
	 * (non-Javadoc)
	 *
	 * @see org.openntf.domino.Database#setDelayUpdates(boolean)
	 */
	@Override
	public void setDelayUpdates(final boolean flag) {
		try {
			getDelegate().setDelayUpdates(flag);
		} catch (NotesException e) {
			DominoUtils.handleException(e, this);

		}
	}

	/*
	 * (non-Javadoc)
	 *
	 * @see org.openntf.domino.Database#setDesignLockingEnabled(boolean)
	 */
	@Override
	public void setDesignLockingEnabled(final boolean flag) {
		try {
			getDelegate().setDesignLockingEnabled(flag);
		} catch (NotesException e) {
			DominoUtils.handleException(e, this);

		}
	}

	/*
	 * (non-Javadoc)
	 *
	 * @see org.openntf.domino.Database#setDocumentLockingEnabled(boolean)
	 */
	@Override
	public void setDocumentLockingEnabled(final boolean flag) {
		try {
			getDelegate().setDocumentLockingEnabled(flag);
		} catch (NotesException e) {
			DominoUtils.handleException(e, this);

		}
	}

	/*
	 * (non-Javadoc)
	 *
	 * @see org.openntf.domino.Database#setFTIndexFrequency(int)
	 */
	@Override
	public void setFTIndexFrequency(final int frequency) {
		try {
			getDelegate().setFTIndexFrequency(frequency);
		} catch (NotesException e) {
			DominoUtils.handleException(e, this);

		}
	}

	/*
	 * (non-Javadoc)
	 *
	 * @see org.openntf.domino.Database#setFolderReferencesEnabled(boolean)
	 */
	@Override
	public void setFolderReferencesEnabled(final boolean flag) {
		try {
			boolean current = getDelegate().getFolderReferencesEnabled();
			if (flag != current) {
				getDelegate().setFolderReferencesEnabled(flag);
			}
		} catch (NotesException e) {
			DominoUtils.handleException(e, this);
		}
	}

	/*
	 * (non-Javadoc)
	 *
	 * @see org.openntf.domino.Database#setInMultiDbIndexing(boolean)
	 */
	@Override
	public void setInMultiDbIndexing(final boolean flag) {
		try {
			getDelegate().setInMultiDbIndexing(flag);
		} catch (NotesException e) {
			DominoUtils.handleException(e, this);

		}
	}

	/*
	 * (non-Javadoc)
	 *
	 * @see org.openntf.domino.Database#setInService(boolean)
	 */
	@Override
	public void setInService(final boolean flag) {
		try {
			getDelegate().setInService(flag);
		} catch (NotesException e) {
			DominoUtils.handleException(e, this);

		}
	}

	/*
	 * (non-Javadoc)
	 *
	 * @see org.openntf.domino.Database#setLimitRevisions(double)
	 */
	@Override
	public void setLimitRevisions(final double revisions) {
		try {
			getDelegate().setLimitRevisions(revisions);
		} catch (NotesException e) {
			DominoUtils.handleException(e, this);

		}
	}

	/*
	 * (non-Javadoc)
	 *
	 * @see org.openntf.domino.Database#setLimitUpdatedBy(double)
	 */
	@Override
	public void setLimitUpdatedBy(final double updatedBys) {
		try {
			getDelegate().setLimitUpdatedBy(updatedBys);
		} catch (NotesException e) {
			DominoUtils.handleException(e, this);

		}
	}

	/*
	 * (non-Javadoc)
	 *
	 * @see org.openntf.domino.Database#setListInDbCatalog(boolean)
	 */
	@Override
	public void setListInDbCatalog(final boolean flag) {
		try {
			getDelegate().setListInDbCatalog(flag);
		} catch (NotesException e) {
			DominoUtils.handleException(e, this);

		}
	}

	/*
	 * (non-Javadoc)
	 *
	 * @see org.openntf.domino.Database#setOption(int, boolean)
	 */
	@Override
	public void setOption(final int optionName, final boolean flag) {
		try {
			getDelegate().setOption(optionName, flag);
		} catch (NotesException e) {
			DominoUtils.handleException(e, this);

		}
	}

	/*
	 * (non-Javadoc)
	 *
	 * @see org.openntf.domino.Database#setOption(org.openntf.domino.Database.DBOption, boolean)
	 */
	@Override
	public void setOption(final DBOption optionName, final boolean flag) {
		setOption(optionName.getValue(), flag);
	}

	/*
	 * (non-Javadoc)
	 *
	 * @see org.openntf.domino.Database#setSizeQuota(int)
	 */
	@Override
	public void setSizeQuota(final int quota) {
		try {
			getDelegate().setSizeQuota(quota);
		} catch (NotesException e) {
			DominoUtils.handleException(e, this);

		}
	}

	/*
	 * (non-Javadoc)
	 *
	 * @see org.openntf.domino.Database#setSizeWarning(int)
	 */
	@Override
	public void setSizeWarning(final int warning) {
		try {
			getDelegate().setSizeWarning(warning);
		} catch (NotesException e) {
			DominoUtils.handleException(e, this);

		}
	}

	/*
	 * (non-Javadoc)
	 *
	 * @see org.openntf.domino.Database#setTitle(java.lang.String)
	 */
	@Override
	public void setTitle(final String title) {
		try {
			getDelegate().setTitle(title);
		} catch (NotesException e) {
			DominoUtils.handleException(e, this);

		}
	}

	/*
	 * (non-Javadoc)
	 *
	 * @see org.openntf.domino.Database#setUndeleteExpireTime(int)
	 */
	@Override
	public void setUndeleteExpireTime(final int hours) {
		try {
			getDelegate().setUndeleteExpireTime(hours);
		} catch (NotesException e) {
			DominoUtils.handleException(e, this);

		}
	}

	/*
	 * (non-Javadoc)
	 *
	 * @see org.openntf.domino.Database#sign()
	 */
	@Override
	public void sign() {
		try {
			getDelegate().sign();
		} catch (NotesException e) {
			DominoUtils.handleException(e, this);

		}
	}

	/*
	 * (non-Javadoc)
	 *
	 * @see org.openntf.domino.Database#sign(int, boolean, java.lang.String, boolean)
	 */
	@Override
	public void sign(final int documentType, final boolean existingSigsOnly, final String name, final boolean nameIsNoteid) {
		try {
			getDelegate().sign(documentType, existingSigsOnly, name, nameIsNoteid);
		} catch (NotesException e) {
			DominoUtils.handleException(e, this);
		}
	}

	/*
	 * (non-Javadoc)
	 *
	 * @see org.openntf.domino.Database#sign(org.openntf.domino.Database.SignDocType, boolean, java.lang.String, boolean)
	 */
	@Override
	public void sign(final SignDocType documentType, final boolean existingSigsOnly, final String name, final boolean nameIsNoteid) {
		this.sign(documentType.getValue(), existingSigsOnly, name, nameIsNoteid);
	}

	/*
	 * (non-Javadoc)
	 *
	 * @see org.openntf.domino.Database#sign(int, boolean, java.lang.String)
	 */
	@Override
	public void sign(final int documentType, final boolean existingSigsOnly, final String name) {
		try {
			getDelegate().sign(documentType, existingSigsOnly, name);
		} catch (NotesException e) {
			DominoUtils.handleException(e, this);
		}
	}

	/*
	 * (non-Javadoc)
	 *
	 * @see org.openntf.domino.Database#sign(org.openntf.domino.Database.SignDocType, boolean, java.lang.String)
	 */
	@Override
	public void sign(final SignDocType documentType, final boolean existingSigsOnly, final String name) {
		this.sign(documentType.getValue(), existingSigsOnly, name);
	}

	/*
	 * (non-Javadoc)
	 *
	 * @see org.openntf.domino.Database#sign(int, boolean)
	 */
	@Override
	public void sign(final int documentType, final boolean existingSigsOnly) {
		try {
			getDelegate().sign(documentType, existingSigsOnly);
		} catch (NotesException e) {
			DominoUtils.handleException(e, this);

		}
	}

	/*
	 * (non-Javadoc)
	 *
	 * @see org.openntf.domino.Database#sign(org.openntf.domino.Database.SignDocType, boolean)
	 */
	@Override
	public void sign(final SignDocType documentType, final boolean existingSigsOnly) {
		this.sign(documentType.getValue(), existingSigsOnly);
	}

	/*
	 * (non-Javadoc)
	 *
	 * @see org.openntf.domino.Database#sign(int)
	 */
	@Override
	public void sign(final int documentType) {
		try {
			getDelegate().sign(documentType);
		} catch (NotesException e) {
			DominoUtils.handleException(e, this);

		}
	}

	/*
	 * (non-Javadoc)
	 *
	 * @see org.openntf.domino.Database#sign(org.openntf.domino.Database.SignDocType)
	 */
	@Override
	public void sign(final SignDocType documentType) {
		this.sign(documentType.getValue());
	}

	/*
	 * (non-Javadoc)
	 *
	 * @see org.openntf.domino.Database#updateFTIndex(boolean)
	 */
	@Override
	public void updateFTIndex(final boolean create) {
		try {
			getDelegate().updateFTIndex(create);
		} catch (NotesException e) {
			DominoUtils.handleException(e, this);

		}
	}

	// private DatabaseTransaction currentTransaction_;
	private ThreadLocal<DatabaseTransaction> txnHolder_ = new ThreadLocal<DatabaseTransaction>() {
		@Override
		protected DatabaseTransaction initialValue() {
			return null;
		}

		@Override
		public DatabaseTransaction get() {
			return super.get();
		}

		@Override
		public void set(final DatabaseTransaction value) {
			super.set(value);
		}
	};

	@Override
	public DatabaseTransaction startTransaction() {
		if (txnHolder_.get() == null) {
			DatabaseTransaction txn = new DatabaseTransaction(this);
			//			System.out.println("******START Creating a new DatabaseTransaction for " + getApiPath());
			//			Throwable t = new Throwable();
			//			t.printStackTrace();
			//			System.out.println("******DONE Creating a new DatabaseTransaction for " + getApiPath());
			//			if (!getFilePath().toLowerCase().contains("graph.nsf") || getServer().contains("Shiva")) {
			//			}
			txnHolder_.set(txn);
		}
		return txnHolder_.get();
	}

	@Override
	public void closeTransaction() {
		txnHolder_.set(null);
	}

	@Override
	public DatabaseTransaction getTransaction() {
		return txnHolder_.get();
	}

	@Override
	public void setTransaction(final DatabaseTransaction txn) {
		DatabaseTransaction current = txnHolder_.get();
		if (current == null) {
			txnHolder_.set(txn);
		} else {
			if (!current.equals(txn)) {
				throw new TransactionAlreadySetException(getServer().length() == 0 ? getFilePath() : (getServer() + "!!" + getFilePath()));
			}
		}
	}

	@Override
	public String toString() {
		return (server_.length() < 1 ? "" : server_ + "!!") + path_;
	}

	@Override
	public void resurrect() {// should only happen if the delegate has been destroyed somehow.
		shadowedMetaData_ = null;// clear metaData
		lotus.domino.Session rawSession = toLotus(parent);
		try {
			lotus.domino.Database d = rawSession.getDatabase(server_, path_);
			setDelegate(d, true);
			/* No special logging, since by now Database is a BaseThreadSafe */
		} catch (NotesException e) {
			if (e.id == NotesError.NOTES_ERR_DBNOACCESS) {
				throw new UserAccessException(
						"User " + parent.getEffectiveUserName() + " cannot open database " + path_ + " on server " + server_, e);
			} else {
				DominoUtils.handleException(e, this);
			}
		}
	}

	/*
	 * (non-Javadoc)
	 *
	 * @see org.openntf.domino.types.SessionDescendant#getAncestorSession()
	 */
	@Override
	public final Session getAncestorSession() {
		return parent;
	}

	/*
	 * (non-Javadoc)
	 *
	 * @see org.openntf.domino.ext.Database#compactWithOptions(java.util.EnumSet)
	 */
	@Override
	public int compactWithOptions(final Set<CompactOption> options) {
		int nativeOptions = 0;
		for (CompactOption option : options) {
			nativeOptions += option.getValue();
		}
		return compactWithOptions(nativeOptions);
	}

	/*
	 * (non-Javadoc)
	 *
	 * @see org.openntf.domino.ext.Database#compactWithOptions(java.util.EnumSet, java.lang.String)
	 */
	@Override
	public int compactWithOptions(final Set<CompactOption> options, final String spaceThreshold) {
		int nativeOptions = 0;
		for (CompactOption option : options) {
			nativeOptions += option.getValue();
		}
		return compactWithOptions(nativeOptions, spaceThreshold);
	}

	/*
	 * (non-Javadoc)
	 *
	 * @see org.openntf.domino.ext.Database#createFTIndex(java.util.EnumSet, boolean)
	 */
	@Override
	public void createFTIndex(final Set<FTIndexOption> options, final boolean recreate) {
		int nativeOptions = 0;
		for (FTIndexOption option : options) {
			nativeOptions += option.getValue();
		}
		createFTIndex(nativeOptions, recreate);
	}

	/*
	 * (non-Javadoc)
	 *
	 * @see org.openntf.domino.ext.Database#fixup(java.util.EnumSet)
	 */
	@Override
	public void fixup(final Set<FixupOption> options) {
		int nativeOptions = 0;
		for (FixupOption option : options) {
			nativeOptions += option.getValue();
		}
		fixup(nativeOptions);
	}

	/*
	 * (non-Javadoc)
	 *
	 * @see org.openntf.domino.ext.Database#getModifiedDocuments(lotus.domino.DateTime, org.openntf.domino.Database.ModifiedDocClass)
	 */
	@Override
	public DocumentCollection getModifiedDocuments(final lotus.domino.DateTime since, final ModifiedDocClass noteClass) {
		return getModifiedDocuments(since, noteClass.getValue());
	}

	// public org.openntf.domino.DocumentCollection getModifiedDocuments(Date since, ModifiedDocClass noteClass) {

	/*
	 * (non-Javadoc)
	 *
	 * @see org.openntf.domino.ext.Database#getOption(org.openntf.domino.Database.DBOption)
	 */
	@Override
	public boolean getOption(final DBOption optionName) {
		return getOption(optionName.getValue());
	}

	/*
	 * (non-Javadoc)
	 *
	 * @see org.openntf.domino.ext.Database#setFTIndexFrequency(org.openntf.domino.Database.FTIndexFrequency)
	 */
	@Override
	public void setFTIndexFrequency(final FTIndexFrequency frequency) {
		setFTIndexFrequency(frequency.getValue());
	}

	@Override
	public lotus.notes.addins.DominoServer getDominoServer() {
		try {
			lotus.notes.addins.DominoServer server = new lotus.notes.addins.DominoServer(getServer());
			return server;
		} catch (Exception e) {
			DominoUtils.handleException(e, this);
		}
		return null;
	}

	@Override
	public void refreshDesign() {
		try {
			lotus.notes.addins.DominoServer server = getDominoServer();
			server.refreshDesign(getFilePath());
		} catch (Exception e) {
			DominoUtils.handleException(e, this);
		}
	}

	/*
	 * (non-Javadoc)
	 *
	 * @see org.openntf.domino.Database#FTDomainSearch(java.lang.String, int, org.openntf.domino.Database.FTSortOption, int, int, int,
	 * java.lang.String)
	 */
	@Override
	public org.openntf.domino.Document FTDomainSearch(final String query, final int maxDocs, final FTDomainSortOption sortOpt,
			final int otherOpt, final int start, final int count, final String entryForm) {
		return this.FTDomainSearch(query, maxDocs, sortOpt.getValue(), otherOpt, start, count, entryForm);
	}

	/*
	 * (non-Javadoc)
	 *
	 * @see org.openntf.domino.Database#FTSearch(java.lang.String, int, org.openntf.domino.Database.FTSortOption, int)
	 */
	@Override
	public org.openntf.domino.DocumentCollection FTSearch(final String query, final int maxDocs, final FTSortOption sortOpt,
			final int otherOpt) {
		return this.FTSearch(query, maxDocs, sortOpt.getValue(), otherOpt);
	}

	/*
	 * (non-Javadoc)
	 *
	 * @see org.openntf.domino.Database#FTSearchRange(java.lang.String, int, org.openntf.domino.Database.FTSortOption, int, int)
	 */
	@Override
	public org.openntf.domino.DocumentCollection FTSearchRange(final String query, final int maxDocs, final FTSortOption sortOpt,
			final int otherOpt, final int start) {
		return this.FTSearchRange(query, maxDocs, sortOpt.getValue(), otherOpt, start);
	}

	public LocalNoteList getLocalNoteList() {
		Set<SelectOption> noteClass = new java.util.HashSet<SelectOption>();
		noteClass.add(SelectOption.DOCUMENTS);
		NoteCollection nc = createNoteCollection(false);
		nc.setSelectOptions(noteClass);
		nc.buildCollection();
		LocalNoteList result = new org.openntf.domino.big.impl.LocalNoteList(nc, new Date());
		return result;
	}

	/*
	 * (non-Javadoc)
	 *
	 * @see org.openntf.domino.ext.Database#getModifiedNoteCount(lotus.domino.DateTime, org.openntf.domino.NoteCollection.SelectOption)
	 */
	@Override
	public int getModifiedNoteCount(final java.util.Date since, final Set<SelectOption> noteClass) {
<<<<<<< HEAD
		if (since != null && since.after(this.getLastModified().toJavaDate())) {
=======
		if (since != null && since.after(this.getLastModifiedDate()))
>>>>>>> d275c291
			return 0;
		}
		NoteCollection nc = createNoteCollection(false);
		if (since != null) {
			nc.setSinceTime(since);
		}
		nc.setSelectOptions(noteClass);
		nc.buildCollection();
		return nc.getCount();
	}

	@Override
	public int getNoteCount() {
		return getModifiedNoteCount(null);
	}

	public int[] getDailyModifiedNoteCount(final java.util.Date since) {
		Set<SelectOption> noteClass = new java.util.HashSet<SelectOption>();
		noteClass.add(SelectOption.DOCUMENTS);
		return getDailyModifiedNoteCount(since, noteClass);
	}

	protected static final int DAILY_ARRAY_LIMIT = 31;

	public int[] getDailyModifiedNoteCount(final java.util.Date since, final Set<SelectOption> noteClass) {
		Date now = new Date();
		Calendar cal = new GregorianCalendar();
		cal.setTime(since);
		int diffDays = cal.fieldDifference(now, Calendar.DAY_OF_YEAR);
		int[] result = null;
		if (diffDays > DAILY_ARRAY_LIMIT) {
			result = new int[DAILY_ARRAY_LIMIT];
		} else {
			result = new int[diffDays];
		}
		cal.setTime(now);
		for (int i = 0; i < result.length; i++) {
			if (i == 0) {
				cal.set(Calendar.HOUR_OF_DAY, 0);
				cal.set(Calendar.MINUTE, 0);
				cal.set(Calendar.SECOND, 0);
				cal.set(Calendar.MILLISECOND, 0);
			} else {
				cal.add(Calendar.DAY_OF_YEAR, -1);
			}
			result[i] = getModifiedNoteCount(cal.getTime(), noteClass);
		}
		return result;
	}

	@Override
	public int getModifiedNoteCount(final java.util.Date since) {
		if (since == null) {
			Set<SelectOption> noteClass = new java.util.HashSet<SelectOption>();
			noteClass.add(SelectOption.DOCUMENTS);
			return getModifiedNoteCount(since, noteClass);
		} else {
			java.util.Date last = this.getLastModifiedDate();
			if (since.after(last)) {
				return 0;
			}
			Set<SelectOption> noteClass = new java.util.HashSet<SelectOption>();
			noteClass.add(SelectOption.DOCUMENTS);
			return getModifiedNoteCount(since, noteClass);
		}
	}

	private IDominoEventFactory localFactory_;

	@Override
	public IDominoEventFactory getEventFactory() {
		if (localFactory_ == null) {
			return getAncestorSession().getEventFactory();
		}
		return localFactory_;
	}

	@Override
	public void setEventFactory(final IDominoEventFactory factory) {
		localFactory_ = factory;
	}

	@Override
	@SuppressWarnings("rawtypes")
	public IDominoEvent generateEvent(final EnumEvent event, final org.openntf.domino.Base source, final Object payload) {
		return getEventFactory().generate(event, source, this, payload);
	}

	// this is wrong as it is NOT symmetric: oda.equals(lotus) != lotus.equals(oda)
	//	@Override
	//	public boolean equals(final Object other) {
	//		if (other == null)
	//			return false;
	//		if (other instanceof lotus.domino.Database) {
	//			if (other instanceof Database) {
	//				Database oDb = (Database) other;
	//				return oDb.getAncestorSession().equals(getAncestorSession()) && oDb.getApiPath().equals(getApiPath());
	//			} else {
	//				return getDelegate().equals(other);
	//			}
	//		}
	//		throw new IllegalArgumentException("Cannot compare a Database with a " + (other == null ? "null" : other.getClass().getName()));
	//	}
	//
	//	/* (non-Javadoc)
	//	 * @see java.lang.Object#hashCode()
	//	 */
	//	@Override
	//	public int hashCode() {
	//		return getDelegate().hashCode();
	//	}

	@Override
	public int hashCode() {
		final int prime = 31;
		int result = super.hashCode();
		result = prime * result + ((path_ == null) ? 0 : path_.hashCode());
		result = prime * result + ((server_ == null) ? 0 : server_.hashCode());
		return result;
	}

	@Override
	public boolean equals(final Object obj) {
		if (this == obj) {
			return true;
		}
		if (!super.equals(obj)) {
			return false;
		}
		if (!(obj instanceof Database)) {
			return false;
		}
		Database other = (Database) obj;
		if (path_ == null) {
			if (other.path_ != null) {
				return false;
			}
		} else if (!path_.equals(other.path_)) {
			return false;
		}
		if (server_ == null) {
			if (other.server_ != null) {
				return false;
			}
		} else if (!server_.equals(other.server_)) {
			return false;
		}
		return true;
	}

	/* (non-Javadoc)
	 * @see org.openntf.domino.ext.Database#openMail()
	 */
	@Override
	public org.openntf.domino.Database getMail() {
		return getAncestorSession().getDbDirectory(null).openMailDatabase();
	}

	@Override
	public void openMail() {
		try {
			lotus.domino.Session rawSess = toLotus(getAncestorSession());
			lotus.domino.DbDirectory rawDir = rawSess.getDbDirectory(null);
			lotus.domino.Database rawDb = rawDir.openMailDatabase();
			s_recycle(getDelegate());
			this.setDelegate(rawDb, true);
			rawDir.recycle();
		} catch (NotesException ne) {
			DominoUtils.handleException(ne, this);
		}
	}

	/* (non-Javadoc)
	 * @see org.openntf.domino.ext.Database#getDocumentMap()
	 */
	@Override
	public Map<Serializable, org.openntf.domino.Document> getDocumentMap() {
		return new DocumentMap();
	}

	private class DocumentMap implements Map<Serializable, org.openntf.domino.Document> {

		@Override
		public boolean isEmpty() {
			return getAllDocuments().isEmpty();
		}

		@Override
		public int size() {
			return getAllDocuments().size();
		}

		@Override
		public boolean containsKey(final Object key) {
			if (!(key instanceof Serializable)) {
				throw new IllegalArgumentException();
			}
			return get(key) != null;
		}

		@Override
		public org.openntf.domino.Document get(final Object key) {
			if (!(key instanceof Serializable)) {
				throw new IllegalArgumentException();
			}
			return getDocumentWithKey((Serializable) key);
		}

		@Override
		public org.openntf.domino.Document put(final Serializable key, final org.openntf.domino.Document value) {
			// Ignore the value for now
			if (key != null) {
				Document doc = getDocumentWithKey(key);
				if (doc == null) {
					Map<String, Object> valueMap = value;
					doc = createDocument(valueMap);
					doc.setUniversalID(DominoUtils.toUnid(key));
					doc.save();
					return null;
				} else {
					return doc;
				}
			}
			return null;
		}

		@Override
		/* (non-Javadoc)
		 * @see java.util.Map#remove(java.lang.Object)
		 */
		public org.openntf.domino.Document remove(final Object key) {
			if (key != null) {
				Document doc = getDocumentWithKey(key.toString());
				if (doc != null) {
					doc.remove(false);
				}
				return null;
			}
			return null;
		}

		/* (non-Javadoc)
		 * @see java.util.Map#values()
		 */
		@Override
		public Collection<org.openntf.domino.Document> values() {
			return getAllDocuments();
		}

		/* (non-Javadoc)
		 * @see java.util.Map#clear()
		 */
		@Override
		public void clear() {

		}

		/* (non-Javadoc)
		 * @see java.util.Map#containsValue(java.lang.Object)
		 */
		@Override
		public boolean containsValue(final Object value) {
			return false;
		}

		/* (non-Javadoc)
		 * @see java.util.Map#entrySet()
		 */
		@Override
		public Set<java.util.Map.Entry<Serializable, org.openntf.domino.Document>> entrySet() {
			return null;
		}

		/* (non-Javadoc)
		 * @see java.util.Map#keySet()
		 */
		@Override
		public Set<Serializable> keySet() {
			// Pity NoteCollection doesn't have a .getUNIDs() method
			Set<Serializable> result = new HashSet<Serializable>(size());
			for (org.openntf.domino.Document doc : values()) {
				result.add(doc.getUniversalID());
			}
			return result;
		}

		/* (non-Javadoc)
		 * @see java.util.Map#putAll(java.util.Map)
		 */
		@Override
		public void putAll(final Map<? extends Serializable, ? extends org.openntf.domino.Document> m) {
			for (Map.Entry<? extends Serializable, ? extends org.openntf.domino.Document> entry : m.entrySet()) {
				put(entry.getKey(), entry.getValue());
			}
		}

	}

	/* (non-Javadoc)
	 * @see org.openntf.domino.ext.Database#getApiPath()
	 */
	@Override
	public String getApiPath() {
		if (apiPath_ == null) {
			if (server_.length() > 0) {
				apiPath_ = server_ + "!!" + path_;
			} else {
				apiPath_ = path_;
			}
		}
		return apiPath_;
	}

	private IDatabaseSchema schema_;
	private volatile Boolean isSchemaChecked_ = Boolean.FALSE;

	/* (non-Javadoc)
	 * @see org.openntf.domino.ext.Database#getSchema()
	 */
	@Override
	public IDatabaseSchema getSchema() {
		if (!isSchemaChecked_ && schema_ == null) {
			//TODO some way to load the schema from the design...
			isSchemaChecked_ = Boolean.TRUE;
		}
		return schema_;
	}

	/* (non-Javadoc)
	 * @see org.openntf.domino.ext.Database#setSchema(org.openntf.domino.schema.IDatabaseSchema)
	 */
	@Override
	public void setSchema(final IDatabaseSchema schema) {
		schema_ = schema;
		//TODO serialization of the schema into a design file
	}

	@Override
	public boolean isReplicationDisabled() {
		if (this.isReplicationDisabled_ == null) {
			Replication repl = getReplicationInfo();
			isReplicationDisabled_ = repl.isDisabled();
		}
		return isReplicationDisabled_.booleanValue();
	}

	void setReplication(final boolean value) {
		isReplicationDisabled_ = value;
	}

	@Override
	public AutoMime getAutoMime() {
		if (autoMime_ == null) {
			return getAncestorSession().getAutoMime();
		} else {
			return autoMime_;
		}
	}

	@Override
	public void setAutoMime(final AutoMime autoMime) {
		autoMime_ = autoMime;
	}

	private Locale dbLocale = null;
	private boolean getLocaleCalled = false;

	/*
	 * (non-Javadoc)
	 * @see org.openntf.domino.ext.Database#getLocale()
	 */
	@Override
	public Locale getLocale() {
		if (getLocaleCalled) {
			return dbLocale;
		}
		getLocaleCalled = true;

		Document doc = getDesign().getIconNote().getDocument();
		if (doc == null) {
			return null;
		}
		String lStr = doc.getItemValueString("$DefaultLanguage");
		if (lStr == null || lStr.length() < 2) {
			return null;
		}
		String language = lStr.substring(0, 2).toLowerCase();
		String country = (lStr.length() >= 5 && lStr.charAt(2) == '-') ? lStr.substring(3, 5).toUpperCase() : "";
		return dbLocale = new Locale(language, country);
	}

	private transient NoteCollection intNC_;

	private NoteCollection getInternalNoteCollection() {
		if (null == intNC_ || intNC_.isDead()) {
			intNC_ = this.createNoteCollection(false);
			//		} else {
			//			try {
			//				int junk = ((lotus.domino.NoteCollection) Base.getDelegate(intNC_)).getCount();
			//			} catch (NotesException ne) {
			//				intNC_ = this.createNoteCollection(false);
			//			}
		}
		return intNC_;
	}

	@Override
	public String getUNID(final String noteid) {
		return getInternalNoteCollection().getUNID(noteid);
	}

	@Override
	public String getUNID(final int noteid) {
		String nid = Integer.toHexString(noteid);
		return getUNID(nid);
	}

	@Override
	public Document getDocumentByUNID(final String unid, final boolean deferDelegate) {
		if (deferDelegate) {
			return getFactory().create(Document.SCHEMA, this, unid);
		} else {
			return getDocumentByUNID(unid);
		}
	}

	@Override
	public Document getDocumentByID(final String noteid, final boolean deferDelegate) {
		if (deferDelegate) {
			return getFactory().create(Document.SCHEMA, this, noteid);
		} else {
			return getDocumentByID(noteid);
		}
	}

	@Override
	public Document getDocumentByID(final int noteid, final boolean deferDelegate) {
		if (deferDelegate) {
			return getFactory().create(Document.SCHEMA, this, noteid);
		} else {
			return getDocumentByID(Integer.toHexString(noteid));
		}
	}

	@Override
	public void fillExceptionDetails(final List<ExceptionDetails.Entry> result) {
		parent.fillExceptionDetails(result);
		result.add(new ExceptionDetails.Entry(this, getApiPath()));
	}

	//-------------- Externalize/Deexternalize stuff ------------------
	private static final int EXTERNALVERSIONUID = 20141205;

	/**
	 * @deprecated needed for {@link Externalizable} - do not use!
	 */
	@Deprecated
	public Database() {
		super(NOTES_DATABASE);
	}

	@Override
	public void writeExternal(final ObjectOutput out) throws IOException {
		super.writeExternal(out);
		out.writeInt(EXTERNALVERSIONUID);// data version

		out.writeObject(server_);
		out.writeObject(path_);
		out.writeObject(replid_);
		out.writeObject(autoMime_);

		// out.writeObject(formatter_); not needed!
		// out.writeBoolean(noRecycle); not needed - done by factory

	}

	@Override
	public void readExternal(final ObjectInput in) throws IOException, ClassNotFoundException {
		super.readExternal(in);

		int version = in.readInt();
		if (version != EXTERNALVERSIONUID) {
			throw new InvalidClassException("Cannot read dataversion " + version);
		}

		server_ = (String) in.readObject();
		path_ = (String) in.readObject();
		replid_ = (String) in.readObject();

		autoMime_ = (AutoMime) in.readObject();
	}

	protected Object readResolve() {
		Database ret = (Database) getAncestorSession().getDatabase(server_, path_);
		readResolveCheck(server_, ret.server_);
		readResolveCheck(path_, ret.path_);
		readResolveCheck(replid_, ret.replid_);
		readResolveCheck(autoMime_, ret.autoMime_);
		return ret;
	}

	@Override
	protected WrapperFactory getFactory() {
		return parent.getFactory();
	}

}<|MERGE_RESOLUTION|>--- conflicted
+++ resolved
@@ -81,13 +81,8 @@
 /**
  * The Class Database.
  */
-<<<<<<< HEAD
-public class Database extends BaseThreadSafe<org.openntf.domino.Database, lotus.domino.Database, Session>
+public class Database extends BaseResurrectable<org.openntf.domino.Database, lotus.domino.Database, Session>
 		implements org.openntf.domino.Database {
-=======
-public class Database extends BaseResurrectable<org.openntf.domino.Database, lotus.domino.Database, Session> implements
-		org.openntf.domino.Database {
->>>>>>> d275c291
 	private static final Logger log_ = Logger.getLogger(Database.class.getName());
 
 	/** The server_. */
@@ -3293,11 +3288,7 @@
 	 */
 	@Override
 	public int getModifiedNoteCount(final java.util.Date since, final Set<SelectOption> noteClass) {
-<<<<<<< HEAD
-		if (since != null && since.after(this.getLastModified().toJavaDate())) {
-=======
-		if (since != null && since.after(this.getLastModifiedDate()))
->>>>>>> d275c291
+		if (since != null && since.after(this.getLastModifiedDate())) {
 			return 0;
 		}
 		NoteCollection nc = createNoteCollection(false);
