--- conflicted
+++ resolved
@@ -632,11 +632,7 @@
 
 	@Override
 	public Object findElementDelegate(final Object delegateKey, final Class<? extends Element> type) throws IllegalStateException,
-<<<<<<< HEAD
-	IllegalArgumentException {
-=======
 			IllegalArgumentException {
->>>>>>> 24d39872
 		Object result = null;
 		Object del = null;
 		del = getStoreDelegate();
@@ -695,7 +691,6 @@
 					}
 				}
 			} else {
-<<<<<<< HEAD
 				if (delegateKey != null) {
 					System.out.println("WARNING: Unknown delegatekey of type " + delegateKey.getClass().getName()
 							+ ". Creating a brand new delegate.");
@@ -704,10 +699,6 @@
 				result = db.createDocument();
 				//				throw new IllegalArgumentException("Cannot find a delegate with a key of type "
 				//						+ (delegateKey == null ? "null" : delegateKey.getClass().getName()));
-=======
-				throw new IllegalArgumentException("Cannot find a delegate with a key of type "
-						+ (delegateKey == null ? "null" : delegateKey.getClass().getName()));
->>>>>>> 24d39872
 			}
 		} else {
 			throw new IllegalStateException("ElementStore delegate is not a Database; it's a "
