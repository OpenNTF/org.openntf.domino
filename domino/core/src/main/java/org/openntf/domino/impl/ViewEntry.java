--- conflicted
+++ resolved
@@ -1,4 +1,3 @@
-<<<<<<< HEAD
 /*
  * Copyright 2013
  * 
@@ -678,730 +677,4 @@
 		}
 	}
 
-}
-=======
-/*
- * Copyright 2013
- *
- * Licensed under the Apache License, Version 2.0 (the "License");
- * you may not use this file except in compliance with the License.
- * You may obtain a copy of the License at:
- *
- * http://www.apache.org/licenses/LICENSE-2.0
- *
- * Unless required by applicable law or agreed to in writing, software
- * distributed under the License is distributed on an "AS IS" BASIS,
- * WITHOUT WARRANTIES OR CONDITIONS OF ANY KIND, either express or
- * implied. See the License for the specific language governing
- * permissions and limitations under the License.
- */
-package org.openntf.domino.impl;
-
-import java.lang.reflect.Method;
-import java.security.AccessController;
-import java.security.PrivilegedExceptionAction;
-import java.util.Collection;
-import java.util.Collections;
-import java.util.LinkedHashMap;
-import java.util.List;
-import java.util.Map;
-import java.util.Set;
-import java.util.Vector;
-import java.util.logging.Logger;
-
-import lotus.domino.NotesException;
-
-import org.openntf.domino.Database;
-import org.openntf.domino.Document;
-import org.openntf.domino.Session;
-import org.openntf.domino.View;
-import org.openntf.domino.WrapperFactory;
-import org.openntf.domino.ext.Session.Fixes;
-import org.openntf.domino.impl.View.DominoColumnInfo;
-import org.openntf.domino.types.DatabaseDescendant;
-import org.openntf.domino.utils.DominoUtils;
-import org.openntf.domino.utils.TypeUtils;
-
-/**
- * The Class ViewEntry.
- */
-public class ViewEntry extends BaseThreadSafe<org.openntf.domino.ViewEntry, lotus.domino.ViewEntry, View>
-		implements org.openntf.domino.ViewEntry {
-	@SuppressWarnings("unused")
-	private static final Logger log_ = Logger.getLogger(ViewEntry.class.getName());
-	private Map<String, Object> columnValuesMap_;
-	private Vector<Object> columnValues_;
-
-	private static Method getParentViewMethod;
-
-	static {
-		try {
-			AccessController.doPrivileged(new PrivilegedExceptionAction<Object>() {
-				@Override
-				public Object run() throws Exception {
-					getParentViewMethod = lotus.domino.local.ViewEntry.class.getDeclaredMethod("getParentView", (Class<?>[]) null);
-					getParentViewMethod.setAccessible(true);
-					return null;
-				}
-			});
-		} catch (Exception e) {
-			e.printStackTrace();
-			DominoUtils.handleException(e);
-		}
-
-	}
-
-	/**
-	 * Instantiates a new view entry.
-	 *
-	 * @param delegate
-	 *            the delegate
-	 * @param parent
-	 *            the parent
-	 */
-	protected ViewEntry(final lotus.domino.ViewEntry delegate, final View parent) {
-		super(delegate, parent, NOTES_VIEWENTRY);
-		try {
-			if (getAncestorSession().isFixEnabled(Fixes.FORCE_JAVA_DATES)) {
-				delegate.setPreferJavaDates(true);
-			}
-		} catch (NotesException ne) {
-			DominoUtils.handleException(ne);
-		}
-
-	}
-
-	/*
-	 * (non-Javadoc)
-	 *
-	 * @see org.openntf.domino.ViewEntry#getChildCount()
-	 */
-	@Override
-	public int getChildCount() {
-		try {
-			return getDelegate().getChildCount();
-		} catch (NotesException e) {
-			DominoUtils.handleException(e);
-			return 0;
-		}
-	}
-
-	/*
-	 * (non-Javadoc)
-	 *
-	 * @see org.openntf.domino.ViewEntry#getColumnIndentLevel()
-	 */
-	@Override
-	public int getColumnIndentLevel() {
-		try {
-			return getDelegate().getColumnIndentLevel();
-		} catch (NotesException e) {
-			DominoUtils.handleException(e);
-			return 0;
-		}
-	}
-
-	/*
-	 * (non-Javadoc)
-	 *
-	 * @see org.openntf.domino.ViewEntry#getColumnValues()
-	 */
-	@Override
-	public java.util.Vector<Object> getColumnValues() {
-		return getColumnValues(getAncestorSession().isFixEnabled(Fixes.VIEWENTRY_RETURN_CONSTANT_VALUES));
-	}
-
-	/**
-	 * Returns the columnValues of this entry.
-	 *
-	 * @param returnConstants
-	 *            this parameter controls if constant values should also be returned
-	 */
-	protected java.util.Vector<Object> getColumnValues(final boolean returnConstants) {
-		try {
-
-			if (columnValues_ == null) {
-				// cache the columnValues and rely that the caller will NOT modify the objects inside
-				Vector<Object> raw = getDelegate().getColumnValues();
-				columnValues_ = wrapColumnValues(raw, this.getAncestorSession());
-			}
-
-			if (returnConstants) {
-				List<DominoColumnInfo> colInfos = ((org.openntf.domino.impl.View) getParentView()).getColumnInfos();
-				if (colInfos.size() > columnValues_.size()) { // there were constant columns
-
-					Vector<Object> ret = new Vector<Object>(colInfos.size());
-					for (DominoColumnInfo colInfo : colInfos) {
-						int idx = colInfo.getColumnValuesIndex();
-						if (idx < 65535) {
-							if (idx < columnValues_.size()) {
-								ret.add(columnValues_.get(idx));
-							} else {
-								ret.add(null); // Categories!
-							}
-						} else {
-							ret.add(colInfo.getConstantValue());
-						}
-					}
-					return ret;
-				}
-			}
-			return columnValues_;
-		} catch (NotesException e) {
-			if (e.id == 4432) {
-				return new Vector<Object>();
-			}
-			DominoUtils.handleException(e);
-			return null;
-		}
-	}
-
-	/*
-	 * (non-Javadoc)
-	 *
-	 * @see org.openntf.domino.ViewEntry#getDescendantCount()
-	 */
-	@Override
-	public int getDescendantCount() {
-		try {
-			return getDelegate().getDescendantCount();
-		} catch (NotesException e) {
-			DominoUtils.handleException(e);
-			return 0;
-		}
-	}
-
-	/*
-	 * (non-Javadoc)
-	 *
-	 * @see org.openntf.domino.ViewEntry#getDocument()
-	 */
-	@Override
-	public Document getDocument() {
-		try {
-			return fromLotus(getDelegate().getDocument(), Document.SCHEMA, getParentView().getAncestorDatabase());
-		} catch (NotesException e) {
-			if (e.id == 4432) {
-				return null;
-			}
-			DominoUtils.handleException(e);
-			return null;
-		}
-	}
-
-	/*
-	 * (non-Javadoc)
-	 *
-	 * @see org.openntf.domino.ViewEntry#getFTSearchScore()
-	 */
-	@Override
-	public int getFTSearchScore() {
-		try {
-			return getDelegate().getFTSearchScore();
-		} catch (NotesException e) {
-			DominoUtils.handleException(e);
-			return 0;
-		}
-	}
-
-	/*
-	 * (non-Javadoc)
-	 *
-	 * @see org.openntf.domino.ViewEntry#getIndentLevel()
-	 */
-	@Override
-	public int getIndentLevel() {
-		try {
-			return getDelegate().getIndentLevel();
-		} catch (NotesException e) {
-			DominoUtils.handleException(e);
-			return 0;
-		}
-	}
-
-	/*
-	 * (non-Javadoc)
-	 *
-	 * @see org.openntf.domino.ViewEntry#getNoteID()
-	 */
-	@Override
-	public String getNoteID() {
-		try {
-			return getDelegate().getNoteID();
-		} catch (NotesException e) {
-			DominoUtils.handleException(e);
-			return null;
-		}
-	}
-
-	/*
-	 * (non-Javadoc)
-	 *
-	 * @see org.openntf.domino.ViewEntry#getNoteIDAsInt()
-	 */
-	@Override
-	public int getNoteIDAsInt() {
-		try {
-			return getDelegate().getNoteIDAsInt();
-		} catch (NotesException e) {
-			DominoUtils.handleException(e);
-			return 0;
-		}
-	}
-
-	@Override
-	public final View getParent() {
-		return parent;
-	}
-
-	/*
-	 * (non-Javadoc)
-	 *
-	 * @see org.openntf.domino.ext.ViewEntry#getParentView()
-	 */
-	@Override
-	public final View getParentView() {
-		return parent;
-	}
-
-	/*
-	 * (non-Javadoc)
-	 *
-	 * @see org.openntf.domino.ViewEntry#getPosition(char)
-	 */
-	@Override
-	public String getPosition(final char separator) {
-		try {
-			return getDelegate().getPosition(separator);
-		} catch (NotesException e) {
-			DominoUtils.handleException(e);
-			return null;
-		}
-	}
-
-	/*
-	 * (non-Javadoc)
-	 *
-	 * @see org.openntf.domino.ViewEntry#getRead()
-	 */
-	@Override
-	public boolean getRead() {
-		try {
-			return getDelegate().getRead();
-		} catch (NotesException e) {
-			DominoUtils.handleException(e);
-			return false;
-		}
-	}
-
-	/*
-	 * (non-Javadoc)
-	 *
-	 * @see org.openntf.domino.ViewEntry#getRead(java.lang.String)
-	 */
-	@Override
-	public boolean getRead(final String userName) {
-		try {
-			return getDelegate().getRead(userName);
-		} catch (NotesException e) {
-			DominoUtils.handleException(e);
-			return false;
-		}
-	}
-
-	/*
-	 * (non-Javadoc)
-	 *
-	 * @see org.openntf.domino.ViewEntry#getSiblingCount()
-	 */
-	@Override
-	public int getSiblingCount() {
-		try {
-			return getDelegate().getSiblingCount();
-		} catch (NotesException e) {
-			DominoUtils.handleException(e);
-			return 0;
-		}
-	}
-
-	/*
-	 * (non-Javadoc)
-	 *
-	 * @see org.openntf.domino.ViewEntry#getUniversalID()
-	 */
-	@Override
-	public String getUniversalID() {
-		try {
-			return getDelegate().getUniversalID();
-		} catch (NotesException e) {
-			DominoUtils.handleException(e);
-			return null;
-		}
-	}
-
-	/*
-	 * (non-Javadoc)
-	 *
-	 * @see org.openntf.domino.ViewEntry#isCategory()
-	 */
-	@Override
-	public boolean isCategory() {
-		try {
-			return getDelegate().isCategory();
-		} catch (NotesException e) {
-			DominoUtils.handleException(e);
-			return false;
-		}
-	}
-
-	/*
-	 * (non-Javadoc)
-	 *
-	 * @see org.openntf.domino.ViewEntry#isConflict()
-	 */
-	@Override
-	public boolean isConflict() {
-		try {
-			return getDelegate().isConflict();
-		} catch (NotesException e) {
-			DominoUtils.handleException(e);
-			return false;
-		}
-	}
-
-	/*
-	 * (non-Javadoc)
-	 *
-	 * @see org.openntf.domino.ViewEntry#isDocument()
-	 */
-	@Override
-	public boolean isDocument() {
-		try {
-			return getDelegate().isDocument();
-		} catch (NotesException e) {
-			DominoUtils.handleException(e);
-			return false;
-		}
-	}
-
-	/*
-	 * (non-Javadoc)
-	 *
-	 * @see org.openntf.domino.ViewEntry#isPreferJavaDates()
-	 */
-	@Override
-	public boolean isPreferJavaDates() {
-		try {
-			return getDelegate().isPreferJavaDates();
-		} catch (NotesException e) {
-			DominoUtils.handleException(e);
-			return false;
-		}
-	}
-
-	/*
-	 * (non-Javadoc)
-	 *
-	 * @see org.openntf.domino.ViewEntry#isTotal()
-	 */
-	@Override
-	public boolean isTotal() {
-		try {
-			return getDelegate().isTotal();
-		} catch (NotesException e) {
-			DominoUtils.handleException(e);
-			return false;
-		}
-	}
-
-	/*
-	 * (non-Javadoc)
-	 *
-	 * @see org.openntf.domino.ViewEntry#isValid()
-	 */
-	@Override
-	public boolean isValid() {
-		try {
-			return getDelegate().isValid();
-		} catch (NotesException e) {
-			DominoUtils.handleException(e);
-			return false;
-		}
-	}
-
-	/*
-	 * (non-Javadoc)
-	 *
-	 * @see org.openntf.domino.ViewEntry#setPreferJavaDates(boolean)
-	 */
-	@Override
-	public void setPreferJavaDates(final boolean flag) {
-		try {
-			columnValues_ = null;
-			columnValuesMap_ = null;
-			getDelegate().setPreferJavaDates(flag);
-		} catch (NotesException e) {
-			DominoUtils.handleException(e);
-		}
-	}
-
-	/*
-	 * (non-Javadoc)
-	 *
-	 * @see org.openntf.domino.types.DatabaseDescendant#getAncestorDatabase()
-	 */
-	@Override
-	public final Database getAncestorDatabase() {
-		return ((DatabaseDescendant) parent).getAncestorDatabase();
-	}
-
-	/*
-	 * (non-Javadoc)
-	 *
-	 * @see org.openntf.domino.types.SessionDescendant#getAncestorSession()
-	 */
-	@Override
-	public final Session getAncestorSession() {
-		return this.getAncestorDatabase().getAncestorSession();
-	}
-
-	/*
-	 * (non-Javadoc)
-	 *
-	 * @see org.openntf.domino.ext.ViewEntry#getColumnValue(java.lang.String)
-	 */
-	@Override
-	public Object getColumnValue(final String columnName) {
-		Map<String, DominoColumnInfo> colInfoMap = ((org.openntf.domino.impl.View) getParentView()).getColumnInfoMap();
-
-		DominoColumnInfo colInfo = colInfoMap.get(columnName);
-		if (colInfo != null) {
-			int idx = colInfo.getColumnValuesIndex();
-			if (idx == 65535) {
-				return colInfo.getConstantValue();
-			} else {
-				Vector<Object> columnValues = getColumnValues(false);
-				if (idx < columnValues.size()) {
-					return (columnValues.get(idx));
-				}
-			}
-		}
-		return null;
-	}
-
-	@Override
-	public <T> T getColumnValue(final String columnName, final Class<T> type) {
-		Object rawResult = getColumnValue(columnName);
-		if (rawResult instanceof Vector) {
-			return TypeUtils.collectionToClass((Vector<?>) rawResult, type, this.getAncestorSession());
-		} else {
-			Vector<Object> v = new Vector<Object>();
-			v.add(rawResult);
-			return TypeUtils.collectionToClass(v, type, this.getAncestorSession());
-		}
-	}
-
-	@Override
-	public Map<String, Object> getColumnValuesMap() {
-		if (columnValuesMap_ == null) {
-			List<Object> columnValues = getColumnValues(true); // fetch the corrected column values
-			List<DominoColumnInfo> columnInfos = ((org.openntf.domino.impl.View) getParentView()).getColumnInfos();
-			columnValuesMap_ = new LinkedHashMap<String, Object>();
-
-			for (int i = 0; i < columnInfos.size(); i++) {
-				columnValuesMap_.put(columnInfos.get(i).getItemName(), columnValues.get(i));
-			}
-		}
-		return columnValuesMap_;
-	}
-
-	@Override
-	public Collection<Object> getColumnValuesEx() {
-		//TODO - NTF not particularly happy with this. Should it be a List instead? Or should we rely on the caller to decide?
-		return Collections.unmodifiableCollection(getColumnValues(true));
-	}
-
-	@Override
-	public String getPosition() {
-		char dot = '.';
-		String pos = this.getPosition(dot); // e.g. 2.1
-		return pos;
-	}
-
-	@Override
-	protected WrapperFactory getFactory() {
-		return parent.getAncestorSession().getFactory();
-	}
-
-	/**
-	 * Returns the session for a certain base object
-	 *
-	 * @param base
-	 * @return
-	 */
-	protected static lotus.domino.View getParentView(final lotus.domino.ViewEntry base) {
-		if (base == null) {
-			return null;
-		}
-		try {
-			return ((lotus.domino.View) getParentViewMethod.invoke(base, (Object[]) null));
-		} catch (Exception e) {
-			DominoUtils.handleException(e);
-			return null;
-		}
-	}
-
-	/**
-	 * Not implemented
-	 *
-	 * @throws UnsupportedOperationException
-	 *             always
-	 */
-	@Override
-	public void clear() {
-		throw new UnsupportedOperationException("ViewEntry Map is unmodifiable.");
-	}
-
-	/**
-	 * Checks if there is a column with given programmatic name in the view.
-	 *
-	 * @param key
-	 *            Programmatic name of a column as a String
-	 * @return true, if a column with given programmatic name exists in the view
-	 */
-	@Override
-	public boolean containsKey(final Object key) {
-		return getColumnValuesMap().containsKey(key);
-	}
-
-	/**
-	 * Checks if there is a column containing given value
-	 *
-	 * @param value
-	 *            Value to be searched for in all columns
-	 * @return true if the value exists in any column
-	 */
-	@Override
-	public boolean containsValue(final Object value) {
-		return getColumnValuesMap().containsValue(value);
-	}
-
-	/**
-	 * A set of programmatic column names and column values
-	 */
-	@Override
-	public Set<java.util.Map.Entry<String, Object>> entrySet() {
-		return getColumnValuesMap().entrySet();
-	}
-
-	/**
-	 * Get a column value by a programmatic column name
-	 *
-	 * @param key
-	 *            Programmatic column name as a String
-	 * @return Value in the column specified by <code>key</code>
-	 */
-	@Override
-	public Object get(final Object key) {
-		return getColumnValuesMap().get(key);
-	}
-
-	/**
-	 * Returns true if there is no value in any of the columns for this view entry
-	 */
-	@Override
-	public boolean isEmpty() {
-		return getColumnValuesMap().isEmpty();
-	}
-
-	/**
-	 * Returns a set of programmatic column names
-	 */
-	@Override
-	public Set<String> keySet() {
-		return getColumnValuesMap().keySet();
-	}
-
-	/**
-	 * Not implemented.
-	 *
-	 * @throws UnsupportedOperationException
-	 *             always
-	 */
-	@Override
-	public Object put(final String key, final Object value) {
-		throw new UnsupportedOperationException("ViewEntry Map is unmodifiable.");
-
-	}
-
-	/**
-	 * Not implemented.
-	 *
-	 * @throws UnsupportedOperationException
-	 *             always
-	 */
-	@Override
-	public void putAll(final Map<? extends String, ? extends Object> m) {
-		throw new UnsupportedOperationException("ViewEntry Map is unmodifiable.");
-
-	}
-
-	/**
-	 * Not implemented.
-	 *
-	 * @throws UnsupportedOperationException
-	 *             always
-	 */
-	@Override
-	public Object remove(final Object key) {
-		throw new UnsupportedOperationException("ViewEntry Map is unmodifiable.");
-
-	}
-
-	/**
-	 * Returns a number of column values for this entry
-	 */
-	@Override
-	public int size() {
-		return getColumnValuesMap().size();
-	}
-
-	/**
-	 * Returns a collection of column values for this entry
-	 */
-	@Override
-	public Collection<Object> values() {
-		return getColumnValuesMap().values();
-	}
-
-	private transient String metaversalid_;
-
-	@Override
-	public String getMetaversalID() {
-		if (metaversalid_ != null) {
-			if (isDocument()) {
-				metaversalid_ = getAncestorDatabase().getReplicaID() + getUniversalID();
-			} else {
-				metaversalid_ = getParentView().getMetaversalID() + getNoteID();
-			}
-		}
-		return metaversalid_;
-	}
-
-	@Override
-	public Object getCategoryValue() {
-		if (isCategory()) {
-			Vector<Object> values = getColumnValues();
-			for (Object value : values) {
-				if (!(value == null || String.valueOf(value).length() == 0)) {
-					return value;
-				}
-			}
-			return null;
-		} else {
-			return null;
-		}
-	}
-
-}
->>>>>>> 81bff6ef
+}