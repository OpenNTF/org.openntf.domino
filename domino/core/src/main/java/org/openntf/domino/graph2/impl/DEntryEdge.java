--- conflicted
+++ resolved
@@ -1,4 +1,3 @@
-<<<<<<< HEAD
 package org.openntf.domino.graph2.impl;
 
 import java.util.LinkedHashMap;
@@ -105,108 +104,4 @@
 		throw new UnsupportedOperationException("Entry edges cannot be updated. They are read-only.");
 	}
 
-}
-=======
-package org.openntf.domino.graph2.impl;
-
-import java.util.LinkedHashMap;
-import java.util.Map;
-
-import org.openntf.domino.ViewEntry;
-import org.openntf.domino.big.NoteCoordinate;
-import org.openntf.domino.big.ViewEntryCoordinate;
-import org.openntf.domino.exceptions.UnimplementedException;
-import org.openntf.domino.graph2.DGraph;
-
-import com.tinkerpop.blueprints.Direction;
-import com.tinkerpop.blueprints.Vertex;
-
-public class DEntryEdge extends DEdge {
-	private static final long serialVersionUID = 1L;
-	private DElementStore store_;
-
-	public DEntryEdge(final DGraph parent, final ViewEntry delegate, final ViewEntryCoordinate id, final DElementStore store) {
-		super(parent, delegate);
-		delegateKey_ = id;
-		store_ = store;
-	}
-
-	@Override
-	public Object getVertexId(final Direction direction) {
-		if (Direction.OUT.equals(direction)) {
-			if (outKey_ == null) {
-				try {
-					ViewEntry entry = (org.openntf.domino.ViewEntry) getDelegate();
-					if (entry.isDocument()) {
-						String mid = entry.getDocument().getMetaversalID();
-						setOutId(NoteCoordinate.Utils.getNoteCoordinate(mid));
-					} else if (entry.isCategory()) {
-						String entryid = delegateKey_.toString();
-						String mid = "V" + entryid.substring(1);
-						setOutId(ViewEntryCoordinate.Utils.getViewEntryCoordinate(mid));
-					} else if (entry.isTotal()) {
-						setOutId("TOTAL");
-						//FIXME NTF Implement this please
-					} else {
-						Exception e = new UnimplementedException();
-						e.printStackTrace();
-						try {
-							throw e;
-						} catch (Exception e1) {
-							// TODO Auto-generated catch block
-							e1.printStackTrace();
-						}
-					}
-				} catch (Throwable t) {
-					t.printStackTrace();
-				}
-			}
-		} else if (Direction.IN.equals(direction)) {
-			if (inKey_ == null) {
-				//NTF only occurs when EntryEdge is manifested by direct request from ID rather than iteration of EdgeEntryList
-				ViewEntryCoordinate vec = (ViewEntryCoordinate) delegateKey_;
-				String mid = vec.getViewDocument().getMetaversalID();
-				setInId(NoteCoordinate.Utils.getNoteCoordinate(mid));
-			}
-		}
-		return super.getVertexId(direction);
-	}
-
-	@Override
-	public Vertex getVertex(final Direction direction) throws IllegalArgumentException {
-		ViewEntry entry = (org.openntf.domino.ViewEntry) getDelegate();
-		if (Direction.OUT.equals(direction) && entry.isCategory()) {
-			Map<String, Object> delegateMap = new LinkedHashMap<String, Object>();
-			delegateMap.put("value", entry.getCategoryValue());
-			delegateMap.put("position", entry.getPosition());
-			delegateMap.put("noteid", entry.getNoteID());
-			DCategoryVertex result = new DCategoryVertex(getParent(), delegateMap, entry.getParentView());
-			result.delegateKey_ = getVertexId(Direction.OUT);
-			result.setView(entry.getParentView());
-			return result;
-		}
-		return super.getVertex(direction);
-	}
-
-	//	public String getPriorCategories() {
-	//		//TODO
-	//		return null;
-	//	}
-
-	@Override
-	public void applyChanges() {
-		throw new UnsupportedOperationException("Entry edges cannot be updated. They are read-only.");
-	}
-
-	@Override
-	public void commit() {
-		throw new UnsupportedOperationException("Entry edges cannot be updated. They are read-only.");
-	}
-
-	@Override
-	public void remove() {
-		throw new UnsupportedOperationException("Entry edges cannot be updated. They are read-only.");
-	}
-
-}
->>>>>>> 81bff6ef
+}