--- conflicted
+++ resolved
@@ -1,4 +1,3 @@
-<<<<<<< HEAD
 package org.openntf.domino.big;
 
 import java.util.ArrayList;
@@ -24,11 +23,11 @@
 	public static final String TERM_VIEW_NAME = "$TermIndex";
 	public static final String TERM_FORM_NAME = "$TermDoc";
 	public static final String TERM_KEY_NAME = "TermKey";
-	public static final String TERM_MAP_PREFIX = "TermMap_";
+	public static final String TERM_MAP_PREFIX = "_ODA_TermMap_";
 
 	public static final String VALUE_FORM_NAME = "$ValueDoc";
 	public static final String VALUE_KEY_NAME = "ValueKey";
-	public static final String VALUE_MAP_PREFIX = "ValueMap_";
+	public static final String VALUE_MAP_PREFIX = "_ODA_ValueMap_";
 
 	public static final String DBID_NAME = "DbidList";
 	public static final String DB_VIEW_NAME = "$DbIndex";
@@ -216,223 +215,4 @@
 	@Override
 	public abstract void update(Observable o, Object arg);
 
-=======
-package org.openntf.domino.big;
-
-import java.util.ArrayList;
-import java.util.Collection;
-import java.util.HashSet;
-import java.util.List;
-import java.util.Map;
-import java.util.Observable;
-import java.util.Set;
-import java.util.concurrent.atomic.AtomicInteger;
-
-import org.openntf.domino.Database;
-import org.openntf.domino.Document;
-import org.openntf.domino.Session;
-import org.openntf.domino.View;
-import org.openntf.domino.big.impl.IScannerStateManager;
-import org.openntf.domino.big.impl.IndexHit;
-import org.openntf.domino.helpers.DocumentScanner;
-import org.openntf.domino.types.CaseInsensitiveString;
-
-public interface IndexDatabase extends IScannerStateManager {
-
-	public static final String TERM_VIEW_NAME = "$TermIndex";
-	public static final String TERM_FORM_NAME = "$TermDoc";
-	public static final String TERM_KEY_NAME = "TermKey";
-	public static final String TERM_MAP_PREFIX = "_ODA_TermMap_";
-
-	public static final String VALUE_FORM_NAME = "$ValueDoc";
-	public static final String VALUE_KEY_NAME = "ValueKey";
-	public static final String VALUE_MAP_PREFIX = "_ODA_ValueMap_";
-
-	public static final String DBID_NAME = "DbidList";
-	public static final String DB_VIEW_NAME = "$DbIndex";
-	public static final String DB_FORM_NAME = "$DbDoc";
-	public static final String DB_KEY_NAME = "DbKey";
-	public static final String DB_TOKEN_LOCATION_NAME = "TokenLocationMap";
-	public static final String DB_NAME_LOCATION_NAME = "NameLocationMap";
-	public static final String DB_FIELD_TOKEN_NAME = "FieldTokenMap";
-	public static final String DB_LAST_INDEX_NAME = "LastIndexTime";
-	public static final String DB_DOC_LIST_NAME = "DocumentList";
-	public static final String DB_TITLE_NAME = "Title";
-	public static final String DB_DOC_SORTER_NAME = "DocumentSorter";
-	public static final String[] DEFAULT_STOP_WORDS_EN = "a,able,about,across,after,all,almost,also,am,among,an,and,any,are,as,at,be,because,been,but,by,can,cannot,could,dear,did,do,does,either,else,ever,every,for,from,get,got,had,has,have,he,her,hers,him,his,how,however,i,if,in,into,is,it,its,just,least,let,like,likely,may,me,might,most,must,my,neither,no,nor,not,of,off,often,on,only,or,other,our,own,rather,said,say,says,she,should,since,so,some,than,that,the,their,them,then,there,these,they,this,tis,to,too,twas,us,wants,was,we,were,what,when,where,which,while,who,whom,why,will,with,would,yet,you,your"
-			.split(",");
-
-	public static class Utils {
-		public static Set<CharSequence> toCISSet(final Object value) {
-			Set<CharSequence> result = new HashSet<CharSequence>();
-			if (value == null)
-				return result;
-			if (value instanceof Iterable) {
-				Iterable values = (Iterable) value;
-				for (Object o : values) {
-					if (o instanceof CaseInsensitiveString) {
-						result.add((CaseInsensitiveString) o);
-					} else if (o instanceof CharSequence) {
-						result.add(new CaseInsensitiveString(((CharSequence) o).toString()));
-					} else {
-						result.add(new CaseInsensitiveString(String.valueOf(o)));
-					}
-				}
-			} else if (value instanceof CaseInsensitiveString) {
-				result.add((CaseInsensitiveString) value);
-			} else if (value instanceof CharSequence) {
-				result.add(new CaseInsensitiveString(((CharSequence) value).toString()));
-			} else {
-				result.add(new CaseInsensitiveString(String.valueOf(value)));
-			}
-			return result;
-		}
-
-		public static Set<CharSequence> toStringSet(final Object value) {
-			Set<CharSequence> result = new HashSet<CharSequence>();
-			if (value == null)
-				return result;
-			if (value instanceof Iterable) {
-				Iterable values = (Iterable) value;
-				for (Object o : values) {
-					if (o instanceof String) {
-						result.add((String) o);
-					} else if (o instanceof CaseInsensitiveString) {
-						result.add(((CaseInsensitiveString) o).toString());
-					} else {
-						result.add(String.valueOf(o));
-					}
-				}
-			} else if (value instanceof String) {
-				result.add((String) value);
-			} else if (value instanceof CharSequence) {
-				result.add(((CharSequence) value).toString());
-			} else {
-				result.add(String.valueOf(value));
-			}
-			return result;
-		}
-
-		public static List<String> dbidCollToTitle(final Session session, final String serverName, final Collection<String> dbids) {
-			List<String> result = new ArrayList<String>();
-			for (String dbid : dbids) {
-				Database db = session.getDatabase(serverName, dbid);
-				if (db != null) {
-					result.add(db.getTitle() + "|" + dbid);
-				}
-			}
-			return result;
-		}
-
-		public static List<String> dbMapToCheckbox(final Session session, final String serverName, final Map<String, AtomicInteger> dbMap) {
-			List<String> result = new ArrayList<String>();
-			for (String dbid : dbMap.keySet()) {
-				Database db = session.getDatabase(serverName, dbid);
-				if (db != null) {
-					result.add(db.getTitle() + " (" + dbMap.get(dbid) + ")|" + dbid);
-				}
-			}
-			return result;
-		}
-
-		public static List<String> itemMapToCheckbox(final Map<String, AtomicInteger> itemMap) {
-			List<String> result = new ArrayList<String>();
-			for (String item : itemMap.keySet()) {
-				result.add(item.substring(16) + " (" + itemMap.get(item) + ")|" + item.substring(16));
-			}
-			return result;
-		}
-
-		public static List<String> formMapToCheckbox(final Map<String, AtomicInteger> formMap) {
-			List<String> result = new ArrayList<String>();
-			for (String form : formMap.keySet()) {
-				result.add(form.substring(16) + " (" + formMap.get(form) + ")|" + form.substring(16));
-			}
-			return result;
-		}
-	}
-
-	public abstract void setCaseSensitive(boolean value);
-
-	public abstract boolean getCaseSensitive();
-
-	public abstract void setDatabase(Database indexDb);
-
-	public abstract Database getIndexDb();
-
-	public abstract Set<CharSequence> getStopList();
-
-	public abstract void setStopList(Set<CharSequence> list);
-
-	public abstract View getTermView();
-
-	public abstract List<String> getTermStarts(String startsWith, int count);
-
-	public abstract View getDbView();
-
-	public abstract Document getDbDocument(CharSequence dbid);
-
-	public abstract Document getTermDocument(CharSequence token);
-
-	public abstract Document getNameDocument(CharSequence name);
-
-	public abstract Document getValueDocument(CharSequence value);
-
-	public abstract void scanServer(Session session, String serverName);
-
-	public abstract DocumentScanner scanDatabase(Database db);
-
-	public abstract DocumentScanner scanDatabase(Database db, DocumentScanner scanner);
-
-	public abstract List<String> getTermDbids(CharSequence term);
-
-	public abstract int getTermHitCount(String term);
-
-	public abstract Set<CharSequence> getTermItemsInDbids(String term, Collection<String> dbids);
-
-	public abstract List<IndexHit> getTermResults(CharSequence term, int limit, Set<CharSequence> dbids, Set<CharSequence> itemNames,
-			Set<CharSequence> forms);
-
-	public abstract Set<CharSequence> getTermUnidInDbsItems(String term, Collection<String> dbids, Collection<?> itemNames);
-
-	public abstract Set<String> getTermLinksInDbsItems(Session session, String serverName, String term, Collection<CharSequence> dbids,
-			Collection<?> itemNames);
-
-	public abstract Set<CharSequence> getTermUnidInItems(CharSequence term, Collection<String> itemNames);
-
-	public abstract Set<String> getTermUnidInDbids(CharSequence term, Collection<String> dbids);
-
-	public abstract Map<String, Set<CharSequence>> getTermItemMap(String term);
-
-	public abstract Map<CharSequence, Set<CharSequence>> getTermUnidMap(CharSequence term);
-
-	//	public abstract void setLastIndexDate(Object mapKey, Date date);
-	//
-	//	public abstract Date getLastIndexDate(Object mapKey);
-	//
-	//	public abstract Map<CharSequence, Set<CharSequence>> restoreTokenLocationMap(CharSequence token, Object mapKey);
-	//
-	//	public abstract Map<CharSequence, Set<CharSequence>> restoreValueLocationMap(CharSequence value, Object mapKey);
-	//
-	//	public abstract Map<CharSequence, Set<CharSequence>> restoreNameLocationMap(CharSequence name, Object mapKey);
-
-	//	public abstract void saveTokenLocationMap(CharSequence token, Object mapKey, Map<CharSequence, Set<CharSequence>> map);
-
-	//	public abstract void saveTokenLocationMap(Object mapKey, Map<CharSequence, Map<CharSequence, Set<CharSequence>>> fullMap,
-	//			DocumentScanner scanner);
-
-	//	public abstract void saveNameLocationMap(CharSequence name, Object mapKey, Map<CharSequence, Set<CharSequence>> map);
-
-	//	public abstract void saveNameLocationMap(Object mapKey, Map<CharSequence, Map<CharSequence, Set<CharSequence>>> fullMap,
-	//			DocumentScanner scanner);
-
-	//	public abstract void saveValueLocationMap(CharSequence token, Object mapKey, Map<CharSequence, Set<CharSequence>> map);
-
-	//	public abstract void saveValueLocationMap(Object mapKey, Map<CharSequence, Map<CharSequence, Set<CharSequence>>> fullMap,
-	//			DocumentScanner scanner);
-
-	@Override
-	public abstract void update(Observable o, Object arg);
-
->>>>>>> bfc7f10a
 }