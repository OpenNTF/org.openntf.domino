--- conflicted
+++ resolved
@@ -63,7 +63,6 @@
 		/** Alternative implementation of Names */
 		ODA_NAMES,
 
-<<<<<<< HEAD
 		/**
 		 * Instruct the automatic garbage collector to maintain an internal tracker for C++ backend-object IDs and only recycle when no
 		 * further references remain (causes a performance hit).
@@ -74,7 +73,10 @@
 		 *
 		 * @since ODA 3.0.0
 		 */
-		PEDANTIC_GC_TRACKING(false);
+		PEDANTIC_GC_TRACKING(false),
+
+		/** Hex values such as replicaid, unid and noteid are forced to lower case before being returned */
+		FORCE_HEX_LOWER_CASE;
 
 		private final boolean khan_;
 
@@ -93,11 +95,6 @@
 		public boolean isKhan() {
 			return khan_;
 		}
-
-=======
-		/** Hex values such as replicaid, unid and noteid are forced to lower case before being returned */
-		FORCE_HEX_LOWER_CASE
->>>>>>> d275c291
 	}
 
 	/**
