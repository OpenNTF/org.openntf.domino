--- conflicted
+++ resolved
@@ -1,4 +1,3 @@
-<<<<<<< HEAD
 package org.openntf.domino.graph2.impl;
 
 import java.io.Serializable;
@@ -726,722 +725,4 @@
 		parent_.findElementStore(this).uncache(this);
 	}
 
-}
-=======
-package org.openntf.domino.graph2.impl;
-
-import java.io.Serializable;
-import java.util.Arrays;
-import java.util.Collection;
-import java.util.Collections;
-import java.util.Map;
-import java.util.Set;
-import java.util.TreeMap;
-import java.util.TreeSet;
-import java.util.Vector;
-import java.util.logging.Level;
-import java.util.logging.Logger;
-
-import org.openntf.domino.AutoMime;
-import org.openntf.domino.Document;
-import org.openntf.domino.Item;
-import org.openntf.domino.RichTextItem;
-import org.openntf.domino.Session;
-import org.openntf.domino.View;
-import org.openntf.domino.ViewEntry;
-import org.openntf.domino.big.impl.NoteCoordinate;
-//import javolution.util.FastMap;
-//import javolution.util.FastSet;
-//import javolution.util.function.Equalities;
-import org.openntf.domino.big.impl.NoteList;
-import org.openntf.domino.big.impl.ViewEntryCoordinate;
-import org.openntf.domino.graph2.builtin.Eventable;
-import org.openntf.domino.types.Null;
-import org.openntf.domino.types.SessionDescendant;
-import org.openntf.domino.utils.TypeUtils;
-
-import javolution.util.FastMap;
-
-public abstract class DElement implements org.openntf.domino.graph2.DElement, Serializable, Map<String, Object> {
-	private static final Logger log_ = Logger.getLogger(DElement.class.getName());
-	private static final long serialVersionUID = 1L;
-	public static final String TYPE_FIELD = "_OPEN_GRAPHTYPE";
-
-	public static enum Deferred {
-		INSTANCE;
-		private static final long serialVersionUID = 1L;
-	}
-
-	protected transient org.openntf.domino.graph2.DGraph parent_;
-	protected Object delegateKey_;
-	protected transient Object framedObject_;
-	protected transient Map<String, Object> delegate_;
-	protected boolean isRemoved_ = false;
-
-	public DElement(final org.openntf.domino.graph2.DGraph parent) {
-		parent_ = parent;
-	}
-
-	protected org.openntf.domino.graph2.impl.DGraph getParent() {
-		return (org.openntf.domino.graph2.impl.DGraph) parent_;
-	}
-
-	protected org.openntf.domino.graph2.DElementStore getStore() {
-		return getParent().findElementStore(this);
-	}
-
-	private Set<String> changedProperties_;
-
-	private Set<String> getChangedPropertiesInt() {
-		if (changedProperties_ == null) {
-			changedProperties_ = Collections.synchronizedSet(new TreeSet<String>(String.CASE_INSENSITIVE_ORDER));
-		}
-		return changedProperties_;
-	}
-
-	private Set<String> removedProperties_;
-
-	private Set<String> getRemovedPropertiesInt() {
-		if (removedProperties_ == null) {
-			removedProperties_ = Collections.synchronizedSet(new TreeSet<String>(String.CASE_INSENSITIVE_ORDER));
-		}
-		return removedProperties_;
-	}
-
-	private Map<String, Object> props_;
-
-	private Map<String, Object> getProps() {
-		if (props_ == null) {
-			Map<String, Object> localProps = new TreeMap<String, Object>(String.CASE_INSENSITIVE_ORDER);
-			for (String key : getDelegate().keySet()) {
-				if (key != null && key.length() > 0) {
-					localProps.put(key, Deferred.INSTANCE);
-				}
-			}
-			props_ = Collections.synchronizedMap(localProps);
-		}
-		return props_;
-	}
-
-	@SuppressWarnings("unchecked")
-	@Override
-	public <T> T getProperty(final String propertyName, final Class<T> type) {
-		//TODO NTF cached properties should be automatically reset if the base Document is known to have changed
-		//		if ("form".equalsIgnoreCase(propertyName)) {
-		//			System.out.println("Getting form value now...");
-		//		}
-		Object result = null;
-		Map<String, Object> props = getProps();
-		result = props.get(propertyName);
-		Map<String, Object> delegate = getDelegate();
-		if (result == null || Deferred.INSTANCE.equals(result)) {
-			try {
-				if (delegate instanceof Document) {
-					Document doc = (Document) delegate;
-					doc.setAutoMime(AutoMime.WRAP_ALL);
-					if (doc.hasItem(propertyName)) {
-						Item item = doc.getFirstItem(propertyName);
-						if (item instanceof RichTextItem && Object.class.equals(type)) {
-							result = item;
-						} else {
-							try {
-								result = doc.getItemValue(propertyName, type);
-							} catch (Throwable t) {
-								//							System.out.println("TEMP DEBUG didn't get property " + propertyName + " with type " + type.getSimpleName()
-								//									+ " because of a " + t.getClass().getSimpleName() + ": " + t.getMessage());
-							}
-						}
-					}
-					if (result == null || Deferred.INSTANCE.equals(result)) {
-						try {
-							Object raw = doc.get(propertyName);
-							if (raw instanceof Vector) {
-								if (((Vector) raw).isEmpty()) {
-									props.put(propertyName, Null.INSTANCE);
-									return null;
-								}
-							}
-							result = TypeUtils.objectToClass(raw, type, doc.getAncestorSession());
-						} catch (Throwable t) {
-							if (log_.isLoggable(Level.FINE)) {
-								log_.log(Level.FINE, "Invalid property for document " + propertyName, t);
-							}
-						}
-					}
-				} else if (delegate instanceof SessionDescendant) {
-					Session s = ((SessionDescendant) delegate).getAncestorSession();
-					result = TypeUtils.convertToTarget(delegate.get(propertyName), type, s);
-				} else if (delegate != null) {
-					try {
-						result = TypeUtils.convertToTarget(delegate.get(propertyName), type, null);
-					} catch (Throwable t) {
-						t.printStackTrace();
-					}
-				}
-				if (result == null) {
-					props.put(propertyName, Null.INSTANCE);
-				} else if (result instanceof Serializable) {
-					props.put(propertyName, result);
-				} else {
-					if (log_.isLoggable(Level.FINE)) {
-						log_.log(Level.FINE,
-								"Got a value from the document but it's not Serializable. It's a " + result.getClass().getName());
-					}
-					props.put(propertyName, result);
-				}
-			} catch (Exception e) {
-				log_.log(Level.WARNING,
-						"Exception occured attempting to get value from document for " + propertyName + " so we cannot return a value", e);
-			}
-		} else if (result == Null.INSTANCE) {
-
-		} else {
-			if (result != null && !type.isAssignableFrom(result.getClass())) {
-				//				System.out.println(propertyName + " returned a " + result.getClass().getName() + " when we asked for a " + type.getName());
-
-				try {
-					//					Map<String, Object> delegate = getDelegate();
-					if (delegate instanceof Document) {
-						Document doc = (Document) delegate;
-						Item item = doc.getFirstItem(propertyName);
-						if (item instanceof RichTextItem && Object.class.equals(type)) {
-							result = ((RichTextItem) item).getUnformattedText();
-						} else {
-							result = doc.getItemValue(propertyName, type);
-						}
-					} else if (delegate instanceof SessionDescendant) {
-						Session s = ((SessionDescendant) delegate).getAncestorSession();
-						result = TypeUtils.convertToTarget(delegate.get(propertyName), type, s);
-					} else if (delegate != null) {
-						Object chk = delegate.get(propertyName);
-						if (chk != null) {
-							result = TypeUtils.convertToTarget(delegate.get(propertyName), type, null);
-						}
-					}
-					if (result == null) {
-						props.put(propertyName, Null.INSTANCE);
-					} else if (result instanceof Serializable) {
-						props.put(propertyName, result);
-					} else {
-						log_.log(Level.FINE,
-								"Got a value from the document but it's not Serializable. It's a " + result.getClass().getName());
-						props.put(propertyName, result);
-					}
-				} catch (Exception e) {
-					log_.log(Level.WARNING,
-							"Exception occured attempting to get value from document for " + propertyName
-									+ " but we have a value in the cache of type " + result.getClass().getName()
-									+ " when we were looking for a " + type.getName(),
-							e);
-				}
-			}
-		}
-		if (result == Null.INSTANCE) {
-			result = null;
-		}
-		if (delegate instanceof Document && delegate != null) {
-			((Document) delegate).closeMIMEEntities();
-		}
-		//		if ("form".equalsIgnoreCase(propertyName)) {
-		//			if (result == null) {
-		//				Factory.println("TEMP DEBUG returning null as value for Form field");
-		//			}
-		//		}
-		if (result == Deferred.INSTANCE) {
-			//			System.out.println("Returning Deferred INSTANCE for property " + propertyName);
-		}
-		return (T) result;
-	}
-
-	@SuppressWarnings("unchecked")
-	@Override
-	public <T> T getProperty(final String key) {
-		if ("form".equalsIgnoreCase(key)) {
-			Object result = getProperty(key, String.class);
-			//			System.out.println("Found a " + result.getClass().getName() + " in the form field: '" + (String) result + "'");
-			return (T) result;
-		}
-		Object result = getProperty(key, java.lang.Object.class);
-		return (T) result;
-	}
-
-	@Override
-	public Set<String> getPropertyKeys() {
-		return Collections.unmodifiableSet(getProps().keySet());
-	}
-
-	@SuppressWarnings("rawtypes")
-	@Override
-	public void setProperty(final String key, final Object value) {
-		boolean isEqual = false;
-		Map<String, Object> props = getProps();
-		if (props != null) {
-			if (key != null) {
-				Object rawDelegate = this.getDelegate();
-				if (rawDelegate instanceof Document) {
-					if ("names.nsf".equalsIgnoreCase(((Document) rawDelegate).getAncestorDatabase().getFileName())) {
-						if (this instanceof DProxyVertex) {
-							System.out.println("TEMP DEBUG Setting a property called " + key
-									+ " on a directory element even though it's supposed to be proxied!");
-						} else {
-							System.out.println(
-									"TEMP DEBUG Setting a property called " + key + " on a directory element because it's not proxied!");
-						}
-					}
-				}
-				Object current = null;
-				if (value != null) {
-					try {
-						current = getProperty(key, value.getClass());
-					} catch (Exception e) {
-						if (e instanceof ClassCastException) {
-							current = null;
-						} else {
-							throw new RuntimeException(e);
-						}
-					}
-				} else {
-					current = getProperty(key);
-				}
-				if (current == null && value == null) {
-					//					System.out.println("TEMP DEBUG: Both current and new value for " + key + " are null");
-					return;
-				}
-				//NTF The standard equality check has a fast out based on array size, so I think it's safe to use here...
-				if (key.startsWith(DVertex.IN_PREFIX) || key.startsWith(DVertex.OUT_PREFIX)) {
-					isEqual = false;	//NTF ALWAYS set edge collections. Checking them can be expensive
-				} else if (value != null && current != null) {
-					if (!(value instanceof java.util.Collection) && !(value instanceof java.util.Map) && !value.getClass().isArray()) {
-						isEqual = value.equals(current);
-					}
-					if (value instanceof java.util.Collection && current instanceof java.util.Collection) {
-						if (((java.util.Collection) value).size() == ((java.util.Collection) current).size()) {
-							Object[] vArray = ((java.util.Collection) value).toArray();
-							Object[] cArray = ((java.util.Collection) current).toArray();
-							isEqual = Arrays.deepEquals(vArray, cArray);
-						} else {
-							isEqual = false;
-						}
-					}
-					if (value.getClass().isArray() && current.getClass().isArray()) {
-						Object[] vArray = (Object[]) value;
-						Object[] cArray = (Object[]) current;
-						isEqual = Arrays.deepEquals(vArray, cArray);
-					}
-				}
-				if (isEqual) {
-					//					System.out.println("TEMP DEBUG: Not setting property " + key + " because the new value is equal to the existing value");
-					log_.log(Level.FINE, "Not setting property " + key + " because the new value is equal to the existing value");
-				}
-				if (value instanceof Serializable) {
-					if (current == null || Null.INSTANCE.equals(current)) {
-						getParent().startTransaction(this);
-						getChangedPropertiesInt().add(key);
-						props.put(key, value);
-					} else if (!isEqual) {
-						getParent().startTransaction(this);
-						getChangedPropertiesInt().add(key);
-						props.put(key, value);
-					} else {
-					}
-				} else if (value == null) {
-					if (!Null.INSTANCE.equals(current)) {
-						getParent().startTransaction(this);
-						getChangedPropertiesInt().add(key);
-						props.put(key, value);
-					}
-				} else {
-					log_.log(Level.FINE,
-							"Attempted to set property " + key + " to a non-serializable value: " + value.getClass().getName());
-					if (current == null || Null.INSTANCE.equals(current)) {
-						getParent().startTransaction(this);
-						getChangedPropertiesInt().add(key);
-						props.put(key, value);
-					} else if (!isEqual) {
-						getParent().startTransaction(this);
-						getChangedPropertiesInt().add(key);
-						props.put(key, value);
-					} else {
-					}
-				}
-			} else {
-				log_.log(Level.WARNING, "propertyName is null on a setProperty request?");
-			}
-		} else {
-			log_.log(Level.WARNING, "Properties are null for element!");
-		}
-	}
-
-	@SuppressWarnings("unchecked")
-	@Override
-	public Object removeProperty(final String key) {
-		getParent().startTransaction(this);
-		Object result = getProperty(key);
-		Map<String, Object> props = getProps();
-		props.remove(key);
-		Map<String, Object> source = getDelegate();
-		source.remove(key);
-		getRemovedPropertiesInt().add(key);
-		return result;
-	}
-
-	@Override
-	public abstract void remove();
-
-	protected boolean beforeRemove() {
-		if (getFramedObject() instanceof Eventable) {
-			return ((Eventable) getFramedObject()).delete();
-		} else {
-			return true;
-		}
-	}
-
-	protected boolean beforeUpdate() {
-		if (getFramedObject() instanceof Eventable) {
-			return ((Eventable) getFramedObject()).update();
-		} else {
-			return true;
-		}
-	}
-
-	void _remove() {
-		isRemoved_ = true;
-		getParent().startTransaction(this);
-		getParent().removeDelegate(this);
-	}
-
-	@Override
-	public Object getId() {
-		if (delegateKey_ == null) {
-			Map<String, Object> delegate = getDelegate();
-			if (delegate instanceof Document) {
-				delegateKey_ = new NoteCoordinate((Document) delegate);
-			} else if (delegate instanceof View) {
-				delegateKey_ = new NoteCoordinate((View) delegate);
-			} else if (delegate instanceof ViewEntry) {
-				delegateKey_ = new ViewEntryCoordinate((ViewEntry) delegate);
-			}
-		}
-		return delegateKey_;
-	}
-
-	@Override
-	public Class<?> getDelegateType() {
-		Class<?> result = null;
-		if (delegate_ == null) {
-			if (delegateKey_ instanceof ViewEntryCoordinate) {
-				result = org.openntf.domino.ViewEntry.class;
-			} else if (delegateKey_ instanceof NoteCoordinate) {
-				if (((NoteCoordinate) delegateKey_).isView()) {
-					result = org.openntf.domino.View.class;
-				} else if (((NoteCoordinate) delegateKey_).isIcon()) {
-					result = org.openntf.domino.Document.class;
-				} else {
-					result = org.openntf.domino.Document.class;
-				}
-			} else {
-				result = null;
-			}
-		} else {
-			if (delegate_ instanceof ViewEntry) {
-				result = org.openntf.domino.ViewEntry.class;
-			} else if (delegate_ instanceof View) {
-				result = org.openntf.domino.View.class;
-			} else if (delegate_ instanceof Document) {
-				if (delegateKey_ instanceof NoteCoordinate) {
-					if (((NoteCoordinate) delegateKey_).isView()) {
-						result = org.openntf.domino.View.class;
-					} else if (((NoteCoordinate) delegateKey_).isIcon()) {
-						result = org.openntf.domino.Document.class;
-					} else {
-						result = org.openntf.domino.Document.class;
-					}
-				}
-			} else {
-				result = delegate_.getClass();
-			}
-		}
-		return result;
-	}
-
-	@Override
-	public boolean hasProperty(final String key) {
-		return getPropertyKeys().contains(key);
-	}
-
-	@Override
-	public <T> T getProperty(final String key, final Class<T> type, final boolean allowNull) {
-		T result = getProperty(key, type);
-		if (allowNull) {
-			return result;
-		} else {
-			if (result == null || Null.INSTANCE == result || Deferred.INSTANCE == result) {
-				return TypeUtils.getDefaultInstance(type);
-			} else {
-				return result;
-			}
-		}
-	}
-
-	@Override
-	public int incrementProperty(final String key) {
-		// TODO NTF it would be really great to figure out a way to use primitives here
-		Integer result = getProperty(key, Integer.class);
-		if (result == null)
-			result = 0;
-		setProperty(key, ++result);
-		return result;
-	}
-
-	@Override
-	public int decrementProperty(final String key) {
-		// TODO NTF it would be really great to figure out a way to use primitives here
-		Integer result = getProperty(key, Integer.class);
-		if (result == null)
-			result = 0;
-		setProperty(key, --result);
-		return result;
-	}
-
-	@Override
-	public Map<String, Object> getDelegate() {
-		if (delegate_ instanceof Document) {
-			try {
-				//FIXME: This shouldn't be done this way. .isDead should really know for sure if it is not going to work across threads...
-				((Document) delegate_).containsKey("Foo");
-			} catch (Throwable t) {
-				delegate_ = (Map<String, Object>) getParent().findDelegate(delegateKey_);
-				if (delegateKey_ == null && delegate_ instanceof Document) {
-					delegateKey_ = ((Document) delegate_).getMetaversalID();
-				}
-			}
-		} else if (delegate_ instanceof View) {
-			try {
-				//FIXME: This shouldn't be done this way. .isDead should really know for sure if it is not going to work across threads...
-				((View) delegate_).isDefaultView();
-			} catch (Throwable t) {
-				delegate_ = (Map<String, Object>) getParent().findDelegate(delegateKey_);
-			}
-		}
-		if (delegate_ == null) {
-			delegate_ = (Map<String, Object>) getParent().findDelegate(delegateKey_);
-		}
-		if (delegate_ == null) {
-			//			System.err.println("Domino graph element " + getClass().getSimpleName() + " has a null delegate for key " + delegateKey_
-			//					+ ". This will not turn out well.");
-			//			if (this instanceof DVertex) {
-			//				Throwable t = new Throwable();
-			//				t.printStackTrace();
-			//			}
-		}
-
-		return delegate_;
-	}
-
-	@Override
-	public void setDelegate(final Map<String, Object> delegate) {
-		delegate_ = delegate;
-	}
-
-	@Override
-	public Map<String, Object> toMap(final String[] props) {
-		FastMap<String, Object> result = new FastMap<String, Object>();
-		for (String prop : props) {
-			result.put(prop, getProperty(prop));
-		}
-		return result.unmodifiable();
-	}
-
-	@Override
-	public Map<String, Object> toMap(final Set<String> props) {
-		return toMap(props.toArray(TypeUtils.DEFAULT_STR_ARRAY));
-	}
-
-	@Override
-	public void fromMap(final Map<String, Object> map) {
-
-	}
-
-	protected void applyChanges() {
-		if (isRemoved_) {
-			return;	//NTF there's no point in applying changes to an element that's been removed.
-		}
-		Map<String, Object> props = getProps();
-		Map<String, Object> delegate = getDelegate();
-		if (delegate == null) {
-			throw new IllegalStateException("Get delegate returned null for id " + getId() + " so we cannot apply changes to it.");
-		}
-		boolean saveNeeded = false;
-		Set<String> changes = getChangedPropertiesInt();
-		if (!props.isEmpty() && !changes.isEmpty()) {
-			saveNeeded = true;
-			//			System.out.println("TEMP DEBUG: Writing " + getChangedPropertiesInt().size() + " changed properties for " + getId());
-			for (String s : changes) {
-				String key = s;
-				Object v = props.get(key);
-				//				System.out.println("TEMP DEBUG: Writing a " + v.getClass().getSimpleName() + " to " + key);
-				if (s != null && v != null) {
-					if (s.startsWith(DVertex.IN_PREFIX) || s.startsWith(DVertex.OUT_PREFIX)) {
-						if (delegate instanceof Document) {
-							if (v instanceof NoteList) {
-								byte[] bytes = ((NoteList) v).toByteArray();
-								((Document) delegate).writeBinary(s, bytes, 2048 * 24);
-								//FIXME NTF .writeBinary needs to clear any extra items added to the document if the binary content shrank
-								//							System.out.println("TEMP DEBUG: Writing a NoteList (" + ((NoteList) v).size() + ") of size " + bytes.length
-								//									+ " to a Document in " + s);
-							} else {
-								((Document) delegate).replaceItemValue(s, v, false);
-							}
-						} else {
-							try {
-								delegate.put(s, v);
-							} catch (Throwable t) {
-								System.err.println("ALERT Failed to write a property of " + s + " to element id " + getId()
-										+ " which has a delegate of type " + delegate.getClass().getName() + " due to a "
-										+ t.getClass().getSimpleName());
-								t.printStackTrace();
-							}
-						}
-					} else {
-						try {
-							delegate.put(s, v);
-						} catch (Throwable t) {
-							System.err.println("ALERT Failed to write a property of " + s + " to element id " + getId() + " due to a "
-									+ t.getClass().getSimpleName());
-							t.printStackTrace();
-						}
-					}
-				}
-			}
-			getChangedPropertiesInt().clear();
-		} else {
-			//			System.out.println("TEMP ALERT: No changed properties for element " + getId());
-		}
-		for (String key : getRemovedPropertiesInt()) {
-			delegate.remove(key);
-			saveNeeded = true;
-		}
-		getRemovedPropertiesInt().clear();
-		if (delegate instanceof Document) {
-			if (saveNeeded) {
-				Document doc = (Document) delegate;
-				//			if (!doc.hasItem("form")) {
-				//				System.err.println("Graph element being saved without a form value.");
-				//			}
-				doc.save();
-			}
-		}
-	}
-
-	@Override
-	public void rollback() {
-		getProps().clear();
-		getChangedPropertiesInt().clear();
-		getRemovedPropertiesInt().clear();
-	}
-
-	@Override
-	public void commit() {
-
-	}
-
-	@Override
-	public void clear() {
-		throw new UnsupportedOperationException();
-	}
-
-	@Override
-	public boolean containsKey(final Object arg0) {
-		return getDelegate().containsKey(arg0);
-	}
-
-	@Override
-	public boolean containsValue(final Object arg0) {
-		throw new UnsupportedOperationException();
-	}
-
-	@Override
-	public Set<java.util.Map.Entry<String, Object>> entrySet() {
-		throw new UnsupportedOperationException();
-	}
-
-	@Override
-	public Object get(final Object arg0) {
-		//NTF this might not work. We're trying to avoid an infinite loop.
-		return getDelegate().get(String.valueOf(arg0));
-	}
-
-	@Override
-	public boolean isEmpty() {
-		return false;
-	}
-
-	@Override
-	public Set<String> keySet() {
-		return getPropertyKeys();
-	}
-
-	@Override
-	public Object put(final String arg0, final Object arg1) {
-		Map delegate = getDelegate();
-		if (delegate == null) {
-			throw new IllegalStateException("An element of type " + getClass().getSimpleName() + " with id " + getId()
-					+ " has no delegate and therefore cannot put new value updates.");
-		}
-		getDelegate().put(arg0, arg1);
-		return arg1;
-	}
-
-	@Override
-	public void putAll(final Map<? extends String, ? extends Object> arg0) {
-		throw new UnsupportedOperationException();
-	}
-
-	@Override
-	public Object remove(final Object arg0) {
-		Object result = getProperty(String.valueOf(arg0));
-		removeProperty(String.valueOf(arg0));
-		return result;
-	}
-
-	@Override
-	public int size() {
-		return getPropertyKeys().size();
-	}
-
-	@Override
-	public Collection<Object> values() {
-		throw new UnsupportedOperationException();
-	}
-
-	@Override
-	public Document asDocument() {
-		Document result = null;
-		Object raw = getDelegate();
-		if (raw instanceof Document) {
-			result = (Document) raw;
-		} else if (raw instanceof DProxyVertex) {
-			result = (Document) ((DProxyVertex) raw).getDelegate();
-			//			System.out.println("Element has a delegate of a DProxyVertex. It should be the other way around?")
-		}
-		return result;
-	}
-
-	public Object getFramedObject() {
-		return framedObject_;
-	}
-
-	public void setFramedObject(final Object frame) {
-		framedObject_ = frame;
-	}
-
-	@Override
-	public boolean equals(final Object obj) {
-		if (obj instanceof DElement) {
-			return this.getId().equals(((DElement) obj).getId());
-		}
-		return false;
-	}
-
-}
->>>>>>> 81bff6ef
+}