--- conflicted
+++ resolved
@@ -549,13 +549,8 @@
 	 */
 	@Override
 	public void recycle() {
-<<<<<<< HEAD
-		D delegate = getDelegate_unchecked();
+		D delegate = getDelegate_unchecked(true);
 		if (isDead(delegate)) {
-=======
-		D delegate = getDelegate_unchecked(true);
-		if (isDead(delegate))
->>>>>>> d275c291
 			return;
 		}
 		s_recycle(delegate); // RPr: we must recycle the delegate, not "this". Do not call getDelegate as it may reinstantiate it
