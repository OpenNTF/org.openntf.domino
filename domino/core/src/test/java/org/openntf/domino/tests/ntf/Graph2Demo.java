--- conflicted
+++ resolved
@@ -10,6 +10,7 @@
 import org.openntf.domino.graph2.builtin.DEdgeFrame;
 import org.openntf.domino.graph2.builtin.DVertexFrame;
 import org.openntf.domino.graph2.builtin.identity.Person;
+import org.openntf.domino.graph2.builtin.social.Comment;
 import org.openntf.domino.graph2.builtin.social.Commentable;
 import org.openntf.domino.graph2.builtin.social.Likeable;
 import org.openntf.domino.graph2.builtin.social.Rateable;
@@ -46,7 +47,7 @@
 	public static String usersId = "graph2/users.nsf";
 	public static String socialId = "graph2/social.nsf";
 	public static String nabId = "names.nsf";
-	public static String ntfUnid = "15FF62B8D3420FD580257AF10000A5F2";//NTF this is my own person document. You may need to change it.
+	public static String ntfUnid = "2F25B5EDE23C245785257A600059FD2E"; //NTF this is my own person document. You may need to change it.
 
 	private static final String DIRECTEDBY = "DirectedBy";
 	private static final String APPEARSIN = "AppearsIn";
@@ -87,7 +88,7 @@
 		@IncidenceUnique(label = STARRING, direction = Direction.IN)
 		public Starring addStarring(Crew crew);
 
-		@AdjacencyUnique(label = STARRING, direction = Direction.IN)
+		@IncidenceUnique(label = STARRING, direction = Direction.IN)
 		public void removeStarring(Crew crew);
 
 		@AdjacencyUnique(label = STARRING, direction = Direction.IN)
@@ -419,8 +420,7 @@
 			Movie revengeMovie = framedGraph.getVertex("Revenge of the Sith", Movie.class);
 
 			System.out.println("***************************");
-			//System.out.println("Don't miss " + newhopeMovie.getTitle() + " rated " + newhopeMovie.getRaterRating(ntfUser) + " stars");
-			System.out.println("Don't miss " + newhopeMovie.getTitle());
+			System.out.println("Don't miss " + newhopeMovie.getTitle() + " rated " + newhopeMovie.getRaterRating(ntfUser) + " stars");
 			Iterable<Starring> starrings = newhopeMovie.getStarring();
 			for (Starring starring : starrings) {
 				Crew crew = starring.getStar();
@@ -434,8 +434,7 @@
 			}
 
 			System.out.println("***************************");
-			//System.out.println("Don't miss " + empireMovie.getTitle() + " rated " + empireMovie.getRaterRating(ntfUser) + " stars");
-			System.out.println("Don't miss " + empireMovie.getTitle());
+			System.out.println("Don't miss " + empireMovie.getTitle() + " rated " + empireMovie.getRaterRating(ntfUser) + " stars");
 			starrings = empireMovie.getStarring();
 			for (Starring starring : starrings) {
 				Crew crew = starring.getStar();
@@ -449,8 +448,7 @@
 			}
 
 			System.out.println("***************************");
-			//System.out.println("Don't miss " + jediMovie.getTitle() + " rated " + jediMovie.getRaterRating(ntfUser) + " stars");
-			System.out.println("Don't miss " + jediMovie.getTitle());
+			System.out.println("Don't miss " + jediMovie.getTitle() + " rated " + jediMovie.getRaterRating(ntfUser) + " stars");
 			starrings = jediMovie.getStarring();
 			for (Starring starring : starrings) {
 				Crew crew = starring.getStar();
@@ -464,7 +462,7 @@
 			}
 
 			System.out.println("***************************");
-			System.out.println("Do miss " + phantomMovie.getTitle());
+			System.out.println("Don't miss " + phantomMovie.getTitle());
 			starrings = phantomMovie.getStarring();
 			for (Starring starring : starrings) {
 				Crew crew = starring.getStar();
@@ -478,7 +476,7 @@
 			}
 
 			System.out.println("***************************");
-			System.out.println("Do miss " + clonesMovie.getTitle());
+			System.out.println("Don't miss " + clonesMovie.getTitle());
 			starrings = clonesMovie.getStarring();
 			for (Starring starring : starrings) {
 				Crew crew = starring.getStar();
@@ -492,9 +490,8 @@
 			}
 
 			System.out.println("***************************");
-			System.out.println("Do miss " + revengeMovie.getTitle());
+			System.out.println("Don't miss " + revengeMovie.getTitle());
 			starrings = revengeMovie.getStarring();
-			Crew tmpDaniels = null;
 			for (Starring starring : starrings) {
 				Crew crew = starring.getStar();
 				Iterator<Character> chars = crew.getPortraysCharacters().iterator();
@@ -504,9 +501,6 @@
 				} else {
 					System.out.println(crew.getFirstName() + " " + crew.getLastName());
 				}
-				if (crew.getLastName().equals("Daniels")) {
-					tmpDaniels = crew;
-				}
 			}
 
 		} catch (Throwable t) {
@@ -524,18 +518,14 @@
 
 			FramedTransactionalGraph<DGraph> framedGraph = setupGraph();
 
-			//			Person nathan = framedGraph.addVertex("Nathan Freeman", Person.class);
+			Person nathan = framedGraph.addVertex("Nathan Freeman", Person.class);
 
 			Movie newhopeMovie = framedGraph.addVertex("Star Wars", Movie.class);
 			newhopeMovie.setTitle("Star Wars");
 
 			Movie empireMovie = framedGraph.addVertex("The Empire Strikes Back", Movie.class);
 			empireMovie.setTitle("The Empire Strikes Back");
-<<<<<<< HEAD
-			//			empireMovie.addLikedByUser(nathan);
-=======
 			empireMovie.addLiker(nathan);
->>>>>>> 8981208b
 
 			Movie jediMovie = framedGraph.addVertex("Return of the Jedi", Movie.class);
 			jediMovie.setTitle("Return of the Jedi");
@@ -548,10 +538,10 @@
 
 			Movie revengeMovie = framedGraph.addVertex("Revenge of the Sith", Movie.class);
 			revengeMovie.setTitle("Revenge of the Sith");
-			//			Comment comment = framedGraph.addVertex(null, Comment.class);
-			//			comment.setBody("Really the worst of the bunch");
-			//			comment.addCommenter(nathan);
-			//			revengeMovie.addComment(comment);
+			Comment comment = framedGraph.addVertex(null, Comment.class);
+			comment.setBody("Really the worst of the bunch");
+			comment.addCommenter(nathan);
+			revengeMovie.addComment(comment);
 
 			Crew lucasCrew = framedGraph.addVertex("George Lucas", Crew.class);
 			lucasCrew.setFullName("George Lucas");
