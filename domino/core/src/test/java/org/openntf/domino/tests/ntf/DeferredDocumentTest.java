<<<<<<< HEAD
package org.openntf.domino.tests.ntf;

import static org.junit.Assert.assertEquals;
import static org.junit.Assert.assertFalse;
import static org.junit.Assert.assertNotNull;
import static org.junit.Assert.assertTrue;

import java.util.ArrayList;
import java.util.List;
import java.util.Locale;
import java.util.concurrent.ExecutionException;
import java.util.concurrent.Future;

import lotus.domino.NotesException;

import org.junit.Test;
import org.junit.runner.RunWith;
import org.openntf.domino.Database;
import org.openntf.domino.Document;
import org.openntf.domino.NoteCollection;
import org.openntf.domino.Session;
import org.openntf.domino.junit.DominoJUnitRunner;
import org.openntf.domino.thread.AbstractDominoRunnable;
import org.openntf.domino.utils.Factory;
import org.openntf.domino.utils.Factory.SessionType;
import org.openntf.domino.xots.Tasklet;
import org.openntf.domino.xots.Xots;

@SuppressWarnings("serial")
@RunWith(DominoJUnitRunner.class)
@Tasklet(session = Tasklet.Session.NATIVE)
public class DeferredDocumentTest extends AbstractDominoRunnable {
	private static int THREAD_COUNT = 1;

	//	public static void main(final String[] args) {
	//		Factory.startup();
	//
	//		DominoExecutor executor = new DominoExecutor(50);
	//		XotsDaemon.start(executor);
	//
	//		for (int i = 0; i < THREAD_COUNT; i++) {
	//			XotsDaemon.queue(new DeferredDocumentTest());
	//		}
	//
	//		Factory.shutdown();
	//	}

	/**
	 * Test if deferred will not recycle each other.
	 * 
	 */
	@Test
	public void testIdentity() throws NotesException {
		Session session = Factory.getSession(SessionType.CURRENT);
		assertNotNull(session);
		Database db = session.getDatabase("", "log.nsf");
		assertNotNull(db);

		NoteCollection nc = db.createNoteCollection(false);
		nc.selectAllDataNotes(true);
		nc.buildCollection();
		int[] nids = nc.getNoteIDs();
		int nid1 = nids[0];
		int nid2 = nids[1];
		Document doc1 = db.getDocumentByID(nid1, true);
		Document doc2 = db.getDocumentByID(nid1, true);
		Document doc3 = db.getDocumentByID(nid2, true);
		Document doc4 = db.getDocumentByID(nid2, true);

		doc2.replaceItemValue("testfield", "testvalue");
		doc4.replaceItemValue("testfield", "testvalue2");

		assertEquals(doc1, doc2);
		assertFalse(doc1 == doc2);

		assertEquals(doc3, doc4);
		assertFalse(doc3 == doc4);

		assertEquals("testvalue", doc1.getItemValueString("testfield"));
		assertEquals("testvalue", doc2.getItemValueString("testfield"));
		assertEquals("testvalue2", doc3.getItemValueString("testfield"));
		assertEquals("testvalue2", doc4.getItemValueString("testfield"));
		//doc2 = null;
		for (int i = 0; i < 1000; i++) {
			doc1 = null;
			doc3 = null;
			System.gc();
			doc1 = db.getDocumentByID(Integer.toHexString(nid1));
			doc3 = db.getDocumentByID(Integer.toHexString(nid2));
			if (i % 100 == 0)
				System.out.println("Test complete: " + i / 10 + "%");
			//doc2.recycle();
			//assertEquals("testvalue", doc2.getItemValueString("testfield"));
			doc4 = db.getDocumentByID(nid2, true);
			assertEquals("testvalue", doc1.getItemValueString("testfield"));
			assertEquals("testvalue", doc2.getItemValueString("testfield"));
			assertEquals("testvalue2", doc3.getItemValueString("testfield"));
			assertEquals("testvalue2", doc4.getItemValueString("testfield"));
		}
	}

	@Test
	public void testDeferredDocuments() throws InterruptedException, ExecutionException {
		Session session = Factory.getSession(SessionType.CURRENT);
		assertNotNull(session);
		List<Future<?>> tasks = new ArrayList<Future<?>>();
		for (int i = 0; i < THREAD_COUNT; i++) {
			tasks.add(Xots.submit(new DeferredDocumentTest()));
		}
		for (Future<?> f : tasks) {
			f.get(); // to catch the exceptions!
		}
		System.out.println("DONE");
	}

	@Override
	public void run() {
		Session session = Factory.getSession(SessionType.CURRENT);
		assertNotNull(session);
		long collectionBuildNS = 0l;
		long documentBuildNS = 0l;
		long documentPageNS = 0l;
		int collectionSize = 0;
		int dbDocs = 0;

		Database db = session.getDatabase("", "imdb/movies.bak");
		assertNotNull(db);
		dbDocs = db.getAllDocuments().getCount();
		long testStartTime = System.nanoTime();
		NoteCollection nc = db.createNoteCollection(false);
		nc.selectAllDataNotes(true);
		nc.setSelectionFormula("@Begins(Title; \"B\")"); //NTF comment or uncomment this to toggle testing selection formula impact
		nc.buildCollection();
		int[] nids = nc.getNoteIDs();

		long collectionTime = System.nanoTime();
		collectionBuildNS = collectionTime - testStartTime;
		collectionSize = nids.length;
		Document[] documents = new Document[collectionSize];
		for (int i = 0; i < collectionSize; i++) {
			documents[i] = db.getDocumentByID(nids[i], true); /*false would mean full load of the Document*/
		}
		long documentTime = System.nanoTime();
		documentBuildNS = documentTime - collectionTime;
		int pageSize = 1000;
		int pageStart = 2014;

		assertTrue("found too few documents to perform test", documents.length > (pageStart + pageSize));

		for (int i = pageStart; i < (pageStart + pageSize); i++) {
			assertTrue(documents[i].getItemValueString("Title").length() > 0);
			assertEquals(Integer.toHexString(nids[i]).toUpperCase(Locale.ENGLISH), documents[i].getNoteID());
		}
		documentPageNS = System.nanoTime() - documentTime;

		System.out.println("Done with document details for " + pageSize + " out of " + collectionSize + " (" + dbDocs
				+ " total in db.) NC build took " + (collectionBuildNS / 1000000) + "ms, Document build took " + (documentBuildNS / 1000000)
				+ "ms, Document page took " + (documentPageNS / 1000000) + "ms");

		@SuppressWarnings("unused")
		long testEndTime = System.nanoTime();
		System.out.println("Completed " + getClass().getSimpleName());
	}

	@Override
	public boolean shouldStop() {
		return true;
	}

}
=======
package org.openntf.domino.tests.ntf;

import static org.junit.Assert.assertEquals;
import static org.junit.Assert.assertFalse;
import static org.junit.Assert.assertNotNull;
import static org.junit.Assert.assertTrue;

import java.util.ArrayList;
import java.util.List;
import java.util.Locale;
import java.util.concurrent.ExecutionException;
import java.util.concurrent.Future;

import lotus.domino.NotesException;

import org.junit.Test;
import org.junit.runner.RunWith;
import org.openntf.domino.Database;
import org.openntf.domino.Document;
import org.openntf.domino.NoteCollection;
import org.openntf.domino.Session;
import org.openntf.domino.junit.DominoJUnitRunner;
import org.openntf.domino.thread.AbstractDominoRunnable;
import org.openntf.domino.utils.Factory;
import org.openntf.domino.utils.Factory.SessionType;
import org.openntf.domino.xots.Tasklet;
import org.openntf.domino.xots.Xots;

@SuppressWarnings("serial")
@RunWith(DominoJUnitRunner.class)
@Tasklet(session = Tasklet.Session.NATIVE)
public class DeferredDocumentTest extends AbstractDominoRunnable {
	private static int THREAD_COUNT = 1;

	//	public static void main(final String[] args) {
	//		Factory.startup();
	//
	//		DominoExecutor executor = new DominoExecutor(50);
	//		XotsDaemon.start(executor);
	//
	//		for (int i = 0; i < THREAD_COUNT; i++) {
	//			XotsDaemon.queue(new DeferredDocumentTest());
	//		}
	//
	//		Factory.shutdown();
	//	}

	/**
	 * Test if deferred will not recycle each other.
	 * 
	 */
	@Test
	public void testIdentity() throws NotesException {
		Session session = Factory.getSession(SessionType.CURRENT);
		assertNotNull(session);
		Database db = session.getDatabase("", "log.nsf");
		assertNotNull(db);

		NoteCollection nc = db.createNoteCollection(false);
		nc.selectAllDataNotes(true);
		nc.buildCollection();
		int[] nids = nc.getNoteIDs();
		int nid1 = nids[0];
		int nid2 = nids[1];
		Document doc1 = db.getDocumentByID(nid1, true);
		Document doc2 = db.getDocumentByID(nid1, true);
		Document doc3 = db.getDocumentByID(nid2, true);
		Document doc4 = db.getDocumentByID(nid2, true);

		doc2.replaceItemValue("testfield", "testvalue");
		doc4.replaceItemValue("testfield", "testvalue2");

		assertEquals(doc1, doc2);
		assertFalse(doc1 == doc2);

		assertEquals(doc3, doc4);
		assertFalse(doc3 == doc4);

		assertEquals("testvalue", doc1.getItemValueString("testfield"));
		assertEquals("testvalue", doc2.getItemValueString("testfield"));
		assertEquals("testvalue2", doc3.getItemValueString("testfield"));
		assertEquals("testvalue2", doc4.getItemValueString("testfield"));
		//doc2 = null;
		for (int i = 0; i < 1000; i++) {
			doc1 = null;
			doc3 = null;
			System.gc();
			doc1 = db.getDocumentByID(Integer.toHexString(nid1));
			doc3 = db.getDocumentByID(Integer.toHexString(nid2));
			if (i % 100 == 0)
				System.out.println("Test complete: " + i / 10 + "%");
			//doc2.recycle();
			//assertEquals("testvalue", doc2.getItemValueString("testfield"));
			doc4 = db.getDocumentByID(nid2, true);
			assertEquals("testvalue", doc1.getItemValueString("testfield"));
			assertEquals("testvalue", doc2.getItemValueString("testfield"));
			assertEquals("testvalue2", doc3.getItemValueString("testfield"));
			assertEquals("testvalue2", doc4.getItemValueString("testfield"));
		}
	}

	@Test
	public void testDeferredDocuments() throws InterruptedException, ExecutionException {
		Session session = Factory.getSession(SessionType.CURRENT);
		assertNotNull(session);
		List<Future<?>> tasks = new ArrayList<Future<?>>();
		for (int i = 0; i < THREAD_COUNT; i++) {
			tasks.add(Xots.getService().submit(new DeferredDocumentTest()));
		}
		for (Future<?> f : tasks) {
			f.get(); // to catch the exceptions!
		}
		System.out.println("DONE");
	}

	@Override
	public void run() {
		Session session = Factory.getSession(SessionType.CURRENT);
		assertNotNull(session);
		long collectionBuildNS = 0l;
		long documentBuildNS = 0l;
		long documentPageNS = 0l;
		int collectionSize = 0;
		int dbDocs = 0;

		Database db = session.getDatabase("", "imdb/movies.bak");
		assertNotNull(db);
		dbDocs = db.getAllDocuments().getCount();
		long testStartTime = System.nanoTime();
		NoteCollection nc = db.createNoteCollection(false);
		nc.selectAllDataNotes(true);
		nc.setSelectionFormula("@Begins(Title; \"B\")"); //NTF comment or uncomment this to toggle testing selection formula impact
		nc.buildCollection();
		int[] nids = nc.getNoteIDs();

		long collectionTime = System.nanoTime();
		collectionBuildNS = collectionTime - testStartTime;
		collectionSize = nids.length;
		Document[] documents = new Document[collectionSize];
		for (int i = 0; i < collectionSize; i++) {
			documents[i] = db.getDocumentByID(nids[i], true); /*false would mean full load of the Document*/
		}
		long documentTime = System.nanoTime();
		documentBuildNS = documentTime - collectionTime;
		int pageSize = 1000;
		int pageStart = 2014;

		assertTrue("found too few documents to perform test", documents.length > (pageStart + pageSize));

		for (int i = pageStart; i < (pageStart + pageSize); i++) {
			assertTrue(documents[i].getItemValueString("Title").length() > 0);
			assertEquals(Integer.toHexString(nids[i]).toUpperCase(Locale.ENGLISH), documents[i].getNoteID());
		}
		documentPageNS = System.nanoTime() - documentTime;

		System.out.println("Done with document details for " + pageSize + " out of " + collectionSize + " (" + dbDocs
				+ " total in db.) NC build took " + (collectionBuildNS / 1000000) + "ms, Document build took "
				+ (documentBuildNS / 1000000) + "ms, Document page took " + (documentPageNS / 1000000) + "ms");

		@SuppressWarnings("unused")
		long testEndTime = System.nanoTime();
		System.out.println("Completed " + getClass().getSimpleName());
	}

	@Override
	public boolean shouldStop() {
		return true;
	}

}
>>>>>>> 81bff6ef
<|MERGE_RESOLUTION|>--- conflicted
+++ resolved
@@ -1,4 +1,3 @@
-<<<<<<< HEAD
 package org.openntf.domino.tests.ntf;
 
 import static org.junit.Assert.assertEquals;
@@ -168,176 +167,4 @@
 		return true;
 	}
 
-}
-=======
-package org.openntf.domino.tests.ntf;
-
-import static org.junit.Assert.assertEquals;
-import static org.junit.Assert.assertFalse;
-import static org.junit.Assert.assertNotNull;
-import static org.junit.Assert.assertTrue;
-
-import java.util.ArrayList;
-import java.util.List;
-import java.util.Locale;
-import java.util.concurrent.ExecutionException;
-import java.util.concurrent.Future;
-
-import lotus.domino.NotesException;
-
-import org.junit.Test;
-import org.junit.runner.RunWith;
-import org.openntf.domino.Database;
-import org.openntf.domino.Document;
-import org.openntf.domino.NoteCollection;
-import org.openntf.domino.Session;
-import org.openntf.domino.junit.DominoJUnitRunner;
-import org.openntf.domino.thread.AbstractDominoRunnable;
-import org.openntf.domino.utils.Factory;
-import org.openntf.domino.utils.Factory.SessionType;
-import org.openntf.domino.xots.Tasklet;
-import org.openntf.domino.xots.Xots;
-
-@SuppressWarnings("serial")
-@RunWith(DominoJUnitRunner.class)
-@Tasklet(session = Tasklet.Session.NATIVE)
-public class DeferredDocumentTest extends AbstractDominoRunnable {
-	private static int THREAD_COUNT = 1;
-
-	//	public static void main(final String[] args) {
-	//		Factory.startup();
-	//
-	//		DominoExecutor executor = new DominoExecutor(50);
-	//		XotsDaemon.start(executor);
-	//
-	//		for (int i = 0; i < THREAD_COUNT; i++) {
-	//			XotsDaemon.queue(new DeferredDocumentTest());
-	//		}
-	//
-	//		Factory.shutdown();
-	//	}
-
-	/**
-	 * Test if deferred will not recycle each other.
-	 * 
-	 */
-	@Test
-	public void testIdentity() throws NotesException {
-		Session session = Factory.getSession(SessionType.CURRENT);
-		assertNotNull(session);
-		Database db = session.getDatabase("", "log.nsf");
-		assertNotNull(db);
-
-		NoteCollection nc = db.createNoteCollection(false);
-		nc.selectAllDataNotes(true);
-		nc.buildCollection();
-		int[] nids = nc.getNoteIDs();
-		int nid1 = nids[0];
-		int nid2 = nids[1];
-		Document doc1 = db.getDocumentByID(nid1, true);
-		Document doc2 = db.getDocumentByID(nid1, true);
-		Document doc3 = db.getDocumentByID(nid2, true);
-		Document doc4 = db.getDocumentByID(nid2, true);
-
-		doc2.replaceItemValue("testfield", "testvalue");
-		doc4.replaceItemValue("testfield", "testvalue2");
-
-		assertEquals(doc1, doc2);
-		assertFalse(doc1 == doc2);
-
-		assertEquals(doc3, doc4);
-		assertFalse(doc3 == doc4);
-
-		assertEquals("testvalue", doc1.getItemValueString("testfield"));
-		assertEquals("testvalue", doc2.getItemValueString("testfield"));
-		assertEquals("testvalue2", doc3.getItemValueString("testfield"));
-		assertEquals("testvalue2", doc4.getItemValueString("testfield"));
-		//doc2 = null;
-		for (int i = 0; i < 1000; i++) {
-			doc1 = null;
-			doc3 = null;
-			System.gc();
-			doc1 = db.getDocumentByID(Integer.toHexString(nid1));
-			doc3 = db.getDocumentByID(Integer.toHexString(nid2));
-			if (i % 100 == 0)
-				System.out.println("Test complete: " + i / 10 + "%");
-			//doc2.recycle();
-			//assertEquals("testvalue", doc2.getItemValueString("testfield"));
-			doc4 = db.getDocumentByID(nid2, true);
-			assertEquals("testvalue", doc1.getItemValueString("testfield"));
-			assertEquals("testvalue", doc2.getItemValueString("testfield"));
-			assertEquals("testvalue2", doc3.getItemValueString("testfield"));
-			assertEquals("testvalue2", doc4.getItemValueString("testfield"));
-		}
-	}
-
-	@Test
-	public void testDeferredDocuments() throws InterruptedException, ExecutionException {
-		Session session = Factory.getSession(SessionType.CURRENT);
-		assertNotNull(session);
-		List<Future<?>> tasks = new ArrayList<Future<?>>();
-		for (int i = 0; i < THREAD_COUNT; i++) {
-			tasks.add(Xots.getService().submit(new DeferredDocumentTest()));
-		}
-		for (Future<?> f : tasks) {
-			f.get(); // to catch the exceptions!
-		}
-		System.out.println("DONE");
-	}
-
-	@Override
-	public void run() {
-		Session session = Factory.getSession(SessionType.CURRENT);
-		assertNotNull(session);
-		long collectionBuildNS = 0l;
-		long documentBuildNS = 0l;
-		long documentPageNS = 0l;
-		int collectionSize = 0;
-		int dbDocs = 0;
-
-		Database db = session.getDatabase("", "imdb/movies.bak");
-		assertNotNull(db);
-		dbDocs = db.getAllDocuments().getCount();
-		long testStartTime = System.nanoTime();
-		NoteCollection nc = db.createNoteCollection(false);
-		nc.selectAllDataNotes(true);
-		nc.setSelectionFormula("@Begins(Title; \"B\")"); //NTF comment or uncomment this to toggle testing selection formula impact
-		nc.buildCollection();
-		int[] nids = nc.getNoteIDs();
-
-		long collectionTime = System.nanoTime();
-		collectionBuildNS = collectionTime - testStartTime;
-		collectionSize = nids.length;
-		Document[] documents = new Document[collectionSize];
-		for (int i = 0; i < collectionSize; i++) {
-			documents[i] = db.getDocumentByID(nids[i], true); /*false would mean full load of the Document*/
-		}
-		long documentTime = System.nanoTime();
-		documentBuildNS = documentTime - collectionTime;
-		int pageSize = 1000;
-		int pageStart = 2014;
-
-		assertTrue("found too few documents to perform test", documents.length > (pageStart + pageSize));
-
-		for (int i = pageStart; i < (pageStart + pageSize); i++) {
-			assertTrue(documents[i].getItemValueString("Title").length() > 0);
-			assertEquals(Integer.toHexString(nids[i]).toUpperCase(Locale.ENGLISH), documents[i].getNoteID());
-		}
-		documentPageNS = System.nanoTime() - documentTime;
-
-		System.out.println("Done with document details for " + pageSize + " out of " + collectionSize + " (" + dbDocs
-				+ " total in db.) NC build took " + (collectionBuildNS / 1000000) + "ms, Document build took "
-				+ (documentBuildNS / 1000000) + "ms, Document page took " + (documentPageNS / 1000000) + "ms");
-
-		@SuppressWarnings("unused")
-		long testEndTime = System.nanoTime();
-		System.out.println("Completed " + getClass().getSimpleName());
-	}
-
-	@Override
-	public boolean shouldStop() {
-		return true;
-	}
-
-}
->>>>>>> 81bff6ef
+}