/**
 * 
 */
package org.openntf.domino.utils.xml;

import java.io.File;
import java.io.IOException;
import java.io.InputStream;
import java.io.Serializable;
import java.io.StringWriter;
import java.util.Collection;
import java.util.HashMap;
import java.util.Map;
import java.util.Set;

import javax.xml.transform.OutputKeys;
import javax.xml.transform.Source;
import javax.xml.transform.Transformer;
import javax.xml.transform.TransformerConfigurationException;
import javax.xml.transform.TransformerFactory;
import javax.xml.transform.dom.DOMSource;
import javax.xml.transform.stream.StreamResult;
import javax.xml.transform.stream.StreamSource;
import javax.xml.xpath.XPath;
import javax.xml.xpath.XPathConstants;
import javax.xml.xpath.XPathExpressionException;
import javax.xml.xpath.XPathFactory;

import org.openntf.domino.utils.DominoUtils;
import org.w3c.dom.Document;
import org.w3c.dom.NamedNodeMap;
import org.w3c.dom.Node;
import org.w3c.dom.NodeList;

/**
 * @author jgallagher
 * 
 */
public class XMLNode implements Map<String, Object>, Serializable {
	private static final long serialVersionUID = 2304991412510751453L;
	private static TransformerFactory tFactory = TransformerFactory.newInstance();
	public static Transformer DEFAULT_TRANSFORMER = createTransformer(null);
	protected org.w3c.dom.Node node_ = null;
	private transient XPath xPath_ = null;
	private Map<String, Object> getResults_ = new HashMap<String, Object>();

	protected XMLNode() {
	}

	public XMLNode(final org.w3c.dom.Node node) {
		node_ = node;
	}

	public XMLNode selectSingleNode(final String xpathString) {
		XMLNodeList result = this.selectNodes(xpathString);
		return result.size() == 0 ? null : result.get(0);
	}

	public static Transformer createTransformer(final InputStream xsltStream) {
		Transformer transformer = null;
		try {
			if (xsltStream == null) {
				transformer = tFactory.newTransformer();
			} else {
				Source filter = new StreamSource(xsltStream);
				transformer = tFactory.newTransformer(filter);
			}
			// We don't want the XML declaration in front
			//transformer.setOutputProperty("omit-xml-declaration", "yes");
			transformer.setOutputProperty(OutputKeys.METHOD, "xml");
			transformer.setOutputProperty(OutputKeys.INDENT, "yes");
			transformer.setOutputProperty("{http://xml.apache.org/xslt}indent-amount", "2");
			transformer.setOutputProperty(OutputKeys.ENCODING, "UTF-8");
		} catch (TransformerConfigurationException e) {
			// TODO Auto-generated catch block
			e.printStackTrace();
		}

		return transformer;
	}

	public XMLNodeList selectNodes(final String xpathString) {
		try {
			NodeList nodes = (NodeList) this.getXPath().compile(xpathString).evaluate(node_, XPathConstants.NODESET);
			XMLNodeList result = new XMLNodeList(nodes.getLength());
			for (int i = 0; i < nodes.getLength(); i++) {
				result.add(new XMLNode(nodes.item(i)));
			}

			return result;
		} catch (XPathExpressionException xee) {
			DominoUtils.handleException(xee);
			return null;
		}
	}

	public String getAttribute(final String attribute) {
		if (this.node_ == null) {
			return "";
		}
		NamedNodeMap attributes = this.node_.getAttributes();
		if (attributes == null) {
			return "";
		}
		Node attr = attributes.getNamedItem(attribute);
		if (attr == null) {
			return "";
		}
		return attr.getTextContent();
	}

	public void removeAttribute(final String attribute) {
		Node attr = this.node_.getAttributes().getNamedItem(attribute);
<<<<<<< HEAD
		attr.getParentNode().removeChild(attr);
=======
		if (attr != null) {
			attr.getParentNode().removeChild(attr);
		}
>>>>>>> 301e1519
	}

	public void setAttribute(final String attribute, final String value) {
		Node attr = this.node_.getAttributes().getNamedItem(attribute);
		if (attr == null) {
			attr = getDocument().createAttribute(attribute);
		}
		attr.setNodeValue(value == null ? "" : value);
		this.node_.getAttributes().setNamedItem(attr);
	}

	public String getNodeName() {
		return node_.getNodeName();
	}

	public short getNodeType() {
		return node_.getNodeType();
	}

	public String getText() {
		if (node_ == null) {
			return "";
		}
		return node_.getTextContent();
	}

	public void setText(final String text) {
		if (node_ == null) {
			return;
		}
		node_.setTextContent(text);
	}

	public String getTextContent() {
		return this.getText();
	}

	public void setTextContent(final String textContent) {
		this.setText(textContent);
	}

	public String getNodeValue() {
		if (node_ == null) {
			return "";
		}
		return node_.getNodeValue();
	}

	public void setNodeValue(final String value) {
		if (node_ == null) {
			return;
		}
		node_.setNodeValue(value);
	}

	public XMLNode addChildElement(final String elementName) {
		Node node = this.getDocument().createElement(elementName);
		this.node_.appendChild(node);
		return new XMLNode(node);
	}

	public XMLNode insertChildElementBefore(final String elementName, final XMLNode refNode) {
		Node node = this.getDocument().createElement(elementName);
		this.node_.insertBefore(node, refNode.getNode());
		return new XMLNode(node);
	}

	public XMLNode getFirstChild() {
		Node node = this.getNode().getFirstChild();
		if (node != null) {
			return new XMLNode(node);
		}
		return null;
	}

	public XMLNode getFirstChildElement() {
		Node node = this.getNode().getFirstChild();
		while (node != null && node.getNodeType() != Node.ELEMENT_NODE) {
			node = node.getNextSibling();
		}
		return node == null ? null : new XMLNode(node);
	}

	public XMLNode getParentNode() {
		Node node = this.getNode().getParentNode();
		if (node != null) {
			return new XMLNode(node);
		}
		return null;
	}

	public void removeChild(final XMLNode childNode) {
		this.getNode().removeChild(childNode.getNode());
	}

	public XMLNodeList getChildNodes() {
		return new XMLNodeList(getNode().getChildNodes());
	}

	public void removeChildren() {
		for (XMLNode child : this.getChildNodes()) {
			removeChild(child);
		}
	}

	public XMLNode getNextSibling() {
		Node node = this.getNode().getNextSibling();
		if (node != null) {
			return new XMLNode(node);
		}
		return null;
	}

	public XMLNode getNextSiblingElement() {
		Node node = this.getNode().getNextSibling();
		while (node != null && node.getNodeType() != Node.ELEMENT_NODE) {
			node = node.getNextSibling();
		}
		return node == null ? null : new XMLNode(node);
	}

	public void appendChild(final XMLNode node) {
		this.getNode().appendChild(node.getNode());
	}

	public void insertBefore(final XMLNode newChild, final XMLNode refChild) {
		this.getNode().insertBefore(newChild.getNode(), refChild.getNode());
	}

	public org.w3c.dom.Node getNode() {
		return this.node_;
	}

	@Override
	public Object get(final Object arg0) {
		String path = String.valueOf(arg0);

		if (path.equals("nodeValue")) {
			return this.getNode().getNodeValue();
		} else if (path.equals("textContent")) {
			return this.getNode().getTextContent();
		}

		if (!this.getResults_.containsKey(path)) {
			try {
				XMLNodeList nodes = this.selectNodes(path);
				if (nodes.size() == 1) {
					// this.getResults.put(path, nodes.get(0).getNode());
					this.getResults_.put(path, nodes.get(0));
				} else {
					this.getResults_.put(path, nodes);
				}
			} catch (Exception e) {
				e.printStackTrace();
			}
		}
		return this.getResults_.get(path);
	}

<<<<<<< HEAD
	public String getXml(Transformer transformer) throws IOException {
=======
	public String readXml(Transformer transformer) throws IOException {
>>>>>>> 301e1519
		try {
			if (transformer == null)
				transformer = DEFAULT_TRANSFORMER;
			StreamResult result = new StreamResult(new StringWriter());
			DOMSource source = new DOMSource(this.node_);
			transformer.transform(source, result);
			return result.getWriter().toString();
		} catch (Exception e) {
			e.printStackTrace();
		}
		return null;
	}

<<<<<<< HEAD
	public void getXml(Transformer transformer, final File out) throws IOException {
=======
	public void writeXml(Transformer transformer, final File outputFile) throws IOException {
>>>>>>> 301e1519
		try {
			if (transformer == null)
				transformer = DEFAULT_TRANSFORMER;

			// StreamResult xResult = new StreamResult(out); - This constructor has problems with german umlauts
			// See: http://comments.gmane.org/gmane.text.xml.saxon.help/6790
<<<<<<< HEAD
			StreamResult result = new StreamResult(out.toURI().toString());
=======
			StreamResult result = new StreamResult(outputFile.toURI().toString());
>>>>>>> 301e1519
			DOMSource source = new DOMSource(this.node_);
			transformer.transform(source, result);
		} catch (Exception e) {
			e.printStackTrace();
		}
	}

	private XPath getXPath() {
		if (this.xPath_ == null) {
			xPath_ = XPathFactory.newInstance().newXPath();
		}
		return this.xPath_;
	}

	private Document getDocument() {
		return this.node_.getOwnerDocument();
	}

	@Override
	public void clear() {
	}

	@Override
	public boolean containsKey(final Object arg0) {
		return false;
	}

	@Override
	public boolean containsValue(final Object arg0) {
		return false;
	}

	@Override
	public Set<java.util.Map.Entry<String, Object>> entrySet() {
		return null;
	}

	@Override
	public boolean isEmpty() {
		return false;
	}

	@Override
	public Set<String> keySet() {
		return null;
	}

	@Override
	public Object put(final String arg0, final Object arg1) {
		if (arg0.equals("nodeValue")) {
			this.getNode().setNodeValue(String.valueOf(arg1));
			return arg1;
		} else if (arg0.equals("textContent")) {
			this.getNode().setNodeValue(String.valueOf(arg1));
			return arg1;
		}
		return null;
	}

	@Override
	public void putAll(final Map<? extends String, ? extends Object> arg0) {
	}

	@Override
	public Object remove(final Object arg0) {
		return null;
	}

	@Override
	public int size() {
		return 0;
	}

	@Override
	public Collection<Object> values() {
		return null;
	}
}<|MERGE_RESOLUTION|>--- conflicted
+++ resolved
@@ -111,13 +111,9 @@
 
 	public void removeAttribute(final String attribute) {
 		Node attr = this.node_.getAttributes().getNamedItem(attribute);
-<<<<<<< HEAD
-		attr.getParentNode().removeChild(attr);
-=======
 		if (attr != null) {
 			attr.getParentNode().removeChild(attr);
 		}
->>>>>>> 301e1519
 	}
 
 	public void setAttribute(final String attribute, final String value) {
@@ -277,11 +273,7 @@
 		return this.getResults_.get(path);
 	}
 
-<<<<<<< HEAD
-	public String getXml(Transformer transformer) throws IOException {
-=======
 	public String readXml(Transformer transformer) throws IOException {
->>>>>>> 301e1519
 		try {
 			if (transformer == null)
 				transformer = DEFAULT_TRANSFORMER;
@@ -295,22 +287,14 @@
 		return null;
 	}
 
-<<<<<<< HEAD
-	public void getXml(Transformer transformer, final File out) throws IOException {
-=======
 	public void writeXml(Transformer transformer, final File outputFile) throws IOException {
->>>>>>> 301e1519
 		try {
 			if (transformer == null)
 				transformer = DEFAULT_TRANSFORMER;
 
 			// StreamResult xResult = new StreamResult(out); - This constructor has problems with german umlauts
 			// See: http://comments.gmane.org/gmane.text.xml.saxon.help/6790
-<<<<<<< HEAD
-			StreamResult result = new StreamResult(out.toURI().toString());
-=======
 			StreamResult result = new StreamResult(outputFile.toURI().toString());
->>>>>>> 301e1519
 			DOMSource source = new DOMSource(this.node_);
 			transformer.transform(source, result);
 		} catch (Exception e) {
