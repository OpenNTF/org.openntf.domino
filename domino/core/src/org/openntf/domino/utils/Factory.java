--- conflicted
+++ resolved
@@ -44,6 +44,7 @@
 import lotus.domino.NotesException;
 import lotus.notes.NotesThread;
 
+import org.openntf.domino.AutoMime;
 import org.openntf.domino.Base;
 import org.openntf.domino.Database;
 import org.openntf.domino.DocumentCollection;
@@ -52,6 +53,7 @@
 import org.openntf.domino.WrapperFactory;
 import org.openntf.domino.exceptions.DataNotCompatibleException;
 import org.openntf.domino.exceptions.UndefinedDelegateTypeException;
+import org.openntf.domino.ext.Session.Fixes;
 import org.openntf.domino.graph.DominoGraph;
 import org.openntf.domino.logging.Logging;
 import org.openntf.domino.session.INamedSessionFactory;
@@ -1174,33 +1176,22 @@
 		return iniFile;
 	}
 
-	@SuppressWarnings("restriction")
 	public static void startup() {
+
 		synchronized (Factory.class) {
-			//			System.out.println("TEMP DEBUG: Beginning initialization of the OpenNTF Domino API");
-			//TODO NTF or RPr run this in a separate thread because otherwise is corrupts the loading
-			//thread handling the Factory start up in the first place.
-			NotesThread nt = new NotesThread(new Runnable() {
-				@Override
-				public void run() {
-					try {
-						lotus.domino.Session sess = lotus.domino.NotesFactory.createSession();
-						try {
-							startup(sess);
-						} finally {
-							sess.recycle();
-						}
-					} catch (NotesException e) {
-						e.printStackTrace();
-					}
+
+			NotesThread.sinitThread();
+			try {
+				lotus.domino.Session sess = lotus.domino.NotesFactory.createSession();
+				try {
+					startup(sess);
+				} finally {
+					sess.recycle();
 				}
-			});
-			nt.start();
-			try {
-				Thread.sleep(500);
-			} catch (InterruptedException e) {
-				// TODO Auto-generated catch block
+			} catch (NotesException e) {
 				e.printStackTrace();
+			} finally {
+				NotesThread.stermThread();
 			}
 		}
 	}
@@ -1251,26 +1242,6 @@
 			}
 		};
 
-<<<<<<< HEAD
-		defaultSessionFactories[SessionType.SIGNER.index] // In XPages environment, this factory will be replaced 
-		= new NativeSessionFactory(null);
-
-		defaultSessionFactories[SessionType.SIGNER_FULL_ACCESS.index] // In XPages environment, this factory will be replaced 
-		= new SessionFullAccessFactory(null);
-
-		// This will ALWAYS return the native/trusted/full access session (not overridden in XPages)
-		defaultSessionFactories[SessionType.NATIVE.index] // may work if we bypass the SM
-		= new NativeSessionFactory(null);
-
-		defaultSessionFactories[SessionType.TRUSTED.index] // found no way to get this working in XPages
-		= new TrustedSessionFactory(null);
-
-		defaultSessionFactories[SessionType.FULL_ACCESS.index]// may work if we bypass the SM
-		= new SessionFullAccessFactory(null);
-
-		defaultNamedSessionFactory = new NamedSessionFactory(null);
-		defaultNamedSessionFullAccessFactory = new SessionFullAccessFactory(null);
-=======
 		String defaultApiPath = null; // maybe we set this to ODA.nsf
 
 		// In XPages environment, these factories will be replaced 
@@ -1283,7 +1254,6 @@
 		defaultSessionFactories[SessionType.NATIVE.index] = new NativeSessionFactory(defaultApiPath);
 		defaultSessionFactories[SessionType.TRUSTED.index] = new TrustedSessionFactory(defaultApiPath);
 		defaultSessionFactories[SessionType.FULL_ACCESS.index] = new SessionFullAccessFactory(defaultApiPath);
->>>>>>> 5a900646
 
 		started = true;
 
