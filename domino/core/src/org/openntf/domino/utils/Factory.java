/*
 * Copyright 2013
 * 
 * Licensed under the Apache License, Version 2.0 (the "License"); 
 * you may not use this file except in compliance with the License. 
 * You may obtain a copy of the License at:
 * 
 * http://www.apache.org/licenses/LICENSE-2.0 
 * 
 * Unless required by applicable law or agreed to in writing, software 
 * distributed under the License is distributed on an "AS IS" BASIS, 
 * WITHOUT WARRANTIES OR CONDITIONS OF ANY KIND, either express or 
 * implied. See the License for the specific language governing 
 * permissions and limitations under the License.
 */
package org.openntf.domino.utils;

import java.io.File;
import java.io.FileNotFoundException;
import java.net.URL;
import java.security.AccessControlException;
import java.security.AccessController;
import java.security.PrivilegedActionException;
import java.security.PrivilegedExceptionAction;
import java.util.ArrayList;
import java.util.Collection;
import java.util.Enumeration;
import java.util.HashMap;
import java.util.List;
import java.util.Locale;
import java.util.Map;
import java.util.Map.Entry;
import java.util.Scanner;
import java.util.Vector;
import java.util.concurrent.ConcurrentHashMap;
import java.util.jar.Attributes;
import java.util.jar.Manifest;
import java.util.logging.Level;
import java.util.logging.Logger;

import lotus.domino.NotesException;
import lotus.notes.NotesThread;

import org.openntf.domino.AutoMime;
import org.openntf.domino.Base;
import org.openntf.domino.Database;
import org.openntf.domino.DocumentCollection;
import org.openntf.domino.Session;
import org.openntf.domino.Session.RunContext;
import org.openntf.domino.WrapperFactory;
import org.openntf.domino.exceptions.DataNotCompatibleException;
import org.openntf.domino.exceptions.UndefinedDelegateTypeException;
import org.openntf.domino.ext.Session.Fixes;
import org.openntf.domino.graph.DominoGraph;
import org.openntf.domino.logging.Logging;
import org.openntf.domino.session.INamedSessionFactory;
import org.openntf.domino.session.ISessionFactory;
import org.openntf.domino.session.NamedSessionFactory;
import org.openntf.domino.session.NativeSessionFactory;
import org.openntf.domino.session.SessionFullAccessFactory;
import org.openntf.domino.session.TrustedSessionFactory;
import org.openntf.domino.types.FactorySchema;
import org.openntf.domino.types.SessionDescendant;
import org.openntf.service.IServiceLocator;
import org.openntf.service.ServiceLocatorFinder;

/**
 * The Enum Factory. Does the Mapping lotusObject <=> OpenNTF-Object
 */
public enum Factory {
	;
	/**
	 * Enables Thread support (sharing Notes-objects across threads). But you _SHOULD_ really avoid this! Neiter the ODA is tested, nor IBM
	 * recommend this. You should read the paragraph <a
	 * href="http://www-01.ibm.com/support/knowledgecenter/SSVRGU_8.5.3/com.ibm.designer.domino.main.doc/H_NOTESTHREAD_CLASS_JAVA.html"
	 * >Multithreading issues</a> before changing the value.
	 * 
	 * TODO RPr: make notes.ini setting.
	 */
	public static boolean ENABLE_THREAD_SUPPORT = false;

	/**
	 * Printer class (will be modified by XSP-environment), so that the Factory prints directly to Console (so no "HTTP JVM" Prefix is
	 * there)
	 * 
	 * @author Roland Praml, FOCONIS AG
	 * 
	 */
	public static class Printer {
		public void println(final String s) {
			System.out.println(s);
		}
	}

	public static Printer printer = new Printer();

	/**
	 * An identifier for the different session types, the factory can create
	 * 
	 * @author Roland Praml, FOCONIS AG
	 * 
	 */
	public enum SessionType {
		/**
		 * The current session. This means:
		 * 
		 * <ul>
		 * <li>The current XPage session, if you are IN a XPage-Thread. This is equivalent to the "session" SSJS variable</li>
		 * <li>The current XOTS session, if you are IN a XOTS-Thread. <br>
		 * This is either the session that {@link XotsTasklet.Interface#getSessionFactory()} can create (if the Runnable implements that
		 * interface and provide a Factory)<br>
		 * or the session, you specified for that runnable with the {@link XotsTasklet#session()} annotation. See {@link XotsSessionType}
		 * for available types.
		 * </ul>
		 * <b>The Method will fail, if you are running in a wrongly set up Thread</b><br>
		 * (But there should be only XPage-Threads or XOTS-Threads. TODO RPr: and maybe DominoTheads)
		 */
		CURRENT(0, "CURRENT"),

		/**
		 * Returns a session with full access. This is a named session (name is equal to {@link #CURRENT}s session name) but with full
		 * access rights. {@link #FULL_ACCESS} may provide the same session as {@link #CURRENT} if the Runnable was annotated with a
		 * *_FULL_ACCESS {@link XotsSessionType}
		 */
		CURRENT_FULL_ACCESS(1, "CURRENT_FULL_ACCESS"),

		/**
		 * Returns a named session as signer. The code-signer is either the server (if the runnable is not inside an NSF) or the signer of
		 * that runnable. <br>
		 * <b>Note 1:</b> This session becomes invalid, if you the classloader gets tainted by loading classes that are signed by different
		 * users! <br/>
		 * <b>Note 2:</b> Due a bug, we return always SessionAsSigner (@see http://www.mydominolab.com/2011/10/xpages-sessionassigner.html)
		 */
		SIGNER(2, "SIGNER"),

		/**
		 * This is currently the SAME session as {@link #SIGNER} due a Bug in XPages.
		 */
		SIGNER_FULL_ACCESS(3, "SIGNER_FULL_ACCESS"),

		/**
		 * Returns a NATIVE session
		 */
		NATIVE(4, "NATIVE"),

		/**
		 * Returns a TRUSTED session (This does not yet work!)
		 */
		TRUSTED(5, "TRUSTED"),

		/**
		 * Returns a Session with full access.
		 */
		FULL_ACCESS(6, "FULL_ACCESS");

		static int SIZE = 7;
		int index;
		String alias;

		SessionType(final int index, final String alias) {
			this.index = index;
			this.alias = alias;
		}
	}

	/**
	 * Container Class for all statistic counters
	 * 
	 * @author Roland Praml, FOCONIS AG
	 * 
	 */
	private static class Counters {

		/** The lotus counter. */
		private final Counter lotus;

		/** The recycle err counter. */
		private final Counter recycleErr;

		/** The auto recycle counter. */
		private final Counter autoRecycle;

		/** The manual recycle counter. */
		private final Counter manualRecycle;

		private boolean countPerThread_;

		private Map<Class<?>, Counter> classes;

		/**
		 * Returns a counter for a certain class
		 * 
		 * @param clazz
		 *            the class
		 * @return a counter for the class
		 */
		public Counter forClass(final Class<?> clazz) {
			Counter ret = classes.get(clazz);
			if (ret == null) {
				ret = new Counter(countPerThread_);
				classes.put(clazz, ret);
			}
			return ret;
		}

		Counters(final boolean countPerThread) {
			countPerThread_ = countPerThread;
			lotus = new Counter(countPerThread);
			recycleErr = new Counter(countPerThread);
			autoRecycle = new Counter(countPerThread);
			manualRecycle = new Counter(countPerThread);
			classes = new ConcurrentHashMap<Class<?>, Counter>();
		}
	}

	/**
	 * We have so many threadLocals here, so that it is worth to handle them all in a container class.
	 * 
	 * @author Roland Praml, FOCONIS AG
	 * 
	 */
	private static class ThreadVariables {
		private WrapperFactory wrapperFactory;

		private ClassLoader classLoader;

		private IServiceLocator serviceLocator;

		/**
		 * Support for different Locale
		 */
		private Locale userLocale;

		/** the factories can create a new session */
		public ISessionFactory[] sessionFactories = new ISessionFactory[SessionType.SIZE];

		/** the sessions are stored in the sessionHolder */
		private Session[] sessionHolders = new Session[SessionType.SIZE];

		public INamedSessionFactory namedSessionFactory;
		public INamedSessionFactory namedSessionFullAccessFactory;

		/** These sessions will be recycled at the end of that thread. Key = UserName of session */
		public Map<String, Session> ownSessions = new HashMap<String, Session>();

		/** clear the object */
		private void clear() {
			wrapperFactory = null;
			classLoader = null;
			serviceLocator = null;
			for (int i = 0; i < SessionType.SIZE; i++) {
				sessionHolders[i] = null;
				sessionFactories[i] = null;
			}
			userLocale = null;
			namedSessionFactory = null;
			namedSessionFullAccessFactory = null;
			terminateHooks.clear();
		}
	}

	private static ISessionFactory[] defaultSessionFactories = new ISessionFactory[SessionType.SIZE];
	private static INamedSessionFactory defaultNamedSessionFactory;
	private static INamedSessionFactory defaultNamedSessionFullAccessFactory;

	/**
	 * Holder for variables that are different per thread
	 */
	private static ThreadLocal<ThreadVariables> threadVariables_ = new ThreadLocal<ThreadVariables>();

	private static List<Runnable> terminateHooks = new ArrayList<Runnable>();
	private static List<Runnable> shutdownHooks = new ArrayList<Runnable>();

	private static String localServerName;

	private static ThreadVariables getThreadVariables() {
		ThreadVariables tv = threadVariables_.get();
		if (tv == null)
			throw new IllegalStateException(Factory.class.getName() + " is not initialized for this thread!");
		return tv;
	}

	private static Map<String, String> ENVIRONMENT;

	//private static boolean session_init = false;
	//private static boolean jar_init = false;
	private static boolean started = false;

	/**
	 * load the configuration
	 * 
	 */
	private static void loadEnvironment(final Scanner scanner) {
		if (ENVIRONMENT == null) {
			ENVIRONMENT = new HashMap<String, String>();
		}
		if (scanner != null) {
			while (scanner.hasNextLine()) {
				String nextLine = scanner.nextLine();
				int i = nextLine.indexOf('=');
				if (i > 0) {
					String key = nextLine.substring(0, i).toLowerCase();
					String value = nextLine.substring(i + 1);
					ENVIRONMENT.put(key, value);
				}
			}
		}
		try {
			AccessController.doPrivileged(new PrivilegedExceptionAction<Object>() {
				@Override
				public Object run() throws Exception {
					try {
						ClassLoader cl = Factory.class.getClassLoader();
						// we MUST use the Factory-classloader to find the correct MANIFEST
						Enumeration<URL> resources = cl.getResources("META-INF/MANIFEST.MF");
						while (resources.hasMoreElements()) {

							Manifest manifest = new Manifest(resources.nextElement().openStream());
							// check that this is your manifest and do what you need or get the next one
							Attributes attrib = manifest.getMainAttributes();

							String bundleName = attrib.getValue("Bundle-SymbolicName");
							if (bundleName != null) {
								int pos;
								if ((pos = bundleName.indexOf(';')) != -1) {
									bundleName = bundleName.substring(0, pos);
								}
								if ("org.openntf.domino".equals(bundleName)) {
									ENVIRONMENT.put("version", attrib.getValue("Bundle-Version"));
									ENVIRONMENT.put("title", attrib.getValue("Implementation-Title"));
									ENVIRONMENT.put("url", attrib.getValue("Implementation-Vendor-URL"));
									return null;
								}
							}

						}

					} catch (Exception e) {
						e.printStackTrace();
					}
					return null;
				}
			});
		} catch (AccessControlException e) {
			e.printStackTrace();
		} catch (PrivilegedActionException e) {
			e.printStackTrace();
		}
		if (!ENVIRONMENT.containsKey("version")) {
			ENVIRONMENT.put("version", "0.0.0.unknown");
		}

	}

	public static String getEnvironment(final String key) {
		if (ENVIRONMENT == null) {
			loadEnvironment(null);
		}
		return ENVIRONMENT.get(key);
	}

	public static String getTitle() {
		return getEnvironment("title");
	}

	public static String getUrl() {
		return getEnvironment("url");
	}

	public static String getVersion() {
		return getEnvironment("version");
	}

	public static String getDataPath() {
		return getEnvironment("directory");
	}

	public static String getProgramPath() {
		return getEnvironment("notesprogram");
	}

	public static String getHTTPJVMHeapSize() {
		return getEnvironment("httpjvmheapsize");
	}

	/** The Constant log_. */
	private static final Logger log_ = Logger.getLogger(Factory.class.getName());

	/** The lotus counter. */
	private static Counters counters;

	public static void enableCounters(final boolean enable, final boolean perThread) {
		if (enable) {
			counters = new Counters(perThread);
		} else {
			counters = null;
		}
	}

	/**
	 * Gets the lotus count.
	 * 
	 * @return the lotus count
	 */
	public static int getLotusCount() {
		return counters == null ? 0 : counters.lotus.intValue();
	}

	/**
	 * Count a created lotus element.
	 */
	public static void countLotus(final Class<?> c) {
		if (counters != null) {
			counters.lotus.increment();
			counters.forClass(c).increment();
		}
	}

	/**
	 * Gets the recycle error count.
	 * 
	 * @return the recycle error count
	 */
	public static int getRecycleErrorCount() {
		return counters == null ? 0 : counters.recycleErr.intValue();
	}

	/**
	 * Count recycle error.
	 */
	public static void countRecycleError(final Class<?> c) {
		if (counters != null)
			counters.recycleErr.increment();
	}

	/**
	 * Gets the auto recycle count.
	 * 
	 * @return the auto recycle count
	 */
	public static int getAutoRecycleCount() {
		return counters == null ? 0 : counters.autoRecycle.intValue();
	}

	/**
	 * Count auto recycle.
	 * 
	 * @return the int
	 */
	public static int countAutoRecycle(final Class<?> c) {
		if (counters != null) {
			counters.forClass(c).decrement();
			return counters.autoRecycle.increment();
		} else {
			return 0;
		}
	}

	/**
	 * Gets the manual recycle count.
	 * 
	 * @return the manual recycle count
	 */
	public static int getManualRecycleCount() {
		return counters == null ? 0 : counters.manualRecycle.intValue();
	}

	/**
	 * Count a manual recycle
	 */
	public static int countManualRecycle(final Class<?> c) {
		if (counters != null) {
			counters.forClass(c).decrement();
			return counters.manualRecycle.increment();
		} else {
			return 0;
		}
	}

	/**
	 * get the active object count
	 * 
	 * @return The current active object count
	 */
	public static int getActiveObjectCount() {
		if (counters != null) {
			return counters.lotus.intValue() - counters.autoRecycle.intValue() - counters.manualRecycle.intValue();
		} else {
			return 0;
		}
	}

	/**
	 * Determine the run context where we are
	 * 
	 * @return The active RunContext
	 */
	public static RunContext getRunContext() {
		// TODO finish this implementation, which needs a lot of work.
		// - ADDIN
		// - APPLET
		// - DIIOP
		// - DOTS
		// - PLUGIN
		// - SERVLET
		// - XPAGES_NSF
		// maybe a simple way to determine => create a Throwable and look into the stack trace
		RunContext result = RunContext.UNKNOWN;
		SecurityManager sm = System.getSecurityManager();
		if (sm == null)
			return RunContext.CLI;

		Object o = sm.getSecurityContext();
		if (log_.isLoggable(Level.INFO))
			log_.log(Level.INFO, "SecurityManager is " + sm.getClass().getName() + " and context is " + o.getClass().getName());
		if (sm instanceof lotus.notes.AgentSecurityManager) {
			lotus.notes.AgentSecurityManager asm = (lotus.notes.AgentSecurityManager) sm;
			Object xsm = asm.getExtenderSecurityContext();
			if (xsm instanceof lotus.notes.AgentSecurityContext) {
			}
			Object asc = asm.getSecurityContext();
			if (asc != null) {
				// System.out.println("Security context is " + asc.getClass().getName());
			}
			// ThreadGroup tg = asm.getThreadGroup();
			// System.out.println("ThreadGroup name: " + tg.getName());

			result = RunContext.AGENT;
		}
		//		com.ibm.domino.http.bootstrap.logger.RCPLoggerConfig rcplc;
		try {
			Class<?> BCLClass = Class.forName("com.ibm.domino.http.bootstrap.BootstrapClassLoader");
			if (BCLClass != null) {
				ClassLoader cl = (ClassLoader) BCLClass.getMethod("getSharedClassLoader").invoke(null);
				if ("com.ibm.domino.http.bootstrap.BootstrapOSGIClassLoader".equals(cl.getClass().getName())) {
					result = RunContext.XPAGES_OSGI;
				}
			}
		} catch (Exception e) {

		}

		return result;
	}

	/**
	 * returns the wrapper factory for this thread
	 * 
	 * @return the thread's wrapper factory
	 */
	public static WrapperFactory getWrapperFactory() {
		ThreadVariables tv = getThreadVariables();
		WrapperFactory wf = tv.wrapperFactory;
		if (wf == null) {
			try {
				List<WrapperFactory> wfList = findApplicationServices(WrapperFactory.class);
				if (wfList.size() > 0) {
					// We need a NEW wrapperFactory for each instance.
					wf = wfList.get(0).getClass().newInstance();
				} else {
					wf = new org.openntf.domino.impl.WrapperFactory();
				}
			} catch (Throwable t) {
				log_.log(Level.WARNING, "Getting default WrapperFactory", t);
				wf = new org.openntf.domino.impl.WrapperFactory();
			}
			tv.wrapperFactory = wf;
		}
		return wf;
	}

	/**
	 * Returns the wrapper factory if initialized
	 * 
	 * @return The active WrapperFactory
	 */
	public static WrapperFactory getWrapperFactory_unchecked() {
		ThreadVariables tv = threadVariables_.get();
		return tv == null ? null : threadVariables_.get().wrapperFactory;
	}

	// RPr: A setter is normally not needed. The wrapperFactory should be configure with an application service!
	//	/**
	//	 * Set/changes the wrapperFactory for this thread
	//	 * 
	//	 * @param wf
	//	 *            The new WrapperFactory
	//	 */
	//	public static void setWrapperFactory(final WrapperFactory wf) {
	//		currentWrapperFactory.set(wf);
	//	}

	// --- session handling 

	//	@SuppressWarnings("rawtypes")
	//	@Deprecated
	//	public static org.openntf.domino.Document fromLotusDocument(final lotus.domino.Document lotus, final Base parent) {
	//		return getWrapperFactory().fromLotus(lotus, Document.SCHEMA, (Database) parent);
	//	}

	//This should not be needed any more
	//public static void setNoRecycle(final Base<?> base, final boolean value) {
	//	getWrapperFactory().setNoRecycle(base, value);
	//}

	/*
	 * (non-JavaDoc)
	 * 
	 * @see org.openntf.domino.WrapperFactory#fromLotus(lotus.domino.Base, FactorySchema, Base)
	 */
	@SuppressWarnings("rawtypes")
	public static <T extends Base, D extends lotus.domino.Base, P extends Base> T fromLotus(final D lotus,
			final FactorySchema<T, D, P> schema, final P parent) {
		T result = getWrapperFactory().fromLotus(lotus, schema, parent);

		//		if (result instanceof org.openntf.domino.Session) {
		//			ThreadVariables tv = getThreadVariables();
		//			org.openntf.domino.Session check = tv.sessionHolders[SessionType.CURRENT.index];
		//			if (check == null) {
		//				// TODO RPr: I have really objections to this.
		//				// Setting the first session as default session is NOT nice
		//				log_.log(Level.WARNING, "WARNING! Setting the Session " + result
		//						+ " as CURRENT session. This means you run in a wrong initialized thread", new Throwable());
		//				setSession((org.openntf.domino.Session) result, SessionType.CURRENT);
		//			}
		//		}
		return result;
	}

	// RPr: Should be done directly to current wrapperFactory
	//	public static boolean recacheLotus(final lotus.domino.Base lotus, final Base<?> wrapper, final Base<?> parent) {
	//		return getWrapperFactory().recacheLotusObject(lotus, wrapper, parent);
	//	}

	/**
	 * From lotus wraps a given lotus collection in an org.openntf.domino collection
	 * 
	 * @param <T>
	 *            the generic org.openntf.domino type (drapper)
	 * @param <D>
	 *            the generic lotus.domino type (delegate)
	 * @param <P>
	 *            the generic org.openntf.domino type (parent)
	 * @param lotus
	 *            the object to wrap
	 * @param schema
	 *            the generic schema to ensure type safeness (may be null)
	 * @param parent
	 *            the parent
	 * @return the wrapped object
	 */
	@SuppressWarnings({ "rawtypes" })
	public static <T extends Base, D extends lotus.domino.Base, P extends Base> Collection<T> fromLotus(final Collection<?> lotusColl,
			final FactorySchema<T, D, P> schema, final P parent) {
		return getWrapperFactory().fromLotus(lotusColl, schema, parent);
	}

	/**
	 * From lotus wraps a given lotus collection in an org.openntf.domino collection
	 * 
	 * @param <T>
	 *            the generic org.openntf.domino type (wrapper)
	 * @param <D>
	 *            the generic lotus.domino type (delegate)
	 * @param <P>
	 *            the generic org.openntf.domino type (parent)
	 * @param lotus
	 *            the object to wrap
	 * @param schema
	 *            the generic schema to ensure type safeness (may be null)
	 * @param parent
	 *            the parent
	 * @return the wrapped object
	 */
	@SuppressWarnings("rawtypes")
	public static <T extends Base, D extends lotus.domino.Base, P extends Base> Vector<T> fromLotusAsVector(final Collection<?> lotusColl,
			final FactorySchema<T, D, P> schema, final P parent) {
		return getWrapperFactory().fromLotusAsVector(lotusColl, schema, parent);
	}

	// RPr: Deprecated, so I commented this out
	//	/**
	//	 * From lotus.
	//	 * 
	//	 * @deprecated Use {@link #fromLotus(lotus.domino.Base, FactorySchema, Base)} instead
	//	 * 
	//	 * 
	//	 * @param <T>
	//	 *            the generic type
	//	 * @param lotus
	//	 *            the lotus
	//	 * @param T
	//	 *            the t
	//	 * @param parent
	//	 *            the parent
	//	 * @return the t
	//	 */
	//	@SuppressWarnings({ "rawtypes", "unchecked" })
	//	@Deprecated
	//	public static <T> T fromLotus(final lotus.domino.Base lotus, final Class<? extends Base> T, final Base parent) {
	//		return (T) getWrapperFactory().fromLotus(lotus, (FactorySchema) null, parent);
	//	}
	//
	//	/**
	//	 * From lotus.
	//	 * 
	//	 * @deprecated Use {@link #fromLotus(Collection, FactorySchema, Base)} instead
	//	 * 
	//	 * @param <T>
	//	 *            the generic type
	//	 * @param lotusColl
	//	 *            the lotus coll
	//	 * @param T
	//	 *            the t
	//	 * @param parent
	//	 *            the parent
	//	 * @return the collection
	//	 */
	//	@SuppressWarnings({ "unchecked", "rawtypes" })
	//	@Deprecated
	//	public static <T> Collection<T> fromLotus(final Collection<?> lotusColl, final Class<? extends Base> T, final Base<?> parent) {
	//		return getWrapperFactory().fromLotus(lotusColl, (FactorySchema) null, parent);
	//	}
	//
	//	/**
	//	 * @deprecated Use {@link #fromLotusAsVector(Collection, FactorySchema, Base)}
	//	 */
	//	@Deprecated
	//	@SuppressWarnings({ "unchecked", "rawtypes" })
	//	public static <T> Vector<T> fromLotusAsVector(final Collection<?> lotusColl, final Class<? extends org.openntf.domino.Base> T,
	//			final org.openntf.domino.Base<?> parent) {
	//		return getWrapperFactory().fromLotusAsVector(lotusColl, (FactorySchema) null, parent);
	//	}

	/**
	 * Wrap column values.
	 * 
	 * @param values
	 *            the values
	 * @return the java.util. vector
	 */
	public static java.util.Vector<Object> wrapColumnValues(final Collection<?> values, final org.openntf.domino.Session session) {
		if (values == null) {
			log_.log(Level.WARNING, "Request to wrapColumnValues for a collection of null");
			return null;
		}
		return getWrapperFactory().wrapColumnValues(values, session);
	}

	/**
	 * Method to unwrap a object
	 * 
	 * @param the
	 *            object to unwrap
	 * @return the unwrapped object
	 */
	public static <T extends lotus.domino.Base> T toLotus(final T base) {
		return getWrapperFactory().toLotus(base);
	}

	/**
	 * Gets the session.
	 * 
	 * @return the session
	 */
	@Deprecated
	public static org.openntf.domino.Session getSession() {
		return getSession(SessionType.CURRENT);
	}

	/**
	 * Gets the session full access.
	 * 
	 * @return the session full access
	 */
	@Deprecated
	public static org.openntf.domino.Session getSessionFullAccess() {
		return getSession(SessionType.FULL_ACCESS);
	}

	/**
	 * Gets the trusted session.
	 * 
	 * @return the trusted session
	 */
	@Deprecated
	public static org.openntf.domino.Session getTrustedSession() {
		return getSession(SessionType.TRUSTED);
	}

	/**
	 * Gets the trusted session.
	 * 
	 * @return the trusted session
	 */
	@Deprecated
	public static org.openntf.domino.Session getSessionAsSigner() {
		return getSession(SessionType.SIGNER);
	}

	/**
	 * 
	 * @param mode
	 * @return
	 */
	public static org.openntf.domino.Session getSession(final SessionType mode) {
		ThreadVariables tv = getThreadVariables();
		org.openntf.domino.Session result = tv.sessionHolders[mode.index];
		if (result == null) {
			//			System.out.println("TEMP DEBUG: No session found of type " + mode.name() + " in thread "
			//					+ System.identityHashCode(Thread.currentThread()) + " from TV " + System.identityHashCode(tv));

			try {
				ISessionFactory sf = getSessionFactory(mode);
				if (sf != null) {
					result = sf.createSession();
					tv.sessionHolders[mode.index] = result;
					// Per default. Session objects are not recycled by the ODA and thats OK so.
					// this is our own session which will be recycled in terminate
					tv.ownSessions.put(mode.alias, result);
					//					System.out.println("TEMP DEBUG: Created new session " + System.identityHashCode(result) + " of type " + mode.name()
					//							+ " in thread " + System.identityHashCode(Thread.currentThread()) + " from TV " + System.identityHashCode(tv));
				} else {
					log_.log(Level.SEVERE, "No session factory found for mode " + mode.alias);
				}
			} catch (PrivilegedActionException ne) {
				log_.log(Level.SEVERE, "Unable to get the session of type " + mode.alias
						+ ". This probably means that you are running in an unsupported configuration "
						+ "or you forgot to set up your context at the start of the operation. "
						+ "If you're running in XPages, check the xsp.properties of your database. "
						+ "If you are running in an Agent, make sure you start with a call to "
						+ "Factory.setSession() and pass in your lotus.domino.Session", ne);
			}
		} else {
			//			System.out.println("TEMP DEBUG: Found an existing session " + System.identityHashCode(result) + " of type " + mode.name()
			//					+ " in thread " + System.identityHashCode(Thread.currentThread()) + " from TV " + System.identityHashCode(tv));
		}
		return result;
	}

	/**
	 * Returns the current session, if available. Does never create a session
	 * 
	 * @return the session
	 */
	public static org.openntf.domino.Session getSession_unchecked(final SessionType type) {
		ThreadVariables tv = threadVariables_.get();
		return tv == null ? null : tv.sessionHolders[type.index];
	}

	/**
	 * Sets the session for a certain sessionMode
	 * 
	 * @param session
	 * @param mode
	 */
	//	public static void setSession(final lotus.domino.Session session, final SessionType mode) {
	//		if (session instanceof org.openntf.domino.Session) {
	//			getThreadVariables().sessionHolders[mode.index] = (org.openntf.domino.Session) session;
	//			//			throw new UnsupportedOperationException("You should not set an org.openntf.domino.session as Session");
	//		} else {
	//			getThreadVariables().sessionHolders[mode.index] = fromLotus(session, Session.SCHEMA, null);
	//		}
	//	}

	public static void setSessionFactory(final ISessionFactory sessionFactory, final SessionType mode) {
		getThreadVariables().sessionFactories[mode.index] = sessionFactory;
	}

	public static ISessionFactory getSessionFactory(final SessionType mode) {
		ThreadVariables tv = threadVariables_.get();
		if (tv == null || tv.sessionFactories[mode.index] == null) {
			return defaultSessionFactories[mode.index];
		}
		return tv.sessionFactories[mode.index];
	}

	/**
	 * // * Sets the current session // * // * @param session // * the lotus session //
	 */
	//	public static void setSession(final lotus.domino.Session session) {
	//		setSession(session, SessionType.DEFAULT);
	//	}
	//
	//	/**
	//	 * Sets the current trusted session
	//	 * 
	//	 * @param session
	//	 *            the lotus session
	//	 */
	//	public static void setTrustedSession(final lotus.domino.Session session) {
	//		setSession(session, SessionType.TRUSTED);
	//	}
	//
	//	/**
	//	 * Sets the current session with full access
	//	 * 
	//	 * @param session
	//	 *            the lotus session
	//	 */
	//	public static void setSessionFullAccess(final lotus.domino.Session session) {
	//		setSession(session, SessionType.FULL_ACCESS);
	//	}

	//	/**
	//	 * clears the current session
	//	 */
	//	public static void clearSession() {
	//		threadVariables.get().sessionHolder = null;
	//	}

	// TODO: Determine if this is the right way to deal with Xots access to faces contexts

	// RPr: use getSession_unchecked().getCurrentDatabase
	//	/**
	//	 * Returns the session's current database if available. Does never create a session.
	//	 * 
	//	 * @see #getSession_unchecked()
	//	 * @return The session's current database
	//	 */
	//	public static Database getDatabase_unchecked() {
	//		Session sess = getSession_unchecked(SessionType.CURRENT);
	//		return (sess == null) ? null : sess.getCurrentDatabase();
	//	}

	// RPr: I think it is a better idea to set the currentDatabase on the currentSesssion

	// TODO remove that code
	//	public static void setDatabase(final Database database) {
	//		setNoRecycle(database, true);
	//		currentDatabaseHolder_.set(database);
	//	}
	//
	//	public static void clearDatabase() {
	//		currentDatabaseHolder_.set(null);
	//	}

	public static ClassLoader getClassLoader() {
		ThreadVariables tv = getThreadVariables();
		if (tv.classLoader == null) {
			ClassLoader loader = null;
			try {
				loader = AccessController.doPrivileged(new PrivilegedExceptionAction<ClassLoader>() {
					@Override
					public ClassLoader run() throws Exception {
						return Thread.currentThread().getContextClassLoader();
					}
				});
			} catch (AccessControlException e) {
				e.printStackTrace();
			} catch (PrivilegedActionException e) {
				e.printStackTrace();
			}
			setClassLoader(loader);
		}
		return tv.classLoader;
	}

	@SuppressWarnings({ "unchecked", "rawtypes" })
	public static <T> List<T> findApplicationServices(final Class<T> serviceClazz) {

		ThreadVariables tv = getThreadVariables();

		if (tv.serviceLocator == null) {
			tv.serviceLocator = ServiceLocatorFinder.findServiceLocator();
		}
		if (tv.serviceLocator == null) {
			throw new IllegalStateException("No service locator available so we cannot find the application services for "
					+ serviceClazz.getName());
		}

		return tv.serviceLocator.findApplicationServices(serviceClazz);
	}

	public static void setClassLoader(final ClassLoader loader) {
		getThreadVariables().classLoader = loader;
	}

	// avoid clear methods
	//	public static void clearWrapperFactory() {
	//		currentWrapperFactory.remove();
	//	}
	//
	//	public static void clearClassLoader() {
	//		currentClassLoader_.remove();
	//	}
	//
	//	public static void clearServiceLocator() {
	//		currentServiceLocator_.remove();
	//	}
	//
	//	public static void clearDominoGraph() {
	//		DominoGraph.clearDocumentCache();
	//	}
	//
	//	public static void clearNoteCoordinateBuffer() {
	//		NoteCoordinate.clearLocals();
	//	}
	//
	//	public static void clearBubbleExceptions() {
	//		DominoUtils.setBubbleExceptions(null);
	//	}

	/**
	 * Begin with a clear environment. Initialize this thread
	 * 
	 */
	public static void initThread() { // RPr: Method was deliberately renamed
		if (!started) {
			throw new IllegalStateException("Factory is not yet started");
<<<<<<< HEAD
=======
		}
		if (log_.isLoggable(Level.FINER)) {
			log_.log(Level.FINER, "Factory.initThread()", new Throwable());
>>>>>>> 2d489757
		}
		if (threadVariables_.get() != null) {
			log_.log(Level.SEVERE, "WARNING - Thread " + Thread.currentThread().getName()
					+ " was not correctly terminated or initialized twice", new Throwable());
		}
		//		System.out.println("TEMP DEBUG: Factory thread initializing.");
		//		Throwable t = new Throwable();
		//		t.printStackTrace();
		threadVariables_.set(new ThreadVariables());
	}

	/**
	 * terminate the current thread.
	 */
	@SuppressWarnings("deprecation")
	public static void termThread() { // RPr: Method was deliberately renamed
		if (log_.isLoggable(Level.FINER)) {
			log_.log(Level.FINER, "Factory.termThread()", new Throwable());
		}
		ThreadVariables tv = threadVariables_.get();
		if (tv == null) {
			log_.log(Level.SEVERE, "WARNING - Thread " + Thread.currentThread().getName()
					+ " was not correctly initalized or terminated twice", new Throwable());
			return;
		}
		//		System.out.println("TEMP DEBUG: Factory thread terminating.");
		//		Throwable trace = new Throwable();
		//		trace.printStackTrace();
		try {

			for (Runnable term : terminateHooks) {
				term.run();
			}
			if (tv.wrapperFactory != null) {
				tv.wrapperFactory.terminate();
			}
			//		System.out.println("DEBUG: cleared " + termCount + " references from the queue...");
			DominoUtils.setBubbleExceptions(null);
			DominoGraph.clearDocumentCache();
			// The last step is to recycle ALL own sessions
			for (Session sess : tv.ownSessions.values()) {
				if (sess != null) {
					sess.recycle();
				}
			}
		} catch (Throwable t) {
			log_.log(Level.SEVERE, "An error occured while terminating the factory", t);
		} finally {
			tv.clear();
			threadVariables_.set(null);
			System.gc();
		}
		if (counters != null) {
			System.out.println(dumpCounters(true));
		}
	}

	private static File getConfigFileFallback() {
		String progpath = System.getProperty("notes.binary");
		File iniFile = new File(progpath + System.getProperty("file.separator") + "notes.ini");
		if (!iniFile.exists()) {
			//							System.out.println("Inifile not found on notes.binary path: " + progpath);
			progpath = System.getProperty("user.dir");
			iniFile = new File(progpath + System.getProperty("file.separator") + "notes.ini");
		}
		if (!iniFile.exists()) {
			//							System.out.println("Inifile not found on notes.binary path: " + progpath);
			progpath = System.getProperty("java.home");
			if (progpath.endsWith("jvm")) {
				iniFile = new File(progpath + System.getProperty("file.separator") + ".." + System.getProperty("file.separator")
						+ "notes.ini");
			} else {
				iniFile = new File(progpath + System.getProperty("file.separator") + "notes.ini");

			}
		}
		if (!iniFile.exists()) {
			progpath = System.getProperty("java.library.path"); // Otherwise the tests will not work
			iniFile = new File(progpath + System.getProperty("file.separator") + "notes.ini");
		}
		if (!iniFile.exists()) {
			//							System.out.println("Inifile still not found on user.dir path: " + progpath);
			if (progpath.contains("framework")) {
				String pp2 = progpath.replace("framework", "");
				iniFile = new File(pp2 + "notes.ini");
				//								System.out.println("Attempting to use path: " + pp2);
				if (!iniFile.exists()) {
					Factory.println("WARNING: Unable to read environment for log setup. Please look at the following properties...");
					for (Object rawName : System.getProperties().keySet()) {
						if (rawName instanceof String) {
							Factory.println((String) rawName + " = " + System.getProperty((String) rawName));
						}
					}
				}
			}
		}
		return iniFile;
	}

	public static void startup() {

		synchronized (Factory.class) {

			NotesThread.sinitThread();
			try {
				lotus.domino.Session sess = lotus.domino.NotesFactory.createSession();
				try {
					startup(sess);
				} finally {
					sess.recycle();
				}
			} catch (NotesException e) {
				e.printStackTrace();
			} finally {
				NotesThread.stermThread();
			}
		}
	}

	public static synchronized void startup(final lotus.domino.Session session) {
		if (session instanceof org.openntf.domino.Session) {
			throw new UnsupportedOperationException("Initialization must be done on the raw session! How did you get that session?");
		}
		if (started) {
			Factory.println("OpenNTF Domino API is already started. Cannot start it again");
		}

		File iniFile;
		try {
			localServerName = session.getUserName();
			iniFile = new File(session.evaluate("@ConfigFile").get(0).toString());
		} catch (NotesException e) {
			Factory.println("WARNING: @ConfigFile returned " + e.getMessage() + " Using fallback to locate notes.ini");
			iniFile = getConfigFileFallback();
		}

		Factory.println("Starting the OpenNTF Domino API... Using notes.ini: " + iniFile);

		try {
			Scanner scanner = new Scanner(iniFile);
			scanner.useDelimiter("\n|\r\n");
			loadEnvironment(scanner);
			scanner.close();
		} catch (FileNotFoundException e) {
			Factory.println("Cannot read notes.ini. Giving up");
			e.printStackTrace();
		}

		// There is NO(!) Default SessionFactory for the current session. you have to set it!
		defaultSessionFactories[SessionType.CURRENT.index] = null;

		// For CURRENT_FULL_ACCESS, we return a named session with full access = true
		defaultSessionFactories[SessionType.CURRENT_FULL_ACCESS.index] = new ISessionFactory() {
			private static final long serialVersionUID = 1L;

			private String getName() {
				return Factory.getSession(SessionType.CURRENT).getEffectiveUserName();
			}

			@Override
			public Session createSession() throws PrivilegedActionException {
				return Factory.getNamedSession(getName(), true);
			}
		};

		defaultSessionFactories[SessionType.SIGNER.index] // In XPages environment, this factory will be replaced 
		= new NativeSessionFactory(Fixes.values(), AutoMime.WRAP_32K, null);

		defaultSessionFactories[SessionType.SIGNER_FULL_ACCESS.index] // In XPages environment, this factory will be replaced 
		= new SessionFullAccessFactory(Fixes.values(), AutoMime.WRAP_32K, null);

		// This will ALWAYS return the native/trusted/full access session (not overridden in XPages)
		defaultSessionFactories[SessionType.NATIVE.index] // may work if we bypass the SM
		= new NativeSessionFactory(Fixes.values(), AutoMime.WRAP_32K, null);

		defaultSessionFactories[SessionType.TRUSTED.index] // found no way to get this working in XPages
		= new TrustedSessionFactory(Fixes.values(), AutoMime.WRAP_32K, null);

		defaultSessionFactories[SessionType.FULL_ACCESS.index]// may work if we bypass the SM
		= new SessionFullAccessFactory(Fixes.values(), AutoMime.WRAP_32K, null);

		defaultNamedSessionFactory = new NamedSessionFactory(Fixes.values(), AutoMime.WRAP_32K, null, null);
		defaultNamedSessionFullAccessFactory = new SessionFullAccessFactory(Fixes.values(), AutoMime.WRAP_32K, null);

		started = true;

		Factory.println("OpenNTF API Version " + ENVIRONMENT.get("version") + " started");

		// Start up logging
		try {
			AccessController.doPrivileged(new PrivilegedExceptionAction<Object>() {
				@Override
				public Object run() throws Exception {
					Logging.getInstance().startUp();
					return null;
				}
			});
		} catch (AccessControlException e) {
			e.printStackTrace();
		} catch (PrivilegedActionException e) {
			e.printStackTrace();
		}
	}

	public static void setNamedFactories4XPages(final INamedSessionFactory normal, final INamedSessionFactory fullaccess) {
		defaultNamedSessionFactory = normal;
		defaultNamedSessionFullAccessFactory = fullaccess;

	}

	public static synchronized void shutdown() {
		Factory.println("Shutting down the OpenNTF Domino API... ");
		Runnable[] copy = shutdownHooks.toArray(new Runnable[shutdownHooks.size()]);
		for (Runnable term : copy) {
			try {
				term.run();
			} catch (Throwable t) {
				t.printStackTrace();
			}
		}
		Factory.println("OpenNTF Domino API shut down");
		started = false;
	}

	public static boolean isStarted() {
		return started;
	}

	public static void setUserLocale(final Locale loc) {
		getThreadVariables().userLocale = loc;
	}

	public static Locale getUserLocale() {
		return getThreadVariables().userLocale;
	}

	/**
	 * Returns the internal locale. The Locale is retrieved by this way:
	 * <ul>
	 * <li>If a currentDatabase is set, the DB is queried for its locale</li>
	 * <li>If there is no database.locale, the system default locale is returned</li>
	 * </ul>
	 * This locale should be used, if you write log entries in a server log for example.
	 * 
	 * @return the currentDatabase-locale or default-locale
	 */
	public static Locale getInternalLocale() {
		Locale ret = null;
		// are we in context of an NotesSession? Try to figure out the current database.
		Session sess = getSession_unchecked(SessionType.CURRENT);
		Database db = (sess == null) ? null : sess.getCurrentDatabase();
		if (db != null)
			ret = db.getLocale();
		if (ret == null)
			ret = Locale.getDefault();
		return ret;
	}

	/**
	 * Returns the external locale. The Locale is retrieved by this way:
	 * <ul>
	 * <li>Return the external locale (= the browser's locale in most cases) if available</li>
	 * <li>If a currentDatabase is set, the DB is queried for its locale</li>
	 * <li>If there is no database.locale, the system default locale is returned</li>
	 * </ul>
	 * This locale should be used, if you generate messages for the current (browser)user.
	 * 
	 * @return the external-locale, currentDatabase-locale or default-locale
	 */
	public static Locale getExternalLocale() {
		Locale ret = getUserLocale();
		if (ret == null)
			ret = getInternalLocale();
		return ret;
	}

	/**
	 * Debug method to get statistics
	 * 
	 */
	public static String dumpCounters(final boolean details) {
		if (counters == null)
			return "Counters are disabled";
		StringBuilder sb = new StringBuilder();
		sb.append("LotusCount: ");
		sb.append(getLotusCount());

		sb.append(" AutoRecycled: ");
		sb.append(getAutoRecycleCount());
		sb.append(" ManualRecycled: ");
		sb.append(getManualRecycleCount());
		sb.append(" RecycleErrors: ");
		sb.append(getRecycleErrorCount());
		sb.append(" ActiveObjects: ");
		sb.append(getActiveObjectCount());

		if (!counters.classes.isEmpty() && details) {
			sb.append("\n=== The following objects were left in memory ===");
			for (Entry<Class<?>, Counter> e : counters.classes.entrySet()) {
				int i = e.getValue().intValue();
				if (i != 0) {
					sb.append("\n" + i + "\t" + e.getKey().getName());
				}
			}
		}
		return sb.toString();
	}

	public static INamedSessionFactory getNamedSessionFactory(final boolean fullAccess) {
		ThreadVariables tv = getThreadVariables();
		if (fullAccess) {
			return tv.namedSessionFullAccessFactory != null ? tv.namedSessionFullAccessFactory : defaultNamedSessionFullAccessFactory;
		} else {
			return tv.namedSessionFactory != null ? tv.namedSessionFactory : defaultNamedSessionFactory;
		}

	}

	public static org.openntf.domino.Session getNamedSession(final String name, final boolean fullAccess) {
		ThreadVariables tv = getThreadVariables();
		String key = name.toLowerCase() + (fullAccess ? ":full" : ":normal");
		Session sess = tv.ownSessions.get(key);
		if (sess == null) {
			try {
				INamedSessionFactory sf = getNamedSessionFactory(fullAccess);
				if (sf != null) {
					sess = sf.createSession(name);
				}
				tv.ownSessions.put(key, sess);
			} catch (PrivilegedActionException e) {
				log_.log(Level.SEVERE, "Unable to create named session for '" + name + "'", e);
			}
		}
		return sess;

	}

	//	/**
	//	 * Gets the parent database.
	//	 * 
	//	 * @param base
	//	 *            the base
	//	 * @return the parent database
	//	 */
	//	@Deprecated
	//	public static Database getParentDatabase(final Base<?> base) {
	//		if (base instanceof org.openntf.domino.Database) {
	//			return (org.openntf.domino.Database) base;
	//		} else if (base instanceof DatabaseDescendant) {
	//			return ((DatabaseDescendant) base).getAncestorDatabase();
	//		} else if (base == null) {
	//			throw new NullPointerException("Base object cannot be null");
	//		} else {
	//			throw new UndefinedDelegateTypeException("Couldn't find session for object of type " + base.getClass().getName());
	//		}
	//	}

	/**
	 * Gets the session.
	 * 
	 * @param base
	 *            the base
	 * @return the session
	 */
	public static Session getSession(final lotus.domino.Base base) {
		org.openntf.domino.Session result = null;
		if (base instanceof SessionDescendant) {
			result = ((SessionDescendant) base).getAncestorSession();
		} else if (base instanceof org.openntf.domino.Session) {
			result = (org.openntf.domino.Session) base;
		} else if (base == null) {
			throw new NullPointerException("Base object cannot be null");
		}
		if (result == null) {
			throw new UndefinedDelegateTypeException("Couldn't find session for object of type " + base.getClass().getName());
		}
		return result;
	}

	// public static boolean toBoolean(Object value) {
	// if (value instanceof String) {
	// char[] c = ((String) value).toCharArray();
	// if (c.length > 1 || c.length == 0) {
	// return false;
	// } else {
	// return c[0] == '1';
	// }
	// } else if (value instanceof Double) {
	// if (((Double) value).intValue() == 0) {
	// return false;
	// } else {
	// return true;
	// }
	// } else {
	// throw new DataNotCompatibleException("Cannot convert a " + value.getClass().getName() + " to boolean primitive.");
	// }
	// }
	//
	// public static int toInt(Object value) {
	// if (value instanceof Integer) {
	// return ((Integer) value).intValue();
	// } else if (value instanceof Double) {
	// return ((Double) value).intValue();
	// } else {
	// throw new DataNotCompatibleException("Cannot convert a " + value.getClass().getName() + " to int primitive.");
	// }
	// }
	//
	// public static double toDouble(Object value) {
	// if (value instanceof Integer) {
	// return ((Integer) value).doubleValue();
	// } else if (value instanceof Double) {
	// return ((Double) value).doubleValue();
	// } else {
	// throw new DataNotCompatibleException("Cannot convert a " + value.getClass().getName() + " to double primitive.");
	// }
	// }
	//
	// public static long toLong(Object value) {
	// if (value instanceof Integer) {
	// return ((Integer) value).longValue();
	// } else if (value instanceof Double) {
	// return ((Double) value).longValue();
	// } else {
	// throw new DataNotCompatibleException("Cannot convert a " + value.getClass().getName() + " to long primitive.");
	// }
	// }
	//
	// public static short toShort(Object value) {
	// if (value instanceof Integer) {
	// return ((Integer) value).shortValue();
	// } else if (value instanceof Double) {
	// return ((Double) value).shortValue();
	// } else {
	// throw new DataNotCompatibleException("Cannot convert a " + value.getClass().getName() + " to short primitive.");
	// }
	//
	// }
	//
	// public static float toFloat(Object value) {
	// if (value instanceof Integer) {
	// return ((Integer) value).floatValue();
	// } else if (value instanceof Double) {
	// return ((Double) value).floatValue();
	// } else {
	// throw new DataNotCompatibleException("Cannot convert a " + value.getClass().getName() + " to float primitive.");
	// }
	//
	// }
	//
	// public static Object toPrimitive(Vector<Object> values, Class<?> ctype) {
	// if (ctype.isPrimitive()) {
	// throw new DataNotCompatibleException(ctype.getName() + " is not a primitive type.");
	// }
	// if (values.size() > 1) {
	// throw new DataNotCompatibleException("Cannot create a primitive " + ctype + " from data because we have a multiple values.");
	// }
	// if (values.isEmpty()) {
	// throw new DataNotCompatibleException("Cannot create a primitive " + ctype + " from data because we don't have any values.");
	// }
	// if (ctype == Boolean.TYPE)
	// return toBoolean(values.get(0));
	// if (ctype == Integer.TYPE)
	// return toInt(values.get(0));
	// if (ctype == Short.TYPE)
	// return toShort(values.get(0));
	// if (ctype == Long.TYPE)
	// return toLong(values.get(0));
	// if (ctype == Float.TYPE)
	// return toFloat(values.get(0));
	// if (ctype == Double.TYPE)
	// return toDouble(values.get(0));
	// if (ctype == Byte.TYPE)
	// throw new UnimplementedException("Primitive conversion for byte not yet defined");
	// if (ctype == Character.TYPE)
	// throw new UnimplementedException("Primitive conversion for char not yet defined");
	// throw new DataNotCompatibleException("");
	// }
	//
	// public static String join(Collection<Object> values, String separator) {
	// StringBuilder sb = new StringBuilder();
	// Iterator<Object> it = values.iterator();
	// while (it.hasNext()) {
	// sb.append(String.valueOf(it.next()));
	// if (it.hasNext())
	// sb.append(separator);
	// }
	// return sb.toString();
	// }
	//
	// public static String join(Collection<Object> values) {
	// return join(values, ", ");
	// }
	//
	// public static Object toPrimitiveArray(Vector<Object> values, Class<?> ctype) throws DataNotCompatibleException {
	// Object result = null;
	// int size = values.size();
	// if (ctype == Boolean.TYPE) {
	// boolean[] outcome = new boolean[size];
	// // TODO NTF - should allow for String fields that are binary sequences: "1001001" (SOS)
	// for (int i = 0; i < size; i++) {
	// Object o = values.get(i);
	// outcome[i] = toBoolean(o);
	// }
	// result = outcome;
	// } else if (ctype == Byte.TYPE) {
	// byte[] outcome = new byte[size];
	// // TODO
	// result = outcome;
	// } else if (ctype == Character.TYPE) {
	// char[] outcome = new char[size];
	// // TODO How should this work? Just concatenate the char arrays for each String?
	// result = outcome;
	// } else if (ctype == Short.TYPE) {
	// short[] outcome = new short[size];
	// for (int i = 0; i < size; i++) {
	// Object o = values.get(i);
	// outcome[i] = toShort(o);
	// }
	// result = outcome;
	// } else if (ctype == Integer.TYPE) {
	// int[] outcome = new int[size];
	// for (int i = 0; i < size; i++) {
	// Object o = values.get(i);
	// outcome[i] = toInt(o);
	// }
	// result = outcome;
	// } else if (ctype == Long.TYPE) {
	// long[] outcome = new long[size];
	// for (int i = 0; i < size; i++) {
	// Object o = values.get(i);
	// outcome[i] = toLong(o);
	// }
	// result = outcome;
	// } else if (ctype == Float.TYPE) {
	// float[] outcome = new float[size];
	// for (int i = 0; i < size; i++) {
	// Object o = values.get(i);
	// outcome[i] = toFloat(o);
	// }
	// result = outcome;
	// } else if (ctype == Double.TYPE) {
	// double[] outcome = new double[size];
	// for (int i = 0; i < size; i++) {
	// Object o = values.get(i);
	// outcome[i] = toDouble(o);
	// }
	// result = outcome;
	// }
	// return result;
	// }
	//
	// public static Date toDate(Object value) throws DataNotCompatibleException {
	// if (value == null)
	// return null;
	// if (value instanceof Long) {
	// return new Date(((Long) value).longValue());
	// } else if (value instanceof String) {
	// // TODO finish
	// DateFormat df = new SimpleDateFormat();
	// try {
	// return df.parse((String) value);
	// } catch (ParseException e) {
	// throw new DataNotCompatibleException("Cannot create a Date from String value " + (String) value);
	// }
	// } else if (value instanceof lotus.domino.DateTime) {
	// return DominoUtils.toJavaDateSafe((lotus.domino.DateTime) value);
	// } else {
	// throw new DataNotCompatibleException("Cannot create a Date from a " + value.getClass().getName());
	// }
	// }
	//
	// public static Date[] toDates(Collection<Object> vector) throws DataNotCompatibleException {
	// if (vector == null)
	// return null;
	//
	// Date[] result = new Date[vector.size()];
	// int i = 0;
	// for (Object o : vector) {
	// result[i++] = toDate(o);
	// }
	// return result;
	// }
	//
	// public static org.openntf.domino.DateTime[] toDateTimes(Collection<Object> vector, org.openntf.domino.Session session)
	// throws DataNotCompatibleException {
	// if (vector == null)
	// return null;
	//
	// org.openntf.domino.DateTime[] result = new org.openntf.domino.DateTime[vector.size()];
	// int i = 0;
	// for (Object o : vector) {
	// result[i++] = session.createDateTime(toDate(o));
	// }
	// return result;
	// }
	//
	// public static org.openntf.domino.Name[] toNames(Collection<Object> vector, org.openntf.domino.Session session)
	// throws DataNotCompatibleException {
	// if (vector == null)
	// return null;
	//
	// org.openntf.domino.Name[] result = new org.openntf.domino.Name[vector.size()];
	// int i = 0;
	// for (Object o : vector) {
	// result[i++] = session.createName(String.valueOf(o));
	// }
	// return result;
	// }
	//
	// public static String[] toStrings(Collection<Object> vector) throws DataNotCompatibleException {
	// if (vector == null)
	// return null;
	// String[] strings = new String[vector.size()];
	// int i = 0;
	// for (Object o : vector) {
	// if (o instanceof DateTime) {
	// strings[i++] = ((DateTime) o).getGMTTime();
	// } else {
	// strings[i++] = String.valueOf(o);
	// }
	// }
	// return strings;
	// }

	/**
	 * To lotus note collection.
	 * 
	 * @param collection
	 *            the collection
	 * @return the org.openntf.domino. note collection
	 */
	public static org.openntf.domino.NoteCollection toNoteCollection(final lotus.domino.DocumentCollection collection) {
		org.openntf.domino.NoteCollection result = null;
		if (collection instanceof DocumentCollection) {
			org.openntf.domino.Database db = ((DocumentCollection) collection).getParent();
			result = db.createNoteCollection(false);
			result.add(collection);
		} else {
			throw new DataNotCompatibleException("Cannot convert a non-OpenNTF DocumentCollection to a NoteCollection");
		}
		return result;
	}

	/**
	 * Add a hook that will run on the next "terminate" call
	 * 
	 * @param hook
	 *            the hook that should run on next terminate
	 */
	public static void addTerminateHook(final Runnable hook) {
		terminateHooks.add(hook);
	}

	public static void removeTerminateHook(final Runnable hook) {
		terminateHooks.remove(hook);
	}

	/**
	 * Add a hook that will run on shutdown
	 */
	public static void addShutdownHook(final Runnable hook) {
		shutdownHooks.add(hook);
	}

	/**
	 * Remove a shutdown hook
	 * 
	 * @param hook
	 *            the hook that should be removed
	 */
	public static void removeShutdownHook(final Runnable hook) {
		shutdownHooks.remove(hook);
	}

	public static String getLocalServerName() {
		return localServerName;
	}

	public static void println(final Object x) {
		printer.println("[ODA] " + x);
	}

	public static void println(final Object source, final Object x) {
		if (source == null) {
			printer.println("[ODA] " + x);
		} else {
			Class<?> cls = source instanceof Class ? (Class<?>) source : source.getClass();
			printer.println("[ODA::" + cls.getSimpleName() + "] " + x);
		}
	}

}<|MERGE_RESOLUTION|>--- conflicted
+++ resolved
@@ -1008,12 +1008,9 @@
 	public static void initThread() { // RPr: Method was deliberately renamed
 		if (!started) {
 			throw new IllegalStateException("Factory is not yet started");
-<<<<<<< HEAD
-=======
 		}
 		if (log_.isLoggable(Level.FINER)) {
 			log_.log(Level.FINER, "Factory.initThread()", new Throwable());
->>>>>>> 2d489757
 		}
 		if (threadVariables_.get() != null) {
 			log_.log(Level.SEVERE, "WARNING - Thread " + Thread.currentThread().getName()
