--- conflicted
+++ resolved
@@ -1169,7 +1169,6 @@
 		// In XPages environment, this factory will not be used!
 		defaultSessionFactories[SessionType.SIGNER_FULL_ACCESS.index] = new SessionFullAccessFactory();
 
-<<<<<<< HEAD
 		// This will ALWAYS return the native/trusted/full access session (not overridden in XPages)
 		defaultSessionFactories[SessionType.NATIVE.index] = new NativeSessionFactory();
 		defaultSessionFactories[SessionType.TRUSTED.index] = new TrustedSessionFactory();
@@ -1179,39 +1178,29 @@
 		defaultNamedSessionFullAccessFactory = new SessionFullAccessFactory();
 
 		started = true;
+
 		Factory.println("OpenNTF API Version " + ENVIRONMENT.get("version") + " started");
+
+		// Start up logging
+		try {
+			AccessController.doPrivileged(new PrivilegedExceptionAction<Object>() {
+				@Override
+				public Object run() throws Exception {
+					Logging.getInstance().startUp();
+					return null;
+				}
+			});
+		} catch (AccessControlException e) {
+			e.printStackTrace();
+		} catch (PrivilegedActionException e) {
+			e.printStackTrace();
+		}
 	}
 
 	public static void setNamedFactories4XPages(final INamedSessionFactory normal, final INamedSessionFactory fullaccess) {
 		defaultNamedSessionFactory = normal;
 		defaultNamedSessionFullAccessFactory = fullaccess;
-=======
-			try {
-				AccessController.doPrivileged(new PrivilegedExceptionAction<Object>() {
-					@Override
-					public Object run() throws Exception {
-						Logging.getInstance().startUp();
-						return null;
-					}
-				});
-			} catch (AccessControlException e) {
-				e.printStackTrace();
-			} catch (PrivilegedActionException e) {
-				e.printStackTrace();
-			}
-
-			Fixes[] fixes = Fixes.values(); // it is always a good idea to enable ALL fixes
-			AutoMime automime = AutoMime.WRAP_32K; // CHECKME RPr: this is the best choice for FOCONIS. For others, too?
-			String contextDatabase = null; // All the default sessionfactories do not have a contextDB
-			defaultSessionFactories[SessionMode.DEFAULT.index] = new NativeSessionFactory(fixes, automime, contextDatabase);
-			defaultSessionFactories[SessionMode.TRUSTED.index] = new TrustedSessionFactory(fixes, automime, contextDatabase);
-			defaultSessionFactories[SessionMode.FULL_ACCESS.index] = new SessionFullAccessFactory(fixes, automime, contextDatabase);
-			defaultSessionFactories[SessionMode.SESSION_AS_SIGNER.index] = new NativeSessionFactory(fixes, automime, contextDatabase);
-			defaultNamedSessionFactory = new NamedSessionFactory(fixes, automime, contextDatabase);
-			started = true;
-			System.out.println("OpenNTF API Version " + ENVIRONMENT.get("version") + " started");
-		}
->>>>>>> 4605bb6c
+
 	}
 
 	public static synchronized void shutdown() {
