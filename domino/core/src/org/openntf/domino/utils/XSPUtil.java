--- conflicted
+++ resolved
@@ -114,7 +114,7 @@
 			}
 		} catch (ClassNotFoundException nfe) {
 			System.out
-			.println("Class not found exception generally indicates that the OpenNTF API has not been initialized from XPages. Please see the installation instructions.");
+					.println("Class not found exception generally indicates that the OpenNTF API has not been initialized from XPages. Please see the installation instructions.");
 			return null;
 		} catch (Exception ne) {
 			System.out.println("ALERT! Unable to find current session. Normal log handling not likely available.");
@@ -145,11 +145,8 @@
 	 * @return the current session as signer with full access
 	 * @deprecated use {@link Factory#getSession(SessionType)} instead
 	 */
-<<<<<<< HEAD
-	@SuppressWarnings("deprecation")
+
 	@Deprecated
-=======
->>>>>>> ab0ab6da
 	public static Session getCurrentSessionAsSignerWithFullAccess() {
 		try {
 			return Factory.fromLotus((lotus.domino.Session) resolveVariable("sessionAsSignerWithFullAccess"), Session.SCHEMA, null);
