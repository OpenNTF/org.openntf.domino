--- conflicted
+++ resolved
@@ -88,47 +88,6 @@
 		COMMON, CANONICAL, ABBREVIATED, ORGUNIT, ORG, COUNTRY
 	}
 
-<<<<<<< HEAD
-	public static enum NameFormat {
-		/**
-		 * A Name witout a slash
-		 */
-		FLAT(false),
-		/**
-		 * A hierarchical name
-		 */
-		HIERARCHICAL(true),
-		/**
-		 * A canonical name
-		 */
-		CANONICAL(true),
-		/**
-		 * A RFC822 Name (Mail address)
-		 */
-		RFC822(false),
-		/**
-		 * A extended name with components like /A=ADMD, /Q=Generation, /G=Given, /I=Initials, /P=PRMD, /S=Surname
-		 */
-		HIERARCHICALEX(true),
-
-		HIERARCHICALUNKNOWN(true)
-
-		;
-
-		private final boolean _hierarchical;
-
-		private NameFormat(final boolean hierarchical) {
-			_hierarchical = hierarchical;
-		}
-
-		public boolean isHierarchical() {
-			return _hierarchical;
-		}
-
-	}
-
-=======
->>>>>>> 26b866cf
 	/**
 	 * A hierarchical name in abbreviated form.
 	 * 
