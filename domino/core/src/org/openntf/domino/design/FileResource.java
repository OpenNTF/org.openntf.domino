/*
 * Copyright 2013
 * 
 * Licensed under the Apache License, Version 2.0 (the "License"); 
 * you may not use this file except in compliance with the License. 
 * You may obtain a copy of the License at:
 * 
 * http://www.apache.org/licenses/LICENSE-2.0 
 * 
 * Unless required by applicable law or agreed to in writing, software 
 * distributed under the License is distributed on an "AS IS" BASIS, 
 * WITHOUT WARRANTIES OR CONDITIONS OF ANY KIND, either express or 
 * implied. See the License for the specific language governing 
 * permissions and limitations under the License.
 */

package org.openntf.domino.design;

<<<<<<< HEAD
=======
/**
 * 
 * @author Roland Praml, FOCONIS AG
 * 
 */
>>>>>>> 301e1519
public interface FileResource extends AnyFileResource {

}<|MERGE_RESOLUTION|>--- conflicted
+++ resolved
@@ -16,14 +16,11 @@
 
 package org.openntf.domino.design;
 
-<<<<<<< HEAD
-=======
 /**
  * 
  * @author Roland Praml, FOCONIS AG
  * 
  */
->>>>>>> 301e1519
 public interface FileResource extends AnyFileResource {
 
 }