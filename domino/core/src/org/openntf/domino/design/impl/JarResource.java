/*
 * Copyright 2013
 * 
 * Licensed under the Apache License, Version 2.0 (the "License"); 
 * you may not use this file except in compliance with the License. 
 * You may obtain a copy of the License at:
 * 
 * http://www.apache.org/licenses/LICENSE-2.0 
 * 
 * Unless required by applicable law or agreed to in writing, software 
 * distributed under the License is distributed on an "AS IS" BASIS, 
 * WITHOUT WARRANTIES OR CONDITIONS OF ANY KIND, either express or 
 * implied. See the License for the specific language governing 
 * permissions and limitations under the License.
 */

package org.openntf.domino.design.impl;

import java.io.ByteArrayInputStream;
import java.io.ByteArrayOutputStream;
import java.io.IOException;
import java.util.HashMap;
import java.util.Map;
import java.util.jar.JarEntry;
import java.util.jar.JarInputStream;
import java.util.logging.Logger;

import org.openntf.domino.Database;
import org.openntf.domino.Document;
import org.openntf.domino.utils.DominoUtils;

/**
 * @author jgallagher
 * 
 */
public final class JarResource extends AbstractDesignFileResource implements org.openntf.domino.design.JarResource, HasMetadata {
	private static final long serialVersionUID = 1L;
	@SuppressWarnings("unused")
	private static final Logger log_ = Logger.getLogger(JarResource.class.getName());

	protected JarResource(final Document document) {
		super(document);
	}

<<<<<<< HEAD
=======
	protected JarResource(final Database database) {
		super(database);
	}

>>>>>>> 301e1519
	@Override
	protected boolean enforceRawFormat() {
		// JarResource is exported in RAW-format. There is no DXL representation
		return true;
	}

	/*
	 * (non-Javadoc)
	 * 
	 * @see org.openntf.domino.design.JarResource#getClassData()
	 */
	@Override
	public Map<String, byte[]> getClassData() {
		byte[] jarData = getFileData();

		try {
			ByteArrayInputStream bis = new ByteArrayInputStream(jarData);
			JarInputStream jis = new JarInputStream(bis);
			JarEntry entry = jis.getNextJarEntry();
			Map<String, byte[]> classData = new HashMap<String, byte[]>();
			while (entry != null) {
				String name = entry.getName();
				if (name.endsWith(".class")) {
					ByteArrayOutputStream bos = new ByteArrayOutputStream();
					while (jis.available() > 0) {
						bos.write(jis.read());
					}
					classData.put(DominoUtils.filePathToJavaBinaryName(name, "/"), bos.toByteArray());
				}

				entry = jis.getNextJarEntry();
			}
			jis.close();

			return classData;
		} catch (IOException ioe) {
			DominoUtils.handleException(ioe);
			return null;
		}
	}

}<|MERGE_RESOLUTION|>--- conflicted
+++ resolved
@@ -42,13 +42,10 @@
 		super(document);
 	}
 
-<<<<<<< HEAD
-=======
 	protected JarResource(final Database database) {
 		super(database);
 	}
 
->>>>>>> 301e1519
 	@Override
 	protected boolean enforceRawFormat() {
 		// JarResource is exported in RAW-format. There is no DXL representation
