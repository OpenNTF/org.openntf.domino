/*
 * Copyright 2013
 * 
 * Licensed under the Apache License, Version 2.0 (the "License"); 
 * you may not use this file except in compliance with the License. 
 * You may obtain a copy of the License at:
 * 
 * http://www.apache.org/licenses/LICENSE-2.0 
 * 
 * Unless required by applicable law or agreed to in writing, software 
 * distributed under the License is distributed on an "AS IS" BASIS, 
 * WITHOUT WARRANTIES OR CONDITIONS OF ANY KIND, either express or 
 * implied. See the License for the specific language governing 
 * permissions and limitations under the License.
 */

package org.openntf.domino.design.impl;

import java.io.IOException;
import java.io.InputStream;
import java.util.ArrayList;
import java.util.List;
import java.util.logging.Logger;

import javax.xml.parsers.ParserConfigurationException;

import org.openntf.domino.Database;
import org.openntf.domino.Document;
import org.openntf.domino.DxlExporter;
import org.openntf.domino.DxlImporter;
import org.openntf.domino.Session;
import org.openntf.domino.design.DesignBaseNamed;
import org.openntf.domino.utils.DominoUtils;
import org.openntf.domino.utils.xml.XMLDocument;
import org.openntf.domino.utils.xml.XMLNode;
import org.xml.sax.SAXException;

import com.ibm.commons.util.StringUtil;

/**
 * @author jgallagher
 * 
 */
@SuppressWarnings("serial")
public abstract class AbstractDesignNoteBase extends AbstractDesignOnDisk implements DesignBaseNamed {
	@SuppressWarnings("unused")
	private static final Logger log_ = Logger.getLogger(AbstractDesignNoteBase.class.getName());

	private String noteId_;
	private transient Database database_;
	private XMLDocument dxl_;

	private static final String DESIGN_FLAG_PRESERVE = "P";
	private static final String DESIGN_FLAG_PROPAGATE_NOCHANGE = "r";
	private static final String DESIGN_FLAG_NEEDSREFRESH = "$";
	private static final String DESIGN_FLAG_HIDE_FROM_WEB = "w";
	private static final String DESIGN_FLAG_HIDE_FROM_NOTES = "n";

	public AbstractDesignNoteBase(final Document document) {
		database_ = document.getAncestorDatabase();
		noteId_ = document.getNoteID();

		DxlExporter exporter = document.getAncestorSession().createDxlExporter();
		exporter.setForceNoteFormat(true);
		exporter.setOutputDOCTYPE(false);
		loadDxl(exporter.exportDxl(document));
	}

	protected AbstractDesignNoteBase(final Database database) {
		database_ = database;
	}

	/* (non-Javadoc)
	 * @see org.openntf.domino.design.DesignBase#getDxlString()
	 */
	@Override
	public String getDxlString() {
		try {
			return getDxl().getXml();
		} catch (IOException e) {
			DominoUtils.handleException(e);
			return null;
		}
	}

	/*
	 * (non-Javadoc)
	 * 
	 * @see org.openntf.domino.design.DesignBase#isHideFromNotes()
	 */
	@Override
	public boolean isHideFromNotes() {
		return getFlags().contains(DESIGN_FLAG_HIDE_FROM_NOTES);
	}

	/*
	 * (non-Javadoc)
	 * 
	 * @see org.openntf.domino.design.DesignBase#isHideFromWeb()
	 */
	@Override
	public boolean isHideFromWeb() {
		return getFlags().contains(DESIGN_FLAG_HIDE_FROM_WEB);
	}

	/*
	 * (non-Javadoc)
	 * 
	 * @see org.openntf.domino.design.DesignBase#isNeedsRefresh()
	 */
	@Override
	public boolean isNeedsRefresh() {
		return getFlags().contains(DESIGN_FLAG_NEEDSREFRESH);
	}

	/*
	 * (non-Javadoc)
	 * 
	 * @see org.openntf.domino.design.DesignBase#isPreventChanges()
	 */
	@Override
	public boolean isPreventChanges() {
		return getFlags().contains(DESIGN_FLAG_PRESERVE);
	}

	/*
	 * (non-Javadoc)
	 * 
	 * @see org.openntf.domino.design.DesignBase#isPropagatePreventChanges()
	 */
	@Override
	public boolean isPropagatePreventChanges() {
		return getFlags().contains(DESIGN_FLAG_PROPAGATE_NOCHANGE);
	}

	@Override
	public void reattach(final Database database) {
		database_ = database;
	}

	/*
	 * (non-Javadoc)
	 * 
	 * @see org.openntf.domino.design.DesignBase#setHideFromNotes(boolean)
	 */
	@Override
	public void setHideFromNotes(final boolean hideFromNotes) {
		if (hideFromNotes) {
			addFlag(DESIGN_FLAG_HIDE_FROM_NOTES);
		} else {
			removeFlag(DESIGN_FLAG_HIDE_FROM_NOTES);
		}
	}

	/*
	 * (non-Javadoc)
	 * 
	 * @see org.openntf.domino.design.DesignBase#setHideFromWeb(boolean)
	 */
	@Override
	public void setHideFromWeb(final boolean hideFromWeb) {
		if (hideFromWeb) {
			addFlag(DESIGN_FLAG_HIDE_FROM_WEB);
		} else {
			removeFlag(DESIGN_FLAG_HIDE_FROM_WEB);
		}
	}

	/*
	 * (non-Javadoc)
	 * 
	 * @see org.openntf.domino.design.DesignBase#setNeedsRefresh(boolean)
	 */
	@Override
	public void setNeedsRefresh(final boolean needsRefresh) {
		if (needsRefresh) {
			addFlag(DESIGN_FLAG_NEEDSREFRESH);
		} else {
			removeFlag(DESIGN_FLAG_NEEDSREFRESH);
		}
	}

	/*
	 * (non-Javadoc)
	 * 
	 * @see org.openntf.domino.design.DesignBase#setPreventChanges(boolean)
	 */
	@Override
	public void setPreventChanges(final boolean preventChanges) {
		if (preventChanges) {
			addFlag(DESIGN_FLAG_PRESERVE);
		} else {
			removeFlag(DESIGN_FLAG_PRESERVE);
		}
	}

	/*
	 * (non-Javadoc)
	 * 
	 * @see org.openntf.domino.design.DesignBase#setPropagatePreventChanges(boolean)
	 */
	@Override
	public void setPropagatePreventChanges(final boolean propagatePreventChanges) {
		if (propagatePreventChanges) {
			addFlag(DESIGN_FLAG_PROPAGATE_NOCHANGE);
		} else {
			removeFlag(DESIGN_FLAG_PROPAGATE_NOCHANGE);
		}
	}

	/*
	 * (non-Javadoc)
	 * 
	 * @see org.openntf.domino.design.DesignBaseNamed#getAliases()
	 */
	@Override
	public List<String> getAliases() {
		// Aliases are all the $TITLE values after the first
		List<String> titles = getTitles();
		if (titles.size() > 1) {
			return new ArrayList<String>(titles.subList(1, titles.size()));
		} else {
			return new ArrayList<String>();
		}

	}

	/*
	 * (non-Javadoc)
	 * 
	 * @see org.openntf.domino.design.DesignBaseNamed#getAlias()
	 */
	@Override
	public String getAlias() {
		String[] aliases = getAliases().toArray(new String[] {});
		return StringUtil.concatStrings(aliases, '|', false);
	}

	/*
	 * (non-Javadoc)
	 * 
	 * @see org.openntf.domino.design.DesignBaseNamed#getName()
	 */
	@Override
	public String getName() {
		List<String> titles = getTitles();
		if (titles.size() > 0) {
			return titles.get(0);
		}
		return "";
	}

	/*
	 * (non-Javadoc)
	 * 
	 * @see org.openntf.domino.design.DesignBaseNamed#setAlias(java.lang.String)
	 */
	@Override
	public void setAlias(final String alias) {
		List<String> titles = getTitles();
		List<String> result = new ArrayList<String>(2);
		result.add(titles.size() > 0 ? titles.get(0) : "");
		result.add(alias);
		setTitles(result);
	}

	/*
	 * (non-Javadoc)
	 * 
	 * @see org.openntf.domino.design.DesignBaseNamed#setAliases(java.lang.Iterable)
	 */
	@Override
	public void setAliases(final Iterable<String> aliases) {
		List<String> titles = getTitles();
		List<String> result = new ArrayList<String>(2);
		result.add(titles.size() > 0 ? titles.get(0) : "");
		for (String alias : aliases) {
			result.add(alias);
		}
		setTitles(result);
	}

	/*
	 * (non-Javadoc)
	 * 
	 * @see org.openntf.domino.design.DesignBaseNamed#setName(java.lang.String)
	 */
	@Override
	public void setName(final String name) {
		List<String> result = getTitles();
		if (result.size() > 0) {
			result.set(0, name);
		} else {
			result.add(name);
		}
		setTitles(result);
	}

	/*
	 * (non-Javadoc)
	 * 
	 * @see org.openntf.domino.types.Design#getDocument()
	 */
	@Override
	public Document getDocument() {
		if (noteId_ != null && !noteId_.isEmpty()) {
			return database_.getDocumentByID(noteId_);
		}
		return null;
	}

	/*
	 * (non-Javadoc)
	 * 
	 * @see org.openntf.domino.types.Design#getNoteID()
	 */
	@Override
	public String getNoteID() {
		return noteId_;
	}

	/*
	 * (non-Javadoc)
	 * 
	 * @see org.openntf.domino.types.Design#getUniversalID()
	 */
	@Override
	public String getUniversalID() {
		XMLNode node = getDxl().selectSingleNode("//noteinfo");
		if (node != null) {
			return node.getAttribute("unid");
		}
		return "";
	}

	/*
	 * (non-Javadoc)
	 * 
	 * @see org.openntf.domino.types.DatabaseDescendant#getAncestorDatabase()
	 */
	@Override
	public Database getAncestorDatabase() {
		return database_;
	}

	/*
	 * (non-Javadoc)
	 * 
	 * @see org.openntf.domino.types.SessionDescendant#getAncestorSession()
	 */
	@Override
	public Session getAncestorSession() {
		return getAncestorDatabase().getAncestorSession();
	}

	@Override
	public boolean save() {
		DxlImporter importer = null;
		try {
			importer = getAncestorSession().createDxlImporter();
			importer.setDesignImportOption(DxlImporter.DesignImportOption.REPLACE_ELSE_CREATE);
			importer.setReplicaRequiredForReplaceOrUpdate(false);
			Database database = getAncestorDatabase();

			importer.importDxl(getDxl().getXml(), database);

			noteId_ = importer.getFirstImportedNoteID();

			// Reset the DXL so that it can pick up new noteinfo
			Document document = database.getDocumentByID(noteId_);
			DxlExporter exporter = getAncestorSession().createDxlExporter();
			exporter.setForceNoteFormat(true);
			exporter.setOutputDOCTYPE(false);
			loadDxl(exporter.exportDxl(document));
		} catch (IOException e) {
			DominoUtils.handleException(e);
			if (importer != null) {
				System.out.println(importer.getLog());
			}
			return false;
		}
		return true;
	}

	protected XMLDocument getDxl() {
		return dxl_;
	}

	protected XMLNode getDocumentElement() {
		return dxl_.getDocumentElement();
	}

	protected void loadDxl(final String xml) {
		dxl_ = new XMLDocument();
		try {
			dxl_.loadString(xml);
		} catch (SAXException e) {
			DominoUtils.handleException(e);
		} catch (IOException e) {
			DominoUtils.handleException(e);
		} catch (ParserConfigurationException e) {
			DominoUtils.handleException(e);
		}
	}

	protected void loadDxl(final InputStream is) {
		dxl_ = new XMLDocument();
		try {
			dxl_.loadInputStream(is);
		} catch (SAXException e) {
			DominoUtils.handleException(e);
		} catch (IOException e) {
			DominoUtils.handleException(e);
		} catch (ParserConfigurationException e) {
			DominoUtils.handleException(e);
		}
	}

	protected XMLNode getDxlNode(final String xpathString) {
		return getDxl().selectSingleNode(xpathString);
	}

	protected String getFlags() {
		return getFlagsNode().getText();
	}

	protected void addFlag(final String flag) {
		XMLNode flagsNode = getFlagsNode();
		String flags = flagsNode.getText();
		if (!flags.contains(flag)) {
			flagsNode.setText(flags + flag);
		}
	}

	protected void removeFlag(final String flag) {
		XMLNode flagsNode = getFlagsNode();
		String flags = flagsNode.getText();
		if (flags.contains(flag)) {
			// Assume this works for now
			flagsNode.setText(flags.replace(flag, ""));
		}
	}

	protected XMLNode getFlagsNode() {
		XMLNode flagsNode = getDxl().selectSingleNode("//item[@name='$Flags']/text");
		if (flagsNode != null) {
			return flagsNode;
		} else {
			// Better add one!
			flagsNode = getDocumentElement().addChildElement("item");
			flagsNode.setAttribute("name", "$Flags");
			flagsNode = flagsNode.addChildElement("text");
			return flagsNode;
		}
	}

	protected String getFlagsExt() {
		return getFlagsExtNode().getText();
	}

	protected void addFlagExt(final String flag) {
		XMLNode flagsNode = getFlagsExtNode();
		String flags = flagsNode.getText();
		if (!flags.contains(flag)) {
			flagsNode.setText(flags + flag);
		}
	}

	protected void removeFlagExt(final String flag) {
		XMLNode flagsNode = getFlagsExtNode();
		String flags = flagsNode.getText();
		if (flags.contains(flag)) {
			// Assume this works for now
			flagsNode.setText(flags.replace(flag, ""));
		}
	}

	protected XMLNode getFlagsExtNode() {
		XMLNode flagsNode = getDxl().selectSingleNode("//item[@name='$FlagExt']/text");
		if (flagsNode != null) {
			return flagsNode;
		} else {
			// Better add one!
			flagsNode = getDocumentElement().addChildElement("item");
			flagsNode.setAttribute("name", "$FlagsExt");
			flagsNode = flagsNode.addChildElement("text");
			return flagsNode;
		}
	}

	private List<String> getTitles() {
		List<XMLNode> titleNodes = getTitleNode().selectNodes(".//text");
		List<String> result = new ArrayList<String>(titleNodes.size());
		for (XMLNode title : titleNodes) {
			String[] bits = title.getText().split("\\|");
			for (String bit : bits) {
				result.add(bit);
			}
		}
		return result;
	}

	private void setTitles(final Iterable<String> titles) {
		// Clear out existing titles
		XMLNode titleNode = getTitleNode();
		titleNode.getParentNode().removeChild(titleNode);

		// Now re-add them
		titleNode = getTitleNode();
		XMLNode listNode = titleNode.addChildElement("textlist");
		for (String title : titles) {
			XMLNode text = listNode.addChildElement("text");
			text.setText(title);
		}
	}

	private XMLNode getTitleNode() {
		XMLNode titleNode = getDxl().selectSingleNode("//item[@name='$TITLE']");
		if (titleNode == null) {
			titleNode = getDocumentElement().addChildElement("item");
			titleNode.setAttribute("name", "$TITLE");
		}
		return titleNode;
	}

<<<<<<< HEAD
=======
	protected void setItemValue(final String itemName, final Object value) {
		XMLNode node = getDxl().selectSingleNode("//item[@name='" + XMLDocument.escapeXPathValue(itemName) + "']");
		if (node == null) {
			node = getDxl().selectSingleNode("/*").addChildElement("item");
			node.setAttribute("name", itemName);
		} else {
			node.removeChildren();
		}

		if (value instanceof Iterable) {
			Object first = ((Iterable<?>) value).iterator().next();
			XMLNode list = node.addChildElement(first instanceof Number ? "numberlist" : "textlist");

			for (Object val : (Iterable<?>) value) {
				appendItemValueNode(list, val);
			}
		} else {
			appendItemValueNode(node, value);
		}
	}

	private void appendItemValueNode(final XMLNode node, final Object value) {
		XMLNode child;
		if (value instanceof Number) {
			child = node.addChildElement("number");
		} else {
			child = node.addChildElement("text");
		}
		child.setText(String.valueOf(value));
	}

	protected List<Object> getItemValue(final String itemName) {
		List<Object> result = new ArrayList<Object>();
		XMLNode node = getDxl().selectSingleNode("//item[@name='" + XMLDocument.escapeXPathValue(itemName) + "']");
		if (node != null) {
			List<XMLNode> nodes = node.selectNodes(".//number | .//text");
			for (XMLNode child : nodes) {
				if (child.getNodeName().equals("number")) {
					result.add(Double.parseDouble(child.getText()));
				} else {
					result.add(child.getText());
				}
			}
		}
		return result;
	}
>>>>>>> 677a59ee
}<|MERGE_RESOLUTION|>--- conflicted
+++ resolved
@@ -29,7 +29,6 @@
 import org.openntf.domino.DxlExporter;
 import org.openntf.domino.DxlImporter;
 import org.openntf.domino.Session;
-import org.openntf.domino.design.DesignBaseNamed;
 import org.openntf.domino.utils.DominoUtils;
 import org.openntf.domino.utils.xml.XMLDocument;
 import org.openntf.domino.utils.xml.XMLNode;
@@ -42,7 +41,7 @@
  * 
  */
 @SuppressWarnings("serial")
-public abstract class AbstractDesignNoteBase extends AbstractDesignOnDisk implements DesignBaseNamed {
+public abstract class AbstractDesignNoteBase extends AbstractDesignOnDisk {
 	@SuppressWarnings("unused")
 	private static final Logger log_ = Logger.getLogger(AbstractDesignNoteBase.class.getName());
 
@@ -213,7 +212,6 @@
 	 * 
 	 * @see org.openntf.domino.design.DesignBaseNamed#getAliases()
 	 */
-	@Override
 	public List<String> getAliases() {
 		// Aliases are all the $TITLE values after the first
 		List<String> titles = getTitles();
@@ -230,7 +228,6 @@
 	 * 
 	 * @see org.openntf.domino.design.DesignBaseNamed#getAlias()
 	 */
-	@Override
 	public String getAlias() {
 		String[] aliases = getAliases().toArray(new String[] {});
 		return StringUtil.concatStrings(aliases, '|', false);
@@ -255,7 +252,6 @@
 	 * 
 	 * @see org.openntf.domino.design.DesignBaseNamed#setAlias(java.lang.String)
 	 */
-	@Override
 	public void setAlias(final String alias) {
 		List<String> titles = getTitles();
 		List<String> result = new ArrayList<String>(2);
@@ -269,7 +265,6 @@
 	 * 
 	 * @see org.openntf.domino.design.DesignBaseNamed#setAliases(java.lang.Iterable)
 	 */
-	@Override
 	public void setAliases(final Iterable<String> aliases) {
 		List<String> titles = getTitles();
 		List<String> result = new ArrayList<String>(2);
@@ -285,7 +280,6 @@
 	 * 
 	 * @see org.openntf.domino.design.DesignBaseNamed#setName(java.lang.String)
 	 */
-	@Override
 	public void setName(final String name) {
 		List<String> result = getTitles();
 		if (result.size() > 0) {
@@ -523,8 +517,6 @@
 		return titleNode;
 	}
 
-<<<<<<< HEAD
-=======
 	protected void setItemValue(final String itemName, final Object value) {
 		XMLNode node = getDxl().selectSingleNode("//item[@name='" + XMLDocument.escapeXPathValue(itemName) + "']");
 		if (node == null) {
@@ -554,6 +546,17 @@
 			child = node.addChildElement("text");
 		}
 		child.setText(String.valueOf(value));
+	}
+
+	protected String getItemValueString(final String itemName) {
+		List<Object> result = new ArrayList<Object>();
+		XMLNode node = getDxl().selectSingleNode("//item[@name='" + XMLDocument.escapeXPathValue(itemName) + "']");
+		if (node != null) {
+			node = node.selectSingleNode(".//number | .//text");
+			if (node != null)
+				return node.getText();
+		}
+		return "";
 	}
 
 	protected List<Object> getItemValue(final String itemName) {
@@ -571,5 +574,4 @@
 		}
 		return result;
 	}
->>>>>>> 677a59ee
 }