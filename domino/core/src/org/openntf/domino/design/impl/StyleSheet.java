/*
 * Copyright 2013
 * 
 * Licensed under the Apache License, Version 2.0 (the "License"); 
 * you may not use this file except in compliance with the License. 
 * You may obtain a copy of the License at:
 * 
 * http://www.apache.org/licenses/LICENSE-2.0 
 * 
 * Unless required by applicable law or agreed to in writing, software 
 * distributed under the License is distributed on an "AS IS" BASIS, 
 * WITHOUT WARRANTIES OR CONDITIONS OF ANY KIND, either express or 
 * implied. See the License for the specific language governing 
 * permissions and limitations under the License.
 */

package org.openntf.domino.design.impl;

import java.util.logging.Logger;

import org.openntf.domino.Database;
import org.openntf.domino.Document;

/**
 * @author jgallagher
 * 
 */
public final class StyleSheet extends AbstractDesignFileResource implements org.openntf.domino.design.StyleSheet, HasMetadata {
	private static final long serialVersionUID = 1L;
	@SuppressWarnings("unused")
	private static final Logger log_ = Logger.getLogger(StyleSheet.class.getName());

	protected StyleSheet(final Document document) {
		super(document);
	}

<<<<<<< HEAD
	public StyleSheet(final Database database) {
=======
	protected StyleSheet(final Database database) {
>>>>>>> 301e1519
		super(database);
	}

	@Override
	protected boolean enforceRawFormat() {
		return false;
	}

<<<<<<< HEAD
	//	public StyleSheet(final Database database) {
	//		super(database, "/org/openntf/domino/design/impl/dxl_stylesheet.xml");
	//	}
=======
>>>>>>> 301e1519
	//
	//	@Override
	//	public String getContent() {
	//		try {
	//			return new String(getFileData(), "UTF-8");
	//		} catch (UnsupportedEncodingException e) {
	//			DominoUtils.handleException(e);
	//			return null;
	//		}
	//	}
	//
	//	@Override
	//	public void setContent(final String content) {
	//		try {
	//			if (content == null) {
	//				setFileData("".getBytes("UTF-8"));
	//			} else {
	//				setFileData(content.getBytes("UTF-8"));
	//			}
	//		} catch (UnsupportedEncodingException e) {
	//			DominoUtils.handleException(e);
	//		}
	//	}

	@Override
	public String getContent() {
		// TODO Auto-generated method stub
		return null;
	}

	@Override
	public void setContent(final String content) {
		// TODO Auto-generated method stub

	}

	@Override
	public void setDeployable(final boolean deployable) {
		// TODO Auto-generated method stub

	}

}<|MERGE_RESOLUTION|>--- conflicted
+++ resolved
@@ -34,11 +34,7 @@
 		super(document);
 	}
 
-<<<<<<< HEAD
-	public StyleSheet(final Database database) {
-=======
 	protected StyleSheet(final Database database) {
->>>>>>> 301e1519
 		super(database);
 	}
 
@@ -47,12 +43,6 @@
 		return false;
 	}
 
-<<<<<<< HEAD
-	//	public StyleSheet(final Database database) {
-	//		super(database, "/org/openntf/domino/design/impl/dxl_stylesheet.xml");
-	//	}
-=======
->>>>>>> 301e1519
 	//
 	//	@Override
 	//	public String getContent() {
