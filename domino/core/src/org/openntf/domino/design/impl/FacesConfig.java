--- conflicted
+++ resolved
@@ -27,10 +27,6 @@
 
 import javax.xml.parsers.ParserConfigurationException;
 
-<<<<<<< HEAD
-import org.openntf.domino.design.XspXmlContent;
-=======
->>>>>>> 301e1519
 import org.openntf.domino.utils.xml.ModifiableStringNodeList;
 import org.openntf.domino.utils.xml.XMLNode;
 import org.xml.sax.SAXException;
@@ -42,11 +38,6 @@
 // TODO Make the "remove" methods mark the object as unusable in some way
 // TODO Verify that null-value is actually legal in XPages
 public class FacesConfig extends XspXmlContent implements org.openntf.domino.design.FacesConfig {
-<<<<<<< HEAD
-	private static final long serialVersionUID = 1L;
-
-=======
->>>>>>> 301e1519
 	@SuppressWarnings("unused")
 	private static final Logger log_ = Logger.getLogger(FacesConfig.class.getName());
 
