--- conflicted
+++ resolved
@@ -39,13 +39,10 @@
 		super(document);
 	}
 
-<<<<<<< HEAD
-=======
 	protected DesignForm(final Database db) {
 		super(db);
 	}
 
->>>>>>> 301e1519
 	@Override
 	protected boolean enforceRawFormat() {
 		return false;
@@ -112,8 +109,6 @@
 		getFields().swap(a, b);
 	}
 
-<<<<<<< HEAD
-=======
 	@Override
 	public void setName(String title) {
 		int ind = title.lastIndexOf(".form");
@@ -122,5 +117,4 @@
 		}
 		super.setName(title);
 	}
->>>>>>> 301e1519
 }