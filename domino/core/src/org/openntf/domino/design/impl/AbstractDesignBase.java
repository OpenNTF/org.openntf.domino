/*
 * Copyright 2015
 * 
 * Licensed under the Apache License, Version 2.0 (the "License"); 
 * you may not use this file except in compliance with the License. 
 * You may obtain a copy of the License at:
 * 
 * http://www.apache.org/licenses/LICENSE-2.0 
 * 
 * Unless required by applicable law or agreed to in writing, software 
 * distributed under the License is distributed on an "AS IS" BASIS, 
 * WITHOUT WARRANTIES OR CONDITIONS OF ANY KIND, either express or 
 * implied. See the License for the specific language governing 
 * permissions and limitations under the License.
 */

package org.openntf.domino.design.impl;

import java.io.File;
<<<<<<< HEAD
=======
import java.io.FileInputStream;
>>>>>>> 301e1519
import java.io.IOException;
import java.io.InputStream;
import java.util.ArrayList;
import java.util.Collection;
import java.util.Date;
import java.util.List;
import java.util.Set;
import java.util.TreeSet;
import java.util.logging.Logger;

import javax.xml.parsers.ParserConfigurationException;
import javax.xml.transform.Transformer;
<<<<<<< HEAD
=======

import lotus.domino.NotesException;
>>>>>>> 301e1519

import org.openntf.domino.Database;
import org.openntf.domino.Document;
import org.openntf.domino.DxlExporter;
import org.openntf.domino.DxlImporter;
import org.openntf.domino.Session;
import org.openntf.domino.design.DesignBase;
import org.openntf.domino.design.DesignBaseNamed;
import org.openntf.domino.utils.DominoUtils;
import org.openntf.domino.utils.xml.XMLDocument;
import org.openntf.domino.utils.xml.XMLNode;
import org.xml.sax.SAXException;

import com.ibm.commons.util.StringUtil;

/**
 * This is the Root class of all DesignNotes
 * 
 * @author jgallagher, Roland Praml
 * 
 */
@SuppressWarnings("serial")
public abstract class AbstractDesignBase implements DesignBase {

	@SuppressWarnings("unused")
	private static final Logger log_ = Logger.getLogger(AbstractDesignBase.class.getName());

<<<<<<< HEAD
	private static Transformer ODP_META_TRANSFORMER = createTransformer("dxl_metafilter.xslt");
=======
	private static Transformer ODP_META_TRANSFORMER = createTransformer("metaFilter.xslt");
>>>>>>> 301e1519

	private static final char DESIGN_FLAG_PRESERVE = 'P';
	private static final char DESIGN_FLAG_PROPAGATE_NOCHANGE = 'r';
	private static final char DESIGN_FLAG_NEEDSREFRESH = '$';
	private static final char DESIGN_FLAG_HIDE_FROM_WEB = 'w';
	private static final char DESIGN_FLAG_HIDE_FROM_NOTES = 'n';

	protected static final String FLAGS_ITEM = "$Flags";
	protected static final String FLAGS_EXT_ITEM = "$FlagsExt";
	protected static final String TITLE_ITEM = "$TITLE";

	private transient Database database_;
	private transient Document document_;
	private String universalId_;

	private XMLDocument dxl_;

	private DxlFormat dxlFormat_ = DxlFormat.NONE;

	private transient ODPMapping odpMapping_;

	private Date lastModified_;

	/**
	 * Create a new DesignBase based on the given database. You may add content to this DesignBase and save it afterwards.
	 * 
	 * @param database
	 *            the Database
	 */
	public AbstractDesignBase(final Database database) {
		database_ = database;
		loadDxl(getClass().getResourceAsStream(getClass().getSimpleName() + ".xml"));
	}

	/**
	 * Create a new DesginBase based on the given document. This Method will be invoked by {@link DesignFactory#fromDocument(Document)}
	 * 
	 * @param document
	 */
	protected AbstractDesignBase(final Document document) {
		setDocument(document);
	}

	protected DxlFormat getDxlFormat(final boolean detect) {
		if (detect)
			getDxl();
		return dxlFormat_;
	}

	protected abstract boolean enforceRawFormat();

	//	/**
	//	 * The preferd ODA Format (to fix bugs)
	//	 * @return
	//	 */
	//	protected abstract DxlFormat preferedOdaFormat();
	//	/**
	//	 * Indicates, wether this Note should be exported in Raw-Format.
	//	 */
	//	protected boolean enforceRawFormat() {
	//		return true;
	//	}

	/*
	 * (non-Javadoc)
	 * 
	 * @see org.openntf.domino.design.DesignBase#isHideFromNotes()
	 */
	@Override
	public final boolean isHideFromNotes() {
		switch (getDxlFormat(false)) {
		case DXL:
			return getDocumentElement().getAttribute("hide").contains("notes");
		default:
			return hasFlag(DESIGN_FLAG_HIDE_FROM_NOTES);
		}
	}

	/*
	 * (non-Javadoc)
	 * 
	 * @see org.openntf.domino.design.DesignBase#isHideFromWeb()
	 */
	@Override
	public final boolean isHideFromWeb() {
		switch (getDxlFormat(false)) {
		case DXL:
			return getDocumentElement().getAttribute("hide").contains("web");
		default:
			return hasFlag(DESIGN_FLAG_HIDE_FROM_WEB);
		}
	}

	/*
	 * (non-Javadoc)
	 * 
	 * @see org.openntf.domino.design.DesignBase#isNeedsRefresh()
	 */
	@Override
	public final boolean isNeedsRefresh() {
		switch (getDxlFormat(false)) {
		case DXL:
			return getDocumentElement().getAttribute("refresh").equals("true");
		default:
			return hasFlag(DESIGN_FLAG_NEEDSREFRESH);
		}
	}

	/*
	 * (non-Javadoc)
	 * 
	 * @see org.openntf.domino.design.DesignBase#isPreventChanges()
	 */
	@Override
	public final boolean isPreventChanges() {
		switch (getDxlFormat(false)) {
		case DXL:
			return getDocumentElement().getAttribute("noreplace").equals("true");
		default:
			return hasFlag(DESIGN_FLAG_PRESERVE);
		}
	}

	/*
	 * (non-Javadoc)
	 * 
	 * @see org.openntf.domino.design.DesignBase#isPropagatePreventChanges()
	 */
	@Override
	public final boolean isPropagatePreventChanges() {
		switch (getDxlFormat(false)) {
		case DXL:
			return getDocumentElement().getAttribute("propagatenoreplace").equals("true");
		default:
			return hasFlag(DESIGN_FLAG_PROPAGATE_NOCHANGE);
		}
	}

	/*
	 * Helper for Non-raw Notes
	 */
	protected void setHide(final String platform, final boolean hide) {
		if (getDxlFormat(false) != DxlFormat.DXL)
			throw new IllegalStateException("Not in DXL Format");
		String platforms = getDxl().getFirstChild().getAttribute("hide");
		if (hide) {
			if (platforms.contains(platform))
				return;
			platforms += " " + platform;
		} else {
			if (!platforms.contains(platform))
				return;
			platforms = platforms.replace(platform, "");
		}
		getDocumentElement().setAttribute("hide", platforms.trim());
	}

	/*
	 * (non-Javadoc)
	 * 
	 * @see org.openntf.domino.design.DesignBase#setHideFromNotes(boolean)
	 */
	@Override
	public final void setHideFromNotes(final boolean hideFromNotes) {
		switch (getDxlFormat(true)) {
		case DXL:
			setHide("notes", hideFromNotes);
		default:
			setFlag(DESIGN_FLAG_HIDE_FROM_NOTES, hideFromNotes);
		}
	}

	/*
	 * (non-Javadoc)
	 * 
	 * @see org.openntf.domino.design.DesignBase#setHideFromWeb(boolean)
	 */
	@Override
	public void setHideFromWeb(final boolean hideFromWeb) {
		switch (getDxlFormat(true)) {
		case DXL:
			setHide("web", hideFromWeb);
		default:
			setFlag(DESIGN_FLAG_HIDE_FROM_WEB, hideFromWeb);
		}
	}

	/*
	 * (non-Javadoc)
	 * 
	 * @see org.openntf.domino.design.DesignBase#setNeedsRefresh(boolean)
	 */
	@Override
	public void setNeedsRefresh(final boolean needsRefresh) {
		switch (getDxlFormat(true)) {
		case DXL:
			getDocumentElement().setAttribute("refresh", String.valueOf(needsRefresh));
		default:
			setFlag(DESIGN_FLAG_NEEDSREFRESH, needsRefresh);
		}
	}

	/*
	 * (non-Javadoc)
	 * 
	 * @see org.openntf.domino.design.DesignBase#setPreventChanges(boolean)
	 */
	@Override
	public void setPreventChanges(final boolean preventChanges) {
		switch (getDxlFormat(true)) {
		case DXL:
			getDocumentElement().setAttribute("noreplace", String.valueOf(preventChanges));
		default:
			setFlag(DESIGN_FLAG_PRESERVE, preventChanges);
		}
	}

	/*
	 * (non-Javadoc)
	 * 
	 * @see org.openntf.domino.design.DesignBase#setPropagatePreventChanges(boolean)
	 */
	@Override
	public void setPropagatePreventChanges(final boolean propagatePreventChanges) {
		switch (getDxlFormat(true)) {
		case DXL:
			getDocumentElement().setAttribute("propagatenoreplace", String.valueOf(propagatePreventChanges));
		default:
			setFlag(DESIGN_FLAG_PROPAGATE_NOCHANGE, propagatePreventChanges);
		}
	}

	// -------------- Flags stuff

	protected String getFlags() {
		if (getDxlFormat(true) != DxlFormat.RAWNOTE)
			throw new IllegalStateException("Flags are available only in DxlFormat.RAWNOTE");
		return getItemValueString(FLAGS_ITEM);
	}

	protected void setFlag(final char flag, final boolean enabled) {
		String flags = getFlags();
		if (enabled) {
			if (flags.indexOf(flag) < 0) {
				setItemValue(FLAGS_ITEM, flags + flag, FLAG_SUMMARY);
			}
		} else {
			if (flags.indexOf(flag) >= 0) {
				// Assume this works for now
				setItemValue(FLAGS_ITEM, flags.replace(flag + "", ""), FLAG_SUMMARY);
			}
		}
	}

	protected boolean hasFlag(final char flag) {
		return getFlags().indexOf(flag) >= 0;
	}

	// FlagsExt
	protected String getFlagsExt() {
		getDxlFormat(true); // as far as I know, this item is also 
		return getItemValueString(FLAGS_EXT_ITEM);
	}

	protected void setFlagExt(final char flag, final boolean enabled) {
		String flags = getFlagsExt();
		if (enabled) {
			if (flags.indexOf(flag) < 0) {
				setItemValue(FLAGS_EXT_ITEM, flags + flag, FLAG_SIGN_SUMMARY);
			}
		} else {
			if (flags.indexOf(flag) >= 0) {
				// Assume this works for now
				setItemValue(FLAGS_EXT_ITEM, flags.replace(flag + "", ""), FLAG_SIGN_SUMMARY);
			}
		}
	}

	protected boolean hasFlagExt(final char flag) {
		return getFlagsExt().indexOf(flag) >= 0;
	}

	//	private static final String NO_ENCODING = "<?xml version='1.0'?>";
	//	private static final String DEFAULT_ENCODING = "<?xml version='1.0'?>";

	/**
	 * Creates a transformer with the given file resource (in this package)
	 * 
	 * @param resource
	 * @return
	 */
	protected static Transformer createTransformer(final String resource) {
<<<<<<< HEAD
		return XMLNode.createTransformer(AbstractDesignBase.class.getResourceAsStream(resource));
=======
		return OnDiskProject.createTransformer(OnDiskProject.class.getResourceAsStream(resource));
>>>>>>> 301e1519
	}

	/**
	 * Returns, if the resourceName must be encoded
	 * 
	 * @param resName
	 *            the resourceName
	 * @return true if the resourceName contains invalid characters
	 */
	protected boolean mustEncode(final String resName) {
		for (int i = 0; i < resName.length(); i++) {
			char ch = resName.charAt(i);
			switch (ch) {
			case '/':
			case '\\':
			case ':':
			case '*':
			case '?':
			case '<':
			case '>':
			case '|':
			case '"':
				return true;
			}
<<<<<<< HEAD
		}
		return false;
	}

	/**
	 * Encodes the resource name, so that it is ODP-compatible
	 * 
	 * @param resName
	 *            the resource name
	 * @return the encoded version (replaces / \ : * &gt; &lt; | " )
	 */
	protected String encodeResourceName(final String resName) {
		if (resName == null)
			return null;
		if (!mustEncode(resName))
			return resName;
		StringBuffer sb = new StringBuffer();
		for (int i = 0; i < resName.length(); i++) {
			char ch = resName.charAt(i);
			switch (ch) {
			case '_':
			case '/':
			case '\\':
			case ':':
			case '*':
			case '?':
			case '<':
			case '>':
			case '|':
			case '"':
				sb.append('_');
				sb.append(Integer.toHexString(ch));
				break;
			default:
				sb.append(ch);
			}
		}
		return sb.toString();
	}

	//	/**
	//	 * Returns the folder of this designelemnt in the ODP
	//	 * 
	//	 * @return the folder (e.g. Code/Java)
	//	 */
	//	@Override
	//	public abstract String getOnDiskFolder();

	/**
	 * Returns the name of this resource
	 * 
	 * @return the name (e.g. org/openntf/myJavaClass)
	 */

	protected String getOnDiskName() {
		String odpName = getOdpMapping().getFileName();

		String extension = "";
		String ret;
		if (odpName == null) { // no name specified
			if (this instanceof DesignBaseNamed) {
				ret = encodeResourceName(((DesignBaseNamed) this).getName());
			} else {
				ret = getUniversalID();
			}
		} else if (odpName.startsWith("*")) {
			ret = ((DesignBaseNamed) this).getName();
		} else if (!odpName.startsWith(".")) {
			ret = odpName;
		} else {
			if (this instanceof DesignBaseNamed) {
				ret = encodeResourceName(((DesignBaseNamed) this).getName());
			} else {
				ret = getUniversalID();
			}
			extension = odpName;
		}
		if (!ret.endsWith(extension))
			ret = ret + extension;
		return ret;
	}

	//	/**
	//	 * Returns the extension of the ODP-file (e.g. ".java")
	//	 * 
	//	 * @return the extension
	//	 */
	//	protected String getOnDiskExtension() {
	//		return "";
	//	}

	protected ODPMapping getOdpMapping() {
		if (odpMapping_ == null) {
			odpMapping_ = ODPMapping.valueOf(getClass());
		}
		return odpMapping_;
	}

	/**
	 * Returns the full path in an ODP of this resoruce
	 * 
	 * @return the full path (e.g. Code/Java/org/openntf/myJavaClass.java)
	 */
	public String getOnDiskPath() {
		String path = getOdpMapping().getFolder();
		if (path == null)
			return null;
		if (path.length() > 0) {
			path = path + "/" + getOnDiskName();
		} else {
			path = getOnDiskName();
		}
		return path;
	}

	/**
	 * Returns the transformer that should be used to clean up the dxl-output
	 * 
	 * @return the transformer
	 */
	protected Transformer getOdpTransformer() {
		return null;
	}

	/**
	 * Returns the transformer that should be used to clean up the MetaData-Output
	 * 
	 * @return the transformer for ".metadata" file
	 */
=======
		}
		return false;
	}

	/**
	 * Encodes the resource name, so that it is ODP-compatible
	 * 
	 * @param resName
	 *            the resource name
	 * @return the encoded version (replaces / \ : * &gt; &lt; | " )
	 */
	protected String encodeResourceName(final String resName) {
		if (resName == null)
			return null;
		if (!mustEncode(resName))
			return resName;
		StringBuffer sb = new StringBuffer();
		for (int i = 0; i < resName.length(); i++) {
			char ch = resName.charAt(i);
			switch (ch) {
			case '_':
			case '/':
			case '\\':
			case ':':
			case '*':
			case '?':
			case '<':
			case '>':
			case '|':
			case '"':
				sb.append('_');
				sb.append(Integer.toHexString(ch));
				break;
			default:
				sb.append(ch);
			}
		}
		return sb.toString();
	}

	//	/**
	//	 * Returns the folder of this designelemnt in the ODP
	//	 * 
	//	 * @return the folder (e.g. Code/Java)
	//	 */
	//	@Override
	//	public abstract String getOnDiskFolder();

	/**
	 * Returns the name of this resource
	 * 
	 * @return the name (e.g. org/openntf/myJavaClass)
	 */

	public String getOnDiskName() {
		String odpExt = getOdpMapping().getOnDiskFileExtension();

		String extension = "";
		String ret;
		if (odpExt == null) { // no name specified
			ret = encodeResourceName(getName());

		} else if (odpExt.equals("*")) {
			ret = getName();
		} else if (!odpExt.startsWith(".")) {
			return odpExt;
		} else {
			ret = encodeResourceName(getName());
			extension = odpExt;
		}
		if (!ret.endsWith(extension))
			ret = ret + extension;
		return ret;
	}

	public void setOnDiskName(final String name) {
		setName(name);
	}

	protected String getName() {
		return getUniversalID();
	}

	protected void setName(final String name) {

	}

	/**
	 * Returns the name of the Folder in that this DesignElement is.
	 * 
	 * @return The name of the Folder.
	 */
	public String getOnDiskFolder() {
		return getOdpMapping().getFolder();
	}

	protected ODPMapping getOdpMapping() {
		if (odpMapping_ == null) {
			odpMapping_ = ODPMapping.valueOf(getClass());
		}
		return odpMapping_;
	}

	/**
	 * Returns the full path in an ODP of this resource
	 * 
	 * @return the full path (e.g. Code/Java/org/openntf/myJavaClass.java)
	 */
	public String getOnDiskPath() {
		String path = getOdpMapping().getFolder();
		if (path == null)
			return null;
		if (path.length() > 0) {
			path = path + "/" + getOnDiskName();
		} else {
			path = getOnDiskName();
		}
		return path;
	}

	/**
	 * Returns the transformer that should be used to clean up the dxl-output
	 * 
	 * @return the transformer
	 */
	protected Transformer getOdpTransformer() {
		return OnDiskProject.ExportTransformer;
	}

	/**
	 * Returns the transformer that should be used to clean up the MetaData-Output
	 * 
	 * @return the transformer for ".metadata" file
	 */
>>>>>>> 301e1519
	protected Transformer getOdpMetaTransformer() {
		return ODP_META_TRANSFORMER;
	}

<<<<<<< HEAD
	// TODO
	@Override
	public void writeOnDiskFile(final File odpFile) throws IOException {
		getDxl().getXml(getOdpTransformer(), odpFile);
		odpFile.setLastModified(getDocLastModified().getTime());
	}

	// TODO
	public final void writeOnDiskMeta(final File odpFile) throws IOException {
		getDxl().getXml(getOdpMetaTransformer(), odpFile);
		odpFile.setLastModified(getDocLastModified().getTime());
	}

	//------------------------------ ondisk end --------------------------------

	@Override
	public final void reattach(final Database database) {
		database_ = database;
	}

	protected final void setDocument(final Document document) {
		database_ = document.getAncestorDatabase();
		universalId_ = document.getUniversalID(); // we must save the UNID. because NoteID may change on various instances
		document_ = document;
		lastModified_ = document.getLastModifiedDate();
		dxl_ = null;
	}

	/* (non-Javadoc)
	 * @see org.openntf.domino.design.DesignBase#getDxlString()
=======
	@Override
	public boolean writeOnDiskFile(final File file, final boolean useTransformer) throws IOException {
		if (useTransformer) {
			getDxl().writeXml(getOdpTransformer(), file);
		} else {
			getDxl().writeXml(null, file);
		}
		updateLastModified(file);
		return true;
	}

	@Override
	public boolean readOnDiskFile(final File file) throws IOException {
		loadDxl(file);
		return true;
	}

	/**
	 * 
	 * @param odpFile
	 */
	protected void updateLastModified(final File odpFile) {
		try {
			if (!odpFile.setLastModified(getLastModified().getTime())) {
				Thread.sleep(100);
				updateLastModified(odpFile);
			}
		} catch (InterruptedException e) {
			DominoUtils.handleException(e);
		}
	}

	/**
	 * Creates or updates a meta file.
	 * 
	 * @param metaFile
	 *            The file that should be written.
	 * 
	 */
	public final void writeOnDiskMeta(final File metaFile) throws IOException {
		getDxl().writeXml(getOdpMetaTransformer(), metaFile);
		updateLastModified(metaFile);
	}

	/**
	 * Reads the content of a meta file into the dxl content of this Design Element.
	 * 
	 * @param metaFile
	 *            The file that should be read.
>>>>>>> 301e1519
	 */
	public final void readOnDiskMeta(final File metaFile) {
		if (metaFile.exists()) {
			loadDxl(metaFile);
		} else {
			loadDxl(getClass().getResourceAsStream(getClass().getSimpleName() + ".xml"));
		}
	}

	//------------------------------ ondisk end --------------------------------

	@Override
<<<<<<< HEAD
	public final String getDxlString(final Transformer filter) {
		try {
			return getDxl().getXml(filter);
=======
	public final void reattach(final Database database) {
		database_ = database;
	}

	protected final void setDocument(final Document document) {
		database_ = document.getAncestorDatabase();
		universalId_ = document.getUniversalID(); // we must save the UNID. because NoteID may change on various instances
		document_ = document;
		lastModified_ = document.getLastModifiedDate();
		dxl_ = null;
	}

	/* (non-Javadoc)
	 * @see org.openntf.domino.design.DesignBase#getDxlString()
	 */
	@Override
	public final String getDxlString(final Transformer filter) {
		try {
			return getDxl().readXml(filter);
>>>>>>> 301e1519
		} catch (IOException e) {
			DominoUtils.handleException(e);
			return null;
		}
	}

	/* (non-Javadoc)
	 * 
	 * @see org.openntf.domino.types.DatabaseDescendant#getAncestorDatabase()
	 */
	@Override
	public final Database getAncestorDatabase() {
		return database_;
	}

	/*
	 * (non-Javadoc)
	 * 
	 * @see org.openntf.domino.types.SessionDescendant#getAncestorSession()
	 */
	@Override
	public final Session getAncestorSession() {
		return getAncestorDatabase().getAncestorSession();
	}

	/*
	 * (non-Javadoc)
	 * 
	 * @see org.openntf.domino.types.Design#getDocument()
	 */
	@Override
	public final Document getDocument() {
		if (!StringUtil.isEmpty(universalId_)) {
			return database_.getDocumentByUNID(universalId_);
		}
		return null;
	}

	/*
	 * (non-Javadoc)
	 * 
	 * @see org.openntf.domino.types.Design#getNoteID()
	 */
	@Override
	public final String getUniversalID() {
		return universalId_;
	}

<<<<<<< HEAD
	/*
	 * (non-Javadoc)
	 * 
	 * @see org.openntf.domino.types.Design#getUniversalID()
	 */
	@Override
	public final String getNoteID() {
		XMLNode node = getDxl().selectSingleNode("//noteinfo");
		if (node != null) {
			return node.getAttribute("noteid");
		}
		return "";
	}

=======
	public void setUniversalId(final String unid) {
		universalId_ = unid;

		XMLNode root = getDxl().getFirstChild();
		XMLNode node = root.selectSingleNode("//noteinfo");

		if (node == null) {
			XMLNode firstNode = root.getFirstChild();
			node = root.insertChildElementBefore("noteinfo", firstNode);
		}
		node.setAttribute("unid", unid);
	}

	/*
	 * (non-Javadoc)
	 * 
	 * @see org.openntf.domino.types.Design#getUniversalID()
	 */
	@Override
	public final String getNoteID() {
		XMLNode node = getDxl().selectSingleNode("//noteinfo");
		if (node != null) {
			return node.getAttribute("noteid");
		}
		return "";
	}

>>>>>>> 301e1519
	protected final XMLDocument getDxl() {
		if (dxl_ == null) {
			DxlExporter exporter = getAncestorSession().createDxlExporter();
			exporter.setOutputDOCTYPE(false);
			exporter.setForceNoteFormat(enforceRawFormat());

			// TODO: You will get an exporter error, if the design is protected. This should be handled correctly
			String xml = doExport(exporter);
			loadDxl(xml);
<<<<<<< HEAD
			if (dxl_ == null)
				throw new IllegalStateException(getClass().getSimpleName() + ": Could not load DXL");
			XMLNode docRoot = getDocumentElement();
			if (docRoot.getNodeName() == "note") {
				if (!enforceRawFormat()) {
					throw new UnsupportedOperationException(getClass().getSimpleName()
							+ ": got note in RAW format. this was not expected. NoteID " + (document_ == null ? "" : document_.getNoteID()));
				}
				dxlFormat_ = DxlFormat.RAWNOTE;
			} else {
				if (enforceRawFormat()) {
					throw new UnsupportedOperationException(getClass().getSimpleName() + ": Raw format was enforced, but we got a "
							+ docRoot.getNodeName());
				}
				dxlFormat_ = DxlFormat.DXL;
			}
=======
>>>>>>> 301e1519
		}
		return dxl_;
	}

	protected String doExport(final DxlExporter exporter) {
		return exporter.exportDxl(document_);
	}

	protected final XMLNode getDocumentElement() {
		return getDxl().getDocumentElement();
	}

	protected void loadDxl(final String xml) {
		dxl_ = new XMLDocument();
		try {
			dxl_.loadString(xml);
			checkDxlFormat();
		} catch (SAXException e) {
			DominoUtils.handleException(e);
		} catch (IOException e) {
			DominoUtils.handleException(e);
		} catch (ParserConfigurationException e) {
			DominoUtils.handleException(e);
		}
	}

<<<<<<< HEAD
=======
	protected void checkDxlFormat() {
		if (dxl_ == null)
			throw new IllegalStateException(getClass().getSimpleName() + ": Could not load DXL");
		XMLNode docRoot = getDocumentElement();
		if (docRoot.getNodeName() == "note") {
			if (!enforceRawFormat()) {
				System.err.println(getClass().getSimpleName() + ": got note in RAW format. this was not expected. NoteID "
						+ (document_ == null ? "" : document_.getNoteID()));
			}
			dxlFormat_ = DxlFormat.RAWNOTE;
		} else {
			if (enforceRawFormat()) {
				throw new UnsupportedOperationException(getClass().getSimpleName() + ": Raw format was enforced, but we got a "
						+ docRoot.getNodeName());
			}
			dxlFormat_ = DxlFormat.DXL;
		}
	}

>>>>>>> 301e1519
	protected final void loadDxl(final InputStream is) {
		dxl_ = new XMLDocument();
		try {
			dxl_.loadInputStream(is);
			checkDxlFormat();
		} catch (SAXException e) {
			DominoUtils.handleException(e);
		} catch (IOException e) {
			DominoUtils.handleException(e);
		} catch (ParserConfigurationException e) {
			DominoUtils.handleException(e);
		}
	}

<<<<<<< HEAD
=======
	protected final void loadDxl(final File file) {
		try {
			FileInputStream fis = new FileInputStream(file);
			loadDxl(fis);
			fis.close();
		} catch (IOException e) {
			DominoUtils.handleException(e);
		}
	}

	@SuppressWarnings("deprecation")
>>>>>>> 301e1519
	@Override
	public boolean save() {

		DxlImporter importer = getAncestorSession().createDxlImporter();
		importer.setDesignImportOption(DxlImporter.DesignImportOption.REPLACE_ELSE_CREATE);
<<<<<<< HEAD
		importer.setReplicaRequiredForReplaceOrUpdate(false);
		Database database = getAncestorDatabase();
		try {
			importer.importDxl(getDxl().getXml(null), database);
=======
		importer.setCompileLotusScript(false);
		importer.setExitOnFirstFatalError(false);
		importer.setReplicaRequiredForReplaceOrUpdate(false);

		Database db = getAncestorDatabase();
		try {
			importer.importDxl(getDxl().readXml(OnDiskProject.ImportTransformer), db);
>>>>>>> 301e1519
		} catch (IOException e) {
			DominoUtils.handleException(e);
			if (importer != null) {
				System.out.println(importer.getLog());
			}
			return false;
		}
<<<<<<< HEAD

		// Reset the DXL so that it can pick up new noteinfo
		setDocument(database.getDocumentByID(importer.getFirstImportedNoteID()));

=======
		try {
			if (document_ != null) {
				//document has to be recycled manually here, in order to set a new Document afterwards.
				document_.recycle();
			}
		} catch (NotesException e) {
			DominoUtils.handleException(e);
		}
		// Reset the DXL so that it can pick up new noteinfo
		setDocument(db.getDocumentByID(importer.getFirstImportedNoteID()));
>>>>>>> 301e1519
		return true;
	}

	public final String getDesignTemplateName() {
		return getItemValueString("$Class");
	}

	public final void setDesignTemplateName(final String designTemplateName) {
		setItemValue("$Class", designTemplateName, FLAG_SUMMARY); // Summary, don't sign
	}

	/**
	 * Sets the <code>value</code> of the Item with the given <code>itemName</code>
	 * 
	 * @param itemName
	 *            the itemName
	 * @param value
	 *            the value to set
	 */
	public final void setItemValue(final String itemName, final Object value, final Set<ItemFlag> flags) {
		getDxlFormat(true); // load DXL before modification
		XMLNode node = getDxlNode("//item[@name='" + XMLDocument.escapeXPathValue(itemName) + "']");
		if (node == null) {
			node = getDxl().selectSingleNode("/*").addChildElement("item");
			node.setAttribute("name", itemName);
		} else {
			node.removeChildren();
		}

		if (flags.contains(ItemFlag._SIGN)) {
			node.setAttribute("sign", "true");
		} else {
			node.removeAttribute("sign");
		}
		if (flags.contains(ItemFlag._SUMMARY)) {
			node.removeAttribute("summary");
		} else {
			node.setAttribute("summary", "false");
		}
		if (value instanceof Iterable) {
			Object first = ((Iterable<?>) value).iterator().next();
			XMLNode list = node.addChildElement(first instanceof Number ? "numberlist" : "textlist");

			for (Object val : (Iterable<?>) value) {
				appendItemValueNode(list, val);
			}
		} else {
			appendItemValueNode(node, value);
		}
	}

	/*
	 * Helper 
	 */
	private final void appendItemValueNode(final XMLNode node, final Object value) {
		XMLNode child;
		if (value instanceof Number) {
			child = node.addChildElement("number");
		} else {
			child = node.addChildElement("text");
		}
		child.setText(String.valueOf(value));
	}

	/**
	 * Reads the given item name and returns the containing string (can only read number and text items)
	 * 
	 * @param itemName
	 *            the ItemName
	 * @return the values as String (if ItemName is a multi value item, the first value is returned)
	 */
	public final String getItemValueString(final String itemName) {
		if (dxlFormat_ == DxlFormat.NONE)
			return document_.getItemValueString(itemName);
		XMLNode node = getDxlNode("//item[@name='" + XMLDocument.escapeXPathValue(itemName) + "']");
		if (node != null) {
			node = node.selectSingleNode(".//number | .//text");
			if (node != null)
				return node.getText();
		}
		return "";
	}

	/**
	 * Reads the given item name and returns the containing strings, (can only read number and text items)
	 * 
	 * @param itemName
	 *            the ItemName
	 * @param delimiter
	 *            the delimiter for multi values
	 * @return the values as String
	 */
	public final String getItemValueStrings(final String itemName, final String delimiter) {
		StringBuffer sb = new StringBuffer();

		if (dxlFormat_ == DxlFormat.NONE) {
			for (Object value : document_.getItemValue(itemName)) {
				if (sb.length() > 0)
					sb.append(delimiter);
				sb.append(value);
			}
		} else {
			XMLNode node = getDxlNode("//item[@name='" + XMLDocument.escapeXPathValue(itemName) + "']");
			if (node != null) {
				List<XMLNode> nodes = node.selectNodes(".//number | .//text");
				for (XMLNode child : nodes) {
					if (sb.length() > 0)
						sb.append(delimiter);
					sb.append(child.getText());
				}
			}
		}
		return sb.toString();
	}

	/*
	 * (non-Javadoc)
	 * 
	 * @see org.openntf.domino.design.FileResource#getItemNames()
	 */
	@Override
	public Collection<String> getItemNames() {
		Collection<String> result = new TreeSet<String>();

		for (XMLNode node : getDxl().selectNodes("//item")) {
			String itemName = node.getAttribute("name");
			if (!itemName.isEmpty()) {
				result.add(itemName);
			}
		}

		return result;
	}

	/**
	 * Reads the given item name and returns the containing string (can only read number and text items)
	 * 
	 * @param itemName
	 *            the ItemName
	 * @return the values as List<Object> (text entries are returned as String, number entries as Double)
	 */
	public final List<Object> getItemValue(final String itemName) {
		if (dxlFormat_ == DxlFormat.NONE)
			return document_.getItemValue(itemName);
		List<Object> result = new ArrayList<Object>();
		XMLNode node = getDxlNode("//item[@name='" + XMLDocument.escapeXPathValue(itemName) + "']");
		if (node != null) {
			List<XMLNode> nodes = node.selectNodes(".//number | .//text");
			for (XMLNode child : nodes) {
				if (child.getNodeName().equals("number")) {
					result.add(Double.parseDouble(child.getText()));
				} else {
					result.add(child.getText());
				}
			}
		}
		return result;
	}

	/**
	 * Reads the given item name and returns the containing string (can only read number and text items)
	 * 
	 * @param itemName
	 *            the ItemName
	 * @return the values as List<String>
	 */
	public final List<String> getItemValueStrings(final String itemName) {
		if (dxlFormat_ == DxlFormat.NONE)
			return document_.getItemValues(itemName, String.class);
		List<String> result = new ArrayList<String>();
		XMLNode node = getDxlNode("//item[@name='" + XMLDocument.escapeXPathValue(itemName) + "']");
		if (node != null) {
			List<XMLNode> nodes = node.selectNodes(".//number | .//text");
			for (XMLNode child : nodes) {
				result.add(child.getText());
			}
		}
		return result;
	}

	/**
	 * Returns the XML node that mathches the given XPath expression
	 * 
	 * @param xpathString
	 *            the XPath
	 * @return the XMLNode
	 */
	public final XMLNode getDxlNode(final String xpathString) {
		return getDxl().selectSingleNode(xpathString);
	}

	// ----------- Serializable stuff ------------------
	/**
	 * Called, when deserializing the object
	 * 
	 * @param in
	 * @throws IOException
	 * @throws ClassNotFoundException
	 */
	private void readObject(final java.io.ObjectInputStream in) throws IOException, ClassNotFoundException {
		in.defaultReadObject();
		// TODO: Reattach the database?
	}

	/**
	 * Called, when serializing the object. Needed to support lazy dxl initalization representation
	 * 
	 * @param out
	 * @throws IOException
	 */
	private void writeObject(final java.io.ObjectOutputStream out) throws IOException {
		getDxl();
		out.defaultWriteObject();
	}

<<<<<<< HEAD
	public Date getDocLastModified() {
=======
	public Date getLastModified() {
>>>>>>> 301e1519
		return lastModified_;
	}

}<|MERGE_RESOLUTION|>--- conflicted
+++ resolved
@@ -17,10 +17,7 @@
 package org.openntf.domino.design.impl;
 
 import java.io.File;
-<<<<<<< HEAD
-=======
 import java.io.FileInputStream;
->>>>>>> 301e1519
 import java.io.IOException;
 import java.io.InputStream;
 import java.util.ArrayList;
@@ -33,11 +30,8 @@
 
 import javax.xml.parsers.ParserConfigurationException;
 import javax.xml.transform.Transformer;
-<<<<<<< HEAD
-=======
 
 import lotus.domino.NotesException;
->>>>>>> 301e1519
 
 import org.openntf.domino.Database;
 import org.openntf.domino.Document;
@@ -45,7 +39,6 @@
 import org.openntf.domino.DxlImporter;
 import org.openntf.domino.Session;
 import org.openntf.domino.design.DesignBase;
-import org.openntf.domino.design.DesignBaseNamed;
 import org.openntf.domino.utils.DominoUtils;
 import org.openntf.domino.utils.xml.XMLDocument;
 import org.openntf.domino.utils.xml.XMLNode;
@@ -65,11 +58,7 @@
 	@SuppressWarnings("unused")
 	private static final Logger log_ = Logger.getLogger(AbstractDesignBase.class.getName());
 
-<<<<<<< HEAD
-	private static Transformer ODP_META_TRANSFORMER = createTransformer("dxl_metafilter.xslt");
-=======
 	private static Transformer ODP_META_TRANSFORMER = createTransformer("metaFilter.xslt");
->>>>>>> 301e1519
 
 	private static final char DESIGN_FLAG_PRESERVE = 'P';
 	private static final char DESIGN_FLAG_PROPAGATE_NOCHANGE = 'r';
@@ -362,11 +351,7 @@
 	 * @return
 	 */
 	protected static Transformer createTransformer(final String resource) {
-<<<<<<< HEAD
-		return XMLNode.createTransformer(AbstractDesignBase.class.getResourceAsStream(resource));
-=======
 		return OnDiskProject.createTransformer(OnDiskProject.class.getResourceAsStream(resource));
->>>>>>> 301e1519
 	}
 
 	/**
@@ -391,7 +376,6 @@
 			case '"':
 				return true;
 			}
-<<<<<<< HEAD
 		}
 		return false;
 	}
@@ -446,42 +430,47 @@
 	 * @return the name (e.g. org/openntf/myJavaClass)
 	 */
 
-	protected String getOnDiskName() {
-		String odpName = getOdpMapping().getFileName();
+	public String getOnDiskName() {
+		String odpExt = getOdpMapping().getOnDiskFileExtension();
 
 		String extension = "";
 		String ret;
-		if (odpName == null) { // no name specified
-			if (this instanceof DesignBaseNamed) {
-				ret = encodeResourceName(((DesignBaseNamed) this).getName());
-			} else {
-				ret = getUniversalID();
-			}
-		} else if (odpName.startsWith("*")) {
-			ret = ((DesignBaseNamed) this).getName();
-		} else if (!odpName.startsWith(".")) {
-			ret = odpName;
-		} else {
-			if (this instanceof DesignBaseNamed) {
-				ret = encodeResourceName(((DesignBaseNamed) this).getName());
-			} else {
-				ret = getUniversalID();
-			}
-			extension = odpName;
+		if (odpExt == null) { // no name specified
+			ret = encodeResourceName(getName());
+
+		} else if (odpExt.equals("*")) {
+			ret = getName();
+		} else if (!odpExt.startsWith(".")) {
+			return odpExt;
+		} else {
+			ret = encodeResourceName(getName());
+			extension = odpExt;
 		}
 		if (!ret.endsWith(extension))
 			ret = ret + extension;
 		return ret;
 	}
 
-	//	/**
-	//	 * Returns the extension of the ODP-file (e.g. ".java")
-	//	 * 
-	//	 * @return the extension
-	//	 */
-	//	protected String getOnDiskExtension() {
-	//		return "";
-	//	}
+	public void setOnDiskName(final String name) {
+		setName(name);
+	}
+
+	protected String getName() {
+		return getUniversalID();
+	}
+
+	protected void setName(final String name) {
+
+	}
+
+	/**
+	 * Returns the name of the Folder in that this DesignElement is.
+	 * 
+	 * @return The name of the Folder.
+	 */
+	public String getOnDiskFolder() {
+		return getOdpMapping().getFolder();
+	}
 
 	protected ODPMapping getOdpMapping() {
 		if (odpMapping_ == null) {
@@ -491,7 +480,7 @@
 	}
 
 	/**
-	 * Returns the full path in an ODP of this resoruce
+	 * Returns the full path in an ODP of this resource
 	 * 
 	 * @return the full path (e.g. Code/Java/org/openntf/myJavaClass.java)
 	 */
@@ -513,7 +502,7 @@
 	 * @return the transformer
 	 */
 	protected Transformer getOdpTransformer() {
-		return null;
+		return OnDiskProject.ExportTransformer;
 	}
 
 	/**
@@ -521,158 +510,66 @@
 	 * 
 	 * @return the transformer for ".metadata" file
 	 */
-=======
-		}
-		return false;
-	}
-
-	/**
-	 * Encodes the resource name, so that it is ODP-compatible
-	 * 
-	 * @param resName
-	 *            the resource name
-	 * @return the encoded version (replaces / \ : * &gt; &lt; | " )
-	 */
-	protected String encodeResourceName(final String resName) {
-		if (resName == null)
-			return null;
-		if (!mustEncode(resName))
-			return resName;
-		StringBuffer sb = new StringBuffer();
-		for (int i = 0; i < resName.length(); i++) {
-			char ch = resName.charAt(i);
-			switch (ch) {
-			case '_':
-			case '/':
-			case '\\':
-			case ':':
-			case '*':
-			case '?':
-			case '<':
-			case '>':
-			case '|':
-			case '"':
-				sb.append('_');
-				sb.append(Integer.toHexString(ch));
-				break;
-			default:
-				sb.append(ch);
-			}
-		}
-		return sb.toString();
-	}
-
-	//	/**
-	//	 * Returns the folder of this designelemnt in the ODP
-	//	 * 
-	//	 * @return the folder (e.g. Code/Java)
-	//	 */
-	//	@Override
-	//	public abstract String getOnDiskFolder();
-
-	/**
-	 * Returns the name of this resource
-	 * 
-	 * @return the name (e.g. org/openntf/myJavaClass)
-	 */
-
-	public String getOnDiskName() {
-		String odpExt = getOdpMapping().getOnDiskFileExtension();
-
-		String extension = "";
-		String ret;
-		if (odpExt == null) { // no name specified
-			ret = encodeResourceName(getName());
-
-		} else if (odpExt.equals("*")) {
-			ret = getName();
-		} else if (!odpExt.startsWith(".")) {
-			return odpExt;
-		} else {
-			ret = encodeResourceName(getName());
-			extension = odpExt;
-		}
-		if (!ret.endsWith(extension))
-			ret = ret + extension;
-		return ret;
-	}
-
-	public void setOnDiskName(final String name) {
-		setName(name);
-	}
-
-	protected String getName() {
-		return getUniversalID();
-	}
-
-	protected void setName(final String name) {
-
-	}
-
-	/**
-	 * Returns the name of the Folder in that this DesignElement is.
-	 * 
-	 * @return The name of the Folder.
-	 */
-	public String getOnDiskFolder() {
-		return getOdpMapping().getFolder();
-	}
-
-	protected ODPMapping getOdpMapping() {
-		if (odpMapping_ == null) {
-			odpMapping_ = ODPMapping.valueOf(getClass());
-		}
-		return odpMapping_;
-	}
-
-	/**
-	 * Returns the full path in an ODP of this resource
-	 * 
-	 * @return the full path (e.g. Code/Java/org/openntf/myJavaClass.java)
-	 */
-	public String getOnDiskPath() {
-		String path = getOdpMapping().getFolder();
-		if (path == null)
-			return null;
-		if (path.length() > 0) {
-			path = path + "/" + getOnDiskName();
-		} else {
-			path = getOnDiskName();
-		}
-		return path;
-	}
-
-	/**
-	 * Returns the transformer that should be used to clean up the dxl-output
-	 * 
-	 * @return the transformer
-	 */
-	protected Transformer getOdpTransformer() {
-		return OnDiskProject.ExportTransformer;
-	}
-
-	/**
-	 * Returns the transformer that should be used to clean up the MetaData-Output
-	 * 
-	 * @return the transformer for ".metadata" file
-	 */
->>>>>>> 301e1519
 	protected Transformer getOdpMetaTransformer() {
 		return ODP_META_TRANSFORMER;
 	}
 
-<<<<<<< HEAD
-	// TODO
-	@Override
-	public void writeOnDiskFile(final File odpFile) throws IOException {
-		getDxl().getXml(getOdpTransformer(), odpFile);
-		odpFile.setLastModified(getDocLastModified().getTime());
-	}
-
-	// TODO
-	public final void writeOnDiskMeta(final File odpFile) throws IOException {
-		getDxl().getXml(getOdpMetaTransformer(), odpFile);
-		odpFile.setLastModified(getDocLastModified().getTime());
+	@Override
+	public boolean writeOnDiskFile(final File file, final boolean useTransformer) throws IOException {
+		if (useTransformer) {
+			getDxl().writeXml(getOdpTransformer(), file);
+		} else {
+			getDxl().writeXml(null, file);
+		}
+		updateLastModified(file);
+		return true;
+	}
+
+	@Override
+	public boolean readOnDiskFile(final File file) throws IOException {
+		loadDxl(file);
+		return true;
+	}
+
+	/**
+	 * 
+	 * @param odpFile
+	 */
+	protected void updateLastModified(final File odpFile) {
+		try {
+			if (!odpFile.setLastModified(getLastModified().getTime())) {
+				Thread.sleep(100);
+				updateLastModified(odpFile);
+			}
+		} catch (InterruptedException e) {
+			DominoUtils.handleException(e);
+		}
+	}
+
+	/**
+	 * Creates or updates a meta file.
+	 * 
+	 * @param metaFile
+	 *            The file that should be written.
+	 * 
+	 */
+	public final void writeOnDiskMeta(final File metaFile) throws IOException {
+		getDxl().writeXml(getOdpMetaTransformer(), metaFile);
+		updateLastModified(metaFile);
+	}
+
+	/**
+	 * Reads the content of a meta file into the dxl content of this Design Element.
+	 * 
+	 * @param metaFile
+	 *            The file that should be read.
+	 */
+	public final void readOnDiskMeta(final File metaFile) {
+		if (metaFile.exists()) {
+			loadDxl(metaFile);
+		} else {
+			loadDxl(getClass().getResourceAsStream(getClass().getSimpleName() + ".xml"));
+		}
 	}
 
 	//------------------------------ ondisk end --------------------------------
@@ -692,94 +589,11 @@
 
 	/* (non-Javadoc)
 	 * @see org.openntf.domino.design.DesignBase#getDxlString()
-=======
-	@Override
-	public boolean writeOnDiskFile(final File file, final boolean useTransformer) throws IOException {
-		if (useTransformer) {
-			getDxl().writeXml(getOdpTransformer(), file);
-		} else {
-			getDxl().writeXml(null, file);
-		}
-		updateLastModified(file);
-		return true;
-	}
-
-	@Override
-	public boolean readOnDiskFile(final File file) throws IOException {
-		loadDxl(file);
-		return true;
-	}
-
-	/**
-	 * 
-	 * @param odpFile
-	 */
-	protected void updateLastModified(final File odpFile) {
-		try {
-			if (!odpFile.setLastModified(getLastModified().getTime())) {
-				Thread.sleep(100);
-				updateLastModified(odpFile);
-			}
-		} catch (InterruptedException e) {
-			DominoUtils.handleException(e);
-		}
-	}
-
-	/**
-	 * Creates or updates a meta file.
-	 * 
-	 * @param metaFile
-	 *            The file that should be written.
-	 * 
-	 */
-	public final void writeOnDiskMeta(final File metaFile) throws IOException {
-		getDxl().writeXml(getOdpMetaTransformer(), metaFile);
-		updateLastModified(metaFile);
-	}
-
-	/**
-	 * Reads the content of a meta file into the dxl content of this Design Element.
-	 * 
-	 * @param metaFile
-	 *            The file that should be read.
->>>>>>> 301e1519
-	 */
-	public final void readOnDiskMeta(final File metaFile) {
-		if (metaFile.exists()) {
-			loadDxl(metaFile);
-		} else {
-			loadDxl(getClass().getResourceAsStream(getClass().getSimpleName() + ".xml"));
-		}
-	}
-
-	//------------------------------ ondisk end --------------------------------
-
-	@Override
-<<<<<<< HEAD
-	public final String getDxlString(final Transformer filter) {
-		try {
-			return getDxl().getXml(filter);
-=======
-	public final void reattach(final Database database) {
-		database_ = database;
-	}
-
-	protected final void setDocument(final Document document) {
-		database_ = document.getAncestorDatabase();
-		universalId_ = document.getUniversalID(); // we must save the UNID. because NoteID may change on various instances
-		document_ = document;
-		lastModified_ = document.getLastModifiedDate();
-		dxl_ = null;
-	}
-
-	/* (non-Javadoc)
-	 * @see org.openntf.domino.design.DesignBase#getDxlString()
 	 */
 	@Override
 	public final String getDxlString(final Transformer filter) {
 		try {
 			return getDxl().readXml(filter);
->>>>>>> 301e1519
 		} catch (IOException e) {
 			DominoUtils.handleException(e);
 			return null;
@@ -828,7 +642,19 @@
 		return universalId_;
 	}
 
-<<<<<<< HEAD
+	public void setUniversalId(final String unid) {
+		universalId_ = unid;
+
+		XMLNode root = getDxl().getFirstChild();
+		XMLNode node = root.selectSingleNode("//noteinfo");
+
+		if (node == null) {
+			XMLNode firstNode = root.getFirstChild();
+			node = root.insertChildElementBefore("noteinfo", firstNode);
+		}
+		node.setAttribute("unid", unid);
+	}
+
 	/*
 	 * (non-Javadoc)
 	 * 
@@ -843,35 +669,6 @@
 		return "";
 	}
 
-=======
-	public void setUniversalId(final String unid) {
-		universalId_ = unid;
-
-		XMLNode root = getDxl().getFirstChild();
-		XMLNode node = root.selectSingleNode("//noteinfo");
-
-		if (node == null) {
-			XMLNode firstNode = root.getFirstChild();
-			node = root.insertChildElementBefore("noteinfo", firstNode);
-		}
-		node.setAttribute("unid", unid);
-	}
-
-	/*
-	 * (non-Javadoc)
-	 * 
-	 * @see org.openntf.domino.types.Design#getUniversalID()
-	 */
-	@Override
-	public final String getNoteID() {
-		XMLNode node = getDxl().selectSingleNode("//noteinfo");
-		if (node != null) {
-			return node.getAttribute("noteid");
-		}
-		return "";
-	}
-
->>>>>>> 301e1519
 	protected final XMLDocument getDxl() {
 		if (dxl_ == null) {
 			DxlExporter exporter = getAncestorSession().createDxlExporter();
@@ -881,25 +678,6 @@
 			// TODO: You will get an exporter error, if the design is protected. This should be handled correctly
 			String xml = doExport(exporter);
 			loadDxl(xml);
-<<<<<<< HEAD
-			if (dxl_ == null)
-				throw new IllegalStateException(getClass().getSimpleName() + ": Could not load DXL");
-			XMLNode docRoot = getDocumentElement();
-			if (docRoot.getNodeName() == "note") {
-				if (!enforceRawFormat()) {
-					throw new UnsupportedOperationException(getClass().getSimpleName()
-							+ ": got note in RAW format. this was not expected. NoteID " + (document_ == null ? "" : document_.getNoteID()));
-				}
-				dxlFormat_ = DxlFormat.RAWNOTE;
-			} else {
-				if (enforceRawFormat()) {
-					throw new UnsupportedOperationException(getClass().getSimpleName() + ": Raw format was enforced, but we got a "
-							+ docRoot.getNodeName());
-				}
-				dxlFormat_ = DxlFormat.DXL;
-			}
-=======
->>>>>>> 301e1519
 		}
 		return dxl_;
 	}
@@ -926,8 +704,6 @@
 		}
 	}
 
-<<<<<<< HEAD
-=======
 	protected void checkDxlFormat() {
 		if (dxl_ == null)
 			throw new IllegalStateException(getClass().getSimpleName() + ": Could not load DXL");
@@ -947,7 +723,6 @@
 		}
 	}
 
->>>>>>> 301e1519
 	protected final void loadDxl(final InputStream is) {
 		dxl_ = new XMLDocument();
 		try {
@@ -962,8 +737,6 @@
 		}
 	}
 
-<<<<<<< HEAD
-=======
 	protected final void loadDxl(final File file) {
 		try {
 			FileInputStream fis = new FileInputStream(file);
@@ -975,18 +748,11 @@
 	}
 
 	@SuppressWarnings("deprecation")
->>>>>>> 301e1519
 	@Override
 	public boolean save() {
 
 		DxlImporter importer = getAncestorSession().createDxlImporter();
 		importer.setDesignImportOption(DxlImporter.DesignImportOption.REPLACE_ELSE_CREATE);
-<<<<<<< HEAD
-		importer.setReplicaRequiredForReplaceOrUpdate(false);
-		Database database = getAncestorDatabase();
-		try {
-			importer.importDxl(getDxl().getXml(null), database);
-=======
 		importer.setCompileLotusScript(false);
 		importer.setExitOnFirstFatalError(false);
 		importer.setReplicaRequiredForReplaceOrUpdate(false);
@@ -994,7 +760,6 @@
 		Database db = getAncestorDatabase();
 		try {
 			importer.importDxl(getDxl().readXml(OnDiskProject.ImportTransformer), db);
->>>>>>> 301e1519
 		} catch (IOException e) {
 			DominoUtils.handleException(e);
 			if (importer != null) {
@@ -1002,12 +767,6 @@
 			}
 			return false;
 		}
-<<<<<<< HEAD
-
-		// Reset the DXL so that it can pick up new noteinfo
-		setDocument(database.getDocumentByID(importer.getFirstImportedNoteID()));
-
-=======
 		try {
 			if (document_ != null) {
 				//document has to be recycled manually here, in order to set a new Document afterwards.
@@ -1018,7 +777,6 @@
 		}
 		// Reset the DXL so that it can pick up new noteinfo
 		setDocument(db.getDocumentByID(importer.getFirstImportedNoteID()));
->>>>>>> 301e1519
 		return true;
 	}
 
@@ -1234,11 +992,7 @@
 		out.defaultWriteObject();
 	}
 
-<<<<<<< HEAD
-	public Date getDocLastModified() {
-=======
 	public Date getLastModified() {
->>>>>>> 301e1519
 		return lastModified_;
 	}
 
