/*
 * Copyright 2013
 * 
 * Licensed under the Apache License, Version 2.0 (the "License"); 
 * you may not use this file except in compliance with the License. 
 * You may obtain a copy of the License at:
 * 
 * http://www.apache.org/licenses/LICENSE-2.0 
 * 
 * Unless required by applicable law or agreed to in writing, software 
 * distributed under the License is distributed on an "AS IS" BASIS, 
 * WITHOUT WARRANTIES OR CONDITIONS OF ANY KIND, either express or 
 * implied. See the License for the specific language governing 
 * permissions and limitations under the License.
 */

package org.openntf.domino.design.impl;

<<<<<<< HEAD
=======
import static org.openntf.domino.design.impl.AbstractDesignBase.FLAGS_EXT_ITEM;
import static org.openntf.domino.design.impl.AbstractDesignBase.FLAGS_ITEM;
import static org.openntf.domino.design.impl.AbstractDesignBase.TITLE_ITEM;

>>>>>>> 301e1519
import org.openntf.domino.Database;
import org.openntf.domino.Document;
import org.openntf.domino.NoteCollection;
import org.openntf.domino.ext.NoteClass;

import com.ibm.commons.util.StringUtil;

/**
 * @author jgallagher
 * 
 */
public enum DesignFactory {
	INSTANCE;

	//public static final String DFLAGPAT_IMAGE_DBICON = "(+-*i~";

	public static final String DFLAGPAT_FOLDER_ALL_VERSIONS = "*F";
	public static final String DFLAGPAT_STYLEKIT = "*g`";
	public static final String DFLAGPAT_XSPPAGE = "*gK";
	public static final String DFLAGPAT_XSPCC = "*g;";
	public static final String DFLAGPAT_JAVAFILE = "*g[";
	public static final String DFLAGPAT_JAVARESOURCE = "(+K;[-*g";
	public static final String DFLAGPAT_WIDGET = "*g_";
	public static final String DFLAGPAT_FILE_DL = "(+g-~K[],;`_*";
	public static final String DFLAGPAT_FILE_HIDDEN = "(+-K[],;`*g~";
	public static final String DFLAGPAT_JAVAJAR = "*g,";
	//public static final String DFLAGPAT_FILE = "(+g-K;`"; //RPr: corrected. orignal IBM string: "+g-K;`"
	public static final String DFLAGPAT_NAVIGATORSWEB = "+G";
	public static final String DFLAGPAT_IMAGE_RESOURCES_DESIGN = "(+i-~*";
	public static final String DFLAGPAT_IMAGE_DBICON = "(+-*i~";
	public static final String DFLAGPAT_DATA_CONNECTION_RESOURCE = "+k";
	public static final String DFLAGPAT_SITEMAP = "+m";
	public static final String DFLAGPAT_QUERY_V4_OBJECT = "+O";
	public static final String DFLAGPAT_SCRIPTLIB_LS = "(+s-jh.*";
	public static final String DFLAGPAT_SCRIPTLIB_JAVA = "*sj";
	public static final String DFLAGPAT_SCRIPTLIB_JS = "+h";
	public static final String DFLAGPAT_SCRIPTLIB_SERVER_JS = "+.";
	public static final String DFLAGPAT_DATABASESCRIPT = "+t";
	public static final String DFLAGPAT_SUBFORM_ALL_VERSIONS = "+U";
	public static final String DFLAGPAT_PAGE = "+W";
	public static final String DFLAGPAT_AGENT_DATA = "+X";
	public static final String DFLAGPAT_SACTIONS_DESIGN = "+y";
	public static final String DFLAGPAT_DB2ACCESSVIEW = "+z";
	public static final String DFLAGPAT_FRAMESETSWEB = "+#";
	public static final String DFLAGPAT_APPLET_RESOURCE = "+@";
	public static final String DFLAGPAT_STYLE_SHEET_RESOURCE = "+=";
	public static final String DFLAGPAT_WEBSERVICE = "+{";
	public static final String DFLAGPAT_WEBSERVICE_LS = "(+{-j*";
	public static final String DFLAGPAT_WEBSERVICE_JAVA = "*{j";
	public static final String DFLAGPAT_SHARED_COLS = "(+-*^";
	public static final String DFLAGPAT_COMPAPP = "+|";
	public static final String DFLAGPAT_COMPDEF = "+:";
	public static final String DFLAGPAT_VIEWFORM_ALL_VERSIONS = "-FQMUGXWy#i@K;g~%z^}";

	//	public static final String DFLAGPAT_AGENTSLIST = "-QXstmz{";
	//	public static final String DFLAGPAT_VIEWFORM = "-FQMUGXWy#i@0nK;g~%z^";
	//	public static final String DFLAGPAT_FORMSWEB = "-U#Wi@y";
	//	public static final String DFLAGPAT_FIELD = "-FQMUGXWy#i@0nK;g~%z^";

	/**
	 * This method tests the Flags in an equal way as the "NotesUtlis.CmemflagTestMultiple" does
	 * 
	 * @param flags
	 *            the flags to test
	 * @param pattern
	 *            the flag pattern.
	 *            <ul>
	 *            <li>+ means at least one of the flags must appear</li>
	 *            <li>- means, none of the flags must appear</li>
	 *            <li>* means, all of the Flags must appear</li>
	 *            <li>( means, a combination of +, - and *</li>
	 *            <ul>
	 *            e.g (+ab-cd*ef means, that (a or b) && not (c or d) && (e and f) must appear in <code>flags</code>
	 * @return true, if the pattern matches
	 */

	public static boolean testFlag(final String flags, final String pattern) {
		if (pattern.length() < 1)
			return false;

		int i = 0;
		switch (pattern.charAt(i++)) {

		case '+': // flags must contain ANY char of pattern
			while (i < pattern.length()) {
				if (flags.indexOf(pattern.charAt(i++)) >= 0)
					return true;
			}
			return false;

		case '-': // flags must NOT contain ANY char of pattern
			while (i < pattern.length()) {
				if (flags.indexOf(pattern.charAt(i++)) >= 0)
					return false;
			}
			return true;

		case '*': // flags must contain ALL char of pattern
			while (i < pattern.length()) {
				if (flags.indexOf(pattern.charAt(i++)) < 0)
					return false;
			}
			return true;

		case '(': // combined rule
			boolean success = false;

			// must follow with '+' "(+...."
			if (pattern.charAt(i++) != '+')
				return false;

			if (i < pattern.length() && pattern.charAt(i) == '-') { // special case if no plus rule is there "(+-..."
				success = true;
			}
			char ch = 0;
			// verify + rule and scan to next -
			while (i < pattern.length()) {
				ch = pattern.charAt(i++);
				if (ch == '-') {
					if (!success)
						return false;
					break;
				}
				// in + mode, at least one the flags must appear
				if (!success && flags.indexOf(ch) >= 0)
					success = true;
			}

			// verify the negative list and scan to next '*'
			if (!success || ch != '-')
				return false;
			while (i < pattern.length()) {
				ch = pattern.charAt(i++);
				if (ch == '*')
					break;
				if (flags.indexOf(ch) >= 0) {
					// handle negative list
					return false;
				}
			}

			// verify the * rule. all chars must appear
			while (i < pattern.length()) {
				ch = pattern.charAt(i++);
				if (flags.indexOf(ch) < 0)
					return false;
			}
			return true;

		}

		return false;
	}

	/**
	 * Builds a formula that matches on <code>pattern</code>
	 * 
	 * @param pattern
<<<<<<< HEAD
	 * @return
=======
	 *            The pattern that should be applied.
	 * @return The Flags as String.
>>>>>>> 301e1519
	 */
	public static String buildFlagFormula(final String pattern) {
		if (pattern.length() < 1)
			return "@False";

		StringBuilder sb = new StringBuilder();
		int i = 0;
		boolean first = true;
		switch (pattern.charAt(i++)) {

		case '+': // flags must contain ANY char of pattern
			sb.append("@Contains($FLAGS;");
			while (i < pattern.length()) {
				if (!first)
					sb.append(':');
				sb.append('"');
				sb.append(pattern.charAt(i++));
				sb.append('"');
				first = false;
			}
			sb.append(')');
			return sb.toString();

		case '-': // flags must NOT contain ANY char of pattern
			sb.append("!@Contains($FLAGS;");
			while (i < pattern.length()) {
				if (!first)
					sb.append(':');
				sb.append('"');
				sb.append(pattern.charAt(i++));
				sb.append('"');
				first = false;
			}
			sb.append(')');
			return sb.toString();

		case '*': // flags must contain ALL char of pattern
			sb.append('(');
			while (i < pattern.length()) {
				if (!first)
					sb.append('&');
				sb.append("@Contains($FLAGS;\"");
				sb.append(pattern.charAt(i++));
				sb.append("\")");
				first = false;
			}
			sb.append(')');
			return sb.toString();

		case '(': // combined rule

			// must follow with '+' "(+...."
			if (pattern.charAt(i++) != '+')
				return "@False";

			char ch = 0;
			// verify + rule and scan to next -
			sb.append("(@True");
			while (i < pattern.length()) {
				ch = pattern.charAt(i++);
				if (ch == '-') {
					if (!first)
						sb.append(")");
					break;
				}
				if (first) {
					sb.append("& @Contains($FLAGS;");
				} else {
					sb.append(':');
				}
				sb.append('"');
				sb.append(ch);
				sb.append('"');
				first = false;
			}

			// verify the negative list and scan to next '*'
			if (ch != '-')
				return "@False";

			first = true;
			while (i < pattern.length()) {
				ch = pattern.charAt(i++);
				if (ch == '*') {
					if (!first)
						sb.append(")");
					break;
				}
				if (first) {
					sb.append("& !@Contains($FLAGS;");
				} else {
					sb.append(':');
				}
				sb.append('"');
				sb.append(ch);
				sb.append('"');
				first = false;
			}

			if (ch != '*')
				return "@False";

			while (i < pattern.length()) {
				sb.append("& @Contains($FLAGS;\"");
				sb.append(pattern.charAt(i++));
				sb.append("\")");
			}
			sb.append(')');
			return sb.toString();

		}

		return "@False";
	}

	private DesignFactory() {
	}

	public static org.openntf.domino.design.DesignBase fromDocument(final Document doc) {
		if (doc.hasItem("IconBitmap") && doc.getNoteClass() == NoteClass.ICON)
			return new IconNote(doc);
		// RPr: Flags :) Dont ask! accept it! (Tested with a database that contains at least one element of each type)
<<<<<<< HEAD
		String flags = doc.getItemValueString("$Flags");
=======
		String flags = doc.getItemValueString(FLAGS_ITEM);
>>>>>>> 301e1519

		if (testFlag(flags, DFLAGPAT_FOLDER_ALL_VERSIONS)) {
			return new Folder(doc);
		}
		if (testFlag(flags, DFLAGPAT_STYLEKIT)) {
			return new Theme(doc);
		}
		if (testFlag(flags, DFLAGPAT_XSPPAGE)) {
<<<<<<< HEAD
			return new XPage(doc);
		}
		if (testFlag(flags, DFLAGPAT_XSPCC)) {
			return new CustomControl(doc);
=======
			if (doc.hasItem(TITLE_ITEM) && doc.getItemValueString(TITLE_ITEM).endsWith(".xsp")) {
				return new XPage(doc);
			} else {
				return new XPageFile(doc);
			}
		}
		if (testFlag(flags, DFLAGPAT_XSPCC)) {
			if (doc.hasItem(TITLE_ITEM) && doc.getItemValueString(TITLE_ITEM).endsWith(".xsp")) {
				return new CustomControl(doc);
			} else {
				return new CustomControlFile(doc);
			}
>>>>>>> 301e1519
		}
		if (testFlag(flags, DFLAGPAT_JAVAFILE)) {
			return new XspJavaResource(doc);
		}
		if (testFlag(flags, DFLAGPAT_WIDGET)) {
			return new CompositeComponent(doc);
		}
		if (testFlag(flags, DFLAGPAT_JAVAJAR)) {
			return new JarResource(doc);
		}
		if (testFlag(flags, DFLAGPAT_FILE_DL)) {
			return new FileResource(doc);
		}
		if (testFlag(flags, DFLAGPAT_FILE_HIDDEN)) {
<<<<<<< HEAD
			String flagsExt = doc.getItemValueString("$FlagsExt");
=======
			String flagsExt = doc.getItemValueString(FLAGS_EXT_ITEM);
>>>>>>> 301e1519
			if (testFlag(flagsExt, "+w")) {
				return new FileResourceWebContent(doc);
			} else {
				return new FileResourceHidden(doc);
			}
		}
		if (testFlag(flags, DFLAGPAT_NAVIGATORSWEB)) {
			return new Navigator(doc);
		}
		if (testFlag(flags, DFLAGPAT_IMAGE_RESOURCES_DESIGN)) {
			return new ImageResource(doc);
		}
		if (testFlag(flags, DFLAGPAT_IMAGE_DBICON)) {
			return new DbImage(doc);
		}
		if (testFlag(flags, DFLAGPAT_DATA_CONNECTION_RESOURCE)) {
			return new DataConnectionResource(doc);
		}
		if (testFlag(flags, DFLAGPAT_SITEMAP)) {
			return new DesignOutline(doc);
		}
		if (testFlag(flags, DFLAGPAT_QUERY_V4_OBJECT)) {
			return new SavedQuery(doc);
		}
		if (testFlag(flags, DFLAGPAT_SCRIPTLIB_LS)) {
<<<<<<< HEAD
			if (testFlag(doc.getItemValueString("$FlagsExt"), "+W"))
=======
			if (testFlag(doc.getItemValueString(FLAGS_EXT_ITEM), "+W"))
>>>>>>> 301e1519
				return new WebServiceConsumerLS(doc);
			return new ScriptLibraryLS(doc);
		}
		if (testFlag(flags, DFLAGPAT_SCRIPTLIB_JAVA)) {
<<<<<<< HEAD
			if (testFlag(doc.getItemValueString("$FlagsExt"), "+W"))
=======
			if (testFlag(doc.getItemValueString(FLAGS_EXT_ITEM), "+W"))
>>>>>>> 301e1519
				return new WebServiceConsumerJava(doc);
			return new ScriptLibraryJava(doc);
		}
		if (testFlag(flags, DFLAGPAT_SCRIPTLIB_JS)) {
			return new ScriptLibraryCSJS(doc);
		}
		if (testFlag(flags, DFLAGPAT_SCRIPTLIB_SERVER_JS)) {
			return new ScriptLibrarySSJS(doc);
		}
		if (testFlag(flags, DFLAGPAT_DATABASESCRIPT)) {
			return new DatabaseScript(doc);
		}
		if (testFlag(flags, DFLAGPAT_SUBFORM_ALL_VERSIONS)) {
			return new Subform(doc);
		}
		if (testFlag(flags, DFLAGPAT_PAGE)) {
			return new DesignPage(doc);
		}
		if (testFlag(flags, DFLAGPAT_AGENT_DATA)) {
			return new AgentData(doc);
		}
		if (testFlag(flags, DFLAGPAT_SACTIONS_DESIGN)) {
			return new SharedActionsNote(doc);
		}
		if (testFlag(flags, DFLAGPAT_DB2ACCESSVIEW)) {
			return new DB2View(doc);
		}
		if (testFlag(flags, DFLAGPAT_FRAMESETSWEB)) {
			return new Frameset(doc);
		}
		if (testFlag(flags, DFLAGPAT_APPLET_RESOURCE)) {
			return new DesignApplet(doc);
		}
		if (testFlag(flags, DFLAGPAT_STYLE_SHEET_RESOURCE)) {
			return new StyleSheet(doc);
		}
		if (testFlag(flags, DFLAGPAT_WEBSERVICE_LS)) {
			return new WebServiceProviderLS(doc);
		}
		if (testFlag(flags, DFLAGPAT_WEBSERVICE_JAVA)) {
			return new WebServiceProviderJava(doc);
		}
		if (testFlag(flags, DFLAGPAT_SHARED_COLS)) {
			return new SharedColumn(doc);
		}
		if (testFlag(flags, DFLAGPAT_COMPAPP)) {
			return new CompositeApp(doc);
		}
		if (testFlag(flags, DFLAGPAT_COMPDEF)) {
			return new CompositeWiring(doc);
		}

		if (testFlag(flags, DFLAGPAT_VIEWFORM_ALL_VERSIONS)) {

			if (doc.hasItem("$AssistType")) {
				Integer assist = doc.getItemValue("$AssistType", Integer.class);
				if (assist == 65413)
					return new DesignAgentLS(doc);
<<<<<<< HEAD
				if (assist == 65426)
					return new DesignAgentF(doc);
				if (assist == 65427) {
=======
				if (assist == 65426 || assist == 65412)
					return new DesignAgentF(doc);
				if (assist == 65427) { //assist == 65428?
>>>>>>> 301e1519
					if (testFlag(flags, "+J"))
						return new DesignAgentJ(doc);
					return new DesignAgentIJ(doc);
				}
				return new DesignAgentA(doc);
			}

			if (doc.hasItem("$FormulaClass")) { //View
				return new DesignView(doc);
			}
			if (doc.hasItem("$ACLDigest")) {
				return new ACLNote(doc);
			}

			// For these elements, we have to distinguish by NoteClass (which is expensive)
			switch (doc.getNoteClass()) {
			case FORM:
				return new DesignForm(doc);
			case HELPABOUTDOCUMENT:
				return new AboutDocument(doc);
			case HELPUSINGDOCUMENT:
				return new UsingDocument(doc);
			case REPLICATIONFORMULA:
				return new ReplicationFormula(doc);
			case SHAREDFIELD:
				return new SharedField(doc);
			default:
				break;
			}

		}
		// e.g. the $BEProfileR7
		return new OtherDesignElement(doc);

	}

	public static <T extends org.openntf.domino.design.DesignBase> DesignCollection<T> search(final Database db, final Class<T> type,
			final String filter) {
		NoteCollection coll = db.createNoteCollection(false);

		String selectFormula = "@All";
		if (!StringUtil.isEmpty(filter)) {
			selectFormula = "(" + filter + ")";
		}

		if (org.openntf.domino.design.IconNote.class.isAssignableFrom(type)) {
			coll.setSelectIcon(true);

		} else if (org.openntf.domino.design.DesignView.class.isAssignableFrom(type)) {
			// Hmm. A view is also a folder.
			coll.setSelectViews(true);
			selectFormula += " & " + buildFlagFormula(DFLAGPAT_VIEWFORM_ALL_VERSIONS);

		} else if (org.openntf.domino.design.Folder.class.isAssignableFrom(type)) {
			coll.setSelectFolders(true);
			selectFormula += " & " + buildFlagFormula(DFLAGPAT_FOLDER_ALL_VERSIONS);

		} else if (org.openntf.domino.design.Theme.class.isAssignableFrom(type)) {
			// a Theme is considered as file resource
			coll.setSelectMiscFormatElements(true);
			selectFormula += " & " + buildFlagFormula(DFLAGPAT_STYLEKIT);

		} else if (org.openntf.domino.design.XspJavaResource.class.isAssignableFrom(type)) {
			coll.setSelectMiscFormatElements(true);
			selectFormula += " & " + buildFlagFormula(DFLAGPAT_JAVAFILE);

		} else if (org.openntf.domino.design.CompositeComponent.class.isAssignableFrom(type)) {
			coll.setSelectMiscFormatElements(true);
			selectFormula += " & " + buildFlagFormula(DFLAGPAT_WIDGET);

		} else if (org.openntf.domino.design.JarResource.class.isAssignableFrom(type)) {
			coll.setSelectMiscFormatElements(true);
			selectFormula += " & " + buildFlagFormula(DFLAGPAT_JAVAJAR);

		} else if (org.openntf.domino.design.FileResource.class.isAssignableFrom(type)) {
			coll.setSelectMiscFormatElements(true);
			selectFormula += " & " + buildFlagFormula(DFLAGPAT_FILE_DL);

		} else if (org.openntf.domino.design.FileResourceHidden.class.isAssignableFrom(type)) {
			coll.setSelectMiscFormatElements(true);
			selectFormula += " & " + buildFlagFormula(DFLAGPAT_FILE_HIDDEN) + " & !@Contains($FlagsExt;{w})";

		} else if (org.openntf.domino.design.FileResourceWebContent.class.isAssignableFrom(type)) {
			coll.setSelectMiscFormatElements(true);
			selectFormula += " & " + buildFlagFormula(DFLAGPAT_FILE_HIDDEN) + " & @Contains($FlagsExt;{w})";

		} else if (org.openntf.domino.design.Navigator.class.isAssignableFrom(type)) {
			coll.setSelectNavigators(true);

		} else if (org.openntf.domino.design.ImageResource.class.isAssignableFrom(type)) {
			coll.setSelectImageResources(true);
			selectFormula += " & " + buildFlagFormula(DFLAGPAT_IMAGE_RESOURCES_DESIGN);

		} else if (org.openntf.domino.design.DataConnectionResource.class.isAssignableFrom(type)) {
			coll.setSelectDataConnections(true);

		} else if (org.openntf.domino.design.Outline.class.isAssignableFrom(type)) {
			coll.setSelectOutlines(true);

		} else if (org.openntf.domino.design.SavedQuery.class.isAssignableFrom(type)) {
			coll.selectAllDesignElements(true);
			selectFormula += " & " + buildFlagFormula(DFLAGPAT_QUERY_V4_OBJECT);

		} else if (org.openntf.domino.design.WebServiceConsumer.class.isAssignableFrom(type)) {
			coll.setSelectScriptLibraries(true);

			selectFormula += " & @Contains($FlagsExt;{W})";
			if (org.openntf.domino.design.impl.WebServiceConsumerLS.class.isAssignableFrom(type)) {
				selectFormula += " & " + buildFlagFormula(DFLAGPAT_SCRIPTLIB_LS);
			} else if (org.openntf.domino.design.impl.WebServiceConsumerJava.class.isAssignableFrom(type)) {
				selectFormula += " & " + buildFlagFormula(DFLAGPAT_SCRIPTLIB_JAVA);
			}

		} else if (org.openntf.domino.design.ScriptLibrary.class.isAssignableFrom(type)) {
			if (org.openntf.domino.design.ScriptLibraryLS.class.isAssignableFrom(type)) {
				coll.setSelectScriptLibraries(true);
				selectFormula += " & " + buildFlagFormula(DFLAGPAT_SCRIPTLIB_LS) + " & !@Contains($FlagsExt;{W})";

			} else if (org.openntf.domino.design.ScriptLibraryJava.class.isAssignableFrom(type)) {
				coll.setSelectScriptLibraries(true);
				selectFormula += " & " + buildFlagFormula(DFLAGPAT_SCRIPTLIB_JAVA) + " & !@Contains($FlagsExt;{W})";

			} else if (org.openntf.domino.design.ScriptLibraryCSJS.class.isAssignableFrom(type)) {
				coll.setSelectScriptLibraries(true);
				selectFormula += " & " + buildFlagFormula(DFLAGPAT_SCRIPTLIB_JS);

			} else if (org.openntf.domino.design.ScriptLibrarySSJS.class.isAssignableFrom(type)) {
				coll.setSelectScriptLibraries(true);
				selectFormula += " & " + buildFlagFormula(DFLAGPAT_SCRIPTLIB_SERVER_JS);
			} else {
				// ALL script libraries:
				coll.setSelectScriptLibraries(true);
				selectFormula += " & ((" + buildFlagFormula(DFLAGPAT_SCRIPTLIB_LS) + " & !@Contains($FlagsExt;{W}))";
				selectFormula += " | (" + buildFlagFormula(DFLAGPAT_SCRIPTLIB_JAVA) + " & !@Contains($FlagsExt;{W}))";
				selectFormula += " | ( " + buildFlagFormula(DFLAGPAT_SCRIPTLIB_JS) + ")";
				selectFormula += " | (" + buildFlagFormula(DFLAGPAT_SCRIPTLIB_SERVER_JS) + "))";
			}

		} else if (org.openntf.domino.design.DatabaseScript.class.isAssignableFrom(type)) {
			coll.setSelectDatabaseScript(true);

		} else if (org.openntf.domino.design.Subform.class.isAssignableFrom(type)) {
			coll.setSelectSubforms(true);

		} else if (org.openntf.domino.design.DesignPage.class.isAssignableFrom(type)) {
			coll.setSelectPages(true);

		} else if (org.openntf.domino.design.AgentData.class.isAssignableFrom(type)) {
			coll.setSelectMiscCodeElements(true);
			selectFormula += " & " + buildFlagFormula(DFLAGPAT_AGENT_DATA);

		} else if (org.openntf.domino.design.SharedActions.class.isAssignableFrom(type)) {
			coll.setSelectActions(true);

		} else if (org.openntf.domino.design.DB2View.class.isAssignableFrom(type)) {
			coll.setSelectMiscFormatElements(true);
			selectFormula += " & " + buildFlagFormula(DFLAGPAT_DB2ACCESSVIEW);

		} else if (org.openntf.domino.design.Frameset.class.isAssignableFrom(type)) {
			coll.setSelectFramesets(true);

		} else if (org.openntf.domino.design.DesignApplet.class.isAssignableFrom(type)) {
			coll.setSelectJavaResources(true);
			selectFormula += " & " + buildFlagFormula(DFLAGPAT_APPLET_RESOURCE);

		} else if (org.openntf.domino.design.StyleSheet.class.isAssignableFrom(type)) {
			coll.setSelectStylesheetResources(true);
			//selectFormula += " & " + buildFlagFormula(DFLAGPAT_STYLE_SHEET_RESOURCE);

		} else if (org.openntf.domino.design.WebServiceProvider.class.isAssignableFrom(type)) {
			coll.setSelectMiscCodeElements(true);
			selectFormula += " & " + buildFlagFormula(DFLAGPAT_WEBSERVICE);
			if (org.openntf.domino.design.impl.WebServiceProviderLS.class.isAssignableFrom(type)) {
				selectFormula += " & " + buildFlagFormula(DFLAGPAT_WEBSERVICE_LS);
			} else if (org.openntf.domino.design.impl.WebServiceProviderJava.class.isAssignableFrom(type)) {
				selectFormula += " & " + buildFlagFormula(DFLAGPAT_WEBSERVICE_JAVA);
			}
		} else if (org.openntf.domino.design.SharedColumn.class.isAssignableFrom(type)) {
			coll.setSelectMiscIndexElements(true);
			selectFormula += " & " + buildFlagFormula(DFLAGPAT_SHARED_COLS);

		} else if (org.openntf.domino.design.CompositeApp.class.isAssignableFrom(type)) {
			coll.setSelectMiscFormatElements(true);
			selectFormula += " & " + buildFlagFormula(DFLAGPAT_COMPAPP);

		} else if (org.openntf.domino.design.CompositeWiring.class.isAssignableFrom(type)) {
			coll.setSelectMiscFormatElements(true);
			selectFormula += " & " + buildFlagFormula(DFLAGPAT_COMPDEF);

		} else if (org.openntf.domino.design.DbImage.class.isAssignableFrom(type)) {
			coll.setSelectImageResources(true);
			selectFormula += " & " + buildFlagFormula(DFLAGPAT_IMAGE_DBICON);

			// Agents
		} else if (org.openntf.domino.design.DesignAgent.class.isAssignableFrom(type)) {
			coll.setSelectAgents(true);
			// argh... why is this soooo complex, IBM?
			if (org.openntf.domino.design.impl.DesignAgentF.class.isAssignableFrom(type)) {
				selectFormula += " & $AssistType = 65426";
			} else if (org.openntf.domino.design.impl.DesignAgentLS.class.isAssignableFrom(type)) {
				selectFormula += " & $AssistType = 65413";
			} else if (org.openntf.domino.design.impl.DesignAgentA.class.isAssignableFrom(type)) {
				selectFormula += " & !($AssistType = 65413:65426:65427)";
			} else if (org.openntf.domino.design.impl.DesignAgentJ.class.isAssignableFrom(type)) {
				selectFormula += " & $AssistType = 65427 & " + buildFlagFormula("+J");
			} else if (org.openntf.domino.design.impl.DesignAgentIJ.class.isAssignableFrom(type)) {
				selectFormula += " & $AssistType = 65427 & " + buildFlagFormula("-J");
			}

		} else if (org.openntf.domino.design.UsingDocument.class.isAssignableFrom(type)) {
			coll.setSelectHelpUsing(true);

		} else if (org.openntf.domino.design.AboutDocument.class.isAssignableFrom(type)) {
			coll.setSelectHelpAbout(true);

		} else if (org.openntf.domino.design.ACLNote.class.isAssignableFrom(type)) {
			coll.setSelectAcl(true);

		} else if (org.openntf.domino.design.SharedField.class.isAssignableFrom(type)) {
			coll.setSelectSharedFields(true);

		} else if (org.openntf.domino.design.ReplicationFormula.class.isAssignableFrom(type)) {
			coll.setSelectReplicationFormulas(true);

		} else if (org.openntf.domino.design.DesignForm.class.isAssignableFrom(type)) {
			coll.setSelectForms(true);

		} else if (org.openntf.domino.design.XspResource.class.isAssignableFrom(type)) {
			if (org.openntf.domino.design.XPage.class.isAssignableFrom(type)) {
				coll.setSelectMiscFormatElements(true);
				selectFormula += " & " + buildFlagFormula(DFLAGPAT_XSPPAGE);

			} else if (org.openntf.domino.design.CustomControl.class.isAssignableFrom(type)) {
				coll.setSelectMiscFormatElements(true);
				selectFormula += " & " + buildFlagFormula(DFLAGPAT_XSPCC);

			} else if (org.openntf.domino.design.XspJavaResource.class.isAssignableFrom(type)) {
				coll.setSelectMiscFormatElements(true);
				selectFormula += " & " + buildFlagFormula(DFLAGPAT_JAVAFILE);
			} else {
				coll.setSelectMiscFormatElements(true);
				selectFormula += " & " + buildFlagFormula(DFLAGPAT_JAVARESOURCE);
			}
		} else {
			throw new IllegalArgumentException("Class " + type.getName() + " is unsupported");
		}

		//		System.out.println(selectFormula);
		//		System.out.println(type);
		coll.setSelectionFormula(selectFormula);
		coll.buildCollection();
		return new DesignCollection<T>(coll, type);

	}
	/*
		@SuppressWarnings("unchecked")
		public static <T> T fromDocument(final Document doc, final Class<? extends org.openntf.domino.design.DesignBase> T) {
			if (T == null) {
				return (T) fromDocument(doc);
			}
			// TODO: Replace the code below by this
			if (false) {
				DesignBase ret = fromDocument(doc);
				if (T.isAssignableFrom(ret.getClass())) {
					return (T) ret;
				}
				throw new ClassCastException("something went wrong");
			}
			if (T == ACLNote.class) {
				return (T) (new ACLNote(doc));
			} else if (T == AboutDocument.class) {
				return (T) (new AboutDocument(doc));
			} else if (T == FileResource.class) {
				return (T) (new FileResource(doc));
			} else if (T == DesignForm.class) {
				return (T) (new DesignForm(doc));
			} else if (T == IconNote.class) {
				return (T) (new IconNote(doc));
			} else if (T == ReplicationFormula.class) {
				return (T) (new ReplicationFormula(doc));
			} else if (T == UsingDocument.class) {
				return (T) (new UsingDocument(doc));
			} else if (T == DesignView.class) {
				return (T) (new DesignView(doc));
				//		} else if (T == JavaResource.class) {
				//			return (T) (new JavaResource(doc));
			} else if (T == JarResource.class) {
				return (T) (new JarResource(doc));
			} else if (T == XPage.class) {
				return (T) (new XPage(doc));
			} else if (T == JavaScriptLibrary.class) {
				return (T) (new JavaScriptLibrary(doc));
			}
			return null;
		}
	 */
}<|MERGE_RESOLUTION|>--- conflicted
+++ resolved
@@ -16,13 +16,10 @@
 
 package org.openntf.domino.design.impl;
 
-<<<<<<< HEAD
-=======
 import static org.openntf.domino.design.impl.AbstractDesignBase.FLAGS_EXT_ITEM;
 import static org.openntf.domino.design.impl.AbstractDesignBase.FLAGS_ITEM;
 import static org.openntf.domino.design.impl.AbstractDesignBase.TITLE_ITEM;
 
->>>>>>> 301e1519
 import org.openntf.domino.Database;
 import org.openntf.domino.Document;
 import org.openntf.domino.NoteCollection;
@@ -181,12 +178,8 @@
 	 * Builds a formula that matches on <code>pattern</code>
 	 * 
 	 * @param pattern
-<<<<<<< HEAD
-	 * @return
-=======
 	 *            The pattern that should be applied.
 	 * @return The Flags as String.
->>>>>>> 301e1519
 	 */
 	public static String buildFlagFormula(final String pattern) {
 		if (pattern.length() < 1)
@@ -309,11 +302,7 @@
 		if (doc.hasItem("IconBitmap") && doc.getNoteClass() == NoteClass.ICON)
 			return new IconNote(doc);
 		// RPr: Flags :) Dont ask! accept it! (Tested with a database that contains at least one element of each type)
-<<<<<<< HEAD
-		String flags = doc.getItemValueString("$Flags");
-=======
 		String flags = doc.getItemValueString(FLAGS_ITEM);
->>>>>>> 301e1519
 
 		if (testFlag(flags, DFLAGPAT_FOLDER_ALL_VERSIONS)) {
 			return new Folder(doc);
@@ -322,12 +311,6 @@
 			return new Theme(doc);
 		}
 		if (testFlag(flags, DFLAGPAT_XSPPAGE)) {
-<<<<<<< HEAD
-			return new XPage(doc);
-		}
-		if (testFlag(flags, DFLAGPAT_XSPCC)) {
-			return new CustomControl(doc);
-=======
 			if (doc.hasItem(TITLE_ITEM) && doc.getItemValueString(TITLE_ITEM).endsWith(".xsp")) {
 				return new XPage(doc);
 			} else {
@@ -340,7 +323,6 @@
 			} else {
 				return new CustomControlFile(doc);
 			}
->>>>>>> 301e1519
 		}
 		if (testFlag(flags, DFLAGPAT_JAVAFILE)) {
 			return new XspJavaResource(doc);
@@ -355,11 +337,7 @@
 			return new FileResource(doc);
 		}
 		if (testFlag(flags, DFLAGPAT_FILE_HIDDEN)) {
-<<<<<<< HEAD
-			String flagsExt = doc.getItemValueString("$FlagsExt");
-=======
 			String flagsExt = doc.getItemValueString(FLAGS_EXT_ITEM);
->>>>>>> 301e1519
 			if (testFlag(flagsExt, "+w")) {
 				return new FileResourceWebContent(doc);
 			} else {
@@ -385,20 +363,12 @@
 			return new SavedQuery(doc);
 		}
 		if (testFlag(flags, DFLAGPAT_SCRIPTLIB_LS)) {
-<<<<<<< HEAD
-			if (testFlag(doc.getItemValueString("$FlagsExt"), "+W"))
-=======
 			if (testFlag(doc.getItemValueString(FLAGS_EXT_ITEM), "+W"))
->>>>>>> 301e1519
 				return new WebServiceConsumerLS(doc);
 			return new ScriptLibraryLS(doc);
 		}
 		if (testFlag(flags, DFLAGPAT_SCRIPTLIB_JAVA)) {
-<<<<<<< HEAD
-			if (testFlag(doc.getItemValueString("$FlagsExt"), "+W"))
-=======
 			if (testFlag(doc.getItemValueString(FLAGS_EXT_ITEM), "+W"))
->>>>>>> 301e1519
 				return new WebServiceConsumerJava(doc);
 			return new ScriptLibraryJava(doc);
 		}
@@ -457,15 +427,9 @@
 				Integer assist = doc.getItemValue("$AssistType", Integer.class);
 				if (assist == 65413)
 					return new DesignAgentLS(doc);
-<<<<<<< HEAD
-				if (assist == 65426)
-					return new DesignAgentF(doc);
-				if (assist == 65427) {
-=======
 				if (assist == 65426 || assist == 65412)
 					return new DesignAgentF(doc);
 				if (assist == 65427) { //assist == 65428?
->>>>>>> 301e1519
 					if (testFlag(flags, "+J"))
 						return new DesignAgentJ(doc);
 					return new DesignAgentIJ(doc);
