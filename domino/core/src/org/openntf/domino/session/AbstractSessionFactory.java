--- conflicted
+++ resolved
@@ -30,29 +30,16 @@
 
 	protected Session wrapSession(final lotus.domino.Session raw, final boolean selfCreated) {
 		WrapperFactory wf = Factory.getWrapperFactory();
-<<<<<<< HEAD
-		org.openntf.domino.Session sess = Factory.fromLotus(raw, Session.SCHEMA, null);
-=======
 		org.openntf.domino.Session sess = wf.fromLotus(raw, Session.SCHEMA, wf);
->>>>>>> 5a900646
 		sess.setNoRecycle(!selfCreated);
-		((org.openntf.domino.impl.Session) sess).setSessionFactory(this);
 
-<<<<<<< HEAD
-		Fixes[] fixes = org.openntf.domino.ext.Session.Fixes.values();
-=======
 		Fixes[] fixes = Factory.getThreadConfig().fixes;
->>>>>>> 5a900646
 		if (fixes != null) {
 			for (Fixes fix : fixes) {
 				sess.setFixEnable(fix, true);
 			}
 		}
-<<<<<<< HEAD
-		sess.setAutoMime(AutoMime.WRAP_ALL);
-=======
 		sess.setAutoMime(Factory.getThreadConfig().autoMime);
->>>>>>> 5a900646
 
 		sess.setConvertMIME(false);
 		if (selfCreated && currentApiPath_ != null) {
