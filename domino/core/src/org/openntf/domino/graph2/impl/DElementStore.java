--- conflicted
+++ resolved
@@ -521,13 +521,10 @@
 							+ " results in a delegate with a graph type of " + strChk);
 				}
 			}
-<<<<<<< HEAD
-=======
 		} else {
 			//			return null;
 			throw new IllegalStateException("Requested id of " + String.valueOf(delegateKey) + " in store at "
 					+ ((Database) getStoreDelegate()).getApiPath() + " results in a null delegate and therefore cannot be persisted.");
->>>>>>> bb9c2444
 		}
 		return result;
 	}
