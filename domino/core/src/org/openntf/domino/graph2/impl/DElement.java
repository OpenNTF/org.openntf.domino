--- conflicted
+++ resolved
@@ -2,17 +2,21 @@
 
 import java.io.Serializable;
 import java.util.Arrays;
+import java.util.Collections;
 import java.util.Map;
 import java.util.Set;
+import java.util.TreeMap;
+import java.util.TreeSet;
 import java.util.logging.Level;
 import java.util.logging.Logger;
 
 import javolution.util.FastMap;
-import javolution.util.FastSet;
-import javolution.util.function.Equalities;
 
 import org.openntf.domino.Document;
 import org.openntf.domino.big.impl.NoteCoordinate;
+//import javolution.util.FastMap;
+//import javolution.util.FastSet;
+//import javolution.util.function.Equalities;
 import org.openntf.domino.big.impl.NoteList;
 import org.openntf.domino.graph.DominoVertex;
 import org.openntf.domino.types.Null;
@@ -39,33 +43,33 @@
 		return (org.openntf.domino.graph2.impl.DGraph) parent_;
 	}
 
-	private FastSet<String> changedProperties_;
-
-	private FastSet<String> getChangedPropertiesInt() {
+	private Set<String> changedProperties_;
+
+	private Set<String> getChangedPropertiesInt() {
 		if (changedProperties_ == null) {
-			changedProperties_ = new FastSet<String>(Equalities.LEXICAL_CASE_INSENSITIVE).atomic();
+			changedProperties_ = Collections.synchronizedSet(new TreeSet<String>(String.CASE_INSENSITIVE_ORDER));
 		}
 		return changedProperties_;
 	}
 
-	private FastSet<String> removedProperties_;
-
-	private FastSet<String> getRemovedPropertiesInt() {
+	private Set<String> removedProperties_;
+
+	private Set<String> getRemovedPropertiesInt() {
 		if (removedProperties_ == null) {
-			removedProperties_ = new FastSet<String>(Equalities.LEXICAL_CASE_INSENSITIVE).atomic();
+			removedProperties_ = Collections.synchronizedSet(new TreeSet<String>(String.CASE_INSENSITIVE_ORDER));
 		}
 		return removedProperties_;
 	}
 
-	private FastMap<String, Object> props_;
-
-	private FastMap<String, Object> getProps() {
+	private Map<String, Object> props_;
+
+	private Map<String, Object> getProps() {
 		if (props_ == null) {
-			FastMap<String, Object> localProps = new FastMap<String, Object>(Equalities.LEXICAL_CASE_INSENSITIVE);
+			Map<String, Object> localProps = new TreeMap<String, Object>(String.CASE_INSENSITIVE_ORDER);
 			for (String key : getDelegate().keySet()) {
 				localProps.put(key, Deferred.INSTANCE);
 			}
-			props_ = localProps.atomic();
+			props_ = Collections.synchronizedMap(localProps);
 		}
 		return props_;
 	}
@@ -82,24 +86,16 @@
 				Map<String, Object> delegate = getDelegate();
 				if (delegate instanceof Document) {
 					Document doc = (Document) delegate;
-<<<<<<< HEAD
-
-					result = doc.getItemValue(propertyName, T);
+
+					result = doc.getItemValue(propertyName, type);
 					if (result == null) {
 						try {
 							Object raw = doc.get(propertyName);
-							result = TypeUtils.objectToClass(raw, T, doc.getAncestorSession());
-							//							if ("@CreatedDate".equalsIgnoreCase(propertyName)) {
-							//								System.out.println("@CreatedDate requested and we got "
-							//										+ (result == null ? "null" : result.getClass().getName()));
-							//							}
+							result = TypeUtils.objectToClass(raw, type, doc.getAncestorSession());
 						} catch (Throwable t) {
 							log_.log(Level.WARNING, "Invalid property for document " + propertyName);
 						}
 					}
-=======
-					result = doc.getItemValue(propertyName, type);
->>>>>>> 26b866cf
 				} else {
 					result = type.cast(delegate.get(propertyName));
 				}
@@ -118,12 +114,9 @@
 		} else if (result == Null.INSTANCE) {
 
 		} else {
-<<<<<<< HEAD
-			if (result != null && !T.isAssignableFrom(result.getClass())) {
-				System.out.println(propertyName + " returned a " + result.getClass().getName() + " when we asked for a " + T.getName());
-=======
 			if (result != null && !type.isAssignableFrom(result.getClass())) {
->>>>>>> 26b866cf
+				System.out.println(propertyName + " returned a " + result.getClass().getName() + " when we asked for a " + type.getName());
+
 				try {
 					Map<String, Object> delegate = getDelegate();
 					if (delegate instanceof Document) {
@@ -157,22 +150,17 @@
 	}
 
 	@Override
-<<<<<<< HEAD
 	public <T> T getProperty(final String key) {
 		if ("form".equalsIgnoreCase(key)) {
-			return getProperty(key, String.class);
+			return (T) getProperty(key, String.class);
 		}
 		Object result = getProperty(key, java.lang.Object.class);
 		return (T) result;
-=======
-	public Object getProperty(final String key) {
-		return getProperty(key, java.lang.Object.class);
->>>>>>> 26b866cf
 	}
 
 	@Override
 	public Set<String> getPropertyKeys() {
-		return getProps().keySet().unmodifiable();
+		return Collections.unmodifiableSet(getProps().keySet());
 	}
 
 	@SuppressWarnings("rawtypes")
@@ -366,7 +354,7 @@
 	protected void applyChanges() {
 		Map<String, Object> props = getProps();
 		Map<String, Object> delegate = getDelegate();
-		FastSet<String> changes = getChangedPropertiesInt();
+		Set<String> changes = getChangedPropertiesInt();
 		if (!props.isEmpty() && !changes.isEmpty()) {
 			//			System.out.println("TEMP DEBUG: Writing " + getChangedPropertiesInt().size() + " changed properties for " + getId());
 			for (String s : getChangedPropertiesInt()) {
