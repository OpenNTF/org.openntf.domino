--- conflicted
+++ resolved
@@ -78,11 +78,8 @@
  * 
  * @author nfreeman
  */
-<<<<<<< HEAD
-public class Session extends Base<org.openntf.domino.Session, lotus.domino.Session, SessionHasNoParent> implements
-=======
+
 public class Session extends BaseThreadSafe<org.openntf.domino.Session, lotus.domino.Session, SessionHasNoParent> implements
->>>>>>> 8a20808a
 		org.openntf.domino.Session {
 	/** The Constant log_. */
 	private static final Logger log_ = Logger.getLogger(Session.class.getName());
