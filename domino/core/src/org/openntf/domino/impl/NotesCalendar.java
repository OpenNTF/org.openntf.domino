/*
 * Copyright 2013
 * 
 * Licensed under the Apache License, Version 2.0 (the "License"); 
 * you may not use this file except in compliance with the License. 
 * You may obtain a copy of the License at:
 * 
 * http://www.apache.org/licenses/LICENSE-2.0 
 * 
 * Unless required by applicable law or agreed to in writing, software 
 * distributed under the License is distributed on an "AS IS" BASIS, 
 * WITHOUT WARRANTIES OR CONDITIONS OF ANY KIND, either express or 
 * implied. See the License for the specific language governing 
 * permissions and limitations under the License.
 */
package org.openntf.domino.impl;

import java.lang.reflect.InvocationTargetException;
import java.lang.reflect.Method;
import java.util.ArrayList;
import java.util.List;
import java.util.Vector;

import lotus.domino.NotesException;

import org.openntf.domino.DateTime;
import org.openntf.domino.NotesCalendarEntry;
import org.openntf.domino.NotesCalendarNotice;
import org.openntf.domino.Session;
import org.openntf.domino.WrapperFactory;
import org.openntf.domino.utils.DominoUtils;

// TODO: Auto-generated Javadoc
/**
 * The Class NotesCalendar.
 */
public class NotesCalendar extends Base<org.openntf.domino.NotesCalendar, lotus.domino.NotesCalendar, Session> implements
		org.openntf.domino.NotesCalendar {

	/**
	 * Instantiates a new outline.
	 * 
	 * @param delegate
	 *            the delegate
	 * @param parent
	 *            the parent
	 * @param wf
	 *            the wrapperfactory
	 * @param cppId
	 *            the cpp-id
	 */
	public NotesCalendar(final lotus.domino.NotesCalendar delegate, final Session parent, final WrapperFactory wf, final long cppId) {
		super(delegate, parent, wf, cppId, NOTES_OUTLINE);
	}

	/* (non-Javadoc)
	 * @see org.openntf.domino.impl.Base#findParent(lotus.domino.Base)
	 */
	@Override
	protected Session findParent(final lotus.domino.NotesCalendar delegate) {
		return fromLotus(Base.getSession(delegate), Session.SCHEMA, null);
	}

	/* (non-Javadoc)
	 * @see org.openntf.domino.NotesCalendar#createEntry(java.lang.String)
	 */
	@Override
	public NotesCalendarEntry createEntry(final String iCalEntry) {
		try {
			return fromLotus(getDelegate().createEntry(iCalEntry), NotesCalendarEntry.SCHEMA, this);
		} catch (NotesException e) {
			DominoUtils.handleException(e);
			return null;
		}
	}

	/* (non-Javadoc)
	 * @see org.openntf.domino.NotesCalendar#createEntry(java.lang.String, int)
	 */
	@Override
	public NotesCalendarEntry createEntry(final String iCalEntry, final int flags) {
		try {
			return fromLotus(getDelegate().createEntry(iCalEntry, flags), NotesCalendarEntry.SCHEMA, this);
		} catch (NotesException e) {
			DominoUtils.handleException(e);
			return null;
		}
	}

	/* (non-Javadoc)
	 * @see org.openntf.domino.NotesCalendar#getAutoSendNotices()
	 */
	@Override
	public boolean getAutoSendNotices() {
		try {
			return getDelegate().getAutoSendNotices();
		} catch (NotesException e) {
			DominoUtils.handleException(e);
			return false;
		}
	}

	/* (non-Javadoc)
	 * @see org.openntf.domino.NotesCalendar#getEntries(lotus.domino.DateTime, lotus.domino.DateTime)
	 */
	@SuppressWarnings("rawtypes")
	@Override
	public Vector<org.openntf.domino.NotesCalendarEntry> getEntries(final lotus.domino.DateTime start, final lotus.domino.DateTime end) {
		List recycleThis = new ArrayList();
		try {
			lotus.domino.DateTime dt1 = toLotus(start, recycleThis);
			lotus.domino.DateTime dt2 = toLotus(end, recycleThis);
			return fromLotusAsVector(getDelegate().getEntries(dt1, dt2), org.openntf.domino.NotesCalendarEntry.SCHEMA, this);

		} catch (NotesException e) {
			DominoUtils.handleException(e);
			return null;
		} finally {
			s_recycle(recycleThis);
		}
	}

	/* (non-Javadoc)
	 * @see org.openntf.domino.NotesCalendar#getEntries(lotus.domino.DateTime, lotus.domino.DateTime, int, int)
	 */
	@SuppressWarnings("rawtypes")
	@Override
	public Vector<org.openntf.domino.NotesCalendarEntry> getEntries(final lotus.domino.DateTime start, final lotus.domino.DateTime end,
			final int skipCount, final int maxReturn) {
		List recycleThis = new ArrayList();
		try {
			lotus.domino.DateTime dt1 = toLotus(start, recycleThis);
			lotus.domino.DateTime dt2 = toLotus(end, recycleThis);
			return fromLotusAsVector(getDelegate().getEntries(dt1, dt2, skipCount, maxReturn),
					org.openntf.domino.NotesCalendarEntry.SCHEMA, this);
		} catch (NotesException e) {
			DominoUtils.handleException(e);
			return null;
		} finally {
			s_recycle(recycleThis);
		}
	}

	/* (non-Javadoc)
	 * @see org.openntf.domino.NotesCalendar#getEntriesProcessed()
	 */
	@Override
	public int getEntriesProcessed() {
		try {
			return getDelegate().getEntriesProcessed();
		} catch (NotesException e) {
			DominoUtils.handleException(e);
			return 0;
		}
	}

	/* (non-Javadoc)
	 * @see org.openntf.domino.NotesCalendar#getEntry(java.lang.String)
	 */
	@Override
	public NotesCalendarEntry getEntry(final String uid) {
		try {
			return fromLotus(getDelegate().getEntry(uid), NotesCalendarEntry.SCHEMA, this);
		} catch (NotesException e) {
			DominoUtils.handleException(e);
			return null;
		}
	}

	/* (non-Javadoc)
	 * @see org.openntf.domino.NotesCalendar#getEntryByNoteID(java.lang.String)
	 */
	@Override
	public NotesCalendarEntry getEntryByNoteID(final String noteid) {
		try {
			return fromLotus(getDelegate().getEntryByNoteID(noteid), NotesCalendarEntry.SCHEMA, this);
		} catch (NotesException e) {
			DominoUtils.handleException(e);
			return null;
		}
	}

	/* (non-Javadoc)
	 * @see org.openntf.domino.NotesCalendar#getEntryByUNID(java.lang.String)
	 */
	@Override
	public NotesCalendarEntry getEntryByUNID(final String unid) {
		try {
			return fromLotus(getDelegate().getEntryByUNID(unid), NotesCalendarEntry.SCHEMA, this);
		} catch (NotesException e) {
			DominoUtils.handleException(e);
			return null;
		}
	}

	/* (non-Javadoc)
	 * @see org.openntf.domino.NotesCalendar#getNewInvitations()
	 */
	@Override
	public Vector<org.openntf.domino.NotesCalendarNotice> getNewInvitations() {
		try {
			return fromLotusAsVector(getDelegate().getNewInvitations(), NotesCalendarNotice.SCHEMA, this);
		} catch (NotesException e) {
			DominoUtils.handleException(e);
			return null;
		}
	}

	/* (non-Javadoc)
	 * @see org.openntf.domino.NotesCalendar#getNewInvitations(lotus.domino.DateTime, lotus.domino.DateTime)
	 */
	@SuppressWarnings("rawtypes")
	@Override
	public Vector<org.openntf.domino.NotesCalendarNotice> getNewInvitations(final lotus.domino.DateTime start,
			final lotus.domino.DateTime since) {
		List recycleThis = new ArrayList();
		try {
			lotus.domino.DateTime dt1 = toLotus(start, recycleThis);
			lotus.domino.DateTime dt2 = toLotus(since, recycleThis);
			return fromLotusAsVector(getDelegate().getNewInvitations(dt1, dt2), NotesCalendarNotice.SCHEMA, this);
		} catch (NotesException e) {
			DominoUtils.handleException(e);
			return null;
		} finally {
			s_recycle(recycleThis);
		}
	}

	/* (non-Javadoc)
	 * @see org.openntf.domino.NotesCalendar#getNoticeByUNID(java.lang.String)
	 */
	@Override
	public NotesCalendarNotice getNoticeByUNID(final String unid) {
		try {
			return fromLotus(getDelegate().getNoticeByUNID(unid), NotesCalendarNotice.SCHEMA, this);
		} catch (NotesException e) {
			DominoUtils.handleException(e);
			return null;
		}
	}

	/* (non-Javadoc)
	 * @see org.openntf.domino.impl.Base#getParent()
	 */
	@Override
	public Session getParent() {
		return getAncestor();
	}

	/* (non-Javadoc)
	 * @see org.openntf.domino.NotesCalendar#getReadRangeMask1()
	 */
	@Override
	public int getReadRangeMask1() {
		try {
			return getDelegate().getReadRangeMask1();
		} catch (NotesException e) {
			DominoUtils.handleException(e);
			return 0;
		}
	}

	/* (non-Javadoc)
	 * @see org.openntf.domino.NotesCalendar#getReadRangeMask2()
	 */
	@Override
	public int getReadRangeMask2() {
		try {
			return getDelegate().getReadRangeMask2();
		} catch (NotesException e) {
			DominoUtils.handleException(e);
			return 0;
		}
	}

	/* (non-Javadoc)
	 * @see org.openntf.domino.NotesCalendar#getReadXLotusPropsOutputLevel()
	 */
	@Override
	public int getReadXLotusPropsOutputLevel() {
		try {
			return getDelegate().getReadXLotusPropsOutputLevel();
		} catch (NotesException e) {
			DominoUtils.handleException(e);
			return 0;
		}
	}

	/* (non-Javadoc)
	 * @see org.openntf.domino.NotesCalendar#getUntilTime()
	 */
	@Override
	public DateTime getUntilTime() {
		try {
			return fromLotus(getDelegate().getUntilTime(), DateTime.SCHEMA, getAncestorSession());
		} catch (NotesException e) {
			DominoUtils.handleException(e);
			return null;
		}
	}

	/* (non-Javadoc)
	 * @see org.openntf.domino.NotesCalendar#readRange(lotus.domino.DateTime, lotus.domino.DateTime)
	 */
	@Override
	public String readRange(final lotus.domino.DateTime start, final lotus.domino.DateTime end) {
		@SuppressWarnings("rawtypes")
		List recycleThis = new ArrayList();
		try {
			lotus.domino.DateTime dt1 = toLotus(start, recycleThis);
			lotus.domino.DateTime dt2 = toLotus(end, recycleThis);
			return getDelegate().readRange(dt1, dt2);
		} catch (NotesException e) {
			DominoUtils.handleException(e);
			return null;
		} finally {
			s_recycle(recycleThis);
		}
	}

	/* (non-Javadoc)
	 * @see org.openntf.domino.NotesCalendar#readRange(lotus.domino.DateTime, lotus.domino.DateTime, int, int)
	 */
	@Override
	public String readRange(final lotus.domino.DateTime start, final lotus.domino.DateTime end, final int skipCount, final int maxRead) {
		@SuppressWarnings("rawtypes")
		List recycleThis = new ArrayList();
		try {
			lotus.domino.DateTime dt1 = toLotus(start, recycleThis);
			lotus.domino.DateTime dt2 = toLotus(end, recycleThis);
			return getDelegate().readRange(dt1, dt2, skipCount, maxRead);
		} catch (NotesException e) {
			DominoUtils.handleException(e);
			return null;
		} finally {
			s_recycle(recycleThis);
		}
	}

	/* (non-Javadoc)
	 * @see org.openntf.domino.NotesCalendar#setAutoSendNotices(boolean)
	 */
	@Override
	public void setAutoSendNotices(final boolean flag) {
		try {
			getDelegate().setAutoSendNotices(flag);
		} catch (NotesException e) {
			DominoUtils.handleException(e);
		}
	}

	/* (non-Javadoc)
	 * @see org.openntf.domino.NotesCalendar#setReadRangeMask1(int)
	 */
	@Override
	public void setReadRangeMask1(final int mask) {
		try {
			getDelegate().setReadRangeMask1(mask);
		} catch (NotesException e) {
			DominoUtils.handleException(e);
		}
	}

	/* (non-Javadoc)
	 * @see org.openntf.domino.NotesCalendar#setReadRangeMask2(int)
	 */
	@Override
	public void setReadRangeMask2(final int mask) {
		try {
			getDelegate().setReadRangeMask2(mask);
		} catch (NotesException e) {
			DominoUtils.handleException(e);
		}
	}

	/* (non-Javadoc)
	 * @see org.openntf.domino.NotesCalendar#setReadXLotusPropsOutputLevel(int)
	 */
	@Override
	public void setReadXLotusPropsOutputLevel(final int level) {
		try {
			getDelegate().setReadXLotusPropsOutputLevel(level);
		} catch (NotesException e) {
			DominoUtils.handleException(e);
		}
	}

	/*
	 * (non-Javadoc)
	 * 
	 * @see org.openntf.domino.types.SessionDescendant#getAncestorSession()
	 */
	@Override
	public org.openntf.domino.Session getAncestorSession() {
		return this.getParent();
	}

	/* (non-Javadoc)
	 * @see lotus.domino.NotesCalendar#getApptunidFromUID(java.lang.String)
	 */
	@Override
	public String getApptunidFromUID(final String arg0) {
		try {
			return getDelegate().getApptunidFromUID(arg0);
		} catch (NotesException e) {
			DominoUtils.handleException(e);
			return null;
		}
	}

<<<<<<< HEAD
	//		/* (non-Javadoc)
	//		 * @see org.openntf.domino.NotesCalendar#getApptunidFromUID(java.lang.String, boolean)
	//		 */
	@Override
	public String getApptunidFromUID(final String arg0, final boolean arg1) {
		try {
			return getDelegate().getApptunidFromUID(arg0, arg1);
		} catch (NotesException e) {
			DominoUtils.handleException(e);
			return null;
		}
=======
	/* (non-Javadoc)
	 * @see org.openntf.domino.NotesCalendar#getApptunidFromUID(java.lang.String, boolean)
	 */
	@Override
	public String getApptunidFromUID(final String arg0, final boolean arg1) {
		String result = null;
		Class<?> klazz = getDelegate().getClass();
		try {
			Method chkMethod = klazz.getMethod("getApptunidFromUID", String.class, Boolean.TYPE);
			try {
				result = (String) chkMethod.invoke(getDelegate(), arg0, arg1);
			} catch (IllegalArgumentException e) {
				DominoUtils.handleException(e);
			} catch (IllegalAccessException e) {
				DominoUtils.handleException(e);
			} catch (InvocationTargetException e) {
				DominoUtils.handleException(e);
			}
		} catch (SecurityException e) {
			DominoUtils.handleException(e);
		} catch (NoSuchMethodException e) {
			Exception noMethod = new RuntimeException("Method is not available on this version of Domino", e);
			DominoUtils.handleException(noMethod);
		}
		return result;
>>>>>>> 2d489757
	}
}<|MERGE_RESOLUTION|>--- conflicted
+++ resolved
@@ -408,19 +408,6 @@
 		}
 	}
 
-<<<<<<< HEAD
-	//		/* (non-Javadoc)
-	//		 * @see org.openntf.domino.NotesCalendar#getApptunidFromUID(java.lang.String, boolean)
-	//		 */
-	@Override
-	public String getApptunidFromUID(final String arg0, final boolean arg1) {
-		try {
-			return getDelegate().getApptunidFromUID(arg0, arg1);
-		} catch (NotesException e) {
-			DominoUtils.handleException(e);
-			return null;
-		}
-=======
 	/* (non-Javadoc)
 	 * @see org.openntf.domino.NotesCalendar#getApptunidFromUID(java.lang.String, boolean)
 	 */
@@ -446,6 +433,5 @@
 			DominoUtils.handleException(noMethod);
 		}
 		return result;
->>>>>>> 2d489757
 	}
 }