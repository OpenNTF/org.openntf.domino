/*
 * Copyright 2013
 * 
 * Licensed under the Apache License, Version 2.0 (the "License"); 
 * you may not use this file except in compliance with the License. 
 * You may obtain a copy of the License at:
 * 
 * http://www.apache.org/licenses/LICENSE-2.0 
 * 
 * Unless required by applicable law or agreed to in writing, software 
 * distributed under the License is distributed on an "AS IS" BASIS, 
 * WITHOUT WARRANTIES OR CONDITIONS OF ANY KIND, either express or 
 * implied. See the License for the specific language governing 
 * permissions and limitations under the License.
 */
package org.openntf.domino.impl;

import java.io.IOException;
import java.io.Serializable;
import java.io.StringWriter;
import java.io.Writer;
import java.lang.reflect.Array;
import java.lang.reflect.Method;
import java.util.ArrayList;
import java.util.Arrays;
import java.util.Collection;
import java.util.Date;
import java.util.HashMap;
import java.util.List;
import java.util.Map;
import java.util.Set;
import java.util.Vector;
import java.util.logging.Level;
import java.util.logging.Logger;

import javolution.util.FastMap;
import javolution.util.FastSet;
import javolution.util.FastSortedMap;
import javolution.util.function.Equalities;

import lotus.domino.NotesException;

import org.openntf.domino.AutoMime;
import org.openntf.domino.Database;
import org.openntf.domino.DateTime;
import org.openntf.domino.DocumentCollection;
import org.openntf.domino.EmbeddedObject;
import org.openntf.domino.ExceptionDetails;
import org.openntf.domino.Form;
import org.openntf.domino.Item;
import org.openntf.domino.Item.Flags;
import org.openntf.domino.Item.Type;
import org.openntf.domino.MIMEEntity;
import org.openntf.domino.NoteCollection;
import org.openntf.domino.RichTextItem;
import org.openntf.domino.Session;
import org.openntf.domino.View;
import org.openntf.domino.WrapperFactory;
import org.openntf.domino.annotations.Legacy;
import org.openntf.domino.events.EnumEvent;
import org.openntf.domino.events.IDominoEvent;
import org.openntf.domino.exceptions.BlockedCrashException;
import org.openntf.domino.exceptions.DataNotCompatibleException;
import org.openntf.domino.exceptions.Domino32KLimitException;
import org.openntf.domino.exceptions.ItemNotFoundException;
import org.openntf.domino.exceptions.OpenNTFNotesException;
import org.openntf.domino.ext.Database.Events;
import org.openntf.domino.ext.Session.Fixes;
import org.openntf.domino.helpers.DocumentEntrySet;
import org.openntf.domino.helpers.Formula;
import org.openntf.domino.transactions.DatabaseTransaction;
import org.openntf.domino.types.BigString;
import org.openntf.domino.types.FactorySchema;
import org.openntf.domino.types.Null;
import org.openntf.domino.utils.Documents;
import org.openntf.domino.utils.DominoUtils;
import org.openntf.domino.utils.Factory;
import org.openntf.domino.utils.LMBCSUtils;
import org.openntf.domino.utils.Strings;
import org.openntf.domino.utils.TypeUtils;

import com.ibm.commons.util.io.json.JsonException;
import com.ibm.commons.util.io.json.util.JsonWriter;

// TODO: Auto-generated Javadoc
/**
 * The Class Document.
 */
public class Document extends Base<org.openntf.domino.Document, lotus.domino.Document, Database> implements org.openntf.domino.Document {
	private static final Logger log_ = Logger.getLogger(Document.class.getName());

	/**
	 * Enum to allow easy access to deletion types
	 * 
	 * @since org.openntf.domino 2.5
	 */
	public static enum RemoveType {
		SOFT_FALSE, SOFT_TRUE, HARD_FALSE, HARD_TRUE;
	}

	private RemoveType removeType_;

	private boolean isDirty_ = false;
	private String noteid_;
	private String unid_;
	private boolean isNew_;
	private boolean isQueued_ = false;
	private boolean isRemoveQueued_ = false;
	private boolean shouldWriteItemMeta_ = false; // TODO NTF create rules for making this true

	private boolean shouldResurrect_ = false;

	// NTF - these are immutable by definition, so we should just copy it when we read in the doc
	// yes, we're creating objects we might not need, but that's better than risking the toxicity of evil, wicked DateTime
	// these ought to be final, since they can't change, but it makes the constructor really messy

	// NTF - Okay, after testing, maybe these just need to be JIT getters. It added about 10% to Document iteration time.
	// NTF - Done. And yeah, it make quite a performance difference. More like 20%, really
	// RPr - I can confirm this

	/** The created_. */
	private Date created_;

	/** The initially modified_. */
	private Date initiallyModified_;

	/** The last modified_. */
	private Date lastModified_;

	/** The last accessed_. */
	private Date lastAccessed_;

	/**
	 * This variable tracks the current MIME entity. There are some important rules when working with MIME items:
	 * 
	 * 1) you have to disable MIME-conversion in session<br>
	 * 2) you must not access the document with the Item interface (otherwise the server may crash)<br>
	 * 3) you should not access more than one MIME entity at once (otherwise the server may crash)<br>
	 * 4) you MUST call closeMIMEEntities() after a MIME operation (otherwise the server may crash)<br>
	 * 
	 * this means: if you have opened a MIME item do NOTHING with this document until you call closeMimeEntities()
	 * 
	 */
	protected Map<String, Set<MIMEEntity>> openMIMEEntities = new FastMap<String, Set<MIMEEntity>>();

	// to find all functions where checkMimeOpen() should be called, I use this command:
	// cat Document.java | grep "public |getDelegate|checkMimeOpen|^\t}" -P | tr "\n" " " | tr "}" "\n" | grep getDelegate | grep -v "checkMimeOpen"
	//http://www-10.lotus.com/ldd/nd8forum.nsf/5f27803bba85d8e285256bf10054620d/cd146d4165336a5e852576b600114830?OpenDocument
	private boolean mimeWarned_ = false;

	protected boolean checkMimeOpen() {
		if (!openMIMEEntities.isEmpty() && getAncestorSession().isFixEnabled(Fixes.MIME_BLOCK_ITEM_INTERFACE) && mimeWarned_ == false) {
			if (getAncestorSession().isOnServer()) {
				System.out.println("******** WARNING ********");
				System.out.println("Document Items were accessed in a document while MIMEEntities are still open.");
				System.out.println("This can cause errors leading to JRE crashes.");
				System.out.println("Document: " + this.noteid_ + " in " + getAncestorDatabase().getApiPath());
				System.out.println("MIMEEntities: " + Strings.join(openMIMEEntities.keySet(), ", "));
				Throwable t = new Throwable();
				StackTraceElement[] elements = t.getStackTrace();
				for (int i = 0; i < 10; i++) {
					if (elements.length > i) {
						StackTraceElement element = elements[i];
						System.out.println("at " + element.getClassName() + "." + element.getMethodName() + "(" + element.getFileName()
								+ ":" + element.getLineNumber() + ")");
					}
				}
				System.out.println("******** END WARNING ********");
				mimeWarned_ = true;
				return true;
			} else {
				throw new BlockedCrashException("There are open MIME items: " + openMIMEEntities.keySet());
			}
		}
		return false;
	}

	/**
	 * Instantiates a new document.
	 * 
	 * @param delegate
	 *            the delegate
	 * @param parent
	 *            the parent
	 */
	@Deprecated
	public Document(final lotus.domino.Document delegate, final org.openntf.domino.Base<?> parent) {
		super(delegate, Factory.getParentDatabase(parent));
		initialize(delegate);
	}

	/**
	 * Instantiates a new Document.
	 * 
	 * @param delegate
	 *            the delegate
	 * @param parent
	 *            the parent
	 * @param wf
	 *            the wrapperfactory
	 * @param cppId
	 *            the cpp-id
	 */
	public Document(final lotus.domino.Document delegate, final Database parent, final WrapperFactory wf, final long cppId) {
		super(delegate, parent, wf, cppId, NOTES_NOTE);
		initialize(delegate);
	}

	public Document(final String id, final Database parent, final WrapperFactory wf) {
		super(parent, wf, NOTES_NOTE);
		if (DominoUtils.isUnid(id)) {
			unid_ = id;
		} else {
			noteid_ = id;
			unid_ = parent.getUNID(id);
		}
		isNew_ = false;
	}

	public Document(final int id, final Database parent, final WrapperFactory wf) {
		this(Integer.toHexString(id), parent, wf);
		//		System.out.println("Creating a deferred document for id " + id);
	}

	/* (non-Javadoc)
	 * @see org.openntf.domino.impl.Base#findParent(lotus.domino.Base)
	 */
	@Override
	protected Database findParent(final lotus.domino.Document delegate) throws NotesException {
		return fromLotus(delegate.getParentDatabase(), Database.SCHEMA, null);
	}

	/**
	 * Initialize.
	 * 
	 * @param delegate
	 *            the delegate
	 */
	private void initialize(final lotus.domino.Document delegate) {
		try {
			noteid_ = delegate.getNoteID();
			unid_ = delegate.getUniversalID();
			isNew_ = delegate.isNewNote();

			if (getAncestorSession().isFixEnabled(Fixes.FORCE_JAVA_DATES)) {
				delegate.setPreferJavaDates(true);
			}
			// RPr: Do not read too much infos in initialize, as it affects performance!
			// created_ = DominoUtils.toJavaDateSafe(delegate.getCreated());
			// initiallyModified_ = DominoUtils.toJavaDateSafe(delegate.getInitiallyModified());
			// lastModified_ = DominoUtils.toJavaDateSafe(delegate.getLastModified());
			// lastAccessed_ = DominoUtils.toJavaDateSafe(delegate.getLastAccessed());
		} catch (Exception e) {
			DominoUtils.handleException(e, this);
		}
	}

	/*
	 * (non-Javadoc)
	 * 
	 * @see org.openntf.domino.Document#getCreated()
	 */
	@Override
	@Deprecated
	@Legacy(Legacy.DATETIME_WARNING)
	public DateTime getCreated() {
		checkMimeOpen(); // RPr: needed? 
		try {
			return fromLotus(getDelegate().getCreated(), DateTime.SCHEMA, getAncestorSession()); // TODO NTF - maybe ditch the parent?
		} catch (NotesException e) {
			DominoUtils.handleException(e, this);
		}
		return null;
	}

	/*
	 * (non-Javadoc)
	 * 
	 * @see org.openntf.domino.Document#getCreatedDate()
	 */
	@Override
	public Date getCreatedDate() {
		checkMimeOpen(); // RPr: needed? 
		if (created_ == null) {
			try {
				created_ = DominoUtils.toJavaDateSafe(getDelegate().getCreated());
			} catch (NotesException e) {
				DominoUtils.handleException(e, this);
			}
		}
		return created_;
	}

	/*
	 * (non-Javadoc)
	 * 
	 * @see org.openntf.domino.Document#getInitiallyModified()
	 */
	@Override
	@Deprecated
	@Legacy(Legacy.DATETIME_WARNING)
	public DateTime getInitiallyModified() {
		checkMimeOpen(); // RPr: needed?
		try {
			return fromLotus(getDelegate().getInitiallyModified(), DateTime.SCHEMA, getAncestorSession()); // TODO NTF - maybe ditch the parent?
		} catch (NotesException e) {
			DominoUtils.handleException(e, this);
		}
		return null;
	}

	/*
	 * (non-Javadoc)
	 * 
	 * @see org.openntf.domino.Document#getInitiallyModifiedDate()
	 */
	@Override
	public Date getInitiallyModifiedDate() {
		checkMimeOpen(); // RPr: needed?
		if (initiallyModified_ == null) {
			try {
				initiallyModified_ = DominoUtils.toJavaDateSafe(getDelegate().getInitiallyModified());
			} catch (NotesException e) {
				DominoUtils.handleException(e, this);

			}
		}
		return initiallyModified_;
	}

	/*
	 * (non-Javadoc)
	 * 
	 * @see org.openntf.domino.Document#getLastAccessed()
	 */
	@Override
	@Deprecated
	@Legacy(Legacy.DATETIME_WARNING)
	public DateTime getLastAccessed() {
		checkMimeOpen(); // RPr: needed?
		try {
			if (getDelegate().getLastAccessed() == null)
				return null;
			return fromLotus(getDelegate().getLastAccessed(), DateTime.SCHEMA, getAncestorSession()); // TODO NTF - maybe ditch the parent?
		} catch (NotesException e) {
			DominoUtils.handleException(e, this);
		}
		return null;
	}

	/*
	 * (non-Javadoc)
	 * 
	 * @see org.openntf.domino.Document#getLastAccessedDate()
	 */
	@Override
	public Date getLastAccessedDate() {
		checkMimeOpen(); // RPr: needed?
		if (lastAccessed_ == null) {
			try {
				lastAccessed_ = DominoUtils.toJavaDateSafe(getDelegate().getLastAccessed());
			} catch (NotesException e) {
				DominoUtils.handleException(e, this);
			}
		}
		return lastAccessed_;
	}

	/*
	 * (non-Javadoc)
	 * 
	 * @see org.openntf.domino.Document#getLastModified()
	 */
	@Override
	@Deprecated
	@Legacy(Legacy.DATETIME_WARNING)
	public DateTime getLastModified() {
		checkMimeOpen(); // RPr: needed?
		try {
			if (getDelegate().getLastModified() == null)
				return null;
			return fromLotus(getDelegate().getLastModified(), DateTime.SCHEMA, getAncestorSession()); // TODO NTF - maybe ditch the parent?

		} catch (NotesException e) {
			DominoUtils.handleException(e, this);
		}
		return null;
	}

	/*
	 * (non-Javadoc)
	 * 
	 * @see org.openntf.domino.Document#getLastModifiedDate()
	 */
	@Override
	public Date getLastModifiedDate() {
		checkMimeOpen(); // RPr: needed?
		if (lastModified_ == null) {
			try {
				lastModified_ = DominoUtils.toJavaDateSafe(getDelegate().getLastModified());
			} catch (NotesException e) {
				DominoUtils.handleException(e, this);
			}
		}
		return lastModified_;
	}

	/*
	 * (non-Javadoc)
	 * 
	 * @see org.openntf.domino.Document#appendItemValue(java.lang.String)
	 */
	@Override
	public Item appendItemValue(final String name) {
		return appendItemValue(name, (Object) null);
	}

	/*
	 * (non-Javadoc)
	 * 
	 * @see org.openntf.domino.Document#appendItemValue(java.lang.String, double)
	 */
	@Override
	public Item appendItemValue(final String name, final double value) {
		return appendItemValue(name, Double.valueOf(value));
	}

	/*
	 * (non-Javadoc)
	 * 
	 * @see org.openntf.domino.Document#appendItemValue(java.lang.String, int)
	 */
	@Override
	public Item appendItemValue(final String name, final int value) {
		return appendItemValue(name, Integer.valueOf(value));
	}

	/**
	 * Appends a value to an item (if it is not yet there)
	 */
	@Override
	public Item appendItemValue(final String name, final Object value) {
		return appendItemValue(name, value, false);
	}

	/*
	 * (non-Javadoc)
	 * 
	 * @see org.openntf.domino.Document#appendItemValue(java.lang.String, java.lang.Object)
	 */
	@SuppressWarnings({ "rawtypes", "unchecked" })
	@Override
	public Item appendItemValue(final String name, final Object value, final boolean unique) {
		checkMimeOpen();
		Item result = null;
		if (unique && hasItem(name)) {
			// TODO RPr This function is not yet 100% mime compatible
			// Once mime compatible, remove the reference in org.openntf.domino.ext.Document Javadoc
			result = getFirstItem(name);
			if (result.containsValue(value)) { // this does not work when it is not dominoFriendly
				return result;
			}
		}
		try {
			if (!hasItem(name)) {
				result = replaceItemValue(name, value);
			} else if (value != null) {
				List recycleThis = new ArrayList();
				try {
					Object domNode = toDominoFriendly(value, this, recycleThis);
					if (getAncestorSession().isFixEnabled(Fixes.APPEND_ITEM_VALUE)) {
						Vector current = getItemValue(name);
						if (current == null) {
							result = replaceItemValue(name, value);
						} else if (domNode instanceof Collection) {
							Object newVal = current.addAll((Collection) domNode);
							result = replaceItemValue(name, newVal);
						} else {
							Object newVal = current.add(domNode);
							result = replaceItemValue(name, newVal);
						}
					} else {
						beginEdit();
						result = fromLotus(getDelegate().appendItemValue(name, domNode), Item.SCHEMA, this);
						markDirty(name, true);
					}
				} finally {
					s_recycle(recycleThis);
				}
			} else {
				result = appendItemValue(name);
			}

		} catch (NotesException e) {
			DominoUtils.handleException(e, this, "Item=" + name);
		}
		return result;
	}

	/*
	 * (non-Javadoc)
	 * 
	 * @see org.openntf.domino.Document#attachVCard(lotus.domino.Base)
	 */
	@Override
	public void attachVCard(final lotus.domino.Base document) {
		attachVCard(document, null);
	}

	/*
	 * (non-Javadoc)
	 * 
	 * @see org.openntf.domino.Document#attachVCard(lotus.domino.Base, java.lang.String)
	 */
	@Override
	public void attachVCard(final lotus.domino.Base document, final String charset) {
		checkMimeOpen();
		beginEdit();
		try {
			getDelegate().attachVCard(toLotus(document), charset);
			markDirty();
		} catch (NotesException e) {
			DominoUtils.handleException(e, this);
		}
	}

	/**
	 * This method is called before any change is made to any content. Allows e.g. the locking of the document and the history
	 * initialization.
	 */
	protected void beginEdit() {

	}

	/*
	 * (non-Javadoc)
	 * 
	 * @see org.openntf.domino.Document#closeMIMEEntities()
	 */
	@Override
	public boolean closeMIMEEntities() {
		return closeMIMEEntities(false);
	}

	/*
	 * (non-Javadoc)
	 * 
	 * @see org.openntf.domino.Document#closeMIMEEntities(boolean)
	 */
	@Override
	public boolean closeMIMEEntities(final boolean saveChanges) {
		return closeMIMEEntities(saveChanges, null);
	}

	/*
	 * (non-Javadoc)
	 * 
	 * @see org.openntf.domino.Document#closeMIMEEntities(boolean, java.lang.String)
	 */
	@Override
	public boolean closeMIMEEntities(final boolean saveChanges, final String entityItemName) {
		// checkMimeOpen(); RPr: This is not needed here (just to tweak my grep command)
		try {
			// TODO: $Mime-xxx Fields to fieldNames_ List
			if (saveChanges) {
				if (entityItemName == null) {
					markDirty();
				} else {
					markDirty("$NoteHasNativeMIME", true);
					markDirty("MIME_Version", true);
					markDirty("$MIMETrack", true);
					markDirty(entityItemName, true);
				}
			}

			// RPR: I don't exactly remember, why we do that. As far as I know, we should
			// ensure that every MIME item is recycled before closing.
			boolean ret = false;

			if (entityItemName == null) {
				for (Set<MIMEEntity> currEntitySet : openMIMEEntities.values()) {
					for (MIMEEntity currEntity : currEntitySet)
						((org.openntf.domino.impl.MIMEEntity) currEntity).closeMIMEEntity();
				}
				openMIMEEntities.clear();
			} else {
<<<<<<< HEAD
				String lcName = entityItemName.toLowerCase();
				if (openMIMEEntities.containsKey(lcName)) {
					Set<MIMEEntity> currEntitySet = openMIMEEntities.remove(lcName);
					if (currEntitySet != null) {
						for (MIMEEntity currEntity : currEntitySet)
							((org.openntf.domino.impl.MIMEEntity) currEntity).closeMIMEEntity();
					}
=======
				//				System.out.println("Closing a specific MIMEEntity: " + entityItemName);
				if (openMIMEEntities.containsKey(entityItemName.toLowerCase())) {
					MIMEEntity currEntity = openMIMEEntities.remove(entityItemName.toLowerCase());
					if (currEntity != null)
						((org.openntf.domino.impl.MIMEEntity) currEntity).closeMIMEEntity();
>>>>>>> 2188d67b
				}
			}
			// Now every dependent element shoult be purged
			// call close on the "delegate" (entityItemName = null will close all entities)
			try {
				ret = getDelegate().closeMIMEEntities(saveChanges, entityItemName);
			} catch (NotesException e) {
				if (null != entityItemName) {
					log_.log(Level.INFO, "Attempted to close a MIMEEntity called " + entityItemName
							+ " even though we can't find an item by that name.");
				} else {
					log_.log(Level.INFO, "Failed to close all MIMEEntities: " + e.getMessage());
				}
<<<<<<< HEAD
				// we continue anyway
=======
			} else {
				ret = getDelegate().closeMIMEEntities(saveChanges, null);
>>>>>>> 2188d67b
			}

			if (saveChanges) {
				// This item is for debugging only, so keep 5-10 items in that list
				// http://www-01.ibm.com/support/docview.wss?uid=swg27002572

				Vector<Object> mt = getItemValue("$MIMETrack");
				if (mt.size() > 10) {
					replaceItemValue("$MIMETrack", mt.subList(mt.size() - 10, mt.size()));
				}
				// Other ideas: 1) Delete it completely, 2) write dummy entry
				// removeItem("$MIMETrack");
				// replaceItemValue("$MIMETrack", "Itemize by OpenNTF-Domino API on " + getAncestorSession().getServerName() + " at "
				//		+ new Date());
			}

			return ret;
		} catch (Exception e) {
			DominoUtils.handleException(e, this);
		}
		return false;
	}

	/*
	 * (non-Javadoc)
	 * 
	 * @see org.openntf.domino.Document#computeWithForm(boolean, boolean)
	 */
	@Override
	public boolean computeWithForm(final boolean doDataTypes, final boolean raiseError) {
		checkMimeOpen();
		beginEdit();
		try {
			boolean ret = getDelegate().computeWithForm(doDataTypes, raiseError);
			markDirty();
			return ret;
		} catch (NotesException e) {
			DominoUtils.handleException(e, this);
		}
		return false;
	}

	/*
	 * (non-Javadoc)
	 * 
	 * @see org.openntf.domino.Document#convertToMIME()
	 */
	@Override
	public void convertToMIME() {
		convertToMIME(0);
	}

	/*
	 * (non-Javadoc)
	 * 
	 * @see org.openntf.domino.Document#convertToMIME(int)
	 */
	@Override
	public void convertToMIME(final int conversionType) {
		convertToMIME(conversionType, 0);
	}

	/*
	 * (non-Javadoc)
	 * 
	 * @see org.openntf.domino.Document#convertToMIME(int, int)
	 */
	@Override
	public void convertToMIME(final int conversionType, final int options) {
		checkMimeOpen();
		beginEdit();
		try {
			getDelegate().convertToMIME(conversionType, options);
			markDirty();
		} catch (NotesException e) {
			DominoUtils.handleException(e, this);
		}
	}

	/*
	 * (non-Javadoc)
	 * 
	 * @see org.openntf.domino.Document#copyAllItems(lotus.domino.Document, boolean)
	 */
	@Override
	public void copyAllItems(final lotus.domino.Document doc, final boolean replace) {
		checkMimeOpen();
		if (doc instanceof Document) {
			((Document) doc).beginEdit();
		}
		try {
			getDelegate().copyAllItems(toLotus(doc), replace);
			if (doc instanceof Document) {
				((Document) doc).markDirty();
			}
		} catch (NotesException e) {
			DominoUtils.handleException(e, this);
		}
	}

	/*
	 * (non-Javadoc)
	 * 
	 * @see org.openntf.domino.Document#copyItem(lotus.domino.Item)
	 */
	@Override
	public Item copyItem(final lotus.domino.Item item) {
		return copyItem(item, null);
	}

	/*
	 * (non-Javadoc)
	 * 
	 * @see org.openntf.domino.Document#copyItem(lotus.domino.Item, java.lang.String)
	 */
	@Override
	public Item copyItem(final lotus.domino.Item item, final String newName) {
		// TODO - NTF markDirty()? Yes. It's necessary.
		// TODO RPr: ConvertMime?
		checkMimeOpen();
		beginEdit();
		try {
			Item ret = fromLotus(getDelegate().copyItem(toLotus(item), newName), Item.SCHEMA, this);
			markDirty(ret.getName(), true);
			return ret;
		} catch (NotesException e) {
			DominoUtils.handleException(e, this);
		}
		return null;
	}

	/*
	 * (non-Javadoc)
	 * 
	 * @see org.openntf.domino.Document#copyToDatabase(lotus.domino.Database)
	 */
	@Override
	public org.openntf.domino.Document copyToDatabase(final lotus.domino.Database db) {
		checkMimeOpen();
		// DONE - NTF markDirty() - RPr: no does not make the document dirty?
		try {
			return fromLotus(getDelegate().copyToDatabase(toLotus(db)), Document.SCHEMA, getParentDatabase());
		} catch (NotesException e) {
			DominoUtils.handleException(e, this);
		}
		return null;
	}

	/*
	 * (non-Javadoc)
	 * 
	 * @see org.openntf.domino.Document#createMIMEEntity()
	 */
	@Override
	public MIMEEntity createMIMEEntity() {
		return createMIMEEntity("Body");
	}

	//RPr: currently not used. So I commented this out
	//private final transient Map<String, MIMEEntity> entityCache_ = new HashMap<String, MIMEEntity>();

	/**
	 * This is used to track all MIMEEntities in this document. EVERY MIME-Item should be routed over this method!
	 * 
	 * @param lotus
	 * @param markDirty
	 * @return
	 */
	public MIMEEntity fromLotusMimeEntity(final lotus.domino.MIMEEntity lotus, final String itemName, final boolean markDirty) {
		if (lotus == null)
			return null;
		MIMEEntity wrapped = fromLotus(lotus, MIMEEntity.SCHEMA, this);
		if (wrapped != null) {
			((org.openntf.domino.impl.MIMEEntity) wrapped).init(itemName);

			String lcName = itemName.toLowerCase();
			Set<MIMEEntity> entityGroup = openMIMEEntities.get(lcName);
			if (entityGroup == null) {
				entityGroup = new FastSet<MIMEEntity>();
				openMIMEEntities.put(itemName, entityGroup);
			}
			entityGroup.add(wrapped);
		}
		return wrapped;
	}

	/*
	 * (non-Javadoc)
	 * 
	 * @see org.openntf.domino.Document#createMIMEEntity(java.lang.String)
	 */
	@Override
	public MIMEEntity createMIMEEntity(String itemName) {
		// checkMimeOpen(); RPr: This is not needed here (just to tweak my grep command)
		beginEdit();
		try {
			if (itemName == null) {
				itemName = "Body";
			}
			try {
<<<<<<< HEAD
				return fromLotusMimeEntity(getDelegate().createMIMEEntity(itemName), itemName, true);
=======
				MIMEEntity wrapped = fromLotus(getDelegate().createMIMEEntity(itemName), MIMEEntity.SCHEMA, this);
				if (wrapped != null) {
					//					log_.log(Level.WARNING, "TMP DEBUG: Opening a new MIMEEntity: " + itemName, new Throwable());

					openMIMEEntities.put(itemName.toLowerCase(), wrapped);
					wrapped.initItemName(itemName);
					markDirty(itemName, true);
				}
				return wrapped;
>>>>>>> 2188d67b
			} catch (NotesException alreadyThere) {
				Item chk = getFirstItem(itemName);
				if (chk != null) {
					log_.log(Level.WARNING,
							"Already found an item for " + itemName + " that is type: " + (chk == null ? "null" : chk.getTypeEx()));
					removeItem(itemName);
				} else {
					MIMEEntity me = getMIMEEntity(itemName);
					markDirty(itemName, true);
					return me;
				}
				closeMIMEEntities(false, itemName);
<<<<<<< HEAD
				return fromLotusMimeEntity(getDelegate().createMIMEEntity(itemName), itemName, true);
=======
				MIMEEntity wrapped = fromLotus(getDelegate().createMIMEEntity(itemName), MIMEEntity.SCHEMA, this);
				if (wrapped != null) {
					//					log_.log(Level.WARNING, "TMP DEBUG: Opening a new MIMEEntity: " + itemName, new Throwable());

					openMIMEEntities.put(itemName.toLowerCase(), wrapped);
					wrapped.initItemName(itemName);
					markDirty(itemName, true);
				}
				return wrapped;
>>>>>>> 2188d67b
			}
			// return fromLotus(getDelegate().createMIMEEntity(itemName), MIMEEntity.class, this);
		} catch (NotesException e) {
			DominoUtils.handleException(e, this);
		}
		return null;
	}

	/*
	 * (non-Javadoc)
	 * 
	 * @see org.openntf.domino.Document#createReplyMessage(boolean)
	 */
	@Override
	public org.openntf.domino.Document createReplyMessage(final boolean toAll) {
		// DONE - NTF markDirty()? CHa: Does not make the current document dirty
		checkMimeOpen();
		beginEdit();
		try {
			return fromLotus(getDelegate().createReplyMessage(toAll), Document.SCHEMA, getParentDatabase());
		} catch (NotesException e) {
			DominoUtils.handleException(e, this);
		}
		return null;
	}

	/*
	 * (non-Javadoc)
	 * 
	 * @see org.openntf.domino.Document#createRichTextItem(java.lang.String)
	 */
	@Override
	public RichTextItem createRichTextItem(final String name) {
		checkMimeOpen();
		beginEdit();
		RichTextItem ret = null;
		try {
			ret = fromLotus(getDelegate().createRichTextItem(name), RichTextItem.SCHEMA, this);
			markDirty(name, true);
		} catch (NotesException e) {
			DominoUtils.handleException(e, this);
		}
		return ret;
	}

	/*
	 * (non-Javadoc)
	 * 
	 * @see org.openntf.domino.Document#encrypt()
	 */
	@Override
	public void encrypt() {
		checkMimeOpen();
		beginEdit();
		try {
			getDelegate().encrypt();
			markDirty();
		} catch (NotesException e) {
			DominoUtils.handleException(e, this);
		}
	}

	/*
	 * (non-Javadoc)
	 * 
	 * @see org.openntf.domino.Document#generateXML()
	 */
	@Override
	public String generateXML() {
		checkMimeOpen();
		try {
			return getDelegate().generateXML();
		} catch (NotesException e) {
			DominoUtils.handleException(e, this);
		}
		return null;
	}

	/*
	 * (non-Javadoc)
	 * 
	 * @see org.openntf.domino.Document#generateXML(java.lang.Object, lotus.domino.XSLTResultTarget)
	 */
	@Override
	public void generateXML(final Object style, final lotus.domino.XSLTResultTarget result) throws IOException {
		checkMimeOpen();
		try {
			getDelegate().generateXML(style, result);
		} catch (NotesException e) {
			DominoUtils.handleException(e, this);
		}
	}

	/*
	 * (non-Javadoc)
	 * 
	 * @see org.openntf.domino.Document#generateXML(java.io.Writer)
	 */
	@Override
	public void generateXML(final Writer w) throws IOException {
		checkMimeOpen();
		try {
			getDelegate().generateXML(w);
		} catch (NotesException e) {
			DominoUtils.handleException(e, this);
		}
	}

	/*
	 * (non-Javadoc)
	 * 
	 * @see org.openntf.domino.Document#getAttachment(java.lang.String)
	 */
	@Override
	public EmbeddedObject getAttachment(final String fileName) {
		checkMimeOpen();
		try {
			return fromLotus(getDelegate().getAttachment(fileName), EmbeddedObject.SCHEMA, this);
		} catch (NotesException e) {
			DominoUtils.handleException(e, this);
		}
		return null;
	}

	/*
	 * (non-Javadoc)
	 * 
	 * @see org.openntf.domino.Document#getAuthors()
	 */
	@SuppressWarnings("unchecked")
	@Override
	public Vector<String> getAuthors() {
		checkMimeOpen();
		try {
			return getDelegate().getAuthors();
		} catch (NotesException e) {
			DominoUtils.handleException(e, this);
		}
		return null;
	}

	/*
	 * (non-Javadoc)
	 * 
	 * @see org.openntf.domino.Document#getColumnValues()
	 */
	@Override
	public Vector<Object> getColumnValues() {
		checkMimeOpen();
		try {
			Vector<?> values = getDelegate().getColumnValues();
			if (values != null) {
				return Factory.wrapColumnValues(values, this.getAncestorSession());
			} else {
				return null;
			}
		} catch (NotesException e) {
			DominoUtils.handleException(e, this);
		}
		return null;
	}

	/*
	 * (non-Javadoc)
	 * 
	 * @see org.openntf.domino.Document#getEmbeddedObjects()
	 */
	@Override
	public Vector<org.openntf.domino.EmbeddedObject> getEmbeddedObjects() {
		checkMimeOpen();
		try {
			return fromLotusAsVector(getDelegate().getEmbeddedObjects(), EmbeddedObject.SCHEMA, this);
		} catch (NotesException e) {
			DominoUtils.handleException(e, this);
		}
		return null;
	}

	@Override
	public List<org.openntf.domino.EmbeddedObject> getAttachments() {
		List<org.openntf.domino.EmbeddedObject> result = new ArrayList<org.openntf.domino.EmbeddedObject>();
		result.addAll(getEmbeddedObjects());
		for (Item item : getItems()) {
			if (item instanceof RichTextItem) {
				List<org.openntf.domino.EmbeddedObject> objects = ((RichTextItem) item).getEmbeddedObjects();
				for (EmbeddedObject obj : objects) {
					if (obj.getType() == EmbeddedObject.EMBED_ATTACHMENT) {
						result.add(obj);
					}
				}
			}
		}
		return result;
	}

	/*
	 * (non-Javadoc)
	 * 
	 * @see org.openntf.domino.Document#getEncryptionKeys()
	 */
	@SuppressWarnings("unchecked")
	@Override
	public Vector<String> getEncryptionKeys() {
		checkMimeOpen();
		try {
			return getDelegate().getEncryptionKeys();
		} catch (NotesException e) {
			DominoUtils.handleException(e, this);
		}
		return null;
	}

	/*
	 * (non-Javadoc)
	 * 
	 * @see org.openntf.domino.Document#getFTSearchScore()
	 */
	@Override
	public int getFTSearchScore() {
		checkMimeOpen();
		try {
			return getDelegate().getFTSearchScore();
		} catch (NotesException e) {
			DominoUtils.handleException(e, this);
		}
		return 0;
	}

	/*
	 * (non-Javadoc)
	 * 
	 * @see org.openntf.domino.Document#getFirstItem(java.lang.String)
	 */
	@Override
	public Item getFirstItem(final String name) {
		return getFirstItem(name, false);
	}

	@Override
	public void recycle() {
		//		System.out.println("Recycle called on document " + getNoteID());
		closeMIMEEntities(false, null);
		super.recycle();
	}

	@Override
	public Item getFirstItem(final String name, final boolean returnMime) {
		checkMimeOpen();
		boolean convertMime = false;
		try {
			if (returnMime) {
				convertMime = getAncestorSession().isConvertMime();
				if (convertMime) {
					getAncestorSession().setConvertMime(false);
				}
			}
			return fromLotus(getDelegate().getFirstItem(name), Item.SCHEMA, this);
		} catch (NotesException e) {
			DominoUtils.handleException(e, this);
		} finally {
			if (convertMime) {
				getAncestorSession().setConvertMime(true);
			}
		}
		return null;
	}

	/*
	 * (non-Javadoc)
	 * 
	 * @see org.openntf.domino.Document#getFolderReferences()
	 */
	@SuppressWarnings("unchecked")
	@Override
	public Vector<String> getFolderReferences() {
		checkMimeOpen();
		try {
			return getDelegate().getFolderReferences();
		} catch (NotesException e) {
			DominoUtils.handleException(e, this);
		}
		return null;
	}

	/*
	 * (non-Javadoc)
	 * 
	 * @see org.openntf.domino.Document#getHttpURL()
	 */
	@Override
	public String getHttpURL() {
		// checkMimeOpen(); RPr: needed?
		try {
			return getDelegate().getHttpURL();
		} catch (NotesException e) {
			DominoUtils.handleException(e, this);
		}
		return null;
	}

	@Override
	public <T> T getItemValue(final String name, final Class<?> T) throws ItemNotFoundException, DataNotCompatibleException {
		// TODO NTF - Add type conversion extensibility of some kind, maybe attached to the Database or the Session

		// RPr: this should be equal to the code below.
		MIMEEntity entity = getMIMEEntity(name);
		if (entity == null) {
			Object result = TypeUtils.itemValueToClass(this, name, T);
			return (T) result;
		} else {
			try {
				return (T) Documents.getItemValueMIME(this, name, entity);
			} finally {
				closeMIMEEntities(false, name);
			}
		}
	}

	/*
	 * Behavior: If the document does not have the item, then we look at the requested class. If it's a primitive or an array of primitives,
	 * we cannot return a null value that can be assigned to that type, so therefore we throw an Exception. If what was request is an
	 * object, we return null.
	 * 
	 * If the item does exist, then we get it's value and attempt a conversion. If the data cannot be converted, we throw an Exception
	 */

	/*@SuppressWarnings("unchecked")
	public <T> T getItemValue(final String name, final Class<?> T) throws ItemNotFoundException, DataNotCompatibleException {
		checkMimeOpen();
		// TODO NTF - Add type conversion extensibility of some kind, maybe attached to the Database or the Session
		// if (T.equals(java.util.Collection.class) && getItemValueString("form").equalsIgnoreCase("container")) {
		// System.out.println("Requesting a value of type " + T.getName() + " in name " + name);
		// }

		//try {
		Object itemValue = null;
		MIMEEntity entity = this.getMIMEEntity(name);
		if (entity != null) {
			itemValue = Documents.getItemValueMIME(this, name, entity);
		} else {
			// read it as vector
			Vector<?> vals;
			try {
				vals = getDelegate().getItemValue(name);
				itemValue = Factory.wrapColumnValues(vals, this.getAncestorSession());
			} catch (NotesException ne) {
				log_.log(Level.WARNING, "Unable to get value for item " + name + " in Document " + getAncestorDatabase().getFilePath()
						+ " " + noteid_ + ": " + ne.text);
				DominoUtils.handleException(ne,this,"Item="+name);
				return null;
			}
		}
		if (itemValue == null) {
			return null;
		}
		if (T.isAssignableFrom(itemValue.getClass())) {
			return (T) itemValue;
		}
		// if this is a collection, return the first value
		if (itemValue instanceof Collection) {
			Collection<?> c = ((Collection<?>) itemValue);
			if (c.size() == 1) {
				itemValue = c.iterator().next();
				if (T.isAssignableFrom(itemValue.getClass())) {
					return (T) itemValue;
				}
			}
		}
		throw new DataNotCompatibleException("Cannot return " + itemValue.getClass() + ", because " + T + " was requested.");

	}*/

	/*
	 * (non-Javadoc)
	 * 
	 * @see org.openntf.domino.Document#getItemValue(java.lang.String)
	 */
	@SuppressWarnings("unchecked")
	@Override
	public Vector<Object> getItemValue(final String name) {
		checkMimeOpen();
		Vector<?> vals = null;

		try {
			// Check the item type to see if it's MIME - if so, then see if it's a MIMEBean
			// This is a bit more expensive than I'd like
			MIMEEntity entity = this.getMIMEEntity(name);
			if (entity != null) {
				try {
					Object mimeValue = Documents.getItemValueMIME(this, name, entity);
					if (mimeValue != null) {
						if (mimeValue instanceof Vector) {
							return (Vector<Object>) mimeValue;
						}
						if (mimeValue instanceof Collection) {
							return new Vector<Object>((Collection<Object>) mimeValue);
						}
						if (mimeValue.getClass().isArray()) {
							Vector<Object> ret;
							if (mimeValue.getClass().getName().length() != 2) // In case of on array of primitives the cast to Object[] obviously doesn't work
								ret = (Vector<Object>) Arrays.asList((Object[]) mimeValue);
							else {
								int lh = Array.getLength(mimeValue);
								ret = new Vector<Object>(lh);
								for (int i = 0; i < lh; i++)
									ret.add(Array.get(mimeValue, i));
							}
							return ret;
						}
						Vector<Object> result = new Vector<Object>(1);
						result.add(mimeValue);
						return result;
					} else {
						log_.log(Level.WARNING, "We found a MIMEEntity for item name " + name
								+ " but the value from the MIMEEntity is null so we likely need to look at the regular field.");

						// TODO NTF: What if we have a "real" mime item like a body field (Handle RT/MIME correctly)
						Vector<Object> result = new Vector<Object>(1);
						result.add(entity.getContentAsText()); // TODO: not sure if that is correct
						return result;
					}
				} finally {
					closeMIMEEntities(false, name);
				}
			}

			try {
				vals = getDelegate().getItemValue(name);
			} catch (NotesException ne) {
				log_.log(Level.WARNING, "Unable to get value for item " + name + " in Document " + getAncestorDatabase().getFilePath()
						+ " " + noteid_ + ": " + ne.text);
				DominoUtils.handleException(ne, this, "Item=" + name);
				return null;
			}
			return Factory.wrapColumnValues(vals, this.getAncestorSession());
		} catch (Throwable t) {
			DominoUtils.handleException(t, this, "Item=" + name);
		}
		return null;
	}

	/*
	 * (non-Javadoc)
	 * 
	 * @see org.openntf.domino.Document#getItemValueCustomData(java.lang.String)
	 */
	@Override
	public Object getItemValueCustomData(final String itemName) throws IOException, ClassNotFoundException {
		return getItemValueCustomData(itemName, null);
	}

	/*
	 * (non-Javadoc)
	 * 
	 * @see org.openntf.domino.Document#getItemValueCustomData(java.lang.String, java.lang.String)
	 */
	@Override
	public Object getItemValueCustomData(final String itemName, final String dataTypeName) throws IOException, ClassNotFoundException {
		checkMimeOpen();
		if (dataTypeName == null || "mime-bean".equals(dataTypeName)) {
			MIMEEntity entity = this.getMIMEEntity(itemName);
			if (entity != null) {
				try {
					return Documents.getItemValueMIME(this, itemName, entity);
				} finally {
					closeMIMEEntities(false, itemName);
				}
			}
		}
		try {
			return getDelegate().getItemValueCustomData(itemName, dataTypeName);
		} catch (NotesException e) {
			DominoUtils.handleException(e, this, "Item=" + itemName);
		}
		return null;
	}

	/*
	 * (non-Javadoc)
	 * 
	 * @see org.openntf.domino.Document#getItemValueCustomDataBytes(java.lang.String, java.lang.String)
	 */
	@Override
	public byte[] getItemValueCustomDataBytes(final String itemName, final String dataTypeName) throws IOException {
		checkMimeOpen();
		try {
			byte[] ret = getDelegate().getItemValueCustomDataBytes(itemName, dataTypeName);
			if (ret != null && ret.length != 0)
				return ret;
			MIMEEntity entity;
			if ((entity = getMIMEEntity(itemName)) == null)
				return ret;
			Object o = null;
			try {
				o = Documents.getItemValueMIME(this, itemName, entity);
			} finally {
				closeMIMEEntities(false, itemName);
			}
			if (o != null && o.getClass().getName().equals("[B"))
				ret = (byte[]) o;
			return ret;
		} catch (NotesException e) {
			DominoUtils.handleException(e, this, "Item=" + itemName);
		}
		return null;
	}

	/*
	 * (non-Javadoc)
	 * 
	 * @see org.openntf.domino.Document#getItemValueDateTimeArray(java.lang.String)
	 */
	@SuppressWarnings("unchecked")
	@Override
	public Vector<org.openntf.domino.Base<?>> getItemValueDateTimeArray(final String name) {		// cf. DateRange.java
		checkMimeOpen();
		boolean mayBeMime = true;
		Vector<org.openntf.domino.Base<?>> vGIV = null;	// see below
		try {
			Vector<?> v = getDelegate().getItemValueDateTimeArray(name);
			mayBeMime = false;
			if (v == null || v.size() == 0)
				return (Vector<org.openntf.domino.Base<?>>) v;
			FactorySchema<?, ?, Session> schema = DateTime.SCHEMA;
			if (v.elementAt(0) instanceof lotus.domino.DateRange)	// at moment: never
				schema = DateRange.SCHEMA;
			else {	// Workaround for Vector of DateRange-s
				while (true) {
					int sz = v.size(), i;
					for (i = 0; i < sz; i++)
						if (v.elementAt(i) != null)
							break;
					if (i < sz)
						break;
					vGIV = getDelegate().getItemValue(name);
					if (vGIV.size() != sz * 2)
						break;
					for (i = 0; i < sz * 2; i++)
						if (!(vGIV.elementAt(i) instanceof lotus.domino.DateTime))
							break;
					if (i < sz * 2)
						break;
					Vector<lotus.domino.DateRange> aux = new Vector<lotus.domino.DateRange>(sz);
					lotus.domino.Session rawsession = toLotus(Factory.getSession());
					for (i = 0; i < sz; i++) {
						lotus.domino.DateTime dts = (lotus.domino.DateTime) vGIV.elementAt(2 * i);
						lotus.domino.DateTime dte = (lotus.domino.DateTime) vGIV.elementAt(2 * i + 1);
						lotus.domino.DateRange dr = rawsession.createDateRange(dts, dte);
						aux.add(dr);
					}
					v = aux;
					schema = DateRange.SCHEMA;
					break;
				}
			}
			return (Vector<org.openntf.domino.Base<?>>) fromLotusAsVector(v, schema, getAncestorSession());
		} catch (NotesException e) {
			while (mayBeMime) {
				MIMEEntity entity = this.getMIMEEntity(name);
				if (entity == null)
					break;
				Object mim = null;
				try {
					mim = Documents.getItemValueMIME(this, name, entity);
				} finally {
					closeMIMEEntities(false, name);
				}
				if (mim == null)
					break;
				Vector<?> v;
				if (mim instanceof Vector)
					v = (Vector<Object>) mim;
				else if (mim instanceof Collection)
					v = new Vector<Object>((Collection<Object>) mim);
				else if (mim.getClass().isArray())
					v = (Vector<Object>) Arrays.asList((Object[]) mim);
				else
					break;
				int sz = v.size(), i;
				for (i = 0; i < sz; i++) {
					Object o = v.elementAt(i);
					if (o == null)
						break;
					if ((!(o instanceof DateTime)) && (!(o instanceof DateRange)))
						break;
				}
				if (i < sz)
					break;
				return (Vector<org.openntf.domino.Base<?>>) v;
			}
			DominoUtils.handleException(e, this, "Item=" + name);
			return null;
		} finally {
			if (vGIV != null)
				Base.s_recycle(vGIV);
		}
	}

	/*
	 * (non-Javadoc)
	 * 
	 * @see org.openntf.domino.Document#getItemValueDouble(java.lang.String)
	 */
	@Override
	public double getItemValueDouble(final String name) {
		checkMimeOpen();
		try {
			return getDelegate().getItemValueDouble(name);
		} catch (NotesException e) {
			DominoUtils.handleException(e, this, "Item=" + name);
		}
		return 0d;
	}

	/*
	 * (non-Javadoc)
	 * 
	 * @see org.openntf.domino.Document#getItemValueInteger(java.lang.String)
	 */
	@Override
	public int getItemValueInteger(final String name) {
		checkMimeOpen();
		try {
			return getDelegate().getItemValueInteger(name);
		} catch (NotesException e) {
			DominoUtils.handleException(e, this, "Item=" + name);
		}
		return 0;
	}

	/*
	 * (non-Javadoc)
	 * 
	 * @see org.openntf.domino.Document#getItemValueString(java.lang.String)
	 */
	@Override
	public String getItemValueString(final String name) {
		checkMimeOpen();
		// TODO RPr: is this mime-safe?
		try {
			String ret = getDelegate().getItemValueString(name);
			if (ret != null && ret.length() != 0)
				return ret;
			MIMEEntity me = getMIMEEntity(name);
			if (me == null)
				return "";
			closeMIMEEntities(false, name);
			Vector<?> v = getItemValue(name);
			ret = "";
			if (v.size() > 0 && v.elementAt(0) instanceof String)
				ret = (String) v.elementAt(0);
			return ret;
		} catch (NotesException e) {
			DominoUtils.handleException(e, this, "Item=" + name);
		}
		return null;
	}

	/*
	 * (non-Javadoc)
	 * 
	 * @see org.openntf.domino.Document#getItems()
	 */
	@Override
	public Vector<Item> getItems() {
		// TODO At some point we should cache this result in a private List and then always return an immutable Vector
		ItemVector iv = new ItemVector(this);
		return iv;
	}

	/*
	 * (non-Javadoc)
	 * 
	 * @see org.openntf.domino.Document#getKey()
	 */
	@Override
	public String getKey() {
		checkMimeOpen();
		try {
			return getDelegate().getKey();
		} catch (NotesException e) {
			DominoUtils.handleException(e, this);
		}
		return null;
	}

	/*
	 * (non-Javadoc)
	 * 
	 * @see org.openntf.domino.Document#getLockHolders()
	 */
	@SuppressWarnings("unchecked")
	@Override
	public Vector<String> getLockHolders() {
		checkMimeOpen();
		try {
			return getDelegate().getLockHolders();
		} catch (NotesException e) {
			DominoUtils.handleException(e, this);
		}
		return null;
	}

	/*
	 * (non-Javadoc)
	 * 
	 * @see org.openntf.domino.Document#getMIMEEntity()
	 */
	@Override
	public MIMEEntity getMIMEEntity() {
		return getMIMEEntity("Body");
	}

	/*
	 * (non-Javadoc)
	 * 
	 * @see org.openntf.domino.Document#getMIMEEntity(java.lang.String)
	 */
	@Override
	public MIMEEntity getMIMEEntity(final String itemName) {
		// checkMimeOpen(); This is not needed here
		// 14-03-14 RPr: disabling convertMime is required here! (Not always... but in some cases)
		boolean convertMime = getAncestorSession().isConvertMime();
		try {
			if (convertMime)
				getAncestorSession().setConvertMime(false);
<<<<<<< HEAD
			MIMEEntity ret = fromLotusMimeEntity(getDelegate().getMIMEEntity(itemName), itemName, false);
=======
			MIMEEntity ret = fromLotus(getDelegate().getMIMEEntity(itemName), MIMEEntity.SCHEMA, this);

			if (ret != null) {
				//				log_.log(Level.WARNING, "TMP DEBUG: Opening a new MIMEEntity: " + itemName, new Throwable());
				openMIMEEntities.put(itemName.toLowerCase(), ret);

				ret.initItemName(itemName); // here it is allowed to initialize the item with its name
			}
>>>>>>> 2188d67b

			if (openMIMEEntities.size() > 1) {
				//	throw new BlockedCrashException("Accessing two different MIME items at once can cause a server crash!");
				log_.warning("Accessing two different MIME items at once can cause a server crash!" + openMIMEEntities.keySet());
			}
			return ret;
		} catch (NotesException e) {
			DominoUtils.handleException(e, this, "Item=" + itemName);
		} finally {
			if (convertMime)
				getAncestorSession().setConvertMime(true);

		}
		return null;
	}

	/*
	 * (non-Javadoc)
	 * 
	 * @see org.openntf.domino.Document#getNameOfProfile()
	 */
	@Override
	public String getNameOfProfile() {
		checkMimeOpen();
		try {
			return getDelegate().getNameOfProfile();
		} catch (NotesException e) {
			DominoUtils.handleException(e, this);
		}
		return null;
	}

	/*
	 * (non-Javadoc)
	 * 
	 * @see org.openntf.domino.Document#getNoteID()
	 */
	@Override
	public String getNoteID() {
		// checkMimeOpen(); RPr: I don't think it is neccessary here
		try {
			return getDelegate().getNoteID();
		} catch (NotesException e) {
			DominoUtils.handleException(e, this);
		}
		return null;
	}

	/*
	 * (non-Javadoc)
	 * 
	 * @see org.openntf.domino.Document#getNotesURL()
	 */
	@Override
	public String getNotesURL() {
		// checkMimeOpen(); RPr: I don't think it is neccessary here
		try {
			return getDelegate().getNotesURL();
		} catch (NotesException e) {
			DominoUtils.handleException(e, this);
		}
		return null;
	}

	/*
	 * (non-Javadoc)
	 * 
	 * @see org.openntf.domino.Document#getParentDatabase()
	 */
	@Override
	public Database getParentDatabase() {
		return getAncestor();
	}

	@Override
	public org.openntf.domino.Document getParentDocument() {
		return this.getParentDatabase().getDocumentByUNID(this.getParentDocumentUNID());
	}

	/*
	 * (non-Javadoc)
	 * 
	 * @see org.openntf.domino.Document#getParentDocumentUNID()
	 */
	@Override
	public String getParentDocumentUNID() {
		// checkMimeOpen(); RPr: I don't think it is neccessary here		
		try {
			return getDelegate().getParentDocumentUNID();
		} catch (NotesException e) {
			DominoUtils.handleException(e, this);
		}
		return null;
	}

	/*
	 * (non-Javadoc)
	 * 
	 * @see org.openntf.domino.Document#getParentView()
	 */
	@Override
	public View getParentView() {
		// checkMimeOpen(); RPr: I don't think it is neccessary here		
		try {
			return fromLotus(getDelegate().getParentView(), View.SCHEMA, getAncestorDatabase());
		} catch (NotesException e) {
			DominoUtils.handleException(e, this);
		}
		return null;
	}

	/*
	 * (non-Javadoc)
	 * 
	 * @see org.openntf.domino.Document#getRead()
	 */
	@Override
	public boolean getRead() {
		return getRead(null);
	}

	/*
	 * (non-Javadoc)
	 * 
	 * @see org.openntf.domino.Document#getRead(java.lang.String)
	 */
	@Override
	public boolean getRead(final String userName) {
		// checkMimeOpen(); RPr: I don't think it is neccessary here
		try {
			return getDelegate().getRead(userName);
		} catch (NotesException e) {
			DominoUtils.handleException(e, this);
		}
		return false;
	}

	/*
	 * (non-Javadoc)
	 * 
	 * @see org.openntf.domino.Document#getReceivedItemText()
	 */
	@SuppressWarnings("unchecked")
	@Override
	public Vector<String> getReceivedItemText() {
		checkMimeOpen();
		try {
			return getDelegate().getReceivedItemText();
		} catch (NotesException e) {
			DominoUtils.handleException(e, this);
		}
		return null;
	}

	/*
	 * (non-Javadoc)
	 * 
	 * @see org.openntf.domino.Document#getResponses()
	 */
	@Override
	public DocumentCollection getResponses() {
		// checkMimeOpen(); RPr: I don't think it is neccessary here
		try {
			return fromLotus(getDelegate().getResponses(), DocumentCollection.SCHEMA, getAncestorDatabase());
		} catch (NotesException e) {
			DominoUtils.handleException(e, this);
		}
		return null;
	}

	/*
	 * (non-Javadoc)
	 * 
	 * @see org.openntf.domino.Document#getSigner()
	 */
	@Override
	public String getSigner() {
		checkMimeOpen();
		try {
			return getDelegate().getSigner();
		} catch (NotesException e) {
			DominoUtils.handleException(e, this);
		}
		return null;
	}

	/*
	 * (non-Javadoc)
	 * 
	 * @see org.openntf.domino.Document#getSize()
	 */
	@Override
	public int getSize() {
		checkMimeOpen();
		try {
			return getDelegate().getSize();
		} catch (NotesException e) {
			DominoUtils.handleException(e, this);
		}
		return 0;
	}

	/*
	 * (non-Javadoc)
	 * 
	 * @see org.openntf.domino.Document#getURL()
	 */
	@Override
	public String getURL() {
		checkMimeOpen();
		try {
			return getDelegate().getURL();
		} catch (NotesException e) {
			DominoUtils.handleException(e, this);
		}
		return null;
	}

	/*
	 * (non-Javadoc)
	 * 
	 * @see org.openntf.domino.Document#getUniversalID()
	 */
	@Override
	public String getUniversalID() {
		// checkMimeOpen(); RPr: I think we do not need it here
		try {
			return getDelegate().getUniversalID();
		} catch (NotesException e) {
			DominoUtils.handleException(e, this);
		}
		return null;
	}

	/*
	 * (non-Javadoc)
	 * 
	 * @see org.openntf.domino.Document#getVerifier()
	 */
	@Override
	public String getVerifier() {
		checkMimeOpen();
		try {
			return getDelegate().getVerifier();
		} catch (NotesException e) {
			DominoUtils.handleException(e, this);
		}
		return null;
	}

	/*
	 * (non-Javadoc)
	 * 
	 * @see org.openntf.domino.Document#hasEmbedded()
	 */
	@Override
	public boolean hasEmbedded() {
		checkMimeOpen();
		try {
			return getDelegate().hasEmbedded();
		} catch (NotesException e) {
			DominoUtils.handleException(e, this);
		}
		return false;
	}

	//	private Boolean hasReaders_;

	@Override
	public boolean hasReaders() {
		//TODO won't that be handy?
		for (Item item : getItems()) {
			if (item.isReaders()) {
				return true;
			}
		}

		return false;
	}

	/*
	 * (non-Javadoc)
	 * 
	 * @see org.openntf.domino.Document#hasItem(java.lang.String)
	 */
	@Override
	public boolean hasItem(final String name) {
		checkMimeOpen();
		try {
			if (name == null) {
				return false;
			} else {
				return getDelegate().hasItem(name);
			}
		} catch (NotesException e) {
			DominoUtils.handleException(e, this);
		}
		return false;
	}

	@Override
	@Deprecated
	public MIMEEntity testMIMEEntity(final String name) {
		return getMIMEEntity(name);
	}

	/*
	 * (non-Javadoc)
	 * 
	 * @see org.openntf.domino.Document#isDeleted()
	 */
	@Override
	public boolean isDeleted() {
		checkMimeOpen();
		try {
			lotus.domino.Document delegate = getDelegate();
			if (delegate == null)
				return false;
			return delegate.isDeleted();
		} catch (NotesException e) {
			DominoUtils.handleException(e, this);
		}
		return false;
	}

	/*
	 * (non-Javadoc)
	 * 
	 * @see org.openntf.domino.Document#isEncryptOnSend()
	 */
	@Override
	public boolean isEncryptOnSend() {
		checkMimeOpen();
		try {
			return getDelegate().isEncryptOnSend();
		} catch (NotesException e) {
			DominoUtils.handleException(e, this);
		}
		return false;
	}

	/*
	 * (non-Javadoc)
	 * 
	 * @see org.openntf.domino.Document#isEncrypted()
	 */
	@Override
	public boolean isEncrypted() {
		checkMimeOpen();
		try {
			return getDelegate().isEncrypted();
		} catch (NotesException e) {
			DominoUtils.handleException(e, this);
		}
		return false;
	}

	/*
	 * (non-Javadoc)
	 * 
	 * @see org.openntf.domino.Document#isNewNote()
	 */
	@Override
	public boolean isNewNote() {
		return Long.valueOf(noteid_, 16) == 0;
	}

	/*
	 * (non-Javadoc)
	 * 
	 * @see org.openntf.domino.Document#isPreferJavaDates()
	 */
	@Override
	public boolean isPreferJavaDates() {
		checkMimeOpen();
		try {
			return getDelegate().isPreferJavaDates();
		} catch (NotesException e) {
			DominoUtils.handleException(e, this);
		}
		return false;
	}

	/*
	 * (non-Javadoc)
	 * 
	 * @see org.openntf.domino.Document#isProfile()
	 */
	@Override
	public boolean isProfile() {
		checkMimeOpen();
		try {
			return getDelegate().isProfile();
		} catch (NotesException e) {
			DominoUtils.handleException(e, this);
		}
		return false;
	}

	/*
	 * (non-Javadoc)
	 * 
	 * @see org.openntf.domino.Document#isResponse()
	 */
	@Override
	public boolean isResponse() {
		checkMimeOpen();
		try {
			return getDelegate().isResponse();
		} catch (NotesException e) {
			DominoUtils.handleException(e, this);
		}
		return false;
	}

	/*
	 * (non-Javadoc)
	 * 
	 * @see org.openntf.domino.Document#isSaveMessageOnSend()
	 */
	@Override
	public boolean isSaveMessageOnSend() {
		checkMimeOpen();
		try {
			return getDelegate().isSaveMessageOnSend();
		} catch (NotesException e) {
			DominoUtils.handleException(e, this);
		}
		return false;
	}

	/*
	 * (non-Javadoc)
	 * 
	 * @see org.openntf.domino.Document#isSentByAgent()
	 */
	@Override
	public boolean isSentByAgent() {
		checkMimeOpen();
		try {
			return getDelegate().isSentByAgent();
		} catch (NotesException e) {
			DominoUtils.handleException(e, this);
		}
		return false;
	}

	/*
	 * (non-Javadoc)
	 * 
	 * @see org.openntf.domino.Document#isSignOnSend()
	 */
	@Override
	public boolean isSignOnSend() {
		checkMimeOpen();
		try {
			return getDelegate().isSignOnSend();
		} catch (NotesException e) {
			DominoUtils.handleException(e, this);
		}
		return false;
	}

	/*
	 * (non-Javadoc)
	 * 
	 * @see org.openntf.domino.Document#isSigned()
	 */
	@Override
	public boolean isSigned() {
		checkMimeOpen();
		try {
			return getDelegate().isSigned();
		} catch (NotesException e) {
			DominoUtils.handleException(e, this);
		}
		return false;
	}

	/*
	 * (non-Javadoc)
	 * 
	 * @see org.openntf.domino.Document#isValid()
	 */
	@Override
	public boolean isValid() {
		checkMimeOpen();
		try {
			return getDelegate().isValid();
		} catch (NotesException e) {
			DominoUtils.handleException(e, this);
		}
		return false;
	}

	/*
	 * (non-Javadoc)
	 * 
	 * @see org.openntf.domino.Document#lock()
	 */
	@Override
	public boolean lock() {
		return lock((String) null, false);
	}

	/*
	 * (non-Javadoc)
	 * 
	 * @see org.openntf.domino.Document#lock(boolean)
	 */
	@Override
	public boolean lock(final boolean provisionalOk) {
		return lock((String) null, provisionalOk);
	}

	/*
	 * (non-Javadoc)
	 * 
	 * @see org.openntf.domino.Document#lock(java.lang.String)
	 */
	@Override
	public boolean lock(final String name) {
		return lock(name, false);
	}

	/*
	 * (non-Javadoc)
	 * 
	 * @see org.openntf.domino.Document#lock(java.lang.String, boolean)
	 */
	@Override
	public boolean lock(final String name, final boolean provisionalOk) {
		checkMimeOpen();
		try {
			return getDelegate().lock(name, provisionalOk);
		} catch (NotesException e) {
			DominoUtils.handleException(e, this);
		}
		return false;
	}

	/*
	 * (non-Javadoc)
	 * 
	 * @see org.openntf.domino.Document#lock(java.util.Vector)
	 */
	@SuppressWarnings("rawtypes")
	@Override
	public boolean lock(final Vector names) {
		return lock(names, false);
	}

	/*
	 * (non-Javadoc)
	 * 
	 * @see org.openntf.domino.Document#lock(java.util.Vector, boolean)
	 */
	@SuppressWarnings("rawtypes")
	@Override
	public boolean lock(final Vector names, final boolean provisionalOk) {
		checkMimeOpen();
		try {
			return getDelegate().lock(names, provisionalOk);
		} catch (NotesException e) {
			DominoUtils.handleException(e, this);
		}
		return false;
	}

	/*
	 * (non-Javadoc)
	 * 
	 * @see org.openntf.domino.Document#lockProvisional()
	 */
	@Override
	public boolean lockProvisional() {
		return lockProvisional((String) null);
	}

	/*
	 * (non-Javadoc)
	 * 
	 * @see org.openntf.domino.Document#lockProvisional(java.lang.String)
	 */
	@Override
	public boolean lockProvisional(final String name) {
		checkMimeOpen();
		try {
			return getDelegate().lockProvisional(name);
		} catch (NotesException e) {
			DominoUtils.handleException(e, this);
		}
		return false;
	}

	/*
	 * (non-Javadoc)
	 * 
	 * @see org.openntf.domino.Document#lockProvisional(java.util.Vector)
	 */
	@SuppressWarnings("rawtypes")
	@Override
	public boolean lockProvisional(final Vector names) {
		checkMimeOpen();
		try {
			return getDelegate().lockProvisional(names);
		} catch (NotesException e) {
			DominoUtils.handleException(e, this);
		}
		return false;
	}

	/*
	 * (non-Javadoc)
	 * 
	 * @see org.openntf.domino.Document#makeResponse(lotus.domino.Document)
	 */
	@Override
	public void makeResponse(final lotus.domino.Document doc) {
		checkMimeOpen();
		beginEdit();
		try {
			getDelegate().makeResponse(toLotus(doc));
			markDirty("$ref", true);
		} catch (NotesException e) {
			DominoUtils.handleException(e, this);
		}
	}

	/*
	 * (non-Javadoc)
	 * 
	 * @see org.openntf.domino.Document#markRead()
	 */
	@Override
	public void markRead() {
		markRead(null);
	}

	/*
	 * (non-Javadoc)
	 * 
	 * @see org.openntf.domino.Document#markRead(java.lang.String)
	 */
	@Override
	public void markRead(final String userName) {
		checkMimeOpen();
		// TODO - NTF transaction context?
		try {
			getDelegate().markRead(userName);
		} catch (NotesException e) {
			DominoUtils.handleException(e, this);
		}
	}

	/*
	 * (non-Javadoc)
	 * 
	 * @see org.openntf.domino.Document#markUnread()
	 */
	@Override
	public void markUnread() {
		markUnread(null);
	}

	/*
	 * (non-Javadoc)
	 * 
	 * @see org.openntf.domino.Document#markUnread(java.lang.String)
	 */
	@Override
	public void markUnread(final String userName) {
		checkMimeOpen();
		// TODO - NTF transaction context?
		try {
			getDelegate().markUnread(userName);
		} catch (NotesException e) {
			DominoUtils.handleException(e, this);
		}
	}

	/*
	 * (non-Javadoc)
	 * 
	 * @see org.openntf.domino.Document#putInFolder(java.lang.String)
	 */
	@Override
	public void putInFolder(final String name) {
		putInFolder(name, true);
	}

	/*
	 * (non-Javadoc)
	 * 
	 * @see org.openntf.domino.Document#putInFolder(java.lang.String, boolean)
	 */
	@Override
	public void putInFolder(final String name, final boolean createOnFail) {
		// TODO - NTF handle transaction context
		checkMimeOpen();
		if (getAncestorDatabase().getFolderReferencesEnabled()) {
			beginEdit();
		}
		try {
			// This method will modify the fields $FolderInfo and $FolderRefInfo if FolderReferences are enabled in the database.
			getDelegate().putInFolder(name, createOnFail);
			if (getAncestorDatabase().getFolderReferencesEnabled()) {
				markDirty("$FolderInfo", true);
				markDirty("$FolderRefInfo", true);
			}
		} catch (NotesException e) {
			DominoUtils.handleException(e, this);
		}
	}

	/*
	 * (non-Javadoc)
	 * 
	 * @see org.openntf.domino.Document#remove(boolean)
	 */
	@Override
	public boolean remove(final boolean force) {
		boolean result = false;
		boolean go = true;
		go = getAncestorDatabase().fireListener(generateEvent(Events.BEFORE_DELETE_DOCUMENT, null));
		if (go) {
			//			System.out.println("Listener for BEFORE_DELETE_DOCUMENT allowed the remove call");
			removeType_ = force ? RemoveType.SOFT_TRUE : RemoveType.SOFT_FALSE;
			//			System.out.println("Remove type is " + removeType_.name());
			if (queueRemove()) {
				//				System.out.println("We queued the remove as part of a transaction so tell the calling code that its done");
				result = true;
			} else {
				//				System.out.println("We're not currently in a transaction, so we should force the delegate removal immediately");
				result = forceDelegateRemove();
			}
		} else {
			//			System.out.println("Listener for BEFORE_DELETE_DOCUMENT blocked the remove call");
			result = false;
		}
		if (result) {
			//			System.out.println("Remove executed, so firing AFTER_DELETE_DOCUMENT listener");
			getAncestorDatabase().fireListener(generateEvent(Events.AFTER_DELETE_DOCUMENT, null));
		}
		return result;
	}

	/*
	 * (non-Javadoc)
	 * 
	 * @see org.openntf.domino.Document#removeFromFolder(java.lang.String)
	 */
	@Override
	public void removeFromFolder(final String name) {
		checkMimeOpen();
		// TODO - NTF handle transaction context
		try {
			// This method will modify the fields $FolderInfo and $FolderRefInfo if FolderReferences are enabled in the database.
			getDelegate().removeFromFolder(name);
			if (getAncestorDatabase().getFolderReferencesEnabled()) {
				markDirty("$FolderInfo", true);
				markDirty("$FolderRefInfo", true);
			}
		} catch (NotesException e) {
			DominoUtils.handleException(e, this);
		}
	}

	/*
	 * (non-Javadoc)
	 * 
	 * @see org.openntf.domino.Document#removeItem(java.lang.String)
	 */
	@Override
	public void removeItem(final String name) {
		if (name == null)
			return;	//TODO NTF There's nothing to do here. Maybe we should throw an exception?
		checkMimeOpen();
		beginEdit();
		try {
			// RPr: it is important to check if this is a MIME entity and remove that this way.
			// Otherwise dangling $FILE items are hanging around in the document
			MIMEEntity mimeChk = getMIMEEntity(name);
			if (mimeChk != null) {
				try {
					mimeChk.remove();
				} finally {
					closeMIMEEntities(true, name);
				}
			}
			if (getAncestorSession().isFixEnabled(Fixes.REMOVE_ITEM)) {
				while (getDelegate().hasItem(name)) {
					getDelegate().removeItem(name);
				}
			} else {
				if (getDelegate().hasItem(name))
					getDelegate().removeItem(name);
			}
			markDirty(name, false);
		} catch (NotesException e) {
			DominoUtils.handleException(e, this, "Item=" + name);
		}
	}

	/*
	 * (non-Javadoc)
	 * 
	 * @see org.openntf.domino.Document#removePermanently(boolean)
	 */
	@Override
	public boolean removePermanently(final boolean force) {
		boolean result = false;
		boolean go = true;
		go = getAncestorDatabase().fireListener(generateEvent(Events.BEFORE_DELETE_DOCUMENT, null));
		if (go) {
			removeType_ = force ? RemoveType.HARD_TRUE : RemoveType.HARD_FALSE;
			if (!queueRemove()) {
				result = forceDelegateRemove();
			} else {
				result = true;
			}
		} else {
			result = false;
		}
		if (result) {
			getAncestorDatabase().fireListener(generateEvent(Events.AFTER_DELETE_DOCUMENT, null));
		}
		return result;
	}

	/*
	 * (non-Javadoc)
	 * 
	 * @see org.openntf.domino.Document#renderToRTItem(lotus.domino.RichTextItem)
	 */
	@Override
	public boolean renderToRTItem(final lotus.domino.RichTextItem rtitem) {
		checkMimeOpen();
		beginEdit();
		try {
			getDelegate().renderToRTItem(toLotus(rtitem));
			if (rtitem instanceof org.openntf.domino.RichTextItem) {
				((org.openntf.domino.RichTextItem) rtitem).markDirty();
			}
		} catch (NotesException e) {
			DominoUtils.handleException(e, this);
		}
		return false;
	}

	public static int MAX_NATIVE_FIELD_SIZE = 32000;
	public static int MAX_SUMMARY_FIELD_SIZE = 14000;

	//public static String MIME_BEAN_SUFFIX = "_O"; // CHECKME: is this a good idea?
	//public static String MIME_BEAN_HINT = "$ObjectData";

	/*
	 * (non-Javadoc)
	 * 
	 * @see org.openntf.domino.Document#replaceItemValueCustomData(java.lang.String, java.lang.Object)
	 */
	@Override
	public Item replaceItemValueCustomData(final String itemName, final Object userObj) throws IOException {
		return replaceItemValueCustomData(itemName, null, userObj);
	}

	/*
	 * (non-Javadoc)
	 * 
	 * @see org.openntf.domino.Document#replaceItemValueCustomData(java.lang.String, java.lang.String, java.lang.Object)
	 */
	@Override
	public Item replaceItemValueCustomData(final String itemName, final String dataTypeName, final Object userObj) throws IOException {
		if (dataTypeName == null && getAutoMime() != AutoMime.WRAP_NONE) {
			// Only wrap as MIME bean if they are not completely disabled
			return replaceItemValueCustomData(itemName, "mime-bean", userObj, true);
		} else {
			return replaceItemValueCustomData(itemName, dataTypeName, userObj, true);
		}
	}

	/**
	 * serialize the Object value and stores it in the item. if <code>dataTypeName</code>="mime-bean" the item will be a MIME-bean,
	 * otherwise, data is serialized by lotus.domino.Docmuemt.replaceItemValueCustomData
	 */
	public Item replaceItemValueCustomData(final String itemName, final String dataTypeName, final Object value, final boolean returnItem) {
		checkMimeOpen();
		lotus.domino.Item result = null;
		try {
			if (!"mime-bean".equalsIgnoreCase(dataTypeName)) {
				// if data-type is != "mime-bean" the object is written in native mode.
				beginEdit();
				result = getDelegate().replaceItemValueCustomData(itemName, dataTypeName, value);
				markDirty(itemName, true);
			} else if (value instanceof Serializable) {

				Documents.saveState((Serializable) value, this, itemName);

				// TODO RPr: Discuss if the other strategies make sense here.
				// In my opinion NoteCollection does work UNTIL the next compact task runs.
				// So it makes NO sense to serialize NoteIDs!
			} else if (value instanceof DocumentCollection) {
				// NoteIDs would be faster for this and, particularly, NoteCollection, but it should be replica-friendly
				DocumentCollection docs = (DocumentCollection) value;
				String[] unids = new String[docs.getCount()];
				int index = 0;
				for (org.openntf.domino.Document doc : docs) {
					unids[index++] = doc.getUniversalID();
				}
				Map<String, String> headers = new HashMap<String, String>(1);
				headers.put("X-Original-Java-Class", "org.openntf.domino.DocumentCollection");
				Documents.saveState(unids, this, itemName, true, headers);

			} else if (value instanceof NoteCollection) {
				// Maybe it'd be faster to use .getNoteIDs - I'm not sure how the performance compares
				// NTF .getNoteIDs() *IS* faster. By about an order of magnitude.
				NoteCollection notes = (NoteCollection) value;
				String[] unids = new String[notes.getCount()];
				String noteid = notes.getFirstNoteID();
				int index = 0;
				while (noteid != null && !noteid.isEmpty()) {
					unids[index++] = notes.getUNID(noteid);
					noteid = notes.getNextNoteID(noteid);
				}
				Map<String, String> headers = new HashMap<String, String>(1);
				headers.put("X-Original-Java-Class", "org.openntf.domino.NoteCollection");
				Documents.saveState(unids, this, itemName, true, headers);

			} else {
				// Check to see if it's a StateHolder
				// TODO RPr: Is this really needed or only a theoretical approach? See above...
				try {
					Class<?> stateHolderClass = Class.forName("javax.faces.component.StateHolder", true, Factory.getClassLoader());
					if (stateHolderClass.isInstance(value)) {
						Class<?> facesContextClass = Class.forName("javax.faces.context.FacesContext", true, Factory.getClassLoader());
						Method getCurrentInstance = facesContextClass.getMethod("getCurrentInstance");
						Method saveState = stateHolderClass.getMethod("saveState", facesContextClass);
						Serializable state = (Serializable) saveState.invoke(value, getCurrentInstance.invoke(null));
						Map<String, String> headers = new HashMap<String, String>();
						headers.put("X-Storage-Scheme", "StateHolder");
						headers.put("X-Original-Java-Class", value.getClass().getName());
						Documents.saveState(state, this, itemName, true, headers);

					} else {
						throw new IllegalArgumentException(value.getClass()
								+ " is not of type Serializable, DocumentCollection, NoteCollection or StateHolder");
					}
				} catch (ClassNotFoundException cnfe) {
					throw new IllegalArgumentException(value.getClass()
							+ " is not of type Serializable, DocumentCollection or NoteCollection");
				}
			}

			if (returnItem) {
				if (result == null) {
					return getFirstItem(itemName, true);	// MSt: This is safe now. (Was tested.)
				}
				//NTF if we do a .getFirstItem here and return an item that we MIMEBeaned, it will invalidate the MIME and
				//convert back to a RichTextItem before the document is saved.
				//returnItem *MUST* be treated as false if we've written a MIME attachment.
				//If we didn't write a MIME attachment, then result is already assigned, and therefore we don't need to get it again.
				return fromLotus(result, Item.SCHEMA, this);
			} else {
				return null;
			}
		} catch (Exception e) {
			DominoUtils.handleException(e, this, "Item=" + itemName);
			return null;
		}
	}

	/*
	 * (non-Javadoc)
	 * 
	 * @see org.openntf.domino.Document#replaceItemValueCustomDataBytes(java.lang.String, java.lang.String, byte[])
	 */
	@Override
	public Item replaceItemValueCustomDataBytes(final String itemName, String dataTypeName, final byte[] byteArray) throws IOException {
		checkMimeOpen();
		if (dataTypeName == null)
			dataTypeName = "";	// Passing null as par 2 to Lotus method crashes the Domino server

		// Again, the Notes API documentation is not very exact: It is stated there that "custom data cannot exceed 64k".
		// That's correct. But it doesn't mean that 64k custom data are really accepted. More precisely:
		int maxCDSBytes = 64000 - 1 - dataTypeName.length();	// custom data are stored as <lh(dataType)><dataType><byteArray>
		try {
			if (byteArray.length > maxCDSBytes && getAutoMime() != AutoMime.WRAP_NONE) {
				// Then fall back to the normal method, which will MIMEBean it
				return this.replaceItemValueCustomData(itemName, "mime-bean", itemName, true); // TODO: What about dataTypeName?
			} else {
				beginEdit();
				Item result = fromLotus(getDelegate().replaceItemValueCustomDataBytes(itemName, dataTypeName, byteArray), Item.SCHEMA, this);
				markDirty(itemName, true);
				return result;
			}
		} catch (NotesException e) {
			DominoUtils.handleException(e, this, "Item=" + itemName);
		}
		return null;
	}

	/*
	 * (non-Javadoc)
	 * 
	 * @see org.openntf.domino.Document#replaceItemValue(java.lang.String, java.lang.Object)
	 */
	@Override
	public Item replaceItemValue(final String itemName, final Object value) {
		return replaceItemValue(itemName, value, null, true, true);
	}

	/*
	 * (non-Javadoc)
	 * 
	 * @see org.openntf.domino.ext.Document#replaceItemValue(java.lang.String, java.lang.Object, java.lang.Boolean)
	 */
	@Override
	public Item replaceItemValue(final String itemName, final Object value, final boolean isSummary) {
		return replaceItemValue(itemName, value, isSummary, true, true);
	}

	/**
	 * replaceItemValue writes itemFriendly values or a Collection of itemFriendly values.
	 * 
	 * if "autoSerialisation" is enabled. Data exceeding 32k is serialized with replaceItemValueCustomData. If MIME_BEAN_SUFFIX is set, the
	 * original item contains the String $ObjectData (=MIME_BEAN_SUFFIX). This is important, if you display data in a view, so that you see
	 * immediately, that only serialized content is available
	 * 
	 * @see org.openntf.domino.Document#replaceItemValue(java.lang.String, java.lang.Object)
	 */
	@Override
	public Item replaceItemValue(final String itemName, final Object value, final Boolean isSummary, final boolean boxCompatibleOnly,
			final boolean returnItem) {
		Item result = null;
		try {

			try {
				result = replaceItemValueLotus(itemName, value, isSummary, returnItem);
			} catch (Exception ex2) {
				if (this.getAutoMime() == AutoMime.WRAP_NONE) {
					// AutoMime completely disabled.
					throw ex2;
				}
				if (!boxCompatibleOnly || ex2 instanceof Domino32KLimitException) {
					// if the value exceeds 32k or we are called from put() (means boxCompatibleOnly=false) we try to write the object as MIME
					result = replaceItemValueCustomData(itemName, "mime-bean", value, returnItem);
				} else if (this.getAutoMime() == AutoMime.WRAP_ALL) {
					// Compatibility mode
					result = replaceItemValueCustomData(itemName, "mime-bean", value, returnItem);
					log_.log(Level.INFO, "Writing " + value == null ? "null" : value.getClass() + " causes a " + ex2
							+ " as AutoMime.WRAP_ALL is enabled, the value will be wrapped in a MIME bean."
							+ " Consider using 'put' or something similar in your code.");
				} else {
					throw ex2;
				}
			}

			// TODO RPr: What is this?
			if (this.shouldWriteItemMeta_) {
				// If we've gotten this far, it must be legal - update or create the item info map
				Class<?> valueClass;
				if (value == null) {
					valueClass = Null.class;
				} else {
					valueClass = value.getClass();
				}
				Map<String, Map<String, Serializable>> itemInfo = getItemInfo();
				Map<String, Serializable> infoNode = null;
				if (itemInfo.containsKey(itemName)) {
					infoNode = itemInfo.get(itemName);
				} else {
					infoNode = new HashMap<String, Serializable>();
				}
				infoNode.put("valueClass", valueClass.getName());
				infoNode.put("updated", new Date()); // For sanity checking if the value was changed outside of Java
				itemInfo.put(itemName, infoNode);
			}

		} catch (Throwable t) {
			DominoUtils.handleException(t, this, "Item=" + itemName);
		}
		return result;
	}

	/**
	 * returns the payload that the Object o needs when it is written into an item
	 * 
	 * @param o
	 * @param c
	 * @return
	 */
	private int getLotusPayload(final Object o, final Class<?> c) {
		if (c.isAssignableFrom(o.getClass())) {
			if (o instanceof String) {
				return ((String) o).length(); // LMBCS investigation will be done later (in general not necessary)
			}
			if (o instanceof lotus.domino.DateRange) {
				return 16;
			} else {
				return 8; // Number + DateTime has 8 bytes payload
			}
		}
		throw new DataNotCompatibleException("Got a " + o.getClass() + " but " + c + " expected");
	}

	/**
	 * returns the real LMBCS payload for a Vector of Strings
	 * 
	 * @param strVect
	 *            The vector of Strings.
	 * @return LMBCS payload
	 */

	//private int getLMBCSPayload(final Vector<Object> strVect) {
	public int getLMBCSPayload(final Vector<Object> strVect) {
		return LMBCSUtils.getPayload(strVect); // Third variant.
		/*
		 * First attempt: Using Notes Streams. Slow.
		 */
		//		int payload = 0;
		//		File fAux = null;
		//		Stream str = null;
		//		try {
		//			fAux = File.createTempFile("ntfdom", "aux.tmp");
		//			str = getAncestorSession().createStream();
		//			str.open(fAux.getPath(), "LMBCS");
		//			for (Object o : strVect)
		//				str.writeText((String) o);
		//			payload = str.getBytes();
		//		} catch (Exception e) {
		//			log_.severe("Got Exception " + e.getClass().getName() + " during getLMBCSPayload: " + e.getMessage());
		//			for (Object o : strVect)
		//				payload += ((String) o).length();
		//		} finally {
		//			if (str != null)
		//				str.close();
		//			if (fAux != null)
		//				fAux.delete();
		//		}
		/*
		 * 	Second trial: Using com.ibm.icu.charset. Even slower!
		 */
		//		String toEncode;
		//		if (strVect.size() == 1)
		//			toEncode = (String) strVect.elementAt(0);
		//		else {
		//			StringBuffer sb = new StringBuffer(32768);
		//			for (Object o : strVect)
		//				sb.append((String) o);
		//			toEncode = sb.toString();
		//		}
		//		CharsetEncoder cse = lGetEncoder();
		//		try {
		//			java.nio.ByteBuffer bbf = cse.encode(CharBuffer.wrap(toEncode));
		//			payload = bbf.limit();
		//		} catch (CharacterCodingException e) {
		//			e.printStackTrace();
		//		}
		//		return payload;
	}

	//	private static Charset lLMBCSCharset = null;
	//
	//	private static synchronized CharsetEncoder lGetEncoder() {
	//		if (lLMBCSCharset == null)
	//			lLMBCSCharset = new CharsetProviderICU().charsetForName("LMBCS");
	//		return lLMBCSCharset.newEncoder();
	//	}

	/**
	 * replaceItemValueLotus writes itemFriendly values or a Collection of itemFriendly values. it throws a Domino32KLimitException if the
	 * data does not fit into the fied. The caller can decide what to do, if this exception is thrown.
	 * 
	 * It throws a DataNotCompatibleException, if the data is not domino compatible
	 * 
	 * @throws Domino32KLimitException
	 *             if the item does not fit in a field
	 */
	public Item replaceItemValueLotus(final String itemName, Object value, final Boolean isSummary, final boolean returnItem)
			throws Domino32KLimitException {
		checkMimeOpen();
		// writing a value of "Null" leads to a remove of the item if configured in SESSION
		if (value == null || value instanceof Null) {
			if (hasItem(itemName)) {
				if (getAncestorSession().isFixEnabled(Fixes.REPLACE_ITEM_NULL)) {
					removeItem(itemName);
					return null;
				} else {
					value = "";
				}
			} else {
				return null;
			}
		}

		Vector<Object> dominoFriendly;
		List<lotus.domino.Base> recycleThis = new ArrayList<lotus.domino.Base>();
		boolean isNonSummary = false;
		lotus.domino.Item result;
		try {
			// Special case. If the argument is an Item, just copy it.
			if (value instanceof Item) {
				// remove the mime item first, so that it will not collide with MIME etc.
				MIMEEntity mimeChk = getMIMEEntity(itemName);
				if (mimeChk != null) {
					try {
						mimeChk.remove();
					} finally {
						closeMIMEEntities(true, itemName);
					}
				}
				beginEdit();
				result = getDelegate().replaceItemValue(itemName, toDominoFriendly(value, this, recycleThis));
				markDirty(itemName, true);
				if (returnItem) {
					return fromLotus(result, Item.SCHEMA, this);
				} else {
					s_recycle(result);
					return null;
				}
			}

			// first step: Make it domino friendly and put all converted objects into "dominoFriendly" 
			if (value instanceof Collection) {
				Collection<?> coll = (Collection<?>) value;
				dominoFriendly = new Vector<Object>(coll.size());
				for (Object valNode : coll) {
					if (valNode != null) { // CHECKME: Should NULL values discarded?
						if (valNode instanceof BigString)
							isNonSummary = true;
						dominoFriendly.add(toItemFriendly(valNode, this, recycleThis));
					}
				}

			} else if (value.getClass().isArray()) {
				int lh = Array.getLength(value);
				if (lh > MAX_NATIVE_FIELD_SIZE) {				// Then skip making dominoFriendly if it's a primitive
					String cn = value.getClass().getName();
					if (cn.length() == 2)						// It is primitive
						throw new Domino32KLimitException();
				}
				dominoFriendly = new Vector<Object>(lh);
				for (int i = 0; i < lh; i++) {
					Object o = Array.get(value, i);
					if (o != null) { // CHECKME: Should NULL values be discarded?
						if (o instanceof BigString)
							isNonSummary = true;
						dominoFriendly.add(toItemFriendly(o, this, recycleThis));
					}
				}
			} else {
				// Scalar
				dominoFriendly = new Vector<Object>(1);
				if (value instanceof BigString)
					isNonSummary = true;
				dominoFriendly.add(toItemFriendly(value, this, recycleThis));
			}

			// empty vectors are treated as "null"
			if (dominoFriendly.size() == 0) {
				return replaceItemValueLotus(itemName, null, isSummary, returnItem);
			}

			Object firstElement = dominoFriendly.get(0);

			int payloadOverhead = 0;

			if (dominoFriendly.size() > 1) {	// compute overhead first
				// String lists have an global overhead of 2 bytes (maybe the count of values) + 2 bytes for the length of value
				if (firstElement instanceof String)
					payloadOverhead = 2 + 2 * dominoFriendly.size();
				else
					payloadOverhead = 4;
			}

			// Next step: Type checking + length computation
			//
			// Remark: The special case of a String consisting of only ONE @NewLine (i.e.
			// 		if (s.equals("\n") || s.equals("\r") || s.equals("\r\n"))
			// where Domino is a bit ailing) won't be extra considered any longer.
			// Neither serialization nor throwing an exception would be reasonable here.

			int payload = payloadOverhead;
			Class<?> firstElementClass;
			if (firstElement instanceof String)
				firstElementClass = String.class;
			else if (firstElement instanceof Number)
				firstElementClass = Number.class;
			else if (firstElement instanceof lotus.domino.DateTime)
				firstElementClass = lotus.domino.DateTime.class;
			else if (firstElement instanceof lotus.domino.DateRange)
				firstElementClass = lotus.domino.DateRange.class;
			// Remark: Domino Java API doesn't accept any Vector of DateRanges (cf. DateRange.java), so the implementation
			// here will work only with Vectors of size 1 (or Vectors of size >= 2000, when Mime Beaning is enabled). 
			else
				throw new DataNotCompatibleException(firstElement.getClass() + " is not a supported data type");
			for (Object o : dominoFriendly)
				payload += getLotusPayload(o, firstElementClass);
			if (payload > MAX_NATIVE_FIELD_SIZE) {
				// the datatype is OK, but there's no way to store the data in the Document
				throw new Domino32KLimitException();
			}
			if (firstElementClass == String.class) { 	// Strings have to be further inspected, because
				// each sign may demand up to 3 bytes in LMBCS
				int calc = ((payload - payloadOverhead) * 3) + payloadOverhead;
				if (calc >= MAX_NATIVE_FIELD_SIZE) {
					payload = payloadOverhead + getLMBCSPayload(dominoFriendly);
					if (payload > MAX_NATIVE_FIELD_SIZE)
						throw new Domino32KLimitException();
				}
			}
			if (payload > MAX_SUMMARY_FIELD_SIZE) {
				isNonSummary = true;
			}

			MIMEEntity mimeChk = getMIMEEntity(itemName);
			if (mimeChk != null) {
				try {
					mimeChk.remove();
				} finally {
					closeMIMEEntities(true, itemName);
				}
			}
			beginEdit();
			if (dominoFriendly.size() == 1) {
				result = getDelegate().replaceItemValue(itemName, firstElement);
			} else {
				result = getDelegate().replaceItemValue(itemName, dominoFriendly);
			}
			markDirty(itemName, true);
			if (isSummary == null) {
				// Auto detect
				if (isNonSummary)
					result.setSummary(false);
			} else {
				result.setSummary(isSummary.booleanValue());
			}

			if (returnItem) {
				return fromLotus(result, Item.SCHEMA, this);
			} else {
				s_recycle(result);
			}

		} catch (NotesException ex) {
			DominoUtils.handleException(ex, this, "Item=" + itemName);
		} finally {
			s_recycle(recycleThis);
		}

		return null;
	}

	private AutoMime autoMime_ = null;

	@Override
	public AutoMime getAutoMime() {
		if (autoMime_ == null) {
			autoMime_ = getAncestorDatabase().getAutoMime();
		}
		return autoMime_;
	}

	@Override
	public void setAutoMime(final AutoMime value) {
		autoMime_ = value;
	}

	private void writeItemInfo() {
		if (this.shouldWriteItemMeta_) {
			Map<String, Map<String, Serializable>> itemInfo = getItemInfo();
			if (itemInfo != null && itemInfo.size() > 0) {
				boolean convertMime = this.getAncestorSession().isConvertMime();
				this.getAncestorSession().setConvertMime(false);
				try {
					Documents.saveState((Serializable) getItemInfo(), this, "$$ItemInfo", false, null);
				} catch (Throwable e) {
					DominoUtils.handleException(e, this);
				}
				this.getAncestorSession().setConvertMime(convertMime);
			}
		}
	}

	private Map<String, Map<String, Serializable>> itemInfo_;

	@SuppressWarnings("unchecked")
	public Map<String, Map<String, Serializable>> getItemInfo() {
		// TODO NTF make this optional
		if (itemInfo_ == null) {
			if (this.hasItem("$$ItemInfo")) {
				if (this.getFirstItem("$$ItemInfo", true).getTypeEx() == Item.Type.MIME_PART) {
					// Then use the existing value
					try {
						itemInfo_ = (Map<String, Map<String, Serializable>>) Documents.restoreState(this, "$$ItemInfo");
					} catch (Throwable t) {
						DominoUtils.handleException(t, this);
					}
				} else {
					// Then destroy it (?)
					this.removeItem("$$ItemInfo");
					itemInfo_ = new FastSortedMap<String, Map<String, Serializable>>();
				}
			} else {
				itemInfo_ = new FastSortedMap<String, Map<String, Serializable>>();
			}
		}
		return itemInfo_;
	}

	/*
	 * (non-Javadoc)
	 * 
	 * @see org.openntf.domino.Document#save()
	 */
	@Override
	public boolean save() {
		boolean result = false;
		result = save(false, false, false);
		return result;
	}

	/*
	 * (non-Javadoc)
	 * 
	 * @see org.openntf.domino.Document#save(boolean)
	 */
	@Override
	public boolean save(final boolean force) {
		boolean result = false;
		result = save(force, false, false);
		return result;
	}

	/*
	 * (non-Javadoc)
	 * 
	 * @see org.openntf.domino.Document#save(boolean, boolean)
	 */
	@Override
	public boolean save(final boolean force, final boolean makeResponse) {
		boolean result = false;
		result = save(force, makeResponse, false);
		return result;
	}

	/*
	 * (non-Javadoc)
	 * 
	 * @see org.openntf.domino.Document#save(boolean, boolean, boolean)
	 */
	@Override
	public boolean save(final boolean force, final boolean makeResponse, final boolean markRead) {

		//			System.out.println("Starting save operation on " + this.getMetaversalID() + ". isNew: " + String.valueOf(isNewNote()));
		//			Throwable t = new Throwable();
		//			t.printStackTrace();

		checkMimeOpen();
		// System.out.println("Starting save operation...");
		boolean result = false;
		if (removeType_ != null) {
			log_.log(Level.INFO, "Save called on a document marked for a transactional delete. So there's no point...");
			return true;
		}
		if (isNewNote() || isDirty()) {
			boolean go = true;
			go = getAncestorDatabase().fireListener(generateEvent(Events.BEFORE_UPDATE_DOCUMENT, null));
			if (go) {
				writeItemInfo();
				fieldNames_ = null;
				isNew_ = false;
				try {
					lotus.domino.Document del = getDelegate();
					if (del != null) {
						result = del.save(force, makeResponse, markRead);
						if (noteid_ == null || !noteid_.equals(del.getNoteID())) {
							// System.out.println("Resetting note id from " + noteid_ + " to " + del.getNoteID());
							noteid_ = del.getNoteID();
						}
						if (unid_ == null || !unid_.equals(del.getUniversalID())) {
							// System.out.println("Resetting unid from " + unid_ + " to " + del.getUniversalID());
							unid_ = del.getUniversalID();
						}

						invalidateCaches();
					} else {
						log_.severe("Delegate document for " + unid_ + " is NULL!??!");
					}

				} catch (NotesException e) {
					// System.out.println("Exception from attempted save...");
					// e.printStackTrace();
					if (e.text.contains("Database already contains a document with this ID")) {
						//						Throwable t = new RuntimeException();
						String newunid = DominoUtils.toUnid(new Date().getTime());
						String message = "Unable to save a document with id " + getUniversalID()
								+ " because that id already exists. Saving a " + this.getFormName()
								+ (this.hasItem("$$Key") ? " (" + getItemValueString("$$Key") + ")" : "")
								+ " to a different unid instead: " + newunid;
						setUniversalID(newunid);
						try {
							getDelegate().save(force, makeResponse, markRead);
							if (!noteid_.equals(getDelegate().getNoteID())) {
								noteid_ = getDelegate().getNoteID();
							}
							System.out.println(message);
							log_.log(Level.WARNING, message/* , t */);
						} catch (NotesException ne) {
							log_.log(Level.SEVERE, "Okay, now it's time to really panic. Sorry...");
							DominoUtils.handleException(e, this);
						}
					} else {
						DominoUtils.handleException(e, this);
					}
				}
				if (result) {
					clearDirty();
					getAncestorDatabase().fireListener(generateEvent(Events.AFTER_UPDATE_DOCUMENT, null));
				}
			} else {
				// System.out.println("Before Update listener blocked save.");
				if (log_.isLoggable(Level.FINE)) {
					log_.log(Level.FINE, "Document " + getNoteID()
							+ " was not saved because the DatabaseListener for update returned false.");
				}
				result = false;
			}
		} else {
			// System.out.println("No changes occured therefore not saving.");
			if (log_.isLoggable(Level.FINE)) {
				log_.log(Level.FINE, "Document " + getNoteID() + " was not saved because nothing on it was changed.");
			}
			result = true; // because nothing changed, we don't want to activate any potential failure behavior in the caller
		}
		// System.out.println("Save completed returning " + String.valueOf(result));
		return result;
	}

	protected void invalidateCaches() {
		// RPr: Invalidate cached values
		lastModified_ = null;
		lastAccessed_ = null;
	}

	/*
	 * (non-Javadoc)
	 * 
	 * @see org.openntf.domino.Document#send()
	 */
	@Override
	public void send() {
		send(false);
	}

	/*
	 * (non-Javadoc)
	 * 
	 * @see org.openntf.domino.Document#send(boolean)
	 */
	@Override
	public void send(final boolean attachForm) {
		checkMimeOpen();
		beginEdit();
		try {
			getDelegate().send(false);
			markDirty();
		} catch (NotesException e) {
			DominoUtils.handleException(e, this);
		}
	}

	/*
	 * (non-Javadoc)
	 * 
	 * @see org.openntf.domino.Document#send(boolean, java.lang.String)
	 */
	@Override
	public void send(final boolean attachForm, final String recipient) {
		Vector<String> v = new Vector<String>(1);
		v.add(recipient);
		send(attachForm, v);
	}

	/*
	 * (non-Javadoc)
	 * 
	 * @see org.openntf.domino.Document#send(boolean, java.util.Vector)
	 */
	@SuppressWarnings("rawtypes")
	@Override
	public void send(final boolean attachForm, final Vector recipients) {
		// TODO - NTF handle transaction context
		checkMimeOpen();
		beginEdit();
		try {
			getDelegate().send(attachForm, recipients);
			markDirty();
		} catch (NotesException e) {
			DominoUtils.handleException(e, this);
		}
	}

	/*
	 * (non-Javadoc)
	 * 
	 * @see org.openntf.domino.Document#send(java.lang.String)
	 */
	@Override
	public void send(final String recipient) {
		send(false, recipient);
	}

	/*
	 * (non-Javadoc)
	 * 
	 * @see org.openntf.domino.Document#send(java.util.Vector)
	 */
	@SuppressWarnings("rawtypes")
	@Override
	public void send(final Vector recipients) {
		checkMimeOpen();
		beginEdit();
		// TODO - NTF handle transaction context
		try {
			getDelegate().send(recipients);
			markDirty();
		} catch (NotesException e) {
			DominoUtils.handleException(e, this);
		}
	}

	/*
	 * (non-Javadoc)
	 * 
	 * @see org.openntf.domino.Document#setEncryptOnSend(boolean)
	 */
	@Override
	public void setEncryptOnSend(final boolean flag) {
		checkMimeOpen();
		beginEdit();
		try {
			getDelegate().setEncryptOnSend(flag);
			markDirty();
		} catch (NotesException e) {
			DominoUtils.handleException(e, this);
		}
	}

	/*
	 * (non-Javadoc)
	 * 
	 * @see org.openntf.domino.Document#setEncryptionKeys(java.util.Vector)
	 */
	@SuppressWarnings("rawtypes")
	@Override
	public void setEncryptionKeys(final Vector keys) {
		checkMimeOpen();
		beginEdit();
		try {
			getDelegate().setEncryptionKeys(keys);
			markDirty("SecretEncryptionKeys", true);
		} catch (NotesException e) {
			DominoUtils.handleException(e, this);
		}
	}

	/*
	 * (non-Javadoc)
	 * 
	 * @see org.openntf.domino.Document#setPreferJavaDates(boolean)
	 */
	@Override
	public void setPreferJavaDates(final boolean flag) {
		checkMimeOpen();
		try {
			getDelegate().setPreferJavaDates(flag);
		} catch (NotesException e) {
			DominoUtils.handleException(e, this);
		}
	}

	/*
	 * (non-Javadoc)
	 * 
	 * @see org.openntf.domino.Document#setSaveMessageOnSend(boolean)
	 */
	@Override
	public void setSaveMessageOnSend(final boolean flag) {
		checkMimeOpen();
		// TODO NTF - mark dirty?
		try {
			getDelegate().setSaveMessageOnSend(flag);
		} catch (NotesException e) {
			DominoUtils.handleException(e, this);
		}
	}

	/*
	 * (non-Javadoc)
	 * 
	 * @see org.openntf.domino.Document#setSignOnSend(boolean)
	 */
	@Override
	public void setSignOnSend(final boolean flag) {
		checkMimeOpen();
		// TODO NTF - mark dirty?
		try {
			getDelegate().setSignOnSend(flag);
		} catch (NotesException e) {
			DominoUtils.handleException(e, this);
		}
	}

	/*
	 * (non-Javadoc)
	 * 
	 * @see org.openntf.domino.Document#setUniversalID(java.lang.String)
	 */
	@Override
	public void setUniversalID(final String unid) {
		checkMimeOpen();
		beginEdit();
		try {
			try {
				lotus.domino.Document del = getDelegate().getParentDatabase().getDocumentByUNID(unid);
				if (del != null) { // this is surprising. Why didn't we already get it?
					log_.log(Level.WARNING,
							"Document " + unid + " already existed in the database with noteid " + del.getNoteID()
							+ " and we're trying to set a doc with noteid " + getNoteID() + " to that. The existing document is a "
							+ del.getItemValueString("form") + " and the new document is a " + getItemValueString("form"));
					if (isDirty()) { // we've already made other changes that we should tuck away...
						log_.log(Level.WARNING,
								"Attempting to stash changes to this document to apply to other document of the same UNID. This is pretty dangerous...");
						org.openntf.domino.Document stashDoc = copyToDatabase(getParentDatabase());
						setDelegate(del, 0);
						for (Item item : stashDoc.getItems()) {
							lotus.domino.Item delItem = del.getFirstItem(item.getName());
							if (delItem != null) {
								lotus.domino.DateTime delDt = delItem.getLastModified();
								java.util.Date delDate = delDt.toJavaDate();
								delDt.recycle();
								Date modDate = item.getLastModifiedDate();
								if (modDate.after(delDate)) {
									item.copyItemToDocument(del);
								}
							} else {
								item.copyItemToDocument(del);
							}
							// TODO NTF properties?
						}
					} else {
						log_.log(Level.WARNING, "Resetting delegate to existing document for id " + unid);
						setDelegate(del, 0);
					}
				} else {
					getDelegate().setUniversalID(unid);
				}
				markDirty();
			} catch (NotesException ne) {
				// this is what's expected
				getDelegate().setUniversalID(unid);
				markDirty();
			}
		} catch (NotesException e) {
			DominoUtils.handleException(e, this);
		}
		unid_ = unid;
	}

	/*
	 * (non-Javadoc)
	 * 
	 * @see org.openntf.domino.Document#sign()
	 */
	@Override
	public void sign() {
		checkMimeOpen();
		beginEdit();
		// TODO RPr: is it enough if we add $Signatue?
		try {
			getDelegate().sign();
			markDirty();
		} catch (NotesException e) {
			DominoUtils.handleException(e, this);
		}
	}

	/*
	 * (non-Javadoc)
	 * 
	 * @see org.openntf.domino.Document#unlock()
	 */
	@Override
	public void unlock() {
		checkMimeOpen();
		try {
			getDelegate().unlock();
		} catch (NotesException e) {
			DominoUtils.handleException(e, this);
		}
	}

	@Override
	public void markDirty() {
		// When calling this, we have modified a field, but we do not know which one!
		fieldNames_ = null;
		markDirtyInt();
	}

	protected void markDirtyInt() {
		isDirty_ = true;
		if (!isQueued_) {
			DatabaseTransaction txn = getParentDatabase().getTransaction();
			if (txn != null) {
				txn.queueUpdate(this);
				isQueued_ = true;
			}
		}
	}

	/**
	 * This method marks a certain field dirty. Use this with care. So this method should not be part of an interface!
	 * 
	 * @param fieldName
	 *            the fieldName of the item you currently modify
	 * @param itemWritten
	 *            true if you have written the item, false if not
	 */
	public void markDirty(final String fieldName, final boolean itemWritten) {
		markDirtyInt();
		if (itemWritten) {
			keySetInt().add(fieldName);
		} else {
			keySetInt().remove(fieldName);
		}

	}

	private boolean queueRemove() {
		if (!isRemoveQueued_) {
			DatabaseTransaction txn = getParentDatabase().getTransaction();
			if (txn != null) {
				//				System.out.println("DEBUG: Found a transaction: " + txn + " from parent Database " + getParentDatabase().getApiPath());
				txn.queueRemove(this);
				isRemoveQueued_ = true;
				return true; // we queued this, so whoever asked shouldn't do it yet.
			} else {
				return false; // calling function should just go ahead and execute
			}
		} else { // we already queued this for removal.
			return false;
		}
	}

	void clearDirty() {
		isDirty_ = false;
		isQueued_ = false;
	}

	@Override
	public void rollback() {
		checkMimeOpen();
		if (removeType_ != null)
			removeType_ = null;
		if (isDirty()) {
			//			String nid = getNoteID();
			try {
				//				lotus.domino.Database delDb = getDelegate().getParentDatabase();
				getDelegate().recycle();
				shouldResurrect_ = true;
				invalidateCaches();
				// lotus.domino.Document junkDoc = delDb.createDocument(); // NTF - Why? To make sure I get a new cppid. Otherwise the
				// handle
				// gets reused
				// lotus.domino.Document resetDoc = delDb.getDocumentByID(nid);
				// setDelegate(resetDoc);
				// junkDoc.recycle();
			} catch (NotesException e) {
				DominoUtils.handleException(e, this);
			}
			clearDirty();
		}
	}

	@Override
	public boolean isDirty() {
		return isDirty_;
	}

	@Override
	public boolean forceDelegateRemove() {
		checkMimeOpen();
		boolean result = false;
		RemoveType type = removeType_;
		//		System.out.println("DEBUG: Forcing delegate removal of type " + (type == null ? "null!" : type.name()));
		try {
			switch (type) {
			case SOFT_FALSE:
				result = getDelegate().remove(false);
				break;
			case SOFT_TRUE:
				result = getDelegate().remove(true);
				break;
			case HARD_TRUE:
				lotus.domino.Document delegate = getDelegate();
				result = delegate.removePermanently(true);
				if (result) {
					s_recycle(delegate);
					this.setDelegate(null, 0);
				}
				break;
			case HARD_FALSE:
				result = getDelegate().removePermanently(false);
				break;
			default:
				System.out.println("ALERT: Unknown remove type on deletion. This should not be possible.");
			}
		} catch (NotesException e) {
			DominoUtils.handleException(e, this);
		}
		//		System.out.println("DEBUG: Delegate remove call returned " + String.valueOf(result));
		return result;
	}

	@Override
	protected lotus.domino.Document getDelegate() {
		// checkMimeOpen(); RPr: This is not needed here (just to tweak my grep command)
		lotus.domino.Document d = super.getDelegate();
		if (isDead(d)) {
			resurrect();
		}
		return super.getDelegate();
	}

	private void resurrect() {
		openMIMEEntities.clear();
		if (noteid_ != null) {
			try {
				lotus.domino.Document d = null;
				lotus.domino.Database db = toLotus(getParentDatabase());
				if (db != null) {
					if (Integer.valueOf(noteid_, 16) == 0) {
						if (isNewNote()) {	//NTF this is redundant... not sure what the best move here is...
							d = db.createDocument();
							d.setUniversalID(unid_);
							if (log_.isLoggable(Level.FINE)) {
								log_.log(Level.FINE, "NO NOTEID AVAILABLE for document unid " + String.valueOf(unid_)
										+ ". However the document was new, so we'll just create a new one.");
							}
						} else {
							log_.log(Level.INFO, "ALERT! NO NOTEID AVAILABLE for document unid " + String.valueOf(unid_)
									+ ". It is questionable whether this document can successfully be resurrected.");
							try {
								d = db.getDocumentByUNID(unid_);
							} catch (NotesException ne) {
								log_.log(Level.WARNING, "Attempted to resurrect non-new document unid " + String.valueOf(unid_)
										+ ", but the document was not found in " + getParentDatabase().getServer() + "!!"
										+ getParentDatabase().getFilePath() + " because of: " + ne.text);
							}
						}
					} else {
						d = db.getDocumentByID(noteid_);
					}
				}
				setDelegate(d, 0);
				Factory.recacheLotus(d, this, parent_);
				shouldResurrect_ = false;
				if (log_.isLoggable(Level.FINE)) {
					log_.log(Level.FINE, "Document " + noteid_ + " in database path " + getParentDatabase().getFilePath()
							+ " had been recycled and was auto-restored. Changes may have been lost.");
					if (log_.isLoggable(Level.FINER)) {
						Throwable t = new Throwable();
						StackTraceElement[] elements = t.getStackTrace();
						log_.log(Level.FINER,
								elements[0].getClassName() + "." + elements[0].getMethodName() + " ( line " + elements[0].getLineNumber()
								+ ")");
						log_.log(Level.FINER,
								elements[1].getClassName() + "." + elements[1].getMethodName() + " ( line " + elements[1].getLineNumber()
								+ ")");
						log_.log(Level.FINER,
								elements[2].getClassName() + "." + elements[2].getMethodName() + " ( line " + elements[2].getLineNumber()
								+ ")");
					}
					log_.log(Level.FINE,
							"If you recently rollbacked a transaction and this document was included in the rollback, this outcome is normal.");
				}
			} catch (NotesException e) {
				DominoUtils.handleException(e, this);
			}
		} else if (null != unid_) {
			//NTF we have a unid but no noteid because this was a deferred document using a unid
			try {
				lotus.domino.Document d = null;
				lotus.domino.Database db = toLotus(getParentDatabase());
				if (db != null) {
					try {
						d = db.getDocumentByUNID(unid_);
					} catch (NotesException ne) {
						log_.log(Level.WARNING, "Attempted to resurrect non-new document unid " + String.valueOf(unid_)
								+ ", but the document was not found in " + getParentDatabase().getServer() + "!!"
								+ getParentDatabase().getFilePath() + " because of: " + ne.text);
					}
				}
				setDelegate(d, 0);
				shouldResurrect_ = false;
				if (log_.isLoggable(Level.FINE)) {
					log_.log(Level.FINE, "Document " + noteid_ + " in database path " + getParentDatabase().getFilePath()
							+ " had been recycled and was auto-restored. Changes may have been lost.");
					if (log_.isLoggable(Level.FINER)) {
						Throwable t = new Throwable();
						StackTraceElement[] elements = t.getStackTrace();
						log_.log(Level.FINER,
								elements[0].getClassName() + "." + elements[0].getMethodName() + " ( line " + elements[0].getLineNumber()
								+ ")");
						log_.log(Level.FINER,
								elements[1].getClassName() + "." + elements[1].getMethodName() + " ( line " + elements[1].getLineNumber()
								+ ")");
						log_.log(Level.FINER,
								elements[2].getClassName() + "." + elements[2].getMethodName() + " ( line " + elements[2].getLineNumber()
								+ ")");
					}
					log_.log(Level.FINE,
							"If you recently rollbacked a transaction and this document was included in the rollback, this outcome is normal.");
				}
			} catch (Exception e) {
				DominoUtils.handleException(e);
			}
		} else {
			if (log_.isLoggable(Level.SEVERE)) {
				log_.log(Level.SEVERE,
						"Document doesn't have noteid or unid value. Something went terribly wrong. Nothing good can come of this...");
			}
		}
	}

	/*
	 * Map methods
	 */

	@Override
	public void clear() {
		throw new UnsupportedOperationException();
	}

	@Override
	public boolean containsKey(final Object key) {
		// TODO: use keySet()?
		return this.hasItem(key == null ? null : String.valueOf(key));
	}

	@SuppressWarnings("rawtypes")
	@Override
	public boolean containsValue(final Object value) {
		// JG - God, I hope nobody ever actually uses this method
		// NTF - Actually I have some good use cases for it! WHEEEEEE!!
		for (String key : this.keySet()) {
			if (hasItem(key) && value instanceof CharSequence) {
				Item item = getFirstItem(key, true);
				if (item instanceof RichTextItem) {
					String text = ((RichTextItem) item).getText();
					return text.contains((CharSequence) value);
				}
			}
			Object itemVal = this.get(key);
			if (itemVal instanceof List) {
				return ((List) itemVal).contains(value);
			}
			if ((value == null && itemVal == null) || (value != null && value.equals(itemVal))) {
				return true;
			}
		}
		return false;
	}

	@Override
	@SuppressWarnings("rawtypes")
	public boolean containsValue(final Object value, final String[] itemnames) {
		for (String key : itemnames) {
			if (hasItem(key) && value instanceof CharSequence) {
				Item item = getFirstItem(key, true);
				if (item instanceof RichTextItem) {
					String text = ((RichTextItem) item).getText();
					return text.contains((CharSequence) value);
				}
			}
			Object itemVal = this.get(key);
			if (itemVal instanceof List) {
				return ((List) itemVal).contains(value);
			}
			if ((value == null && itemVal == null) || (value != null && value.equals(itemVal))) {
				return true;
			}
		}
		return false;
	}

	@Override
	public boolean containsValue(final Object value, final Collection<String> itemnames) {
		return containsValue(value, itemnames.toArray(new String[itemnames.size()]));
	}

	@Override
	public boolean containsValues(final Map<String, Object> filterMap) {
		boolean result = false;
		for (String key : filterMap.keySet()) {
			String[] args = new String[1];
			args[0] = key;
			result = containsValue(filterMap.get(key), args);
			if (!result)
				break;
		}

		return result;
	}

	@Override
	public Set<java.util.Map.Entry<String, Object>> entrySet() {
		// TODO Implement a "viewing" Set and Map.Entry for this or throw an UnsupportedOperationException
		return new DocumentEntrySet(this);
	}

	@Override
	public Object get(final Object key) {
		//TODO NTF: Back this with a caching Map so repeated calls don't bounce down to the delegate unless needed
		//TODO NTF: Implement a read-only mode for Documents so we know in advance that our cache is valid
		if (key == null) {
			return null;
		}
		// Check for "special" cases

		if (key instanceof CharSequence) {
			String skey = key.toString().toLowerCase();
			if ("parentdocument".equals(skey)) {
				return this.getParentDocument();
			}
			if (skey.indexOf("@") != -1) { // TODO RPr: Should we REALLY detect all formulas, like "3+5" or "field[2]" ?
				//TODO NTF: If so, we should change to looking for valid item names first, then trying to treat as formula
				int pos = skey.indexOf('(');
				if (pos != -1) {
					skey = skey.substring(0, pos);
				}

				if ("@accessed".equals(skey)) {
					return this.getLastAccessed();
				}
				if ("@modified".equals(skey)) {
					return this.getLastModified();
				}
				if ("@created".equals(skey)) {
					return this.getCreated();
				}
				if ("@accesseddate".equals(skey)) {
					return this.getLastAccessedDate();
				}
				if ("@modifieddate".equals(skey)) {
					return this.getLastModifiedDate();
				}
				if ("@createddate".equals(skey)) {
					return this.getCreatedDate();
				}
				if ("@documentuniqueid".equals(skey)) {
					return this.getUniversalID();
				}
				if ("@noteid".equals(skey)) {
					return this.getNoteID();
				}
				if ("@doclength".equals(skey)) {
					return this.getSize();
				}
				if ("@isresponsedoc".equals(skey)) {
					return this.isResponse();
				}
				if ("@replicaid".equals(skey)) {
					return this.getAncestorDatabase().getReplicaID();
				}
				if ("@responses".equals(skey)) {
					DocumentCollection resp = this.getResponses();
					if (resp == null)
						return 0;
					return resp.getCount();
				}
				if ("@isnewdoc".equals(skey)) {
					return this.isNewNote();
				}
				if ("@inheriteddocumentuniqueid".equals(skey)) {
					org.openntf.domino.Document parent = this.getParentDocument();
					if (parent == null)
						return "";
					return parent.getUniversalID();
				}

				// TODO RPr: This should be replaced
				//TODO NTF: Agreed when we can have an extensible switch for which formula engine to use
				Formula formula = new Formula();
				formula.setExpression(key.toString());
				List<?> value = formula.getValue(this);
				if (value.size() == 1) {
					return value.get(0);
				}
				return value;
			}
		}

		// TODO: What is the best way to use here without breaking everything?
		//Object value = this.getItemValue(key.toString(), Object.class);
		//Object value = this.getItemValue(key.toString(), Object[].class);
		Object value = null;
		String keyS = key.toString();
		try {
			value = this.getItemValue(keyS);
		} catch (OpenNTFNotesException e) {
			if (e.getCause() instanceof NotesException || (e.getCause() != null && e.getCause().getCause() instanceof NotesException))
				value = getFirstItem(keyS, true);
			if (value == null)
				throw e;
		}
		if (value instanceof Vector) {
			Vector<?> v = (Vector<?>) value;
			if (v.size() == 1) {
				return v.get(0);
			}
		}
		return value;
		//if (this.containsKey(key)) {
		//		Vector<Object> value = this.getItemValue(key.toString());
		//		if (value == null) {
		//			//TODO Throw an exception if the item data can't be read? Null implies the key doesn't exist
		//			return null;
		//		} else if (value.size() == 1) {
		//			return value.get(0);
		//		}
		//		return value;
		//}
		//return null;
	}

	@Override
	public boolean isEmpty() {
		return false;
	}

	private FastSet<String> fieldNames_;

	protected FastSet<String> keySetInt() {
		if (fieldNames_ == null) {
			fieldNames_ = new FastSet<String>(Equalities.LEXICAL_CASE_INSENSITIVE);
			//
			// evaluate("@DocFields",...) is 3 times faster than lotus.domino.Document.getItems()
			//
			try {
				// This must be done on the raw session!
				lotus.domino.Session rawSess = Factory.toLotus(getAncestorSession());
				Vector<?> v = rawSess.evaluate("@DocFields", getDelegate());
				for (Object o : v)
					fieldNames_.add((String) o);
			} catch (NotesException e) {
				DominoUtils.handleException(e, this);
			}
			//			ItemVector items = (ItemVector) this.getItems();
			//			String[] names = items.getNames();
			//			for (int i = 0; i < names.length; i++) {
			//				fieldNames_.add(names[i]);
			//			}
		}
		return fieldNames_;
	}

	@Override
	public Set<String> keySet() {
		return keySetInt().unmodifiable();
	}

	@Override
	public Object put(final String key, final Object value) {
		if (key != null) {
			Object previousState = this.get(key);
			//this.removeItem(key); RPr: is there a reason why this is needed?
			this.replaceItemValue(key, value, null, false, false);
			// this.get(key);
			// this.save();
			return previousState;
		}
		return null;
	}

	@Override
	public void putAll(final Map<? extends String, ? extends Object> m) {
		for (Map.Entry<? extends String, ? extends Object> entry : m.entrySet()) {
			this.removeItem(entry.getKey());
			this.replaceItemValue(entry.getKey(), entry.getValue());
		}
		// this.save();
	}

	@Override
	public Object remove(final Object key) {
		if (key != null) {
			Object previousState = this.get(key);
			this.removeItem(key.toString());
			// this.save();
			return previousState;
		}
		return null;
	}

	@Override
	public int size() {
		return this.getItems().size();
	}

	@Override
	public Collection<Object> values() {
		// TODO Implement a "viewing" collection for this or throw an UnsupportedOperationException
		return null;
	}

	/*
	 * (non-Javadoc)
	 * 
	 * @see org.openntf.domino.types.DatabaseDescendant#getAncestorDatabase()
	 */
	@Override
	public Database getAncestorDatabase() {
		return this.getParentDatabase();
	}

	/*
	 * (non-Javadoc)
	 * 
	 * @see org.openntf.domino.types.SessionDescendant#getAncestorSession()
	 */
	@Override
	public Session getAncestorSession() {
		return this.getParentDatabase().getParent();
	}

	/*
	 * (non-Javadoc)
	 * 
	 * @see org.openntf.domino.ext.Document#getFormName()
	 */
	@Override
	public String getFormName() {
		if (hasItem("form")) {
			return getItemValueString("form");
		} else {
			return "";
		}
	}

	/*
	 * (non-Javadoc)
	 * 
	 * @see org.openntf.domino.ext.Document#getForm()
	 */
	@Override
	public Form getForm() {
		Form result = null;
		if (!getFormName().isEmpty()) {
			result = getParentDatabase().getForm(getFormName());
		}
		return result;
	}

	private IDominoEvent generateEvent(final EnumEvent event, final Object payload) {
		return getAncestorDatabase().generateEvent(event, this, payload);
	}

	@Override
	public String toJson(final boolean compact) {
		StringWriter sw = new StringWriter();
		JsonWriter jw = new JsonWriter(sw, compact);
		try {
			jw.startObject();
			jw.outStringProperty("@unid", getUniversalID());
			Set<String> keys = keySet();
			for (String key : keys) {
				Item currItem = getFirstItem(key);
				if (currItem.getMIMEEntity() == null) {
					jw.outProperty(key, currItem.getText());
				} else {
					String abstractedText = currItem.abstractText(0, false, false);
					if (null == abstractedText) {
						jw.outProperty(key, "**MIME ITEM, VALUE CANNOT BE DECODED TO JSON**");
					} else {
						jw.outProperty(key, abstractedText);
					}
				}
			}
			jw.endObject();
			jw.flush();
		} catch (IOException e) {
			DominoUtils.handleException(e, this);
			return null;
		} catch (JsonException e) {
			DominoUtils.handleException(e, this);
			return null;
		}
		return sw.toString();
	}

	/* (non-Javadoc)
	 * @see org.openntf.domino.ext.Document#getMetaversalID()
	 */
	@Override
	public String getMetaversalID() {
		String replid = getAncestorDatabase().getReplicaID();
		String unid = getUniversalID();
		return replid + unid;
	}

	/* (non-Javadoc)
	 * @see org.openntf.domino.ext.Document#getMetaversalID(java.lang.String)
	 */
	@Override
	public String getMetaversalID(final String serverName) {
		return serverName + "!!" + getMetaversalID();
	}

	@Override
	public List<Item> getItems(final Type type) {
		List<Item> result = new ArrayList<Item>();
		for (Item item : getItems()) {
			if (item.getTypeEx() == type) {
				result.add(item);
			}
		}
		return result;
	}

	@Override
	public List<Item> getItems(final Flags flags) {
		List<Item> result = new ArrayList<Item>();
		for (Item item : getItems()) {
			if (item.hasFlag(flags)) {
				result.add(item);
			}
		}
		return result;
	}

	@Override
	public Map<String, Object> asDocMap() {
		return this;
	}

	@Override
	public void fillExceptionDetails(final List<ExceptionDetails.Entry> result) {
		Database myDB = getAncestor();
		String repId = "";

		if (myDB != null) {
			myDB.fillExceptionDetails(result);
			repId = "ReplicaID:" + myDB.getReplicaID() + ", ";
		}
		String myDetail = repId + "UNID:" + unid_ + ", NoteID:" + noteid_;

		try {
			String myForm = getDelegate().getItemValueString("form");
			if (myForm != null && !myForm.isEmpty())
				myDetail += ", Form:" + myForm;
		} catch (NotesException e) {
		}
		result.add(new ExceptionDetails.Entry(this, myDetail));
	}

	public final static String CHUNK_TYPE_NAME = "ODAChunk";

	public boolean isChunked(final String name) {
		boolean result = false;
		if (hasItem(name)) {
			if (hasItem(name + "$" + 1)) {
				result = true;
			}
		}
		return result;
	}

	protected String[] getChunkNames(final String name) {
		List<String> list = new ArrayList<String>();
		for (String key : keySet()) {
			if (key.equalsIgnoreCase(name)) {
				list.add(key);
			} else if (key.startsWith(name + "$")) {
				list.add(key);
			}
		}
		return list.toArray(TypeUtils.DEFAULT_STR_ARRAY);
	}

	protected void writeBinaryChunk(final String name, final int chunk, final byte[] data) {
		String itemName = name;
		if (chunk > 0) {
			itemName = name + "$" + chunk;
		}
		try {
			getDelegate().replaceItemValueCustomDataBytes(itemName, CHUNK_TYPE_NAME, data);
		} catch (Exception e) {
			DominoUtils.handleException(e, this);
		}
	}

	@Override
	public void writeBinary(final String name, final byte[] data, int chunkSize) {
		int len = data.length;
		if (chunkSize < 1024) {
			chunkSize = 1024 * 64;
		}
		if (len <= chunkSize) {
			writeBinaryChunk(name, 0, data);
		} else {
			byte[] buffer = new byte[chunkSize];
			int lastChunkSize = len % chunkSize;
			int chunks = (len / chunkSize);
			if (lastChunkSize > 0) {
				//				System.out.println("DEBUG: Last chunk size is: " + lastChunkSize);
				chunks++;
			}
			for (int i = 0; i < chunks; i++) {
				if (i == chunks - 1 && lastChunkSize > 0) {
					//					System.out.println("DEBUG: Writing last chunk");
					byte[] lastBuffer = new byte[lastChunkSize];
					System.arraycopy(data, lastChunkSize, lastBuffer, 0, lastBuffer.length);
					writeBinaryChunk(name, i, lastBuffer);
				} else {
					System.arraycopy(data, i * chunkSize, buffer, 0, buffer.length);
					writeBinaryChunk(name, i, buffer);
				}
			}
		}

	}

	@Override
	public byte[] readBinaryChunk(final String name, final int chunk) {
		String itemName = name;
		if (chunk > 0) {
			itemName = name + "$" + chunk;
		}
		try {
			return getDelegate().getItemValueCustomDataBytes(itemName, CHUNK_TYPE_NAME);
		} catch (Exception e) {
			DominoUtils.handleException(e, this);
		}
		return null;
	}

	@Override
	public byte[] readBinary(final String name) {
		if (isChunked(name)) {
			String[] chunkNames = getChunkNames(name);
			int chunks = chunkNames.length;
			Item startChunk = getFirstItem(name);
			if (startChunk != null) {
				int chunkSize = startChunk.getValueLength();
				int resultMaxSize = chunkSize * chunks;
				byte[] accumulated = new byte[resultMaxSize];
				int actual = 0;
				int count = 0;
				for (String curChunk : chunkNames) {
					//					System.out.println("DEBUG: Attempting binary read from " + curChunk);
					try {
						byte[] cur = getDelegate().getItemValueCustomDataBytes(curChunk, CHUNK_TYPE_NAME);
						//						System.out.println("Found " + cur.length + " bytes from chunk " + curChunk);
						System.arraycopy(cur, 0, accumulated, actual, cur.length);
						actual = actual + cur.length;
					} catch (Exception e) {
						DominoUtils.handleException(e, this);
					}
					count++;
				}
				byte[] result = new byte[actual];
				//				System.out.println("DEBUG: resulting read-in array is " + actual + " while we have an actual of " + result.length
				//						+ " for an accumulated " + accumulated.length);
				System.arraycopy(accumulated, 0, result, 0, actual);
				return result;
			} else {
				log_.log(Level.WARNING, "No start chunk available for binary read " + name + " on doucment " + noteid_ + " in db "
						+ getAncestorDatabase().getApiPath());
			}
		} else {
			return readBinaryChunk(name, 0);
		}
		return null;
	}

}<|MERGE_RESOLUTION|>--- conflicted
+++ resolved
@@ -141,7 +141,7 @@
 	 * this means: if you have opened a MIME item do NOTHING with this document until you call closeMimeEntities()
 	 * 
 	 */
-	protected Map<String, Set<MIMEEntity>> openMIMEEntities = new FastMap<String, Set<MIMEEntity>>();
+	protected Map<String, MIMEEntity> openMIMEEntities = new FastMap<String, MIMEEntity>();
 
 	// to find all functions where checkMimeOpen() should be called, I use this command:
 	// cat Document.java | grep "public |getDelegate|checkMimeOpen|^\t}" -P | tr "\n" " " | tr "}" "\n" | grep getDelegate | grep -v "checkMimeOpen"
@@ -573,54 +573,34 @@
 				}
 			}
 
-			// RPR: I don't exactly remember, why we do that. As far as I know, we should
-			// ensure that every MIME item is recycled before closing.
-			boolean ret = false;
-
+			// TODO: Should we add closeMIMEEntity to the interface?
 			if (entityItemName == null) {
-				for (Set<MIMEEntity> currEntitySet : openMIMEEntities.values()) {
-					for (MIMEEntity currEntity : currEntitySet)
-						((org.openntf.domino.impl.MIMEEntity) currEntity).closeMIMEEntity();
+				for (MIMEEntity currEntity : openMIMEEntities.values()) {
+					((org.openntf.domino.impl.MIMEEntity) currEntity).closeMIMEEntity();
 				}
 				openMIMEEntities.clear();
 			} else {
-<<<<<<< HEAD
-				String lcName = entityItemName.toLowerCase();
-				if (openMIMEEntities.containsKey(lcName)) {
-					Set<MIMEEntity> currEntitySet = openMIMEEntities.remove(lcName);
-					if (currEntitySet != null) {
-						for (MIMEEntity currEntity : currEntitySet)
-							((org.openntf.domino.impl.MIMEEntity) currEntity).closeMIMEEntity();
-					}
-=======
 				//				System.out.println("Closing a specific MIMEEntity: " + entityItemName);
 				if (openMIMEEntities.containsKey(entityItemName.toLowerCase())) {
 					MIMEEntity currEntity = openMIMEEntities.remove(entityItemName.toLowerCase());
 					if (currEntity != null)
 						((org.openntf.domino.impl.MIMEEntity) currEntity).closeMIMEEntity();
->>>>>>> 2188d67b
-				}
-			}
-			// Now every dependent element shoult be purged
-			// call close on the "delegate" (entityItemName = null will close all entities)
-			try {
-				ret = getDelegate().closeMIMEEntities(saveChanges, entityItemName);
-			} catch (NotesException e) {
-				if (null != entityItemName) {
+				}
+			}
+			boolean ret = false;
+			if (null != entityItemName) {
+				try {
+					ret = getDelegate().closeMIMEEntities(saveChanges, entityItemName);
+				} catch (NotesException e) {
 					log_.log(Level.INFO, "Attempted to close a MIMEEntity called " + entityItemName
 							+ " even though we can't find an item by that name.");
-				} else {
-					log_.log(Level.INFO, "Failed to close all MIMEEntities: " + e.getMessage());
-				}
-<<<<<<< HEAD
-				// we continue anyway
-=======
+					//				DominoUtils.handleException(e);
+				}
 			} else {
 				ret = getDelegate().closeMIMEEntities(saveChanges, null);
->>>>>>> 2188d67b
-			}
-
+			}
 			if (saveChanges) {
+
 				// This item is for debugging only, so keep 5-10 items in that list
 				// http://www-01.ibm.com/support/docview.wss?uid=swg27002572
 
@@ -779,31 +759,6 @@
 	//RPr: currently not used. So I commented this out
 	//private final transient Map<String, MIMEEntity> entityCache_ = new HashMap<String, MIMEEntity>();
 
-	/**
-	 * This is used to track all MIMEEntities in this document. EVERY MIME-Item should be routed over this method!
-	 * 
-	 * @param lotus
-	 * @param markDirty
-	 * @return
-	 */
-	public MIMEEntity fromLotusMimeEntity(final lotus.domino.MIMEEntity lotus, final String itemName, final boolean markDirty) {
-		if (lotus == null)
-			return null;
-		MIMEEntity wrapped = fromLotus(lotus, MIMEEntity.SCHEMA, this);
-		if (wrapped != null) {
-			((org.openntf.domino.impl.MIMEEntity) wrapped).init(itemName);
-
-			String lcName = itemName.toLowerCase();
-			Set<MIMEEntity> entityGroup = openMIMEEntities.get(lcName);
-			if (entityGroup == null) {
-				entityGroup = new FastSet<MIMEEntity>();
-				openMIMEEntities.put(itemName, entityGroup);
-			}
-			entityGroup.add(wrapped);
-		}
-		return wrapped;
-	}
-
 	/*
 	 * (non-Javadoc)
 	 * 
@@ -818,9 +773,6 @@
 				itemName = "Body";
 			}
 			try {
-<<<<<<< HEAD
-				return fromLotusMimeEntity(getDelegate().createMIMEEntity(itemName), itemName, true);
-=======
 				MIMEEntity wrapped = fromLotus(getDelegate().createMIMEEntity(itemName), MIMEEntity.SCHEMA, this);
 				if (wrapped != null) {
 					//					log_.log(Level.WARNING, "TMP DEBUG: Opening a new MIMEEntity: " + itemName, new Throwable());
@@ -830,7 +782,6 @@
 					markDirty(itemName, true);
 				}
 				return wrapped;
->>>>>>> 2188d67b
 			} catch (NotesException alreadyThere) {
 				Item chk = getFirstItem(itemName);
 				if (chk != null) {
@@ -843,9 +794,6 @@
 					return me;
 				}
 				closeMIMEEntities(false, itemName);
-<<<<<<< HEAD
-				return fromLotusMimeEntity(getDelegate().createMIMEEntity(itemName), itemName, true);
-=======
 				MIMEEntity wrapped = fromLotus(getDelegate().createMIMEEntity(itemName), MIMEEntity.SCHEMA, this);
 				if (wrapped != null) {
 					//					log_.log(Level.WARNING, "TMP DEBUG: Opening a new MIMEEntity: " + itemName, new Throwable());
@@ -855,7 +803,6 @@
 					markDirty(itemName, true);
 				}
 				return wrapped;
->>>>>>> 2188d67b
 			}
 			// return fromLotus(getDelegate().createMIMEEntity(itemName), MIMEEntity.class, this);
 		} catch (NotesException e) {
@@ -1582,9 +1529,6 @@
 		try {
 			if (convertMime)
 				getAncestorSession().setConvertMime(false);
-<<<<<<< HEAD
-			MIMEEntity ret = fromLotusMimeEntity(getDelegate().getMIMEEntity(itemName), itemName, false);
-=======
 			MIMEEntity ret = fromLotus(getDelegate().getMIMEEntity(itemName), MIMEEntity.SCHEMA, this);
 
 			if (ret != null) {
@@ -1593,7 +1537,6 @@
 
 				ret.initItemName(itemName); // here it is allowed to initialize the item with its name
 			}
->>>>>>> 2188d67b
 
 			if (openMIMEEntities.size() > 1) {
 				//	throw new BlockedCrashException("Accessing two different MIME items at once can cause a server crash!");
