<<<<<<< HEAD
package org.openntf.domino.xsp;

import java.util.List;
import java.util.concurrent.Callable;

import org.openntf.domino.AutoMime;
import org.openntf.domino.View;
import org.openntf.domino.config.Configuration;
import org.openntf.domino.config.ServerConfiguration;
import org.openntf.domino.exceptions.BackendBridgeSanityCheckException;
import org.openntf.domino.ext.Session.Fixes;
import org.openntf.domino.session.INamedSessionFactory;
import org.openntf.domino.thread.DominoExecutor;
import org.openntf.domino.utils.Factory;
import org.openntf.domino.utils.Factory.ThreadConfig;
import org.openntf.domino.xots.Xots;
import org.openntf.domino.xsp.helpers.OsgiServiceLocatorFactory;
import org.openntf.domino.xsp.session.XPageNamedSessionFactory;
import org.openntf.domino.xsp.xots.XotsDominoExecutor;
import org.openntf.service.ServiceLocatorFinder;

import com.ibm.commons.Platform;
import com.ibm.commons.extension.ExtensionManager;
import com.ibm.commons.util.StringUtil;
import com.ibm.designer.runtime.Application;
import com.ibm.domino.napi.c.BackendBridge;

public enum ODAPlatform {
	;
	// TODO: create an OSGI-command
	public static final boolean _debug = false;
	public static final boolean debugAll = false;
	public static boolean isStarted_ = false;
	private static int xotsStopDelay;

	public synchronized static boolean isStarted() {
		return isStarted_;
	}

	/**
	 * Start up the ODAPlatform.
	 * 
	 * <ol>
	 * <li>configure the {@link ServiceLocatorFinder}</li>
	 * <li>startup the {@link Factory}</li>
	 * <li>Configure the Factory with proper {@link INamedSessionFactory}s for XPages</li>
	 * <li>Call {@link #verifyIGetEntryByKey()}</li>
	 * <li>Start the {@link Xots} with 10 threads (if it is not completely disabled with "XotsTasks=0" in oda.nsf)</li>
	 * </ol>
	 * 
	 * This is done automatically on server start or can manually invoked with<br>
	 * <code>tell http osgi oda start</code><br>
	 * on the server console.
	 */
	public synchronized static void start() {
		System.out.println("Starting OpenNTF Domino API");
		try {
			if (!isStarted()) {
				isStarted_ = true;
				// Here is all the init/term stuff done
				ServiceLocatorFinder.setServiceLocatorFactory(new OsgiServiceLocatorFactory());
				Factory.startup();
				// Setup the named factories 4 XPages
				Factory.setNamedFactories4XPages(new XPageNamedSessionFactory(false), new XPageNamedSessionFactory(true));
				//			verifyIGetEntryByKey();
				ServerConfiguration cfg = Configuration.getServerConfiguration();
				int xotsTasks = cfg.getXotsTasks();
				// We must read the value here, because in the ShutDown, it is not possible to navigate through views and the code will fail.
				xotsStopDelay = cfg.getXotsStopDelay();
				if (xotsTasks > 0) {
					//					System.out.println("Starting XOTS with " + xotsTasks + " threads");
					DominoExecutor executor = new XotsDominoExecutor(xotsTasks);
					try {
						Xots.start(executor);
					} catch (Throwable e) {
						e.printStackTrace();
					}
					List<?> tasklets = ExtensionManager.findServices(null, ODAPlatform.class, "org.openntf.domino.xots.tasklet");

					for (Object tasklet : tasklets) {
						if (tasklet instanceof Callable<?> || tasklet instanceof Runnable) {
							@SuppressWarnings("unused")
							ClassLoader cl = tasklet.getClass().getClassLoader();

							Factory.println("XOTS", "Registering tasklet " + tasklet);

							if (tasklet instanceof Callable<?>) {
								Xots.submit((Callable<?>) tasklet);
							} else {
								Xots.submit((Runnable) tasklet);
							}
						}
					}
				}
				System.out.println("OpenNTF Domino API is fully operational.");
			} else {
				System.out.println("OpenNTF Domino API Platform is already started.");
			}
		} catch (Throwable t) {
			t.printStackTrace();
		}
	}

	/**
	 * Stops the ODA Platform and tries to kill all running Xots Tasks.
	 * 
	 * This is done automatically on server shutdown or can manually invoked with<br>
	 * <code>tell http osgi oda stop</code><br>
	 * on the server console.
	 */
	public synchronized static void stop() {
		if (isStarted()) {
			if (Xots.isStarted()) {
				Xots.stop(xotsStopDelay);
			}
			Factory.shutdown();
			isStarted_ = false;
		}
	}

	/**
	 * there is one weird thing in getViewEntryByKeyWithOptions. IBM messed up something in the JNI calls.
	 * 
	 * a correct call would look like this:
	 * 
	 * <pre>
	 * jclass activityClass = env -&gt; GetObjectClass(dummyView);
	 * jmethodID mID = env -&gt; GetMethodID(activityClass, &quot;iGetEntryByKey&quot;, &quot;...&quot;);
	 * entry = env -&gt; CallIntMethod(obj, mID);
	 * </pre>
	 * 
	 * IBM's code probably looks like this:
	 * 
	 * <pre>
	 * jclass activityClass = env->GetObjectClass(lotus.domino.local.View); <font color=red>&lt;--- This is wrong!</font>
	 * jmethodID mID = env->GetMethodID(activityClass, "iGetEntryByKey", "..."); 
	 * entry = env->CallIntMethod(obj, mID);
	 * </pre>
	 * 
	 * so we get the method-pointer mID for the "lotus.domino.local.View" and we call this method on an "org.openntf.domino.impl.View".
	 * 
	 * This is something that normally wouldn't work. But C/C++ does no sanity checks if it operates on the correct class and will call a
	 * (more or less) random method that is on position "mID". (compare to a 'goto 666')
	 * 
	 * To get that working, we must reorder the methods in the View class, so that "iGetEntryByKey" is on the correct place. Every time you
	 * add or remove methods to the View class (and maybe also to the Base class) the position must be checked again. This is done in the
	 * this method:
	 * <ol>
	 * <li>We call getViewEntryByKeyWithOptions with the "key parameters" dummyView, null, 42.</li>
	 * <li>This will result in a call to dummyView.iGetEntryByKey(null, false, 42);</li>
	 * <li>If iGetEntryByKey is called with a "null" vector and 42 as int, it will throw a "BackendBridgeSanityCheckException" (which we
	 * expect)</li>
	 * <li>If any other mehtod is called it will throw a different exception. (Most likely a NPE, because our view has no delegate)</li>
	 * </ol>
	 * I hope the server would not crash then. I assume this because:
	 * <ul>
	 * <li>null as parameter is less problematic than a Vector that was forced in a String variable</li>
	 * <li>Throwing an exception does not generate a return value that will be forced in a ViewEntry</li>
	 * </ul>
	 */
	private static void verifyIGetEntryByKey() {
		@SuppressWarnings("deprecation")
		View dummyView = new org.openntf.domino.impl.View();
		try {
			BackendBridge.getViewEntryByKeyWithOptions(dummyView, null, 42);
		} catch (BackendBridgeSanityCheckException allGood) {
			//			Factory.println("Operation of BackendBridge.getViewEntryByKeyWithOptions verified");
			return;
		} catch (Exception e) {
			e.printStackTrace();
			// if you get here, analyze the stack trace and rearrange the "iGetEntryByKey" method in
			// the view to the position that is listed in the stack trace above "getViewEntryByKeyWithOptions"
		}
		// if you do not get an exception, you will have to debug it with "step into"
		Factory.println("!!!!!!!!!!!!!!!!!!!!!!!!!!!!!!!!!!!!!!!!!!!!!!!!!!!!!!!!!!!!!!");
		Factory.println("Operation of BackendBridge.getViewEntryByKeyWithOptions FAILED");
		Factory.println("Please read the comments in " + ODAPlatform.class.getName());
		Factory.println("!!!!!!!!!!!!!!!!!!!!!!!!!!!!!!!!!!!!!!!!!!!!!!!!!!!!!!!!!!!!!!");
	}

	/**
	 * Gets a property or notes.ini variable, based on the value passed Order of execution is:
	 * <ol>
	 * <li>Platform.getProperty()</li>
	 * <li>System.getProperty()</li>
	 * <li>Os.OSGetEnvironmentString() = notes.ini</li>
	 * </ol>
	 * 
	 * @param propertyName
	 *            String property to check for
	 * @return String value for the property
	 * @since org.openntf.domino.xsp 5.0.0
	 */
	public static String getEnvironmentString(final String propertyName) {
		String result = "";
		try {
			result = Platform.getInstance().getProperty(propertyName);
			if (StringUtil.isEmpty(result)) {
				result = System.getProperty(propertyName);
				if (StringUtil.isEmpty(result)) {
					result = com.ibm.xsp.model.domino.DominoUtils.getEnvironmentString(propertyName);
				}
			}
		} catch (Throwable t) {
			t.printStackTrace();
		}
		return result;
	}

	/**
	 * Gets a notes.ini property, splitting on commas
	 * 
	 * @param propertyName
	 *            String to look up on
	 * @return String[] of values for the given property, split on commas
	 * @since org.openntf.domino 5.0.0
	 */
	public static String[] getEnvironmentStrings(final String propertyName) {
		try {
			String setting = getEnvironmentString(propertyName);
			if (StringUtil.isNotEmpty(setting)) {
				if (StringUtil.indexOfIgnoreCase(setting, ",") > -1) {
					return StringUtil.splitString(setting, ',');
				} else {
					return new String[] { setting };
				}
			}
		} catch (Throwable t) {
			t.printStackTrace();
		}
		return new String[0];
	}

	/**
	 * Gets an Xsp property or notes.ini variable for PLUGIN_ID (="org.openntf.domino.xsp")
	 * 
	 * @return String value for the PLUGIN_ID property
	 * @since org.openntf.domino.xsp 2.5.0
	 */
	public static String getEnvironmentString() {
		return getEnvironmentString(Activator.PLUGIN_ID);
	}

	/**
	 * Gets an Xsp property or notes.ini variable for PLUGIN_ID (="org.openntf.domino.xsp"), splitting on commas
	 * 
	 * @return String[] of values for the given property, split on commas
	 * @since org.openntf.domino 5.0.0
	 */

	public static String[] getEnvironmentStrings() {
		return getEnvironmentStrings(Activator.PLUGIN_ID);
	}

	/**
	 * Gets an Xsp Property, returning just the basic string as seen in the xsp.properties file. Order of execution is:
	 * <ol>
	 * <li>xsp.properties in NSF</li>
	 * <li>Platform.getProperty()</li>
	 * <li>System.getProperty()</li>
	 * <li>Os.OSGetEnvironmentString() = notes.ini</li>
	 * </ol>
	 * 
	 * @param app
	 *            the Application to use (or null for current one)
	 * @param propertyName
	 *            Property name to look for
	 * @return String property value or an empty string
	 * @since org.openntf.domino.xsp 4.5.0
	 */
	public static String getXspPropertyAsString(final String propertyName, Application app) {
		String result = "";
		try {
			if (app == null)
				app = Application.get();

			if (app == null) {
				result = getEnvironmentString(propertyName);
			} else {
				result = app.getProperty(propertyName);
				if (StringUtil.isEmpty(result)) {
					result = getEnvironmentString(propertyName);
				}
			}
		} catch (Throwable t) {
			t.printStackTrace();
		}
		return result;
	}

	/**
	 * Gets an Xsp property. Order of execution is:
	 * <ol>
	 * <li>xsp.properties in NSF</li>
	 * <li>Platform.getProperty()</li>
	 * <li>System.getProperty()</li>
	 * <li>Os.OSGetEnvironmentString() = notes.ini</li>
	 * </ol>
	 * 
	 * @param app
	 *            the Application to use (or null for current one)
	 * @param propertyName
	 *            Property name to look for
	 * @return String array of property, split on commas
	 * @since org.openntf.domino 2.5.0
	 */
	public static String[] getXspProperty(final String propertyName, final Application app) {
		try {
			String setting = getXspPropertyAsString(propertyName, app);
			if (StringUtil.isNotEmpty(setting)) {
				if (StringUtil.indexOfIgnoreCase(setting, ",") > -1) {
					return StringUtil.splitString(setting, ',');
				} else {
					return new String[] { setting };
				}
			}
		} catch (Throwable t) {
			t.printStackTrace();
		}
		return new String[0];
	}

	private static String IS_API_ENABLED = "ODAPlatform.isAPIEnabled";

	/**
	 * Checks whether or not the API is enabled for the current database
	 * 
	 * @param ctx
	 *            the current Application (if none specified, the current is used)
	 * @return boolean whether or not enabled
	 * @since org.openntf.domino.xsp 2.5.0
	 */
	public static boolean isAPIEnabled(Application app) {
		if (app == null)
			app = Application.get();

		if (app == null)
			return false;

		Boolean retVal_ = (Boolean) app.getObject(IS_API_ENABLED);
		if (retVal_ == null) {
			retVal_ = Boolean.FALSE;
			for (String s : getXspProperty("xsp.library.depends", app)) {
				if (s.equalsIgnoreCase(XspLibrary.LIBRARY_ID)) {
					retVal_ = Boolean.TRUE;
					break;
				}
			}
			app.putObject(IS_API_ENABLED, retVal_);
		}
		return retVal_.booleanValue();
	}

	/**
	 * common code to test if a flag is set in the xsp.properties file for the "org.openntf.domino.xsp" value.
	 * 
	 * @param app
	 *            the Application (or null for current one)
	 * @param flagName
	 *            use upperCase for flagName, e.g. RAID
	 * @return true if the flag is set
	 */
	public static boolean isAppFlagSet(final String flagName, Application app) {
		if (app == null)
			app = Application.get();

		if (app == null)
			return false;

		String key = "ODAPlatform.flag." + flagName;
		Boolean retVal_ = (Boolean) app.getObject(key);
		if (retVal_ == null) {
			retVal_ = Boolean.FALSE;
			for (String s : getXspProperty(Activator.PLUGIN_ID, app)) {
				if (s.equalsIgnoreCase(flagName)) {
					retVal_ = Boolean.TRUE;
					break;
				}
			}
			app.putObject(key, retVal_);
		}
		return retVal_.booleanValue();
	}

	private static String GET_AUTO_MIME = "ODAPlatform.getAutoMime";

	/**
	 * Gets the AutoMime option enabled for the application, an instance of the enum {@link AutoMime}
	 * 
	 * @param ctx
	 *            FacesContext
	 * @return AutoMime
	 * @since org.openntf.domino.xsp 5.0.0
	 */
	public static AutoMime getAppAutoMime(Application app) {
		if (app == null)
			app = Application.get();

		if (app == null)
			return AutoMime.WRAP_ALL;

		AutoMime retVal_ = (AutoMime) app.getObject(GET_AUTO_MIME);
		if (retVal_ == null) {
			retVal_ = AutoMime.WRAP_ALL;

			for (String s : getXspProperty(Activator.PLUGIN_ID, app)) {
				if (s.equalsIgnoreCase("automime32k")) {
					retVal_ = AutoMime.WRAP_32K;
					break;
				} else if (s.equalsIgnoreCase("automimenone")) {
					retVal_ = AutoMime.WRAP_NONE;
					break;
				}
			}

			app.putObject(GET_AUTO_MIME, retVal_);
		}
		return retVal_;
	}

	/**
	 * Gets whether the khan flag is enabled for the application
	 * 
	 * @param ctx
	 *            FacesContext
	 * @return boolean
	 * @since org.openntf.domino.xsp 3.0.0
	 */
	public static boolean isAppAllFix(final Application app) {
		return isAppFlagSet("KHAN", app);
	}

	/**
	 * Gets whether the raid flag is enabled for the application
	 * 
	 * @param ctx
	 *            FacesContext
	 * @return boolean
	 * @since org.openntf.domino.xsp 3.0.0
	 */
	public static boolean isAppDebug(final Application app) {
		if (debugAll)
			return true;
		return isAppFlagSet("RAID", app);
	}

	/**
	 * Gets whether the godmode flag is enabled for the application
	 * 
	 * @param ctx
	 *            FacesContext
	 * @return boolean
	 * @since org.openntf.domino.xsp 3.0.0
	 */

	public static boolean isAppGodMode(final Application app) {
		return isAppFlagSet("GODMODE", app);
	}

	/**
	 * Gets whether the marcel flag is enabled for the application
	 * 
	 * @param ctx
	 *            FacesContext
	 * @return boolean
	 * @since org.openntf.domino.xsp 3.0.0
	 */
	public static boolean isAppMimeFriendly(final Application app) {
		return isAppFlagSet("MARCEL", app);
	}

	/**
	 * Whether or not the library is running in debug. In debug, messages are written to the server console
	 * 
	 * @return boolean debug or not
	 * @since org.openntf.domino.xsp 2.5.0
	 */
	public static boolean isDebug() {
		return _debug;
	}

	public static String getXspPropertyAsString(final String propertyName) {
		return getXspPropertyAsString(propertyName, null);
	}

	public static boolean isAPIEnabled() {
		return isAPIEnabled(null);
	}

	public static boolean isAppFlagSet(final String flagName) {
		return isAppFlagSet(flagName, null);
	}

	public static ThreadConfig getAppThreadConfig(final Application app) {
		Fixes[] fixes = isAppFlagSet("KHAN", app) ? Fixes.values() : null;
		AutoMime autoMime = getAppAutoMime(app);
		boolean bubbleExceptions = ODAPlatform.isAppFlagSet("BUBBLEEXCEPTIONS");
		return new ThreadConfig(fixes, autoMime, bubbleExceptions);
	}
}
=======
package org.openntf.domino.xsp;

import java.util.List;
import java.util.concurrent.Callable;

import org.eclipse.core.runtime.IConfigurationElement;
import org.eclipse.core.runtime.IExtensionRegistry;
import org.openntf.domino.AutoMime;
import org.openntf.domino.View;
import org.openntf.domino.config.Configuration;
import org.openntf.domino.config.ServerConfiguration;
import org.openntf.domino.exceptions.BackendBridgeSanityCheckException;
import org.openntf.domino.ext.Session.Fixes;
import org.openntf.domino.extmgr.EMBridgeMessageQueue;
import org.openntf.domino.extmgr.IEMBridgeSubscriber;
import org.openntf.domino.extmgr.IEMBridgeSubscriberProvider;
import org.openntf.domino.session.INamedSessionFactory;
import org.openntf.domino.thread.DominoExecutor;
import org.openntf.domino.utils.Factory;
import org.openntf.domino.utils.Factory.ThreadConfig;
import org.openntf.domino.xots.Xots;
import org.openntf.domino.xsp.helpers.OsgiServiceLocatorFactory;
import org.openntf.domino.xsp.session.XPageNamedSessionFactory;
import org.openntf.domino.xsp.xots.XotsDominoExecutor;
import org.openntf.service.ServiceLocatorFinder;

import com.ibm.commons.Platform;
import com.ibm.commons.extension.ExtensionManager;
import com.ibm.commons.util.StringUtil;
import com.ibm.designer.runtime.Application;
import com.ibm.domino.napi.c.BackendBridge;

public enum ODAPlatform {
	;
	// TODO: create an OSGI-command
	public static final boolean _debug = false;
	public static final boolean debugAll = false;
	public static boolean isStarted_ = false;
	private static int xotsStopDelay;
	public static final String EXTPOINT_SUBSCRIBERPROVIDER = "org.openntf.domino.extmgr.subscriberProvider";

	public synchronized static boolean isStarted() {
		return isStarted_;
	}

	/**
	 * Start up the ODAPlatform.
	 * 
	 * <ol>
	 * <li>configure the {@link ServiceLocatorFinder}</li>
	 * <li>startup the {@link Factory}</li>
	 * <li>Configure the Factory with proper {@link INamedSessionFactory}s for XPages</li>
	 * <li>Call {@link #verifyIGetEntryByKey()}</li>
	 * <li>Start the {@link Xots} with 10 threads (if it is not completely disabled with "XotsTasks=0" in oda.nsf)</li>
	 * </ol>
	 * 
	 * This is done automatically on server start or can manually invoked with<br>
	 * <code>tell http osgi oda start</code><br>
	 * on the server console.
	 */
	public synchronized static void start() {
		System.out.println("Starting OpenNTF Domino API");
		try {
			if (!isStarted()) {
				isStarted_ = true;
				// Here is all the init/term stuff done
				ServiceLocatorFinder.setServiceLocatorFactory(new OsgiServiceLocatorFactory());
				Factory.startup();
				// Setup the named factories 4 XPages
				Factory.setNamedFactories4XPages(new XPageNamedSessionFactory(false), new XPageNamedSessionFactory(true));
				//			verifyIGetEntryByKey();
				ServerConfiguration cfg = Configuration.getServerConfiguration();
				int xotsTasks = cfg.getXotsTasks();
				// We must read the value here, because in the ShutDown, it is not possible to navigate through views and the code will fail.
				xotsStopDelay = cfg.getXotsStopDelay();
				if (xotsTasks > 0) {
					//					System.out.println("Starting XOTS with " + xotsTasks + " threads");
					DominoExecutor executor = new XotsDominoExecutor(xotsTasks);
					try {
						Xots.start(executor);
					} catch (Throwable e) {
						e.printStackTrace();
					}
					loadXotsTasklets();
					loadEMSubscribersFromExtensionPoint();
				}
			} else {
				System.out.println("OpenNTF Domino API Platform is already started.");
			}
		} catch (Throwable t) {
			t.printStackTrace();
		}
	}

	private static void loadXotsTasklets() {
		List<?> tasklets = ExtensionManager.findServices(null, ODAPlatform.class, "org.openntf.domino.xots.tasklet");

		for (Object tasklet : tasklets) {
			if (tasklet instanceof Callable<?> || tasklet instanceof Runnable) {
				@SuppressWarnings("unused")
				ClassLoader cl = tasklet.getClass().getClassLoader();

				Factory.println("XOTS", "Registering tasklet " + tasklet);

				if (tasklet instanceof Callable<?>) {
					Xots.getService().submit((Callable<?>) tasklet);
				} else {
					Xots.getService().submit((Runnable) tasklet);
				}
			}
		}
	}

	protected static void loadEMSubscribersFromExtensionPoint() {
		try {

			IExtensionRegistry registry = org.eclipse.core.runtime.Platform.getExtensionRegistry();

			IConfigurationElement[] config = registry.getConfigurationElementsFor(EXTPOINT_SUBSCRIBERPROVIDER);

			for (IConfigurationElement e : config) {

				final Object o = e.createExecutableExtension("class");

				if (o instanceof IEMBridgeSubscriberProvider) {

					IEMBridgeSubscriberProvider provider = (IEMBridgeSubscriberProvider) o;

					String className = e.getAttribute("class");

					System.out.println("EM is Loading Subscribers from SubscriberProvider: " + className);

					for (IEMBridgeSubscriber entry : provider.getSubscribers()) {
						EMBridgeMessageQueue.addSubscriber(entry);
					}

				}
			}

		} catch (Exception e) {
			e.printStackTrace();
		}
	}

	/**
	 * Stops the ODA Platform and tries to kill all running Xots Tasks.
	 * 
	 * This is done automatically on server shutdown or can manually invoked with<br>
	 * <code>tell http osgi oda stop</code><br>
	 * on the server console.
	 */
	public synchronized static void stop() {
		if (isStarted()) {
			if (Xots.isStarted()) {
				Xots.stop(xotsStopDelay);
			}
			Factory.shutdown();
			isStarted_ = false;
		}
	}

	/**
	 * there is one weird thing in getViewEntryByKeyWithOptions. IBM messed up something in the JNI calls.
	 * 
	 * a correct call would look like this:
	 * 
	 * <pre>
	 * jclass activityClass = env -&gt; GetObjectClass(dummyView);
	 * jmethodID mID = env -&gt; GetMethodID(activityClass, &quot;iGetEntryByKey&quot;, &quot;...&quot;);
	 * entry = env -&gt; CallIntMethod(obj, mID);
	 * </pre>
	 * 
	 * IBM's code probably looks like this:
	 * 
	 * <pre>
	 * jclass activityClass = env->GetObjectClass(lotus.domino.local.View); <font color=red>&lt;--- This is wrong!</font>
	 * jmethodID mID = env->GetMethodID(activityClass, "iGetEntryByKey", "..."); 
	 * entry = env->CallIntMethod(obj, mID);
	 * </pre>
	 * 
	 * so we get the method-pointer mID for the "lotus.domino.local.View" and we call this method on an "org.openntf.domino.impl.View".
	 * 
	 * This is something that normally wouldn't work. But C/C++ does no sanity checks if it operates on the correct class and will call a
	 * (more or less) random method that is on position "mID". (compare to a 'goto 666')
	 * 
	 * To get that working, we must reorder the methods in the View class, so that "iGetEntryByKey" is on the correct place. Every time you
	 * add or remove methods to the View class (and maybe also to the Base class) the position must be checked again. This is done in the
	 * this method:
	 * <ol>
	 * <li>We call getViewEntryByKeyWithOptions with the "key parameters" dummyView, null, 42.</li>
	 * <li>This will result in a call to dummyView.iGetEntryByKey(null, false, 42);</li>
	 * <li>If iGetEntryByKey is called with a "null" vector and 42 as int, it will throw a "BackendBridgeSanityCheckException" (which we
	 * expect)</li>
	 * <li>If any other method is called it will throw a different exception. (Most likely a NPE, because our view has no delegate)</li>
	 * </ol>
	 * I hope the server would not crash then. I assume this because:
	 * <ul>
	 * <li>null as parameter is less problematic than a Vector that was forced in a String variable</li>
	 * <li>Throwing an exception does not generate a return value that will be forced in a ViewEntry</li>
	 * </ul>
	 */
	private static void verifyIGetEntryByKey() {
		@SuppressWarnings("deprecation")
		View dummyView = new org.openntf.domino.impl.View();
		try {
			BackendBridge.getViewEntryByKeyWithOptions(dummyView, null, 42);
		} catch (BackendBridgeSanityCheckException allGood) {
			return;
		} catch (Exception e) {
			e.printStackTrace();
			// if you get here, analyze the stack trace and rearrange the "iGetEntryByKey" method in
			// the view to the position that is listed in the stack trace above "getViewEntryByKeyWithOptions"
		}
		// if you do not get an exception, you will have to debug it with "step into"
		Factory.println("!!!!!!!!!!!!!!!!!!!!!!!!!!!!!!!!!!!!!!!!!!!!!!!!!!!!!!!!!!!!!!");
		Factory.println("Operation of BackendBridge.getViewEntryByKeyWithOptions FAILED");
		Factory.println("Please read the comments in " + ODAPlatform.class.getName());
		Factory.println("!!!!!!!!!!!!!!!!!!!!!!!!!!!!!!!!!!!!!!!!!!!!!!!!!!!!!!!!!!!!!!");
	}

	/**
	 * Gets a property or notes.ini variable, based on the value passed Order of execution is:
	 * <ol>
	 * <li>Platform.getProperty()</li>
	 * <li>System.getProperty()</li>
	 * <li>Os.OSGetEnvironmentString() = notes.ini</li>
	 * </ol>
	 * 
	 * @param propertyName
	 *            String property to check for
	 * @return String value for the property
	 * @since org.openntf.domino.xsp 5.0.0
	 */
	public static String getEnvironmentString(final String propertyName) {
		String result = "";
		try {
			result = Platform.getInstance().getProperty(propertyName);
			if (StringUtil.isEmpty(result)) {
				result = System.getProperty(propertyName);
				if (StringUtil.isEmpty(result)) {
					result = com.ibm.xsp.model.domino.DominoUtils.getEnvironmentString(propertyName);
				}
			}
		} catch (Throwable t) {
			t.printStackTrace();
		}
		return result;
	}

	/**
	 * Gets a notes.ini property, splitting on commas
	 * 
	 * @param propertyName
	 *            String to look up on
	 * @return String[] of values for the given property, split on commas
	 * @since org.openntf.domino 5.0.0
	 */
	public static String[] getEnvironmentStrings(final String propertyName) {
		try {
			String setting = getEnvironmentString(propertyName);
			if (StringUtil.isNotEmpty(setting)) {
				if (StringUtil.indexOfIgnoreCase(setting, ",") > -1) {
					return StringUtil.splitString(setting, ',');
				} else {
					return new String[] { setting };
				}
			}
		} catch (Throwable t) {
			t.printStackTrace();
		}
		return new String[0];
	}

	/**
	 * Gets an Xsp property or notes.ini variable for PLUGIN_ID (="org.openntf.domino.xsp")
	 * 
	 * @return String value for the PLUGIN_ID property
	 * @since org.openntf.domino.xsp 2.5.0
	 */
	public static String getEnvironmentString() {
		return getEnvironmentString(Activator.PLUGIN_ID);
	}

	/**
	 * Gets an Xsp property or notes.ini variable for PLUGIN_ID (="org.openntf.domino.xsp"), splitting on commas
	 * 
	 * @return String[] of values for the given property, split on commas
	 * @since org.openntf.domino 5.0.0
	 */

	public static String[] getEnvironmentStrings() {
		return getEnvironmentStrings(Activator.PLUGIN_ID);
	}

	/**
	 * Gets an Xsp Property, returning just the basic string as seen in the xsp.properties file. Order of execution is:
	 * <ol>
	 * <li>xsp.properties in NSF</li>
	 * <li>Platform.getProperty()</li>
	 * <li>System.getProperty()</li>
	 * <li>Os.OSGetEnvironmentString() = notes.ini</li>
	 * </ol>
	 * 
	 * @param app
	 *            the Application to use (or null for current one)
	 * @param propertyName
	 *            Property name to look for
	 * @return String property value or an empty string
	 * @since org.openntf.domino.xsp 4.5.0
	 */
	public static String getXspPropertyAsString(final String propertyName, Application app) {
		String result = "";
		try {
			if (app == null)
				app = Application.get();

			if (app == null) {
				result = getEnvironmentString(propertyName);
			} else {
				result = app.getProperty(propertyName);
				if (StringUtil.isEmpty(result)) {
					result = getEnvironmentString(propertyName);
				}
			}
		} catch (Throwable t) {
			t.printStackTrace();
		}
		return result;
	}

	/**
	 * Gets an Xsp property. Order of execution is:
	 * <ol>
	 * <li>xsp.properties in NSF</li>
	 * <li>Platform.getProperty()</li>
	 * <li>System.getProperty()</li>
	 * <li>Os.OSGetEnvironmentString() = notes.ini</li>
	 * </ol>
	 * 
	 * @param app
	 *            the Application to use (or null for current one)
	 * @param propertyName
	 *            Property name to look for
	 * @return String array of property, split on commas
	 * @since org.openntf.domino 2.5.0
	 */
	public static String[] getXspProperty(final String propertyName, final Application app) {
		try {
			String setting = getXspPropertyAsString(propertyName, app);
			if (StringUtil.isNotEmpty(setting)) {
				if (StringUtil.indexOfIgnoreCase(setting, ",") > -1) {
					return StringUtil.splitString(setting, ',');
				} else {
					return new String[] { setting };
				}
			}
		} catch (Throwable t) {
			t.printStackTrace();
		}
		return new String[0];
	}

	private static String IS_API_ENABLED = "ODAPlatform.isAPIEnabled";

	/**
	 * Checks whether or not the API is enabled for the current database
	 * 
	 * @param ctx
	 *            the current Application (if none specified, the current is used)
	 * @return boolean whether or not enabled
	 * @since org.openntf.domino.xsp 2.5.0
	 */
	public static boolean isAPIEnabled(Application app) {
		if (app == null)
			app = Application.get();

		if (app == null)
			return false;

		Boolean retVal_ = (Boolean) app.getObject(IS_API_ENABLED);
		if (retVal_ == null) {
			retVal_ = Boolean.FALSE;
			for (String s : getXspProperty("xsp.library.depends", app)) {
				if (s.equalsIgnoreCase(XspLibrary.LIBRARY_ID)) {
					retVal_ = Boolean.TRUE;
					break;
				}
			}
			app.putObject(IS_API_ENABLED, retVal_);
		}
		return retVal_.booleanValue();
	}

	/**
	 * common code to test if a flag is set in the xsp.properties file for the "org.openntf.domino.xsp" value.
	 * 
	 * @param app
	 *            the Application (or null for current one)
	 * @param flagName
	 *            use upperCase for flagName, e.g. RAID
	 * @return true if the flag is set
	 */
	public static boolean isAppFlagSet(final String flagName, Application app) {
		if (app == null)
			app = Application.get();

		if (app == null)
			return false;

		String key = "ODAPlatform.flag." + flagName;
		Boolean retVal_ = (Boolean) app.getObject(key);
		if (retVal_ == null) {
			retVal_ = Boolean.FALSE;
			for (String s : getXspProperty(Activator.PLUGIN_ID, app)) {
				if (s.equalsIgnoreCase(flagName)) {
					retVal_ = Boolean.TRUE;
					break;
				}
			}
			app.putObject(key, retVal_);
		}
		return retVal_.booleanValue();
	}

	private static String GET_AUTO_MIME = "ODAPlatform.getAutoMime";

	/**
	 * Gets the AutoMime option enabled for the application, an instance of the enum {@link AutoMime}
	 * 
	 * @param ctx
	 *            FacesContext
	 * @return AutoMime
	 * @since org.openntf.domino.xsp 5.0.0
	 */
	public static AutoMime getAppAutoMime(Application app) {
		if (app == null)
			app = Application.get();

		if (app == null)
			return AutoMime.WRAP_ALL;

		AutoMime retVal_ = (AutoMime) app.getObject(GET_AUTO_MIME);
		if (retVal_ == null) {
			retVal_ = AutoMime.WRAP_ALL;

			for (String s : getXspProperty(Activator.PLUGIN_ID, app)) {
				if (s.equalsIgnoreCase("automime32k")) {
					retVal_ = AutoMime.WRAP_32K;
					break;
				} else if (s.equalsIgnoreCase("automimenone")) {
					retVal_ = AutoMime.WRAP_NONE;
					break;
				}
			}

			app.putObject(GET_AUTO_MIME, retVal_);
		}
		return retVal_;
	}

	/**
	 * Gets whether the khan flag is enabled for the application
	 * 
	 * @param ctx
	 *            FacesContext
	 * @return boolean
	 * @since org.openntf.domino.xsp 3.0.0
	 */
	public static boolean isAppAllFix(final Application app) {
		return isAppFlagSet("KHAN", app);
	}

	/**
	 * Gets whether the raid flag is enabled for the application
	 * 
	 * @param ctx
	 *            FacesContext
	 * @return boolean
	 * @since org.openntf.domino.xsp 3.0.0
	 */
	public static boolean isAppDebug(final Application app) {
		if (debugAll)
			return true;
		return isAppFlagSet("RAID", app);
	}

	/**
	 * Gets whether the godmode flag is enabled for the application
	 * 
	 * @param ctx
	 *            FacesContext
	 * @return boolean
	 * @since org.openntf.domino.xsp 3.0.0
	 */

	public static boolean isAppGodMode(final Application app) {
		return isAppFlagSet("GODMODE", app);
	}

	/**
	 * Gets whether the marcel flag is enabled for the application
	 * 
	 * @param ctx
	 *            FacesContext
	 * @return boolean
	 * @since org.openntf.domino.xsp 3.0.0
	 */
	public static boolean isAppMimeFriendly(final Application app) {
		return isAppFlagSet("MARCEL", app);
	}

	/**
	 * Whether or not the library is running in debug. In debug, messages are written to the server console
	 * 
	 * @return boolean debug or not
	 * @since org.openntf.domino.xsp 2.5.0
	 */
	public static boolean isDebug() {
		return _debug;
	}

	public static String getXspPropertyAsString(final String propertyName) {
		return getXspPropertyAsString(propertyName, null);
	}

	public static boolean isAPIEnabled() {
		return isAPIEnabled(null);
	}

	public static boolean isAppFlagSet(final String flagName) {
		return isAppFlagSet(flagName, null);
	}

	public static ThreadConfig getAppThreadConfig(final Application app) {
		Fixes[] fixes = isAppFlagSet("KHAN", app) ? Fixes.values() : null;
		AutoMime autoMime = getAppAutoMime(app);
		boolean bubbleExceptions = ODAPlatform.isAppFlagSet("BUBBLEEXCEPTIONS");
		return new ThreadConfig(fixes, autoMime, bubbleExceptions);
	}
}
>>>>>>> 81bff6ef
<|MERGE_RESOLUTION|>--- conflicted
+++ resolved
@@ -1,4 +1,3 @@
-<<<<<<< HEAD
 package org.openntf.domino.xsp;
 
 import java.util.List;
@@ -498,546 +497,4 @@
 		boolean bubbleExceptions = ODAPlatform.isAppFlagSet("BUBBLEEXCEPTIONS");
 		return new ThreadConfig(fixes, autoMime, bubbleExceptions);
 	}
-}
-=======
-package org.openntf.domino.xsp;
-
-import java.util.List;
-import java.util.concurrent.Callable;
-
-import org.eclipse.core.runtime.IConfigurationElement;
-import org.eclipse.core.runtime.IExtensionRegistry;
-import org.openntf.domino.AutoMime;
-import org.openntf.domino.View;
-import org.openntf.domino.config.Configuration;
-import org.openntf.domino.config.ServerConfiguration;
-import org.openntf.domino.exceptions.BackendBridgeSanityCheckException;
-import org.openntf.domino.ext.Session.Fixes;
-import org.openntf.domino.extmgr.EMBridgeMessageQueue;
-import org.openntf.domino.extmgr.IEMBridgeSubscriber;
-import org.openntf.domino.extmgr.IEMBridgeSubscriberProvider;
-import org.openntf.domino.session.INamedSessionFactory;
-import org.openntf.domino.thread.DominoExecutor;
-import org.openntf.domino.utils.Factory;
-import org.openntf.domino.utils.Factory.ThreadConfig;
-import org.openntf.domino.xots.Xots;
-import org.openntf.domino.xsp.helpers.OsgiServiceLocatorFactory;
-import org.openntf.domino.xsp.session.XPageNamedSessionFactory;
-import org.openntf.domino.xsp.xots.XotsDominoExecutor;
-import org.openntf.service.ServiceLocatorFinder;
-
-import com.ibm.commons.Platform;
-import com.ibm.commons.extension.ExtensionManager;
-import com.ibm.commons.util.StringUtil;
-import com.ibm.designer.runtime.Application;
-import com.ibm.domino.napi.c.BackendBridge;
-
-public enum ODAPlatform {
-	;
-	// TODO: create an OSGI-command
-	public static final boolean _debug = false;
-	public static final boolean debugAll = false;
-	public static boolean isStarted_ = false;
-	private static int xotsStopDelay;
-	public static final String EXTPOINT_SUBSCRIBERPROVIDER = "org.openntf.domino.extmgr.subscriberProvider";
-
-	public synchronized static boolean isStarted() {
-		return isStarted_;
-	}
-
-	/**
-	 * Start up the ODAPlatform.
-	 * 
-	 * <ol>
-	 * <li>configure the {@link ServiceLocatorFinder}</li>
-	 * <li>startup the {@link Factory}</li>
-	 * <li>Configure the Factory with proper {@link INamedSessionFactory}s for XPages</li>
-	 * <li>Call {@link #verifyIGetEntryByKey()}</li>
-	 * <li>Start the {@link Xots} with 10 threads (if it is not completely disabled with "XotsTasks=0" in oda.nsf)</li>
-	 * </ol>
-	 * 
-	 * This is done automatically on server start or can manually invoked with<br>
-	 * <code>tell http osgi oda start</code><br>
-	 * on the server console.
-	 */
-	public synchronized static void start() {
-		System.out.println("Starting OpenNTF Domino API");
-		try {
-			if (!isStarted()) {
-				isStarted_ = true;
-				// Here is all the init/term stuff done
-				ServiceLocatorFinder.setServiceLocatorFactory(new OsgiServiceLocatorFactory());
-				Factory.startup();
-				// Setup the named factories 4 XPages
-				Factory.setNamedFactories4XPages(new XPageNamedSessionFactory(false), new XPageNamedSessionFactory(true));
-				//			verifyIGetEntryByKey();
-				ServerConfiguration cfg = Configuration.getServerConfiguration();
-				int xotsTasks = cfg.getXotsTasks();
-				// We must read the value here, because in the ShutDown, it is not possible to navigate through views and the code will fail.
-				xotsStopDelay = cfg.getXotsStopDelay();
-				if (xotsTasks > 0) {
-					//					System.out.println("Starting XOTS with " + xotsTasks + " threads");
-					DominoExecutor executor = new XotsDominoExecutor(xotsTasks);
-					try {
-						Xots.start(executor);
-					} catch (Throwable e) {
-						e.printStackTrace();
-					}
-					loadXotsTasklets();
-					loadEMSubscribersFromExtensionPoint();
-				}
-			} else {
-				System.out.println("OpenNTF Domino API Platform is already started.");
-			}
-		} catch (Throwable t) {
-			t.printStackTrace();
-		}
-	}
-
-	private static void loadXotsTasklets() {
-		List<?> tasklets = ExtensionManager.findServices(null, ODAPlatform.class, "org.openntf.domino.xots.tasklet");
-
-		for (Object tasklet : tasklets) {
-			if (tasklet instanceof Callable<?> || tasklet instanceof Runnable) {
-				@SuppressWarnings("unused")
-				ClassLoader cl = tasklet.getClass().getClassLoader();
-
-				Factory.println("XOTS", "Registering tasklet " + tasklet);
-
-				if (tasklet instanceof Callable<?>) {
-					Xots.getService().submit((Callable<?>) tasklet);
-				} else {
-					Xots.getService().submit((Runnable) tasklet);
-				}
-			}
-		}
-	}
-
-	protected static void loadEMSubscribersFromExtensionPoint() {
-		try {
-
-			IExtensionRegistry registry = org.eclipse.core.runtime.Platform.getExtensionRegistry();
-
-			IConfigurationElement[] config = registry.getConfigurationElementsFor(EXTPOINT_SUBSCRIBERPROVIDER);
-
-			for (IConfigurationElement e : config) {
-
-				final Object o = e.createExecutableExtension("class");
-
-				if (o instanceof IEMBridgeSubscriberProvider) {
-
-					IEMBridgeSubscriberProvider provider = (IEMBridgeSubscriberProvider) o;
-
-					String className = e.getAttribute("class");
-
-					System.out.println("EM is Loading Subscribers from SubscriberProvider: " + className);
-
-					for (IEMBridgeSubscriber entry : provider.getSubscribers()) {
-						EMBridgeMessageQueue.addSubscriber(entry);
-					}
-
-				}
-			}
-
-		} catch (Exception e) {
-			e.printStackTrace();
-		}
-	}
-
-	/**
-	 * Stops the ODA Platform and tries to kill all running Xots Tasks.
-	 * 
-	 * This is done automatically on server shutdown or can manually invoked with<br>
-	 * <code>tell http osgi oda stop</code><br>
-	 * on the server console.
-	 */
-	public synchronized static void stop() {
-		if (isStarted()) {
-			if (Xots.isStarted()) {
-				Xots.stop(xotsStopDelay);
-			}
-			Factory.shutdown();
-			isStarted_ = false;
-		}
-	}
-
-	/**
-	 * there is one weird thing in getViewEntryByKeyWithOptions. IBM messed up something in the JNI calls.
-	 * 
-	 * a correct call would look like this:
-	 * 
-	 * <pre>
-	 * jclass activityClass = env -&gt; GetObjectClass(dummyView);
-	 * jmethodID mID = env -&gt; GetMethodID(activityClass, &quot;iGetEntryByKey&quot;, &quot;...&quot;);
-	 * entry = env -&gt; CallIntMethod(obj, mID);
-	 * </pre>
-	 * 
-	 * IBM's code probably looks like this:
-	 * 
-	 * <pre>
-	 * jclass activityClass = env->GetObjectClass(lotus.domino.local.View); <font color=red>&lt;--- This is wrong!</font>
-	 * jmethodID mID = env->GetMethodID(activityClass, "iGetEntryByKey", "..."); 
-	 * entry = env->CallIntMethod(obj, mID);
-	 * </pre>
-	 * 
-	 * so we get the method-pointer mID for the "lotus.domino.local.View" and we call this method on an "org.openntf.domino.impl.View".
-	 * 
-	 * This is something that normally wouldn't work. But C/C++ does no sanity checks if it operates on the correct class and will call a
-	 * (more or less) random method that is on position "mID". (compare to a 'goto 666')
-	 * 
-	 * To get that working, we must reorder the methods in the View class, so that "iGetEntryByKey" is on the correct place. Every time you
-	 * add or remove methods to the View class (and maybe also to the Base class) the position must be checked again. This is done in the
-	 * this method:
-	 * <ol>
-	 * <li>We call getViewEntryByKeyWithOptions with the "key parameters" dummyView, null, 42.</li>
-	 * <li>This will result in a call to dummyView.iGetEntryByKey(null, false, 42);</li>
-	 * <li>If iGetEntryByKey is called with a "null" vector and 42 as int, it will throw a "BackendBridgeSanityCheckException" (which we
-	 * expect)</li>
-	 * <li>If any other method is called it will throw a different exception. (Most likely a NPE, because our view has no delegate)</li>
-	 * </ol>
-	 * I hope the server would not crash then. I assume this because:
-	 * <ul>
-	 * <li>null as parameter is less problematic than a Vector that was forced in a String variable</li>
-	 * <li>Throwing an exception does not generate a return value that will be forced in a ViewEntry</li>
-	 * </ul>
-	 */
-	private static void verifyIGetEntryByKey() {
-		@SuppressWarnings("deprecation")
-		View dummyView = new org.openntf.domino.impl.View();
-		try {
-			BackendBridge.getViewEntryByKeyWithOptions(dummyView, null, 42);
-		} catch (BackendBridgeSanityCheckException allGood) {
-			return;
-		} catch (Exception e) {
-			e.printStackTrace();
-			// if you get here, analyze the stack trace and rearrange the "iGetEntryByKey" method in
-			// the view to the position that is listed in the stack trace above "getViewEntryByKeyWithOptions"
-		}
-		// if you do not get an exception, you will have to debug it with "step into"
-		Factory.println("!!!!!!!!!!!!!!!!!!!!!!!!!!!!!!!!!!!!!!!!!!!!!!!!!!!!!!!!!!!!!!");
-		Factory.println("Operation of BackendBridge.getViewEntryByKeyWithOptions FAILED");
-		Factory.println("Please read the comments in " + ODAPlatform.class.getName());
-		Factory.println("!!!!!!!!!!!!!!!!!!!!!!!!!!!!!!!!!!!!!!!!!!!!!!!!!!!!!!!!!!!!!!");
-	}
-
-	/**
-	 * Gets a property or notes.ini variable, based on the value passed Order of execution is:
-	 * <ol>
-	 * <li>Platform.getProperty()</li>
-	 * <li>System.getProperty()</li>
-	 * <li>Os.OSGetEnvironmentString() = notes.ini</li>
-	 * </ol>
-	 * 
-	 * @param propertyName
-	 *            String property to check for
-	 * @return String value for the property
-	 * @since org.openntf.domino.xsp 5.0.0
-	 */
-	public static String getEnvironmentString(final String propertyName) {
-		String result = "";
-		try {
-			result = Platform.getInstance().getProperty(propertyName);
-			if (StringUtil.isEmpty(result)) {
-				result = System.getProperty(propertyName);
-				if (StringUtil.isEmpty(result)) {
-					result = com.ibm.xsp.model.domino.DominoUtils.getEnvironmentString(propertyName);
-				}
-			}
-		} catch (Throwable t) {
-			t.printStackTrace();
-		}
-		return result;
-	}
-
-	/**
-	 * Gets a notes.ini property, splitting on commas
-	 * 
-	 * @param propertyName
-	 *            String to look up on
-	 * @return String[] of values for the given property, split on commas
-	 * @since org.openntf.domino 5.0.0
-	 */
-	public static String[] getEnvironmentStrings(final String propertyName) {
-		try {
-			String setting = getEnvironmentString(propertyName);
-			if (StringUtil.isNotEmpty(setting)) {
-				if (StringUtil.indexOfIgnoreCase(setting, ",") > -1) {
-					return StringUtil.splitString(setting, ',');
-				} else {
-					return new String[] { setting };
-				}
-			}
-		} catch (Throwable t) {
-			t.printStackTrace();
-		}
-		return new String[0];
-	}
-
-	/**
-	 * Gets an Xsp property or notes.ini variable for PLUGIN_ID (="org.openntf.domino.xsp")
-	 * 
-	 * @return String value for the PLUGIN_ID property
-	 * @since org.openntf.domino.xsp 2.5.0
-	 */
-	public static String getEnvironmentString() {
-		return getEnvironmentString(Activator.PLUGIN_ID);
-	}
-
-	/**
-	 * Gets an Xsp property or notes.ini variable for PLUGIN_ID (="org.openntf.domino.xsp"), splitting on commas
-	 * 
-	 * @return String[] of values for the given property, split on commas
-	 * @since org.openntf.domino 5.0.0
-	 */
-
-	public static String[] getEnvironmentStrings() {
-		return getEnvironmentStrings(Activator.PLUGIN_ID);
-	}
-
-	/**
-	 * Gets an Xsp Property, returning just the basic string as seen in the xsp.properties file. Order of execution is:
-	 * <ol>
-	 * <li>xsp.properties in NSF</li>
-	 * <li>Platform.getProperty()</li>
-	 * <li>System.getProperty()</li>
-	 * <li>Os.OSGetEnvironmentString() = notes.ini</li>
-	 * </ol>
-	 * 
-	 * @param app
-	 *            the Application to use (or null for current one)
-	 * @param propertyName
-	 *            Property name to look for
-	 * @return String property value or an empty string
-	 * @since org.openntf.domino.xsp 4.5.0
-	 */
-	public static String getXspPropertyAsString(final String propertyName, Application app) {
-		String result = "";
-		try {
-			if (app == null)
-				app = Application.get();
-
-			if (app == null) {
-				result = getEnvironmentString(propertyName);
-			} else {
-				result = app.getProperty(propertyName);
-				if (StringUtil.isEmpty(result)) {
-					result = getEnvironmentString(propertyName);
-				}
-			}
-		} catch (Throwable t) {
-			t.printStackTrace();
-		}
-		return result;
-	}
-
-	/**
-	 * Gets an Xsp property. Order of execution is:
-	 * <ol>
-	 * <li>xsp.properties in NSF</li>
-	 * <li>Platform.getProperty()</li>
-	 * <li>System.getProperty()</li>
-	 * <li>Os.OSGetEnvironmentString() = notes.ini</li>
-	 * </ol>
-	 * 
-	 * @param app
-	 *            the Application to use (or null for current one)
-	 * @param propertyName
-	 *            Property name to look for
-	 * @return String array of property, split on commas
-	 * @since org.openntf.domino 2.5.0
-	 */
-	public static String[] getXspProperty(final String propertyName, final Application app) {
-		try {
-			String setting = getXspPropertyAsString(propertyName, app);
-			if (StringUtil.isNotEmpty(setting)) {
-				if (StringUtil.indexOfIgnoreCase(setting, ",") > -1) {
-					return StringUtil.splitString(setting, ',');
-				} else {
-					return new String[] { setting };
-				}
-			}
-		} catch (Throwable t) {
-			t.printStackTrace();
-		}
-		return new String[0];
-	}
-
-	private static String IS_API_ENABLED = "ODAPlatform.isAPIEnabled";
-
-	/**
-	 * Checks whether or not the API is enabled for the current database
-	 * 
-	 * @param ctx
-	 *            the current Application (if none specified, the current is used)
-	 * @return boolean whether or not enabled
-	 * @since org.openntf.domino.xsp 2.5.0
-	 */
-	public static boolean isAPIEnabled(Application app) {
-		if (app == null)
-			app = Application.get();
-
-		if (app == null)
-			return false;
-
-		Boolean retVal_ = (Boolean) app.getObject(IS_API_ENABLED);
-		if (retVal_ == null) {
-			retVal_ = Boolean.FALSE;
-			for (String s : getXspProperty("xsp.library.depends", app)) {
-				if (s.equalsIgnoreCase(XspLibrary.LIBRARY_ID)) {
-					retVal_ = Boolean.TRUE;
-					break;
-				}
-			}
-			app.putObject(IS_API_ENABLED, retVal_);
-		}
-		return retVal_.booleanValue();
-	}
-
-	/**
-	 * common code to test if a flag is set in the xsp.properties file for the "org.openntf.domino.xsp" value.
-	 * 
-	 * @param app
-	 *            the Application (or null for current one)
-	 * @param flagName
-	 *            use upperCase for flagName, e.g. RAID
-	 * @return true if the flag is set
-	 */
-	public static boolean isAppFlagSet(final String flagName, Application app) {
-		if (app == null)
-			app = Application.get();
-
-		if (app == null)
-			return false;
-
-		String key = "ODAPlatform.flag." + flagName;
-		Boolean retVal_ = (Boolean) app.getObject(key);
-		if (retVal_ == null) {
-			retVal_ = Boolean.FALSE;
-			for (String s : getXspProperty(Activator.PLUGIN_ID, app)) {
-				if (s.equalsIgnoreCase(flagName)) {
-					retVal_ = Boolean.TRUE;
-					break;
-				}
-			}
-			app.putObject(key, retVal_);
-		}
-		return retVal_.booleanValue();
-	}
-
-	private static String GET_AUTO_MIME = "ODAPlatform.getAutoMime";
-
-	/**
-	 * Gets the AutoMime option enabled for the application, an instance of the enum {@link AutoMime}
-	 * 
-	 * @param ctx
-	 *            FacesContext
-	 * @return AutoMime
-	 * @since org.openntf.domino.xsp 5.0.0
-	 */
-	public static AutoMime getAppAutoMime(Application app) {
-		if (app == null)
-			app = Application.get();
-
-		if (app == null)
-			return AutoMime.WRAP_ALL;
-
-		AutoMime retVal_ = (AutoMime) app.getObject(GET_AUTO_MIME);
-		if (retVal_ == null) {
-			retVal_ = AutoMime.WRAP_ALL;
-
-			for (String s : getXspProperty(Activator.PLUGIN_ID, app)) {
-				if (s.equalsIgnoreCase("automime32k")) {
-					retVal_ = AutoMime.WRAP_32K;
-					break;
-				} else if (s.equalsIgnoreCase("automimenone")) {
-					retVal_ = AutoMime.WRAP_NONE;
-					break;
-				}
-			}
-
-			app.putObject(GET_AUTO_MIME, retVal_);
-		}
-		return retVal_;
-	}
-
-	/**
-	 * Gets whether the khan flag is enabled for the application
-	 * 
-	 * @param ctx
-	 *            FacesContext
-	 * @return boolean
-	 * @since org.openntf.domino.xsp 3.0.0
-	 */
-	public static boolean isAppAllFix(final Application app) {
-		return isAppFlagSet("KHAN", app);
-	}
-
-	/**
-	 * Gets whether the raid flag is enabled for the application
-	 * 
-	 * @param ctx
-	 *            FacesContext
-	 * @return boolean
-	 * @since org.openntf.domino.xsp 3.0.0
-	 */
-	public static boolean isAppDebug(final Application app) {
-		if (debugAll)
-			return true;
-		return isAppFlagSet("RAID", app);
-	}
-
-	/**
-	 * Gets whether the godmode flag is enabled for the application
-	 * 
-	 * @param ctx
-	 *            FacesContext
-	 * @return boolean
-	 * @since org.openntf.domino.xsp 3.0.0
-	 */
-
-	public static boolean isAppGodMode(final Application app) {
-		return isAppFlagSet("GODMODE", app);
-	}
-
-	/**
-	 * Gets whether the marcel flag is enabled for the application
-	 * 
-	 * @param ctx
-	 *            FacesContext
-	 * @return boolean
-	 * @since org.openntf.domino.xsp 3.0.0
-	 */
-	public static boolean isAppMimeFriendly(final Application app) {
-		return isAppFlagSet("MARCEL", app);
-	}
-
-	/**
-	 * Whether or not the library is running in debug. In debug, messages are written to the server console
-	 * 
-	 * @return boolean debug or not
-	 * @since org.openntf.domino.xsp 2.5.0
-	 */
-	public static boolean isDebug() {
-		return _debug;
-	}
-
-	public static String getXspPropertyAsString(final String propertyName) {
-		return getXspPropertyAsString(propertyName, null);
-	}
-
-	public static boolean isAPIEnabled() {
-		return isAPIEnabled(null);
-	}
-
-	public static boolean isAppFlagSet(final String flagName) {
-		return isAppFlagSet(flagName, null);
-	}
-
-	public static ThreadConfig getAppThreadConfig(final Application app) {
-		Fixes[] fixes = isAppFlagSet("KHAN", app) ? Fixes.values() : null;
-		AutoMime autoMime = getAppAutoMime(app);
-		boolean bubbleExceptions = ODAPlatform.isAppFlagSet("BUBBLEEXCEPTIONS");
-		return new ThreadConfig(fixes, autoMime, bubbleExceptions);
-	}
-}
->>>>>>> 81bff6ef
+}