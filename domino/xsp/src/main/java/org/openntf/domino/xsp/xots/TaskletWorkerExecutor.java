--- conflicted
+++ resolved
@@ -1,105 +1,3 @@
-<<<<<<< HEAD
-package org.openntf.domino.xsp.xots;
-
-import java.util.concurrent.BlockingQueue;
-import java.util.concurrent.LinkedBlockingQueue;
-import java.util.concurrent.TimeUnit;
-import java.util.concurrent.locks.AbstractQueuedSynchronizer;
-
-import org.openntf.domino.thread.TaskletWorker;
-import org.openntf.domino.thread.WorkerExecutor;
-import org.openntf.domino.xots.Xots;
-import org.openntf.domino.xsp.xots.XotsDominoExecutor.XotsModuleTasklet;
-
-import com.ibm.domino.xsp.module.nsf.NotesContext;
-
-public class TaskletWorkerExecutor<T> extends XotsModuleTasklet implements WorkerExecutor<T> {
-	BlockingQueue<T> q = new LinkedBlockingQueue<T>();
-	private static final int NOT_RUNNING = 0;
-	private static final int RUNNING = 1;
-
-	//private static final int SHUTDOWN = 2;
-
-	private class Sync extends AbstractQueuedSynchronizer {
-		private static final long serialVersionUID = 1L;
-
-		public void add(final T t) {
-			q.add(t);
-			start();
-		}
-
-		public void stop() {
-			for (;;) {
-				int i = getState();
-				if (i == NOT_RUNNING)
-					return;
-				if (i == RUNNING) {
-					if (compareAndSetState(i, NOT_RUNNING)) {
-						return;
-					}
-				}
-			}
-		}
-
-		// NOT_RUNNING => RUNNING
-		public void start() {
-			for (;;) {
-				int i = getState();
-				if (i == RUNNING)
-					return;
-				if (i == NOT_RUNNING) {
-					if (compareAndSetState(i, RUNNING)) {
-						Xots.submit(TaskletWorkerExecutor.this);
-						return;
-					}
-				}
-			}
-		}
-
-	}
-
-	private T currentElement;
-	private Sync inner = new Sync();
-
-	public TaskletWorkerExecutor(final String moduleName, final String className, final Object... args) {
-		super(moduleName, className, args);
-	}
-
-	public TaskletWorkerExecutor(final Class<? extends TaskletWorker<T>> clazz, final Object... args) {
-		super(NotesContext.getCurrent().getModule().getDatabasePath(), clazz.getName(), args);
-	}
-
-	@Override
-	public void send(final T t) {
-		inner.add(t);
-	}
-
-	@Override
-	public Object call() throws Exception {
-		try {
-			return super.call();
-		} finally {
-			inner.stop();
-		}
-	}
-
-	@SuppressWarnings({ "rawtypes", "unchecked" })
-	@Override
-	protected Object invokeObject(final Object wrappedTask) throws Exception {
-		currentElement = q.poll(2000, TimeUnit.MILLISECONDS);
-
-		if (currentElement != null) {
-			TaskletWorker worker = (TaskletWorker) wrappedTask;
-			worker.startUp();
-			do {
-				worker.process(currentElement);
-				currentElement = q.poll(2000, TimeUnit.MILLISECONDS);
-			} while (currentElement != null);
-			worker.tearDown();
-		}
-		return null;
-	}
-=======
 package org.openntf.domino.xsp.xots;
 
 import java.util.concurrent.BlockingQueue;
@@ -200,5 +98,4 @@
 		}
 		return null;
 	}
->>>>>>> 81bff6ef
 }