<<<<<<< HEAD
package org.openntf.domino.xsp.junit.test;

import static org.junit.Assert.assertEquals;

import java.util.ArrayList;
import java.util.Collection;
import java.util.List;
import java.util.concurrent.Callable;
import java.util.concurrent.ExecutionException;
import java.util.concurrent.Future;
import java.util.concurrent.TimeUnit;

import lotus.domino.NotesException;

import org.junit.Test;
import org.junit.runner.RunWith;
import org.openntf.domino.junit.SessionDb;
import org.openntf.domino.junit.SessionUser;
import org.openntf.domino.thread.AbstractDominoExecutor.DominoFutureTask;
import org.openntf.domino.thread.AbstractDominoRunnable;
import org.openntf.domino.utils.Factory;
import org.openntf.domino.utils.Factory.SessionType;
import org.openntf.domino.xots.Tasklet;
import org.openntf.domino.xots.Xots;
import org.openntf.domino.xsp.ODAPlatform;
import org.openntf.domino.xsp.junit.ModuleJUnitRunner;
import org.openntf.domino.xsp.xots.XotsNsfScanner;
import org.openntf.junit4xpages.OsgiTest;

import com.ibm.domino.xsp.module.nsf.NSFComponentModule;
import com.ibm.domino.xsp.module.nsf.NotesContext;

@OsgiTest
// TODO RPr: This is hard configured, provide a Test-database!
@SessionDb("entwicklung/jfof4/proglibjfof.nsf")
@RunWith(ModuleJUnitRunner.class)
public class XOTSTest {

	/**
	 * Helper callabe, does some more or less expensive computation
	 * 
	 * @author Roland Praml, FOCONIS AG
	 * 
	 */
	public static class Concater implements Callable<String> {
		String a, b;

		public Concater(final String a, final String b) {
			super();
			this.a = a;
			this.b = b;
		}

		@Override
		public String call() throws Exception {
			return a.concat(b);
		}
	}

	/**
	 * Test if basic callable will work
	 * 
	 */
	@Test
	public void testCallable() throws InterruptedException, ExecutionException {

		Future<String> future = Xots.submit(new Concater("SUC", "CESS"));
		assertEquals("SUCCESS", future.get());

		ArrayList<Callable<String>> concats = new ArrayList<Callable<String>>();
		for (int i = 0; i < 100; i++) {
			concats.add(new Concater("TEST", String.valueOf(i)));
		}

		List<Future<String>> results = Xots.invokeAll(concats);
		for (int i = 0; i < 100; i++) {
			assertEquals("TEST" + i, results.get(i).get());
		}
	}

	@Test
	public void testModule() throws InterruptedException, ExecutionException {

		Future<NSFComponentModule> future = Xots.submit(new Callable<NSFComponentModule>() {
			@Override
			public NSFComponentModule call() throws Exception {
				return NotesContext.getCurrent().getModule();
			}
		});

		assertEquals("entwicklung/jfof4/proglibjfof.nsf", future.get().getDatabasePath());
	}

	@Tasklet(session = Tasklet.Session.CLONE)
	private static class SessionPassingCallable implements Callable<String> {
		@Override
		public String call() {
			try {
				return Factory.getSession(SessionType.CURRENT).getEffectiveUserName();
			} catch (Throwable t) {
				t.printStackTrace();
				return t.getMessage();
			}
		}
	}

	@Test
	@SessionUser("CN=Roland Praml/OU=01/OU=int/O=FOCONIS")
	public void testSessionPassing() throws InterruptedException, ExecutionException, NotesException {

		assertEquals("CN=Roland Praml/OU=01/OU=int/O=FOCONIS", Factory.getSession(SessionType.CURRENT).getEffectiveUserName());
		Future<String> future = Xots.submit(new SessionPassingCallable());

		assertEquals("CN=Roland Praml/OU=01/OU=int/O=FOCONIS", future.get());
	}

	@Test
	public void testLongRunningRunnable() throws InterruptedException {
		Xots.submit(new Callable<String>() {

			@Override
			public String call() {
				// TODO Auto-generated method stub
				System.out.println("Long callable started");
				try {
					Thread.sleep(3000);
				} catch (InterruptedException e) {
					e.printStackTrace();
				}
				System.out.println("Long callable finished");
				return "DONE";
			}
		});

		Xots.submit(new Runnable() {

			@Override
			public void run() {
				// TODO Auto-generated method stub
				System.out.println("Long runnable started");
				try {
					Thread.sleep(3000);
				} catch (InterruptedException e) {
					e.printStackTrace();
				}
				System.out.println("Long runnable finished");
			}
		});
		System.out.println("Tasklist 1: " + Xots.getTasks(null));
		Thread.sleep(1000);
		System.out.println("Tasklist 2: " + Xots.getTasks(null));
		Thread.sleep(1000);
		System.out.println("Tasklist 3: " + Xots.getTasks(null));
		Thread.sleep(1000);
		System.out.println("Tasklist 4: " + Xots.getTasks(null));
		Thread.sleep(1000);
		System.out.println("Tasklist 5: " + Xots.getTasks(null));
		Thread.sleep(1000);
		System.out.println("Tasklist 6: " + Xots.getTasks(null));
	}

	@Test
	public void testHighLoad() throws InterruptedException {
		for (int i = 0; i < 1000; i++) {
			Xots.submit(new Concater("A", "B"));
		}
		Collection<DominoFutureTask<?>> lst1 = null;
		do {
			lst1 = Xots.getTasks(null);
			System.out.println("Tasks in queue: " + lst1.size());
			Thread.sleep(500);
		} while (!lst1.isEmpty());

	}

	@Test
	public void testDelayed() throws InterruptedException {
		for (int i = 1; i <= 5; i++) {
			Xots.schedule(new Concater("A", "B"), 2 * i, TimeUnit.SECONDS);
		}

		Collection<DominoFutureTask<?>> lst1 = null;
		lst1 = Xots.getTasks(null);
		for (DominoFutureTask<?> t : lst1) {
			System.out.println(t);
		}
		assertEquals(5, lst1.size());
		int cnt = 0;
		do {
			lst1 = Xots.getTasks(null);
			System.out.println("Tasks in queue: " + lst1.size());
			Thread.sleep(1000);
			cnt++;
		} while (!lst1.isEmpty());

		assertEquals(10, cnt, 2);

	}

	@Test
	public void testTasklet() {
		Xots.runTasklet("entwicklung/jfof4/proglibjfof.nsf", "de.foconis.lib.app.xots.TestRunner_1");
		Xots.runTasklet("bundle:org.openntf.domino.xsp", XotsNsfScanner.class.getName());
	}

	public static class EndlessTest extends AbstractDominoRunnable {
		private static final long serialVersionUID = 1L;

		@Override
		public void run() {
			try {
				for (;;) {
					System.out.println("Running...");
					Thread.sleep(1000);
					if (shouldStop())
						break;
				}
			} catch (InterruptedException ie) {
				System.out.println("Terminated");
			}

		}

	}

	//@Test
	public void testEndless() throws InterruptedException {
		Xots.submit(new EndlessTest());
		Thread.sleep(1000);
		ODAPlatform.stop();
		ODAPlatform.start();
	}

}
=======
package org.openntf.domino.xsp.junit.test;

import static org.junit.Assert.assertEquals;

import java.util.ArrayList;
import java.util.Collection;
import java.util.List;
import java.util.concurrent.Callable;
import java.util.concurrent.ExecutionException;
import java.util.concurrent.Future;
import java.util.concurrent.TimeUnit;

import lotus.domino.NotesException;

import org.junit.Test;
import org.junit.runner.RunWith;
import org.openntf.domino.junit.SessionDb;
import org.openntf.domino.junit.SessionUser;
import org.openntf.domino.thread.AbstractDominoExecutor.DominoFutureTask;
import org.openntf.domino.thread.AbstractDominoRunnable;
import org.openntf.domino.utils.Factory;
import org.openntf.domino.utils.Factory.SessionType;
import org.openntf.domino.xots.Tasklet;
import org.openntf.domino.xots.Xots;
import org.openntf.domino.xsp.ODAPlatform;
import org.openntf.domino.xsp.junit.ModuleJUnitRunner;
import org.openntf.domino.xsp.xots.XotsNsfScanner;
import org.openntf.junit4xpages.OsgiTest;

import com.ibm.domino.xsp.module.nsf.NSFComponentModule;
import com.ibm.domino.xsp.module.nsf.NotesContext;

@OsgiTest
// TODO RPr: This is hard configured, provide a Test-database!
@SessionDb("entwicklung/jfof4/proglibjfof.nsf")
@RunWith(ModuleJUnitRunner.class)
public class XOTSTest {

	/**
	 * Helper callabe, does some more or less expensive computation
	 * 
	 * @author Roland Praml, FOCONIS AG
	 * 
	 */
	public static class Concater implements Callable<String> {
		String a, b;

		public Concater(final String a, final String b) {
			super();
			this.a = a;
			this.b = b;
		}

		@Override
		public String call() throws Exception {
			return a.concat(b);
		}
	}

	/**
	 * Test if basic callable will work
	 * 
	 */
	@Test
	public void testCallable() throws InterruptedException, ExecutionException {

		Future<String> future = Xots.getService().submit(new Concater("SUC", "CESS"));
		assertEquals("SUCCESS", future.get());

		ArrayList<Callable<String>> concats = new ArrayList<Callable<String>>();
		for (int i = 0; i < 100; i++) {
			concats.add(new Concater("TEST", String.valueOf(i)));
		}

		List<Future<String>> results = Xots.getService().invokeAll(concats);
		for (int i = 0; i < 100; i++) {
			assertEquals("TEST" + i, results.get(i).get());
		}
	}

	@Test
	public void testModule() throws InterruptedException, ExecutionException {

		Future<NSFComponentModule> future = Xots.getService().submit(new Callable<NSFComponentModule>() {
			@Override
			public NSFComponentModule call() throws Exception {
				return NotesContext.getCurrent().getModule();
			}
		});

		assertEquals("entwicklung/jfof4/proglibjfof.nsf", future.get().getDatabasePath());
	}

	@Tasklet(session = Tasklet.Session.CLONE)
	private static class SessionPassingCallable implements Callable<String> {
		@Override
		public String call() {
			try {
				return Factory.getSession(SessionType.CURRENT).getEffectiveUserName();
			} catch (Throwable t) {
				t.printStackTrace();
				return t.getMessage();
			}
		}
	}

	@Test
	@SessionUser("CN=Roland Praml/OU=01/OU=int/O=FOCONIS")
	public void testSessionPassing() throws InterruptedException, ExecutionException, NotesException {

		assertEquals("CN=Roland Praml/OU=01/OU=int/O=FOCONIS", Factory.getSession(SessionType.CURRENT).getEffectiveUserName());
		Future<String> future = Xots.getService().submit(new SessionPassingCallable());

		assertEquals("CN=Roland Praml/OU=01/OU=int/O=FOCONIS", future.get());
	}

	@Test
	public void testLongRunningRunnable() throws InterruptedException {
		Xots.getService().submit(new Callable<String>() {

			@Override
			public String call() {
				// TODO Auto-generated method stub
				System.out.println("Long callable started");
				try {
					Thread.sleep(3000);
				} catch (InterruptedException e) {
					e.printStackTrace();
				}
				System.out.println("Long callable finished");
				return "DONE";
			}
		});

		Xots.getService().submit(new Runnable() {

			@Override
			public void run() {
				// TODO Auto-generated method stub
				System.out.println("Long runnable started");
				try {
					Thread.sleep(3000);
				} catch (InterruptedException e) {
					e.printStackTrace();
				}
				System.out.println("Long runnable finished");
			}
		});
		System.out.println("Tasklist 1: " + Xots.getTasks(null));
		Thread.sleep(1000);
		System.out.println("Tasklist 2: " + Xots.getTasks(null));
		Thread.sleep(1000);
		System.out.println("Tasklist 3: " + Xots.getTasks(null));
		Thread.sleep(1000);
		System.out.println("Tasklist 4: " + Xots.getTasks(null));
		Thread.sleep(1000);
		System.out.println("Tasklist 5: " + Xots.getTasks(null));
		Thread.sleep(1000);
		System.out.println("Tasklist 6: " + Xots.getTasks(null));
	}

	@Test
	public void testHighLoad() throws InterruptedException {
		for (int i = 0; i < 1000; i++) {
			Xots.getService().submit(new Concater("A", "B"));
		}
		Collection<DominoFutureTask<?>> lst1 = null;
		do {
			lst1 = Xots.getTasks(null);
			System.out.println("Tasks in queue: " + lst1.size());
			Thread.sleep(500);
		} while (!lst1.isEmpty());

	}

	@Test
	public void testDelayed() throws InterruptedException {
		for (int i = 1; i <= 5; i++) {
			Xots.getService().schedule(new Concater("A", "B"), 2 * i, TimeUnit.SECONDS);
		}

		Collection<DominoFutureTask<?>> lst1 = null;
		lst1 = Xots.getTasks(null);
		for (DominoFutureTask<?> t : lst1) {
			System.out.println(t);
		}
		assertEquals(5, lst1.size());
		int cnt = 0;
		do {
			lst1 = Xots.getTasks(null);
			System.out.println("Tasks in queue: " + lst1.size());
			Thread.sleep(1000);
			cnt++;
		} while (!lst1.isEmpty());

		assertEquals(10, cnt, 2);

	}

	@Test
	public void testTasklet() {

		Xots.getService().runTasklet("entwicklung/jfof4/proglibjfof.nsf", "de.foconis.lib.app.xots.TestRunner_1");
		Xots.getService().runTasklet("bundle:org.openntf.domino.xsp", XotsNsfScanner.class.getName());
	}

	public static class EndlessTest extends AbstractDominoRunnable {
		private static final long serialVersionUID = 1L;

		@Override
		public void run() {
			try {
				for (;;) {
					System.out.println("Running...");
					Thread.sleep(1000);
					if (shouldStop())
						break;
				}
			} catch (InterruptedException ie) {
				System.out.println("Terminated");
			}

		}

	}

	//@Test
	public void testEndless() throws InterruptedException {
		Xots.getService().submit(new EndlessTest());
		Thread.sleep(1000);
		ODAPlatform.stop();
		ODAPlatform.start();
	}

}
>>>>>>> 81bff6ef
<|MERGE_RESOLUTION|>--- conflicted
+++ resolved
@@ -1,4 +1,3 @@
-<<<<<<< HEAD
 package org.openntf.domino.xsp.junit.test;
 
 import static org.junit.Assert.assertEquals;
@@ -65,7 +64,7 @@
 	@Test
 	public void testCallable() throws InterruptedException, ExecutionException {
 
-		Future<String> future = Xots.submit(new Concater("SUC", "CESS"));
+		Future<String> future = Xots.getService().submit(new Concater("SUC", "CESS"));
 		assertEquals("SUCCESS", future.get());
 
 		ArrayList<Callable<String>> concats = new ArrayList<Callable<String>>();
@@ -73,7 +72,7 @@
 			concats.add(new Concater("TEST", String.valueOf(i)));
 		}
 
-		List<Future<String>> results = Xots.invokeAll(concats);
+		List<Future<String>> results = Xots.getService().invokeAll(concats);
 		for (int i = 0; i < 100; i++) {
 			assertEquals("TEST" + i, results.get(i).get());
 		}
@@ -82,7 +81,7 @@
 	@Test
 	public void testModule() throws InterruptedException, ExecutionException {
 
-		Future<NSFComponentModule> future = Xots.submit(new Callable<NSFComponentModule>() {
+		Future<NSFComponentModule> future = Xots.getService().submit(new Callable<NSFComponentModule>() {
 			@Override
 			public NSFComponentModule call() throws Exception {
 				return NotesContext.getCurrent().getModule();
@@ -110,14 +109,14 @@
 	public void testSessionPassing() throws InterruptedException, ExecutionException, NotesException {
 
 		assertEquals("CN=Roland Praml/OU=01/OU=int/O=FOCONIS", Factory.getSession(SessionType.CURRENT).getEffectiveUserName());
-		Future<String> future = Xots.submit(new SessionPassingCallable());
+		Future<String> future = Xots.getService().submit(new SessionPassingCallable());
 
 		assertEquals("CN=Roland Praml/OU=01/OU=int/O=FOCONIS", future.get());
 	}
 
 	@Test
 	public void testLongRunningRunnable() throws InterruptedException {
-		Xots.submit(new Callable<String>() {
+		Xots.getService().submit(new Callable<String>() {
 
 			@Override
 			public String call() {
@@ -133,7 +132,7 @@
 			}
 		});
 
-		Xots.submit(new Runnable() {
+		Xots.getService().submit(new Runnable() {
 
 			@Override
 			public void run() {
@@ -163,7 +162,7 @@
 	@Test
 	public void testHighLoad() throws InterruptedException {
 		for (int i = 0; i < 1000; i++) {
-			Xots.submit(new Concater("A", "B"));
+			Xots.getService().submit(new Concater("A", "B"));
 		}
 		Collection<DominoFutureTask<?>> lst1 = null;
 		do {
@@ -177,7 +176,7 @@
 	@Test
 	public void testDelayed() throws InterruptedException {
 		for (int i = 1; i <= 5; i++) {
-			Xots.schedule(new Concater("A", "B"), 2 * i, TimeUnit.SECONDS);
+			Xots.getService().schedule(new Concater("A", "B"), 2 * i, TimeUnit.SECONDS);
 		}
 
 		Collection<DominoFutureTask<?>> lst1 = null;
@@ -200,8 +199,9 @@
 
 	@Test
 	public void testTasklet() {
-		Xots.runTasklet("entwicklung/jfof4/proglibjfof.nsf", "de.foconis.lib.app.xots.TestRunner_1");
-		Xots.runTasklet("bundle:org.openntf.domino.xsp", XotsNsfScanner.class.getName());
+
+		Xots.getService().runTasklet("entwicklung/jfof4/proglibjfof.nsf", "de.foconis.lib.app.xots.TestRunner_1");
+		Xots.getService().runTasklet("bundle:org.openntf.domino.xsp", XotsNsfScanner.class.getName());
 	}
 
 	public static class EndlessTest extends AbstractDominoRunnable {
@@ -226,247 +226,10 @@
 
 	//@Test
 	public void testEndless() throws InterruptedException {
-		Xots.submit(new EndlessTest());
+		Xots.getService().submit(new EndlessTest());
 		Thread.sleep(1000);
 		ODAPlatform.stop();
 		ODAPlatform.start();
 	}
 
-}
-=======
-package org.openntf.domino.xsp.junit.test;
-
-import static org.junit.Assert.assertEquals;
-
-import java.util.ArrayList;
-import java.util.Collection;
-import java.util.List;
-import java.util.concurrent.Callable;
-import java.util.concurrent.ExecutionException;
-import java.util.concurrent.Future;
-import java.util.concurrent.TimeUnit;
-
-import lotus.domino.NotesException;
-
-import org.junit.Test;
-import org.junit.runner.RunWith;
-import org.openntf.domino.junit.SessionDb;
-import org.openntf.domino.junit.SessionUser;
-import org.openntf.domino.thread.AbstractDominoExecutor.DominoFutureTask;
-import org.openntf.domino.thread.AbstractDominoRunnable;
-import org.openntf.domino.utils.Factory;
-import org.openntf.domino.utils.Factory.SessionType;
-import org.openntf.domino.xots.Tasklet;
-import org.openntf.domino.xots.Xots;
-import org.openntf.domino.xsp.ODAPlatform;
-import org.openntf.domino.xsp.junit.ModuleJUnitRunner;
-import org.openntf.domino.xsp.xots.XotsNsfScanner;
-import org.openntf.junit4xpages.OsgiTest;
-
-import com.ibm.domino.xsp.module.nsf.NSFComponentModule;
-import com.ibm.domino.xsp.module.nsf.NotesContext;
-
-@OsgiTest
-// TODO RPr: This is hard configured, provide a Test-database!
-@SessionDb("entwicklung/jfof4/proglibjfof.nsf")
-@RunWith(ModuleJUnitRunner.class)
-public class XOTSTest {
-
-	/**
-	 * Helper callabe, does some more or less expensive computation
-	 * 
-	 * @author Roland Praml, FOCONIS AG
-	 * 
-	 */
-	public static class Concater implements Callable<String> {
-		String a, b;
-
-		public Concater(final String a, final String b) {
-			super();
-			this.a = a;
-			this.b = b;
-		}
-
-		@Override
-		public String call() throws Exception {
-			return a.concat(b);
-		}
-	}
-
-	/**
-	 * Test if basic callable will work
-	 * 
-	 */
-	@Test
-	public void testCallable() throws InterruptedException, ExecutionException {
-
-		Future<String> future = Xots.getService().submit(new Concater("SUC", "CESS"));
-		assertEquals("SUCCESS", future.get());
-
-		ArrayList<Callable<String>> concats = new ArrayList<Callable<String>>();
-		for (int i = 0; i < 100; i++) {
-			concats.add(new Concater("TEST", String.valueOf(i)));
-		}
-
-		List<Future<String>> results = Xots.getService().invokeAll(concats);
-		for (int i = 0; i < 100; i++) {
-			assertEquals("TEST" + i, results.get(i).get());
-		}
-	}
-
-	@Test
-	public void testModule() throws InterruptedException, ExecutionException {
-
-		Future<NSFComponentModule> future = Xots.getService().submit(new Callable<NSFComponentModule>() {
-			@Override
-			public NSFComponentModule call() throws Exception {
-				return NotesContext.getCurrent().getModule();
-			}
-		});
-
-		assertEquals("entwicklung/jfof4/proglibjfof.nsf", future.get().getDatabasePath());
-	}
-
-	@Tasklet(session = Tasklet.Session.CLONE)
-	private static class SessionPassingCallable implements Callable<String> {
-		@Override
-		public String call() {
-			try {
-				return Factory.getSession(SessionType.CURRENT).getEffectiveUserName();
-			} catch (Throwable t) {
-				t.printStackTrace();
-				return t.getMessage();
-			}
-		}
-	}
-
-	@Test
-	@SessionUser("CN=Roland Praml/OU=01/OU=int/O=FOCONIS")
-	public void testSessionPassing() throws InterruptedException, ExecutionException, NotesException {
-
-		assertEquals("CN=Roland Praml/OU=01/OU=int/O=FOCONIS", Factory.getSession(SessionType.CURRENT).getEffectiveUserName());
-		Future<String> future = Xots.getService().submit(new SessionPassingCallable());
-
-		assertEquals("CN=Roland Praml/OU=01/OU=int/O=FOCONIS", future.get());
-	}
-
-	@Test
-	public void testLongRunningRunnable() throws InterruptedException {
-		Xots.getService().submit(new Callable<String>() {
-
-			@Override
-			public String call() {
-				// TODO Auto-generated method stub
-				System.out.println("Long callable started");
-				try {
-					Thread.sleep(3000);
-				} catch (InterruptedException e) {
-					e.printStackTrace();
-				}
-				System.out.println("Long callable finished");
-				return "DONE";
-			}
-		});
-
-		Xots.getService().submit(new Runnable() {
-
-			@Override
-			public void run() {
-				// TODO Auto-generated method stub
-				System.out.println("Long runnable started");
-				try {
-					Thread.sleep(3000);
-				} catch (InterruptedException e) {
-					e.printStackTrace();
-				}
-				System.out.println("Long runnable finished");
-			}
-		});
-		System.out.println("Tasklist 1: " + Xots.getTasks(null));
-		Thread.sleep(1000);
-		System.out.println("Tasklist 2: " + Xots.getTasks(null));
-		Thread.sleep(1000);
-		System.out.println("Tasklist 3: " + Xots.getTasks(null));
-		Thread.sleep(1000);
-		System.out.println("Tasklist 4: " + Xots.getTasks(null));
-		Thread.sleep(1000);
-		System.out.println("Tasklist 5: " + Xots.getTasks(null));
-		Thread.sleep(1000);
-		System.out.println("Tasklist 6: " + Xots.getTasks(null));
-	}
-
-	@Test
-	public void testHighLoad() throws InterruptedException {
-		for (int i = 0; i < 1000; i++) {
-			Xots.getService().submit(new Concater("A", "B"));
-		}
-		Collection<DominoFutureTask<?>> lst1 = null;
-		do {
-			lst1 = Xots.getTasks(null);
-			System.out.println("Tasks in queue: " + lst1.size());
-			Thread.sleep(500);
-		} while (!lst1.isEmpty());
-
-	}
-
-	@Test
-	public void testDelayed() throws InterruptedException {
-		for (int i = 1; i <= 5; i++) {
-			Xots.getService().schedule(new Concater("A", "B"), 2 * i, TimeUnit.SECONDS);
-		}
-
-		Collection<DominoFutureTask<?>> lst1 = null;
-		lst1 = Xots.getTasks(null);
-		for (DominoFutureTask<?> t : lst1) {
-			System.out.println(t);
-		}
-		assertEquals(5, lst1.size());
-		int cnt = 0;
-		do {
-			lst1 = Xots.getTasks(null);
-			System.out.println("Tasks in queue: " + lst1.size());
-			Thread.sleep(1000);
-			cnt++;
-		} while (!lst1.isEmpty());
-
-		assertEquals(10, cnt, 2);
-
-	}
-
-	@Test
-	public void testTasklet() {
-
-		Xots.getService().runTasklet("entwicklung/jfof4/proglibjfof.nsf", "de.foconis.lib.app.xots.TestRunner_1");
-		Xots.getService().runTasklet("bundle:org.openntf.domino.xsp", XotsNsfScanner.class.getName());
-	}
-
-	public static class EndlessTest extends AbstractDominoRunnable {
-		private static final long serialVersionUID = 1L;
-
-		@Override
-		public void run() {
-			try {
-				for (;;) {
-					System.out.println("Running...");
-					Thread.sleep(1000);
-					if (shouldStop())
-						break;
-				}
-			} catch (InterruptedException ie) {
-				System.out.println("Terminated");
-			}
-
-		}
-
-	}
-
-	//@Test
-	public void testEndless() throws InterruptedException {
-		Xots.getService().submit(new EndlessTest());
-		Thread.sleep(1000);
-		ODAPlatform.stop();
-		ODAPlatform.start();
-	}
-
-}
->>>>>>> 81bff6ef
+}