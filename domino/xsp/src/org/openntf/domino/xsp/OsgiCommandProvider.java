/*
 * © Copyright Foconis AG, 2013
 *
 * Licensed under the Apache License, Version 2.0 (the "License"); 
 * you may not use this file except in compliance with the License. 
 * You may obtain a copy of the License at:
 * 
 * http://www.apache.org/licenses/LICENSE-2.0
 * 
 * Unless required by applicable law or agreed to in writing, software 
 * distributed under the License is distributed on an "AS IS" BASIS, 
 * WITHOUT WARRANTIES OR CONDITIONS OF ANY KIND, either express or 
 * implied. See the License for the specific language governing 
 * permissions and limitations under the License.
 */
package org.openntf.domino.xsp;

import java.lang.reflect.Constructor;
import java.util.ArrayList;
import java.util.HashMap;
import java.util.List;
import java.util.Map;
import java.util.concurrent.Callable;
<<<<<<< HEAD
=======
import java.util.logging.Level;
>>>>>>> 888f688f
import java.util.logging.Logger;

import org.eclipse.core.runtime.Platform;
import org.eclipse.osgi.framework.console.CommandInterpreter;
import org.eclipse.osgi.framework.console.CommandProvider;
import org.junit.internal.TextListener;
import org.junit.runner.JUnitCore;
import org.junit.runner.Result;
import org.junit.runner.notification.RunListener;
<<<<<<< HEAD
import org.openntf.domino.xots.Tasklet;
import org.openntf.domino.xots.XotsDaemon;
import org.osgi.framework.Bundle;

import com.ibm.commons.util.StringUtil;
=======
import org.openntf.domino.utils.Factory;
import org.openntf.domino.xots.Tasklet;
import org.openntf.domino.xots.Xots;
import org.openntf.domino.xsp.helpers.ModuleLoader;
import org.openntf.domino.xsp.helpers.OpenntfFactoryInitializer;
import org.openntf.domino.xsp.xots.FakeHttpRequest;
import org.osgi.framework.Bundle;

import com.ibm.commons.util.StringUtil;
import com.ibm.domino.xsp.module.nsf.NSFComponentModule;
import com.ibm.domino.xsp.module.nsf.NotesContext;
>>>>>>> 888f688f

/**
 * 
 * @author Roland Praml, FOCONIS AG
 * 
 */
public class OsgiCommandProvider implements CommandProvider {
	private static final String tab = "\t";
	private static final String newline = "\r\n";
	private static final Logger log_ = Logger.getLogger(OsgiCommandProvider.class.getName());

	private Map<String, Logger> configuredLoggers = new HashMap<String, Logger>();

	private void addHeader(final String title, final StringBuffer sb) {
		sb.append("---");
		sb.append(title);
		sb.append("---");
		sb.append(newline);
	}

	private void addCommand(final String cmd, final String desc, final StringBuffer sb) {
		sb.append(tab);
		sb.append(cmd);
		sb.append(" - ");
		sb.append(desc);
		sb.append(newline);
	}

	private void addCommand(final String cmd, final String params, final String desc, final StringBuffer sb) {
		sb.append(tab);
		sb.append(cmd);
		sb.append(" ");
		sb.append(params);
		sb.append(" - ");
		sb.append(desc);
		sb.append(newline);
	}

	/**
	 * Returns all available commands
	 */
	@Override
	public String getHelp() {
		StringBuffer sb = new StringBuffer(1024);
		sb.append(newline); // the previous call forgot newline
		addHeader("XOTS commands", sb);
		addCommand("xots tasks", "(filter)", "Show currently running tasks", sb);
		addCommand("xots schedule", "(filter)", "Show all scheduled tasks", sb);
		addCommand("junit <package> <testclass>", "Run the JUnit runnable", sb);
		addCommand("oda stop", "Stop the ODA-API", sb);
		addCommand("oda start", "Start the ODA-API", sb);
		addCommand("oda restart", "ReStart the ODA-API", sb);
		return sb.toString();
	}

	/**
	 * 
	 * @param inp
	 * @param cmd
	 * @param len
	 */
	protected boolean cmp(final String inp, final String cmd, final int len) {
		if (inp.length() < len || cmd.length() < len)
			return false;
		for (int i = 0; i < inp.length(); i++) {
			if (i < cmd.length()) {
				if (inp.charAt(i) != cmd.charAt(i))
					return false;
			} else {
				return false;
			}
		}
		return true;
	}

	public void _xots(final CommandInterpreter ci) {
		String cmd = ci.nextArgument();
		if (StringUtil.isEmpty(cmd)) {
			// TODO what does XOTS?
		} else if (cmp(cmd, "tasks", 1)) { // tasks
			ci.println("XOTS task list:");
<<<<<<< HEAD
			ci.println(XotsDaemon.getTasks(false));
		} else if (cmp(cmd, "schedule", 1)) {
			ci.println("XOTS schedule list:");
			ci.println(XotsDaemon.getTasks(true));
=======
			ci.println(Xots.getTasks(false));
		} else if (cmp(cmd, "schedule", 1)) {
			ci.println("XOTS schedule list:");
			ci.println(Xots.getTasks(true));
>>>>>>> 888f688f
		} else if (cmp(cmd, "run", 1)) {
			xotsRun(ci);
		}
	}

	public void _junit(final CommandInterpreter ci) throws ClassNotFoundException {
		final Bundle bundle = Platform.getBundle(ci.nextArgument());
		Class<?> testclass = bundle.loadClass(ci.nextArgument());

		JUnitCore runner = new org.junit.runner.JUnitCore();
		RunListener listener = new TextListener(System.out);
		runner.addListener(listener);

		Result result = runner.run(testclass);
		if (result.wasSuccessful()) {
			ci.println("SUCCESS");
		} else {
			ci.print("FAILURE - " + result.getFailureCount() + " failed");
		}
	}

	public void _oda(final CommandInterpreter ci) {
		String cmd = ci.nextArgument();
		if (StringUtil.isEmpty(cmd)) {
			// TODO what does ODA?
		} else if (cmp(cmd, "stop", 3)) {
			ODAPlatform.stop();
		} else if (cmp(cmd, "start", 3)) {
			ODAPlatform.start();
		} else if (cmp(cmd, "restart", 1)) {
			ODAPlatform.stop();
			ODAPlatform.start();
		}
	}

	private void xotsRun(final CommandInterpreter ci) {
		try {
			String moduleName = ci.nextArgument();
			String className = ci.nextArgument();
<<<<<<< HEAD
			if (moduleName.startsWith("bundle:")) {
				final Bundle bundle = Platform.getBundle(moduleName.substring(7));
				Class<?> clazz = bundle.loadClass(className);

				// Security check: only run public tasklets!
				Tasklet annot = clazz.getAnnotation(Tasklet.class);
				if (annot == null || !annot.isPublic()) {
					ci.println(className + " does not annotate @Tasklet(isPublic=true). Cannot run");
				} else if (Callable.class.isAssignableFrom(clazz)) {
					Callable<?> callable = (Callable<?>) clazz.newInstance();
					XotsDaemon.queue(callable);
				} else if (Runnable.class.isAssignableFrom(clazz)) {
					Runnable runnable = (Runnable) clazz.newInstance();
					XotsDaemon.queue(runnable);
				} else {
					ci.println("Could not run " + className + ", as this is no valid tasklet definition");
				}
			} else {
				//XotsDaemon.queue(
			}
		} catch (Exception e) {
			ci.printStackTrace(e);
		}
		try {
			//ci.println("DEBUG: Opening module: " + moduleName);
			//ModuleLoader.loadModule(moduleName, true);

			//			Runnable runner = new XotsDominoFutureTask<Object>(module, new Runnable() {
			//				@Override
			//				public void run() {
			//					try {
			//						ci.println("DEBUG: loading class: " + className);
			//						ClassLoader mcl = Thread.currentThread().getContextClassLoader();
			//						Class cls = mcl.loadClass(className);
			//						ci.println("DEBUG: creating instance of: " + cls);
			//						Object obj = cls.newInstance();
			//						ci.println("Success: " + obj);
			//						if (obj instanceof Runnable) {
			//							//((Runnable) obj).run();
			//							XotsDaemon.queue((Runnable) obj);
			//						}
			//					} catch (Throwable e) {
			//						StringWriter errors = new StringWriter();
			//						e.printStackTrace(new PrintWriter(errors));
			//						ci.println(errors);
			//					}
			//				}
			//			}, null);
			//			runner.run();
			//			XotsDaemon.queue(runner);

		} catch (Throwable e) {
			StringWriter errors = new StringWriter();
			e.printStackTrace(new PrintWriter(errors));
			ci.println(errors);
=======

			Class<?> clazz = null;
			NSFComponentModule module = null;
			NotesContext ctx = null;
			if (moduleName.startsWith("bundle:")) {
				// -- Load the class from bundle
				String bundleName = moduleName.substring(7);
				final Bundle bundle = Platform.getBundle(bundleName);
				if (bundle == null) {
					ci.println("Could not find bundle " + bundleName);
					return;
				}

				try {
					clazz = bundle.loadClass(className);
				} catch (ClassNotFoundException e) {
				}

				if (clazz == null) {
					ci.println("Could not find class " + className + " in bundle " + bundleName);
					return;
				}
				ClassLoader cLoader = clazz.getClassLoader();

				runXotsClass(ci, clazz, cLoader);

			} else {
				// -- Load the class from module
				module = ModuleLoader.loadModule(moduleName, true);
				ctx = new NotesContext(module);
				NotesContext.initThread(ctx);
				// CHECKME which username should we use? Server
				ctx.initRequest(new FakeHttpRequest(Factory.getLocalServerName()));

				try {
					if (module == null) {
						ci.println("Could not find module " + moduleName);
						return;
					}
					try {
						clazz = module.getModuleClassLoader().loadClass(className);
					} catch (ClassNotFoundException e) {
					}

					if (clazz == null) {
						ci.println("Could not find class " + className);
						return;
					}
					ClassLoader cLoader = module.getModuleClassLoader();
					runXotsClass(ci, clazz, cLoader);
				} finally {
					NotesContext.termThread();
					ctx = null;
				}
			}

		} catch (Exception e) {
			ci.printStackTrace(e);
		}

	}

	private void runXotsClass(final CommandInterpreter ci, final Class<?> clazz, final ClassLoader ctxCl) {
		OpenntfFactoryInitializer.initializeFromContext(null, ctxCl); 	// Factory.initThread is done here
		try {
			Tasklet annot = clazz.getAnnotation(Tasklet.class);
			if (annot == null || !annot.isPublic()) {
				ci.println(clazz.getName() + " does not annotate @Tasklet(isPublic=true). Cannot run.");
				return;
			}

			List<String> args = new ArrayList<String>();

			String arg;
			while ((arg = ci.nextArgument()) != null) {
				args.add(arg);
			}

			Class<?> ctorClasses[] = new Class<?>[args.size()];
			for (int i = 0; i < ctorClasses.length; i++) {
				ctorClasses[i] = String.class;
			}
			Object ctorArgs[] = new Object[0];

			Constructor<?> cTor = null;
			try {
				cTor = clazz.getConstructor(ctorClasses);
				ctorArgs = args.toArray();
			} catch (NoSuchMethodException nsme1) {
				try {
					cTor = clazz.getConstructor(new Class<?>[] { String[].class });
					ctorArgs = new Object[] { args.toArray() };
				} catch (NoSuchMethodException nsme2) {

				}
			}
			if (cTor == null) {
				ci.println(clazz.getName() + " has no constructor for " + ctorClasses.length + " String argument(s)");
				return;
			}

			Thread thread = Thread.currentThread();
			ClassLoader oldCl = thread.getContextClassLoader();
			try {
				if (ctxCl != null) {
					thread.setContextClassLoader(ctxCl);
				}
				try {
					if (Callable.class.isAssignableFrom(clazz)) {
						Callable<?> callable = (Callable<?>) cTor.newInstance(ctorArgs);
						Xots.queue(callable);
					} else if (Runnable.class.isAssignableFrom(clazz)) {
						Runnable runnable = (Runnable) cTor.newInstance(ctorArgs);
						Xots.queue(runnable);
					} else {
						ci.println("Could not run " + clazz.getName() + ", as this is no runnable or callable class");
					}
				} catch (Exception ex) {
					log_.log(Level.SEVERE, "Could not run " + clazz.getName(), ex);
					ci.println("ERROR: " + ex.getMessage());
				}
			} finally {
				thread.setContextClassLoader(oldCl);
			}
		} finally {
			Factory.termThread();
		}
	}

	private Class<?> loadClassFromModule(final CommandInterpreter ci, final String bundleName, final String className) {

		final Bundle bundle = Platform.getBundle(bundleName);
		if (bundle == null) {
			ci.println("Could not find " + bundleName);
			return null;
		}

		Class<?> clazz = null;
		try {
			clazz = bundle.loadClass(className);
		} catch (ClassNotFoundException e) {
>>>>>>> 888f688f
		}

		if (clazz == null) {
			ci.println("Could not find class " + className);
			return null;
		}
		return clazz;

	}
}<|MERGE_RESOLUTION|>--- conflicted
+++ resolved
@@ -21,10 +21,7 @@
 import java.util.List;
 import java.util.Map;
 import java.util.concurrent.Callable;
-<<<<<<< HEAD
-=======
 import java.util.logging.Level;
->>>>>>> 888f688f
 import java.util.logging.Logger;
 
 import org.eclipse.core.runtime.Platform;
@@ -34,13 +31,6 @@
 import org.junit.runner.JUnitCore;
 import org.junit.runner.Result;
 import org.junit.runner.notification.RunListener;
-<<<<<<< HEAD
-import org.openntf.domino.xots.Tasklet;
-import org.openntf.domino.xots.XotsDaemon;
-import org.osgi.framework.Bundle;
-
-import com.ibm.commons.util.StringUtil;
-=======
 import org.openntf.domino.utils.Factory;
 import org.openntf.domino.xots.Tasklet;
 import org.openntf.domino.xots.Xots;
@@ -52,7 +42,6 @@
 import com.ibm.commons.util.StringUtil;
 import com.ibm.domino.xsp.module.nsf.NSFComponentModule;
 import com.ibm.domino.xsp.module.nsf.NotesContext;
->>>>>>> 888f688f
 
 /**
  * 
@@ -134,17 +123,10 @@
 			// TODO what does XOTS?
 		} else if (cmp(cmd, "tasks", 1)) { // tasks
 			ci.println("XOTS task list:");
-<<<<<<< HEAD
-			ci.println(XotsDaemon.getTasks(false));
-		} else if (cmp(cmd, "schedule", 1)) {
-			ci.println("XOTS schedule list:");
-			ci.println(XotsDaemon.getTasks(true));
-=======
 			ci.println(Xots.getTasks(false));
 		} else if (cmp(cmd, "schedule", 1)) {
 			ci.println("XOTS schedule list:");
 			ci.println(Xots.getTasks(true));
->>>>>>> 888f688f
 		} else if (cmp(cmd, "run", 1)) {
 			xotsRun(ci);
 		}
@@ -184,63 +166,6 @@
 		try {
 			String moduleName = ci.nextArgument();
 			String className = ci.nextArgument();
-<<<<<<< HEAD
-			if (moduleName.startsWith("bundle:")) {
-				final Bundle bundle = Platform.getBundle(moduleName.substring(7));
-				Class<?> clazz = bundle.loadClass(className);
-
-				// Security check: only run public tasklets!
-				Tasklet annot = clazz.getAnnotation(Tasklet.class);
-				if (annot == null || !annot.isPublic()) {
-					ci.println(className + " does not annotate @Tasklet(isPublic=true). Cannot run");
-				} else if (Callable.class.isAssignableFrom(clazz)) {
-					Callable<?> callable = (Callable<?>) clazz.newInstance();
-					XotsDaemon.queue(callable);
-				} else if (Runnable.class.isAssignableFrom(clazz)) {
-					Runnable runnable = (Runnable) clazz.newInstance();
-					XotsDaemon.queue(runnable);
-				} else {
-					ci.println("Could not run " + className + ", as this is no valid tasklet definition");
-				}
-			} else {
-				//XotsDaemon.queue(
-			}
-		} catch (Exception e) {
-			ci.printStackTrace(e);
-		}
-		try {
-			//ci.println("DEBUG: Opening module: " + moduleName);
-			//ModuleLoader.loadModule(moduleName, true);
-
-			//			Runnable runner = new XotsDominoFutureTask<Object>(module, new Runnable() {
-			//				@Override
-			//				public void run() {
-			//					try {
-			//						ci.println("DEBUG: loading class: " + className);
-			//						ClassLoader mcl = Thread.currentThread().getContextClassLoader();
-			//						Class cls = mcl.loadClass(className);
-			//						ci.println("DEBUG: creating instance of: " + cls);
-			//						Object obj = cls.newInstance();
-			//						ci.println("Success: " + obj);
-			//						if (obj instanceof Runnable) {
-			//							//((Runnable) obj).run();
-			//							XotsDaemon.queue((Runnable) obj);
-			//						}
-			//					} catch (Throwable e) {
-			//						StringWriter errors = new StringWriter();
-			//						e.printStackTrace(new PrintWriter(errors));
-			//						ci.println(errors);
-			//					}
-			//				}
-			//			}, null);
-			//			runner.run();
-			//			XotsDaemon.queue(runner);
-
-		} catch (Throwable e) {
-			StringWriter errors = new StringWriter();
-			e.printStackTrace(new PrintWriter(errors));
-			ci.println(errors);
-=======
 
 			Class<?> clazz = null;
 			NSFComponentModule module = null;
@@ -382,7 +307,6 @@
 		try {
 			clazz = bundle.loadClass(className);
 		} catch (ClassNotFoundException e) {
->>>>>>> 888f688f
 		}
 
 		if (clazz == null) {
