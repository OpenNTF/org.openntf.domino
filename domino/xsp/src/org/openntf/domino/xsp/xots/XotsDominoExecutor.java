--- conflicted
+++ resolved
@@ -5,6 +5,7 @@
 import java.net.URLClassLoader;
 import java.security.AccessController;
 import java.security.PrivilegedAction;
+import java.security.PrivilegedActionException;
 import java.util.concurrent.Callable;
 
 import javax.servlet.ServletException;
@@ -12,8 +13,6 @@
 import lotus.domino.Session;
 
 import org.openntf.domino.session.ISessionFactory;
-import org.openntf.domino.thread.AbstractWrapped.WrappedCallable;
-import org.openntf.domino.thread.AbstractWrapped.WrappedRunnable;
 import org.openntf.domino.thread.DominoExecutor;
 import org.openntf.domino.utils.DominoUtils;
 import org.openntf.domino.utils.Factory;
@@ -30,123 +29,6 @@
 import com.ibm.domino.xsp.module.nsf.NotesContext;
 
 public class XotsDominoExecutor extends DominoExecutor {
-
-	/**
-	 * 
-	 * @author Roland Praml, FOCONIS AG
-	 * 
-	 * @param <V>
-	 */
-	protected class XotsWrappedCallable<V> extends WrappedCallable<V> {
-
-		private NSFComponentModule module_;
-
-		public XotsWrappedCallable(final NSFComponentModule module, final Callable<V> wrappedObject) {
-			super(wrappedObject);
-			module_ = module;
-		}
-
-		@Override
-		public V call() throws Exception {
-			return callOrRun(module_, bubbleException, sessionFactory, getWrappedTask(), null);
-		}
-	}
-
-	/**
-	 * 
-	 * @author Roland Praml, FOCONIS AG
-	 * 
-	 */
-	protected static class XotsWrappedRunnable extends WrappedRunnable {
-
-		private NSFComponentModule module_;
-
-		public XotsWrappedRunnable(final NSFComponentModule module, final Runnable wrappedObject) {
-			super(wrappedObject);
-			module_ = module;
-		}
-
-		@Override
-		public void run() {
-			callOrRun(module_, bubbleException, sessionFactory, null, getWrappedTask());
-		}
-	}
-
-	/**
-	 * Common code for the wrappers
-	 * 
-	 * @param module
-	 * @param bubbleException
-	 * @param sessionFactory
-	 * @param callable
-	 * @param runnable
-	 * @return
-	 */
-	private static <V> V callOrRun(final NSFComponentModule module, final boolean bubbleException, final ISessionFactory sessionFactory,
-			final Callable<V> callable, final Runnable runnable) {
-
-		if (module == null && module.isDestroyed()) {
-			throw new IllegalArgumentException("Module was destroyed in the meantime. Cannot run");
-		}
-		module.updateLastModuleAccess();
-		final NotesContext ctx = new NotesContext(module);
-		NotesContext.initThread(ctx);
-
-		try {
-			DominoUtils.setBubbleExceptions(bubbleException);
-			Factory.initThread();
-			try {
-				// Set up the session
-				if (sessionFactory != null) {
-					Factory.setSessionFactory(sessionFactory, SessionType.CURRENT);
-
-					org.openntf.domino.Session current = Factory.getSession(SessionType.CURRENT);
-
-					Factory.getNamedSessionFactory(true).createSession(current.getEffectiveUserName());
-					Factory.setSessionFactory(sessionFactory, SessionType.CURRENT_FULL_ACCESS);
-				}
-				NSFComponentModule codeModule = module.getTemplateModule() == null ? module : module.getTemplateModule();
-				codeModule.updateLastModuleAccess();
-
-				// RPr: In my opinion, This is the proper way how to run runnables in a different thread
-				ThreadLock readLock = getLockManager(codeModule).getReadLock();
-				try {
-					readLock.acquire(); // we want to read data from the module, so lock it!
-
-					// set up the classloader
-					ClassLoader mcl = codeModule.getModuleClassLoader();
-					ClassLoader oldCl = switchClassLoader(mcl);
-					try {
-						if (callable != null) {
-							initModule(ctx, mcl, callable);
-							return callable.call();
-						} else {
-							initModule(ctx, mcl, runnable);
-							runnable.run();
-							return null;
-						}
-					} finally {
-						switchClassLoader(oldCl);
-					}
-				} finally {
-					readLock.release();
-				}
-			} catch (Exception e) {
-				DominoUtils.handleException(e);
-				return null;
-			} finally {
-				Factory.termThread();
-			}
-		} finally {
-			if (Thread.currentThread().isInterrupted()) {
-				// if the thread was interrupted, we must not call 
-				// NotesContext.termThread() as this causes a server crash
-				lotus.domino.NotesThread.stermThread();
-			} else {
-				NotesContext.termThread();
-			}
-		}
-	}
 
 	public XotsDominoExecutor(final int corePoolSize) {
 		super(corePoolSize);
@@ -191,13 +73,46 @@
 	/**
 	 * Helper for WrappedCallable/WrappedRunnable
 	 * 
+	 * @param module
+	 * @return
+	 */
+	static NotesContext initNotesContext(final NSFComponentModule module) {
+		if (module == null && module.isDestroyed()) {
+			throw new IllegalArgumentException("Module was destroyed in the meantime. Cannot run");
+		}
+		module.updateLastModuleAccess();
+		final NotesContext ctx = new NotesContext(module);
+		NotesContext.initThread(ctx);
+		return ctx;
+	}
+
+	/**
+	 * Helper for WrappedCallable/WrappedRunnable
+	 * 
+	 * @param sessionFactory
+	 * @throws PrivilegedActionException
+	 */
+	static void initSessionFactory(final ISessionFactory sessionFactory) throws PrivilegedActionException {
+		if (sessionFactory != null) {
+			Factory.setSessionFactory(sessionFactory, SessionType.CURRENT);
+
+			org.openntf.domino.Session current = Factory.getSession(SessionType.CURRENT);
+
+			Factory.getNamedSessionFactory(true).createSession(current.getEffectiveUserName());
+			Factory.setSessionFactory(sessionFactory, SessionType.CURRENT_FULL_ACCESS);
+		}
+	}
+
+	/**
+	 * Helper for WrappedCallable/WrappedRunnable
+	 * 
 	 * @param ctx
 	 * @param mcl
 	 * @param wrapper
 	 * @throws ServletException
 	 */
 
-	private static void initModule(final NotesContext ctx, final ClassLoader mcl, final Object wrappedObject) throws ServletException {
+	static void initModule(final NotesContext ctx, final ClassLoader mcl, final WrappedAbstract<?> wrapper) throws ServletException {
 		// next initialize the context with a FakeHttpRequest. This is neccessary so that internal things
 		// like session-creation and so on work properly
 		ctx.initRequest(new FakeHttpRequest());
@@ -206,7 +121,7 @@
 
 		if (mcl instanceof ModuleClassLoader) {
 			URLClassLoader dcl = (URLClassLoader) ((ModuleClassLoader) mcl).getDynamicClassLoader();
-			String className = wrappedObject.getClass().getName();
+			String className = wrapper.getWrappedObject().getClass().getName();
 			String str = className.replace('.', '/') + ".class";
 			URL url = dcl.findResource(str);
 			if (url != null && url.getProtocol().startsWith("xspnsf")) {
@@ -237,29 +152,6 @@
 		Factory.setClassLoader(mcl);
 	}
 
-<<<<<<< HEAD
-	/**
-	 * Changes the
-	 * 
-	 * @param codeModule
-	 * @return
-	 */
-	private static ClassLoader switchClassLoader(final ClassLoader newClassLoader) {
-		return AccessController.doPrivileged(new PrivilegedAction<ClassLoader>() {
-
-			@Override
-			public ClassLoader run() {
-				Thread thread = Thread.currentThread();
-				ClassLoader oldCl = thread.getContextClassLoader();
-				thread.setContextClassLoader(newClassLoader);
-				return oldCl;
-			}
-		});
-
-	}
-
-	// ------------------------------
-=======
 	// ------------------------------
 	protected class XotsWrappedCallable<V> extends WrappedCallable<V> {
 
@@ -390,7 +282,6 @@
 
 		}
 	}
->>>>>>> 6fb7645b
 
 	protected NSFComponentModule getCurrentModule() {
 		NotesContext ctx = NotesContext.getCurrentUnchecked();
