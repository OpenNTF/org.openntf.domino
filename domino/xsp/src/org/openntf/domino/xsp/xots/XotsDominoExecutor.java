package org.openntf.domino.xsp.xots;

import java.lang.reflect.Constructor;
import java.lang.reflect.Field;
import java.net.URL;
import java.net.URLClassLoader;
import java.security.AccessController;
import java.security.PrivilegedAction;
import java.util.ArrayList;
import java.util.Observable;
import java.util.Observer;
import java.util.concurrent.Callable;
import java.util.logging.Level;
import java.util.logging.Logger;

import javax.servlet.ServletException;

import lotus.domino.Session;

import org.eclipse.core.runtime.Platform;
import org.openntf.domino.session.NativeSessionFactory;
import org.openntf.domino.thread.DominoExecutor;
import org.openntf.domino.thread.IWrappedCallable;
import org.openntf.domino.thread.IWrappedRunnable;
import org.openntf.domino.utils.DominoUtils;
import org.openntf.domino.utils.Factory;
import org.openntf.domino.utils.Factory.SessionType;
import org.openntf.domino.xots.Tasklet;
import org.openntf.domino.xots.Tasklet.Context;
import org.openntf.domino.xsp.ODAPlatform;
import org.openntf.domino.xsp.session.InvalidSessionFactory;
import org.openntf.domino.xsp.session.XPageNamedSessionFactory;
import org.openntf.domino.xsp.session.XPageSignerSessionFactory;
import org.osgi.framework.Bundle;

import com.ibm.commons.util.ThreadLockManager;
import com.ibm.designer.runtime.domino.adapter.ComponentModule;
import com.ibm.domino.xsp.module.nsf.ModuleClassLoader;
import com.ibm.domino.xsp.module.nsf.NSFComponentModule;
import com.ibm.domino.xsp.module.nsf.NotesContext;

public class XotsDominoExecutor extends DominoExecutor {
	private static final Logger log_ = Logger.getLogger(XotsDominoExecutor.class.getName());

	/**
	 * 
	 * @author Roland Praml, FOCONIS AG
	 * 
	 * @param <V>
	 */
<<<<<<< HEAD
	protected static class XotsWrappedCallable<V> extends WrappedCallable<V> {
=======
	public static class XotsWrappedCallable<V> extends XotsWrappedTask implements IWrappedCallable<V> {
>>>>>>> 5a900646

		private NSFComponentModule module_;

		public XotsWrappedCallable(final NSFComponentModule module, final Callable<V> wrappedObject) {
			setWrappedTask(wrappedObject);
			module_ = module;
		}

		@SuppressWarnings("unchecked")
		@Override
		public V call() throws Exception {
			return (V) callOrRun(module_);
		}
	}

	/**
	 * 
	 * @author Roland Praml, FOCONIS AG
	 * 
	 */
	public static class XotsWrappedRunnable extends XotsWrappedTask implements IWrappedRunnable {

		private NSFComponentModule module_;

		public XotsWrappedRunnable(final NSFComponentModule module, final Runnable wrappedObject) {
			setWrappedTask(wrappedObject);
			module_ = module;
		}

		@Override
		public void run() {
			try {
				callOrRun(module_);
			} catch (Exception e) {
				log_.log(Level.SEVERE, "Could not execute " + module_.getModuleName() + "/" + getWrappedTask().getClass(), e);
			}
		}

		@Override
		public String toString() {
			return XotsWrappedRunnable.class.getName() + " " + System.identityHashCode(this) + " running a "
					+ getWrappedTask().getClass().getName();
		}
	}

	/**
	 * This class is used for periodic tasks.
	 * 
	 * @author Roland Praml, FOCONIS AG
	 * 
	 * @param <V>
	 */
	protected static class XotsBundleTasklet extends XotsWrappedTask implements IWrappedCallable<Object> {

		private String description;

		public XotsBundleTasklet(final String bundleName, final String className, final Object[] args) {
			super();
			final Bundle bundle = Platform.getBundle(bundleName);
			Class<?> clazz = null;

			if (bundle == null)
				throw new IllegalArgumentException("Could not find bundle " + bundleName);

			try {
				clazz = bundle.loadClass(className);
			} catch (ClassNotFoundException e) {
				throw new IllegalArgumentException("Could not load class " + className + " in bundle " + bundleName, e);
			}

			description = "bundle:" + bundleName + ":" + className;
			Constructor<?> cTor = findConstructor(clazz, args);

			try {
				setWrappedTask(cTor.newInstance(args));
			} catch (Exception e) {
				DominoUtils.handleException(e);
			} // This WrappedCallable has no tasklet if it does NOT run
		}

		@Override
		public Object call() throws Exception {
			return callOrRun(null);
		}

		@Override
		public String getDescription() {
			return description;
		}
	}

	protected static class XotsModuleTasklet extends XotsWrappedTask implements IWrappedCallable<Object> {
		private String moduleName;
		private String className;
		private Object[] args;
		private ArrayList<Observer> observers;

		public XotsModuleTasklet(final String moduleName, final String className, final Object... args) {
			super();
			this.moduleName = moduleName;
			this.className = className;
			this.args = args;
			if (NotesContext.getCurrentUnchecked() == null) {
				// perform a check if there is NO open context.
				// if there is an open context, we cannot switch the module.
				// maybe we can do this in a separate thread
				NSFComponentModule module = loadModule();
				NotesContext ctx = new NotesContext(module);
				NotesContext.initThread(ctx);
				try {
					Factory.initThread(ODAPlatform.getAppThreadConfig(module.getNotesApplication()));
					try {
						ClassLoader mcl = module.getModuleClassLoader();
						ClassLoader oldCl = switchClassLoader(mcl);
						Factory.setClassLoader(mcl);
						try {
							Class<?> clazz = mcl.loadClass(className);
							findConstructor(clazz, args); // try if we can find the constructor
						} catch (ClassNotFoundException e) {
							throw new IllegalArgumentException("Could not load class " + className + " in module " + moduleName, e);
						} finally {
							switchClassLoader(oldCl);
						}
					} finally {
						Factory.termThread();
					}
				} finally {
					NotesContext.termThread();
				}
			}
		}

		/**
		 * loads the module
		 * 
		 * @return
		 */
		protected NSFComponentModule loadModule() {
			try {
				NSFComponentModule module = ModuleLoader.loadModule(moduleName, true);
				if (module == null)
					throw new IllegalArgumentException("Could not find bundle " + moduleName);
				return module;
			} catch (ServletException e) {
				throw new RuntimeException(e);
			}

		}

		@Override
		public void addObserver(final Observer o) {
			if (observers == null) {
				observers = new ArrayList<Observer>();
			}
			observers.add(o);
		}

		@Override
		public Object call() throws Exception {
			NSFComponentModule module = loadModule();
			NotesContext ctx = new NotesContext(module);
			NotesContext.initThread(ctx);
			try {
<<<<<<< HEAD

				if (sessionFactory != null) {
					Factory.setSessionFactory(sessionFactory, SessionType.CURRENT);
					org.openntf.domino.Session current = Factory.getSession(SessionType.CURRENT);

					Factory.getNamedSessionFactory(true).createSession(null/*current.getEffectiveUserName()*/);
					Factory.setSessionFactory(sessionFactory, SessionType.CURRENT_FULL_ACCESS);
				}

				// RPr: In my opinion, This is the proper way how to run runnables in a different thread
				if (codeModule == null) {
=======
				// CHECKME which username should we use? Server
				ctx.initRequest(new FakeHttpRequest(Factory.getLocalServerName()));
				//				ThreadLock readLock = null;
				//
				//				if (ODAPlatform.isAppFlagSet("LOCKXOTS", codeModule.getNotesApplication())) {
				//					readLock = getLockManager(codeModule).getReadLock();
				//					readLock.acquire();
				//				}

				//				try {
				Factory.initThread(ODAPlatform.getAppThreadConfig(module.getNotesApplication()));
				try {
					ClassLoader mcl = module.getModuleClassLoader();
>>>>>>> 5a900646
					ClassLoader oldCl = switchClassLoader(mcl);
					Factory.setClassLoader(mcl);
					Factory.setSessionFactory(new NativeSessionFactory(moduleName), SessionType.CURRENT);
					DominoUtils.setBubbleExceptions(true);
					try {
						// Construct & set up
						Class<?> clazz = mcl.loadClass(className);
						Constructor<?> cTor = findConstructor(clazz, args);

						setWrappedTask(cTor.newInstance(args));

						Object wrappedTask = getWrappedTask();
						if (wrappedTask instanceof Observable && observers != null) {
							for (Observer o : observers) {
								((Observable) wrappedTask).addObserver(o);
							}
						}
						return invokeTasklet(ctx, module);
					} finally {
						switchClassLoader(oldCl);
					}
				} finally {
					setWrappedTask(null);
					Factory.termThread();
				}
				//				} finally {
				//					if (readLock != null)
				//						readLock.release();
				//				}
			} finally {
				NotesContext.termThread();
			}
		}

		@Override
		public String getDescription() {
			return moduleName + ":" + className;
		}

	}

	public XotsDominoExecutor(final int corePoolSize) {
		super(corePoolSize);
	}

	/**
	 * We lock the module, so that it cannot get refreshed. (hope this is a good idea)
	 * 
	 */
	private static Field lockManager_field = AccessController.doPrivileged(new PrivilegedAction<Field>() {
		@Override
		public Field run() {
			Field field;
			try {
				field = ComponentModule.class.getDeclaredField("lockManager");
				field.setAccessible(true);
				return field;
			} catch (Exception e) {
				e.printStackTrace();
			}
			return null;
		}
	});

	/**
	 * Returns the lock manager for the given ComponentModule
	 * 
	 * @param module
	 * @return
	 */
	static ThreadLockManager getLockManager(final ComponentModule module) {
		try {
			if (lockManager_field != null) {
				return (ThreadLockManager) lockManager_field.get(module);
			}
		} catch (Exception e) {
			e.printStackTrace();
		}
		return null;
	}

	/**
	 * Helper for WrappedCallable/WrappedRunnable
	 * 
	 * @param ctx
	 * @param mcl
	 * @param wrapper
	 * @throws ServletException
	 */

	static void initModule(final NotesContext ctx, final ClassLoader mcl, final Object wrappedObject) throws ServletException {
		// next initialize the context with a FakeHttpRequest. This is neccessary so that internal things
		// like session-creation and so on work properly

		// RPr:
		// You may ask what I do here: ReLoading the module again from the MCL triggers signature checking.

		if (mcl instanceof ModuleClassLoader) {
			URLClassLoader dcl = (URLClassLoader) ((ModuleClassLoader) mcl).getDynamicClassLoader();
			String className = wrappedObject.getClass().getName();
			String str = className.replace('.', '/') + ".class";
			URL url = dcl.findResource(str);
			if (url != null && url.getProtocol().startsWith("xspnsf")) {
				// Set up the "TopLevelXPageSigner == Signer of the runnable
				// As soon as we are in a xspnsf, we do not have a SessionFactory!

				System.out.println("Loading Class from NSF:" + url);
				ctx.setSignerSessionRights("WEB-INF/classes/" + str);

				// RPr: There is a bug: you can decide if you want to use "sessionAsSigner" or "sessionAsSignerFullAccess"
				// But you cannot use both simultaneously!
				Session signerSession = ctx.getSessionAsSigner(true);
				if (signerSession != null) {
					Factory.setSessionFactory(new XPageSignerSessionFactory(false), SessionType.SIGNER);
					Factory.setSessionFactory(new XPageSignerSessionFactory(true), SessionType.SIGNER_FULL_ACCESS);
				} else {
					// do not setup signer sessions if it is not properly signed!
					Factory.setSessionFactory(new InvalidSessionFactory(), SessionType.SIGNER);
					Factory.setSessionFactory(new InvalidSessionFactory(), SessionType.SIGNER_FULL_ACCESS);
				}
			} else {
				// The code is not part from an NSF, so it resides on the server
				Factory.setSessionFactory(new XPageNamedSessionFactory(Factory.getLocalServerName(), false), SessionType.SIGNER);
				Factory.setSessionFactory(new XPageNamedSessionFactory(Factory.getLocalServerName(), true), SessionType.SIGNER_FULL_ACCESS);
			}
		}
		Factory.setClassLoader(mcl);
	}

	// ------------------------------

	protected NSFComponentModule getCurrentModule() {
		NotesContext ctx = NotesContext.getCurrentUnchecked();
		if (ctx == null)
			return null;
		return ctx.getModule();
	}

	@Override
	protected <V> IWrappedCallable<V> wrap(final Callable<V> inner) {
		if (inner instanceof IWrappedCallable)
			return (IWrappedCallable<V>) inner;

		NSFComponentModule module = getCurrentModule();
		Tasklet annot = inner.getClass().getAnnotation(Tasklet.class);
		if (annot == null || annot.context() == Context.DEFAULT) {
			if (module == null) {
				return super.wrap(inner);
			} else {
				return new XotsWrappedCallable<V>(module, inner);
			}
		} else if (annot.context() == Context.PLUGIN) {
			return super.wrap(inner);
		} else {
			if (module == null) {
				throw new NullPointerException("No module is running");
			}
			return new XotsWrappedCallable<V>(module, inner);
		}
	}

	@Override
	protected IWrappedRunnable wrap(final Runnable inner) {
		if (inner instanceof IWrappedRunnable)
			return (IWrappedRunnable) inner;

		NSFComponentModule module = getCurrentModule();
		Tasklet annot = inner.getClass().getAnnotation(Tasklet.class);
		if (annot == null || annot.context() == Context.DEFAULT) {
			if (module == null) {
				return super.wrap(inner);
			} else {
				return new XotsWrappedRunnable(module, inner);
			}
		} else if (annot.context() == Context.PLUGIN) {
			return super.wrap(inner);
		} else {
			if (module == null) {
				throw new NullPointerException("No module is running");
			}
			return new XotsWrappedRunnable(module, inner);
		}
	}

	@Override
	protected IWrappedCallable<?> wrap(final String moduleName, final String className, final Object... ctorArgs) {
		if (moduleName.startsWith("bundle:")) {
			return new XotsBundleTasklet(moduleName.substring(7), className, ctorArgs);
		}

		return new XotsModuleTasklet(moduleName, className, ctorArgs);
	}

}<|MERGE_RESOLUTION|>--- conflicted
+++ resolved
@@ -48,11 +48,7 @@
 	 * 
 	 * @param <V>
 	 */
-<<<<<<< HEAD
-	protected static class XotsWrappedCallable<V> extends WrappedCallable<V> {
-=======
 	public static class XotsWrappedCallable<V> extends XotsWrappedTask implements IWrappedCallable<V> {
->>>>>>> 5a900646
 
 		private NSFComponentModule module_;
 
@@ -89,12 +85,6 @@
 			} catch (Exception e) {
 				log_.log(Level.SEVERE, "Could not execute " + module_.getModuleName() + "/" + getWrappedTask().getClass(), e);
 			}
-		}
-
-		@Override
-		public String toString() {
-			return XotsWrappedRunnable.class.getName() + " " + System.identityHashCode(this) + " running a "
-					+ getWrappedTask().getClass().getName();
 		}
 	}
 
@@ -216,19 +206,6 @@
 			NotesContext ctx = new NotesContext(module);
 			NotesContext.initThread(ctx);
 			try {
-<<<<<<< HEAD
-
-				if (sessionFactory != null) {
-					Factory.setSessionFactory(sessionFactory, SessionType.CURRENT);
-					org.openntf.domino.Session current = Factory.getSession(SessionType.CURRENT);
-
-					Factory.getNamedSessionFactory(true).createSession(null/*current.getEffectiveUserName()*/);
-					Factory.setSessionFactory(sessionFactory, SessionType.CURRENT_FULL_ACCESS);
-				}
-
-				// RPr: In my opinion, This is the proper way how to run runnables in a different thread
-				if (codeModule == null) {
-=======
 				// CHECKME which username should we use? Server
 				ctx.initRequest(new FakeHttpRequest(Factory.getLocalServerName()));
 				//				ThreadLock readLock = null;
@@ -242,7 +219,6 @@
 				Factory.initThread(ODAPlatform.getAppThreadConfig(module.getNotesApplication()));
 				try {
 					ClassLoader mcl = module.getModuleClassLoader();
->>>>>>> 5a900646
 					ClassLoader oldCl = switchClassLoader(mcl);
 					Factory.setClassLoader(mcl);
 					Factory.setSessionFactory(new NativeSessionFactory(moduleName), SessionType.CURRENT);
