--- conflicted
+++ resolved
@@ -110,18 +110,6 @@
 	public XspLibrary() {
 		System.out.println("Loading org.openntf.domino.xsp library");
 		verifyIGetEntryByKey();
-<<<<<<< HEAD
-		try {
-			for (HttpService service : LCDEnvironment.getInstance().getServices()) {
-				if (service instanceof OpenntfHttpService) {
-					((OpenntfHttpService) service).activate();
-				}
-			}
-		} catch (Throwable t) {
-			System.out.println("HttpServices don't work for client");
-		}
-=======
->>>>>>> 0fc09d90
 	}
 
 	/*
