/**
 * 
 */
package org.openntf.domino.xsp.adapter;

import com.ibm.designer.runtime.domino.adapter.HttpService;
import com.ibm.designer.runtime.domino.adapter.IServiceFactory;
import com.ibm.designer.runtime.domino.adapter.LCDEnvironment;

/**
 * This class is specified as com.ibm.xsp.adapter.serviceFactory to trigger a "autostart" on server start.
 * 
 * It also creates a HTTP-Service. The HttpService that delegates the call to the other services.
 * 
 * @author Roland Praml, FOCONIS AG
 * 
 */
public class OpenntfServiceFactory implements IServiceFactory {

	public OpenntfServiceFactory() {
<<<<<<< HEAD
		System.out.println("Openntf-Factory loaded");
=======
		System.out.println("Openntf-Factory loaded but disabled");
>>>>>>> 0fc09d90
	}

	@Override
	public HttpService[] getServices(final LCDEnvironment paramLCDEnvironment) {
		//		HttpService[] ret = new HttpService[1];
		//		ret[0] = new OpenntfHttpService(paramLCDEnvironment);
		//		return ret;
		return null;
	}

}<|MERGE_RESOLUTION|>--- conflicted
+++ resolved
@@ -18,11 +18,7 @@
 public class OpenntfServiceFactory implements IServiceFactory {
 
 	public OpenntfServiceFactory() {
-<<<<<<< HEAD
-		System.out.println("Openntf-Factory loaded");
-=======
 		System.out.println("Openntf-Factory loaded but disabled");
->>>>>>> 0fc09d90
 	}
 
 	@Override
