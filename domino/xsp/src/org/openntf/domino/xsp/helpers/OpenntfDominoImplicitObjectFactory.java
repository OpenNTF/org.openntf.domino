package org.openntf.domino.xsp.helpers;

import java.util.Map;
import java.util.concurrent.ConcurrentHashMap;

import javax.faces.application.Application;
import javax.faces.context.FacesContext;
import javax.servlet.http.HttpSession;

import org.openntf.domino.Database;
import org.openntf.domino.Session;
import org.openntf.domino.utils.Factory;
import org.openntf.domino.utils.Factory.SessionType;
import org.openntf.domino.xsp.ODAPlatform;
import org.openntf.domino.xsp.XspOpenLogErrorHolder;

import com.ibm.xsp.application.ApplicationEx;
import com.ibm.xsp.context.FacesContextEx;
import com.ibm.xsp.el.ImplicitObjectFactory;
import com.ibm.xsp.util.TypedUtil;

//import org.openntf.domino.Session;
/**
 * Factory for the "open" objects. Take care: there is an other Factory: {@link OpenntfGodModeImplicitObjectFactory}
 */
@SuppressWarnings("unchecked")
public class OpenntfDominoImplicitObjectFactory implements ImplicitObjectFactory {

	public boolean implicitsDone_ = false;

	private final String[][] implicitObjectList//
	= { { "openDatabase", Database.class.getName() }, //
			{ "openSession", Session.class.getName() }, //
			{ "openSessionAsSigner", Session.class.getName() }, //
			{ "openSessionAsSignerWithFullAccess", Session.class.getName() }, //
			{ "openLogBean", XspOpenLogErrorHolder.class.getName() }, //
			{ "serverScope", Map.class.getName() }, // a scope server wide
			{ "identiyScope", Map.class.getName() }, // a scope per user (server wide)
			{ "userScope", Map.class.getName() }, // a scope per user (application wide)

	};

	private XspOpenLogErrorHolder openLogBean_;

	/**
	 * Creates the "cheap" objects
	 */
	@Override
	public void createImplicitObjects(final FacesContextEx ctx) {
		if (implicitsDone_) {
			implicitsDone_ = true;
			if (!ODAPlatform.isAPIEnabled(null))
				return;

			Session session = Factory.getSession(SessionType.CURRENT);

			Database db = session.getCurrentDatabase();
			Map<String, Object> ecMap = TypedUtil.getRequestMap(ctx.getExternalContext());

			ecMap.put("openSession", session);
			ecMap.put("openDatabase", db);

			// Attach NSA
			if (ODAPlatform.isAppFlagSet("nsa")) {
				Application app = ctx.getApplication();
				if (app instanceof ApplicationEx) {
					NSA.INSTANCE.registerApplication((ApplicationEx) app);
					NSA.INSTANCE.registerSession((ApplicationEx) app, (HttpSession) ctx.getExternalContext().getSession(true));
				}
			}
		}
	}

	@Override
	public Object getDynamicImplicitObject(final FacesContextEx ctx, final String objectName) {
		if (objectName.length() > 1) {

			switch (objectName.charAt(0)) {
			case 's':
				if ("serverScope".equals(objectName))
					return getServerMap(ctx);
			case 'o':
				if ("openSessionAsSignerWithFullAccess".equals(objectName))
					return Factory.getSession(SessionType.SIGNER_FULL_ACCESS);
				if ("openSessionAsSigner".equals(objectName))
					return Factory.getSession(SessionType.SIGNER);
				if ("openLogBean".equals(objectName))
					return getOpenLogBean();
				break;

			case 'i':
				if ("identyScope".equals(objectName))
					return getUserScopeFrom(getServerMap(ctx));
				break;
			case 'u':
				if ("userScope".equals(objectName))
					return getUserScopeFrom(getApplicationMap(ctx));
				break;
			case 'u':
				if ("userScope".equals(objectName))
					return getUserScope(ctx);
				break;
			}
		}
		return null;
	}

	private XspOpenLogErrorHolder getOpenLogBean() {
		if (openLogBean_ == null)
			openLogBean_ = new XspOpenLogErrorHolder();
		return openLogBean_;
	}

	@Override
	public void destroyImplicitObjects(final FacesContext paramFacesContext) {
	}

	@Override
	public String[][] getImplicitObjectList() {
		return implicitObjectList;
	}

	/**
	 * Gets the serverScope map (ServerBean instance)
	 * 
	 * @param ctx
	 *            FacesContext
	 * @return Map<String, Object> serverMap
	 * @since org.openntf.domino.xsp 4.5.0
	 */
	private static Map<String, Object> getServerMap(final FacesContext ctx) {
		return ServerBean.getCurrentInstance();
	}

	/**
<<<<<<< HEAD
	 * Loads the userScope for the current user for the current Application
	 *
	 * @param ctx
	 *            FacesContext
	 * @param session
	 *            Session
	 * @return Map<String, Object> corresponding to userScope global variable
	 * @since org.openntf.domino.xsp 4.5.0
	 */
	private Map<String, Object> getUserScope(final FacesContextEx ctx) {
		String key = Factory.getSession(SessionType.CURRENT).getEffectiveUserName();
		Map<String, Object> appMap = ctx.getExternalContext().getApplicationMap();

		Map<String, Object> userscope = null;
		Object chk = appMap.get(key);
		if (chk == null) {
			userscope = new ConcurrentHashMap<String, Object>();
			appMap.put(key, userscope);
		} else {
			userscope = (Map<String, Object>) chk;
		}
		return userscope;
=======
	 * Returns the applicationMap
	 * 
	 * @param ctx
	 *            FacesContext
	 * @return Map<String, Object> applicationMap
	 * @since org.openntf.domino.xsp 4.5.0
	 */
	private static Map<String, Object> getApplicationMap(final FacesContext ctx) {
		return ((FacesContextEx) ctx).getExternalContext().getApplicationMap();
>>>>>>> 26d0191e
	}

	//	/**
	//	 * Whether the application is currently under surveillance by {@link NSA}
	//	 * 
	//	 * @param ctx
	//	 *            FacesContext
	//	 * @return boolean
	//	 * @since org.openntf.domino.xsp 4.5.0
	//	 */
	//	public static boolean isAppUnderSurveillance(final FacesContext ctx) {
	//		return false;
	//		//		// Map<String, Object> appMap = ctx.getExternalContext().getApplicationMap();
	//		//		Object current = getAppMap(ctx).get(OpenntfDominoImplicitObjectFactory2.class.getName() + "_NSA");
	//		//		if (current == null) {
	//		//			current = Boolean.FALSE;
	//		//			String[] envs = Activator.getXspProperty(Activator.PLUGIN_ID);
	//		//			if (envs != null) {
	//		//				for (String s : envs) {
	//		//					if (s.equalsIgnoreCase("nsa")) {
	//		//						current = Boolean.TRUE;
	//		//						Application app = ctx.getApplication();
	//		//						if (app instanceof ApplicationEx) {
	//		//							NSA.INSTANCE.registerApplication((ApplicationEx) app);
	//		//							NSA.INSTANCE.registerSession((ApplicationEx) app, (HttpSession) ctx.getExternalContext().getSession(true));
	//		//						}
	//		//					}
	//		//				}
	//		//			} else {
	//		//				// System.out.println("XSP ENV IS NULL!!");
	//		//			}
	//		//			getAppMap(ctx).put(OpenntfDominoImplicitObjectFactory2.class.getName() + "_NSA", current);
	//		//		} else {
	//		//			// System.out.println("Current found: " + String.valueOf(current));
	//		//		}
	//		//		return (Boolean) current;
	//	}
	//

	/**
	 * Loads the getUserScopeFrom for the current user for the given map
	 * 
	 * @param ctx
	 *            FacesContext
	 * @param session
	 *            Session
	 * @return Map<String, Object> corresponding to identityScope global variable
	 * @since org.openntf.domino.xsp 4.5.0
	 */
	private Map<String, Object> getUserScopeFrom(final Map<String, Object> scopeMap) {
		String key = Factory.getSession(SessionType.CURRENT).getEffectiveUserName();

		Map<String, Object> userscope = null;
		Object chk = scopeMap.get(key);
		if ((chk == null) || !(chk instanceof Map)) {
			userscope = new ConcurrentHashMap<String, Object>();
			scopeMap.put(key, userscope);
		} else {
			userscope = (Map<String, Object>) chk;
		}
		return userscope;
	}

}<|MERGE_RESOLUTION|>--- conflicted
+++ resolved
@@ -96,10 +96,6 @@
 				if ("userScope".equals(objectName))
 					return getUserScopeFrom(getApplicationMap(ctx));
 				break;
-			case 'u':
-				if ("userScope".equals(objectName))
-					return getUserScope(ctx);
-				break;
 			}
 		}
 		return null;
@@ -133,30 +129,6 @@
 	}
 
 	/**
-<<<<<<< HEAD
-	 * Loads the userScope for the current user for the current Application
-	 *
-	 * @param ctx
-	 *            FacesContext
-	 * @param session
-	 *            Session
-	 * @return Map<String, Object> corresponding to userScope global variable
-	 * @since org.openntf.domino.xsp 4.5.0
-	 */
-	private Map<String, Object> getUserScope(final FacesContextEx ctx) {
-		String key = Factory.getSession(SessionType.CURRENT).getEffectiveUserName();
-		Map<String, Object> appMap = ctx.getExternalContext().getApplicationMap();
-
-		Map<String, Object> userscope = null;
-		Object chk = appMap.get(key);
-		if (chk == null) {
-			userscope = new ConcurrentHashMap<String, Object>();
-			appMap.put(key, userscope);
-		} else {
-			userscope = (Map<String, Object>) chk;
-		}
-		return userscope;
-=======
 	 * Returns the applicationMap
 	 * 
 	 * @param ctx
@@ -166,7 +138,6 @@
 	 */
 	private static Map<String, Object> getApplicationMap(final FacesContext ctx) {
 		return ((FacesContextEx) ctx).getExternalContext().getApplicationMap();
->>>>>>> 26d0191e
 	}
 
 	//	/**
