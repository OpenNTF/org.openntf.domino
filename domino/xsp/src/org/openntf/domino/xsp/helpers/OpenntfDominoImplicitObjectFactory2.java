package org.openntf.domino.xsp.helpers;

import java.util.HashMap;
import java.util.Map;
import java.util.concurrent.ConcurrentHashMap;

import javax.faces.application.Application;
import javax.faces.context.ExternalContext;
import javax.faces.context.FacesContext;
import javax.servlet.http.HttpSession;

import org.openntf.domino.AutoMime;
import org.openntf.domino.ext.Session.Fixes;
import org.openntf.domino.utils.DominoUtils;
import org.openntf.domino.utils.Factory;
import org.openntf.domino.utils.Factory.SessionMode;
import org.openntf.domino.xsp.Activator;
import org.openntf.domino.xsp.XspLibrary;
import org.openntf.domino.xsp.XspOpenLogErrorHolder;

import com.ibm.xsp.application.ApplicationEx;
import com.ibm.xsp.context.FacesContextEx;
import com.ibm.xsp.el.ImplicitObjectFactory;
import com.ibm.xsp.util.TypedUtil;

//import org.openntf.domino.Session;
/**
 * Factory for managing the plugin
 */
@SuppressWarnings("unchecked")
public class OpenntfDominoImplicitObjectFactory2 implements ImplicitObjectFactory {
	private static boolean debugAll = false;
	// NTF The reason the Factory2 version exists is because we were testing moving the "global" settings like
	// godmode and marcel to the xsp.properties and making them per-Application rather than server-wide.
	private static Boolean GODMODE;

	/**
	 * Gets the application map, allowing us to track Xsp Properties enabled per application
	 * 
	 * @param ctx
	 * @return Map<String, Object>
	 * @since org.openntf.domino.xsp 4.5.0
	 */
	private static Map<String, Object> getAppMap(final FacesContext ctx) {
		if (ctx == null)
			return new HashMap<String, Object>();
		ExternalContext ec = ctx.getExternalContext();
		if (ec == null)
			return new HashMap<String, Object>();
		Map<String, Object> result = ec.getApplicationMap();
		return result;
	}

	/**
	 * Gets the serverScope map (ServerBean instance)
	 * 
	 * @param ctx
	 *            FacesContext
	 * @return Map<String, Object> serverScope
	 * @since org.openntf.domino.xsp 4.5.0
	 */
	private static Map<String, Object> getServerMap(final FacesContext ctx) {
		return ServerBean.getCurrentInstance();
	}

	/**
	 * Whether godMode is enabled in Xsp Properties
	 * 
	 * @return boolean godMode
	 * @since org.openntf.domino.xsp 2.5.0
	 */
	private static boolean isGodMode() {
		if (GODMODE == null) {
			GODMODE = Boolean.FALSE;
			String[] envs = Activator.getEnvironmentStrings();
			if (envs != null) {
				for (String s : envs) {
					if (s.equalsIgnoreCase("godmode")) {
						GODMODE = Boolean.TRUE;
					}
				}
			}
		}
		return GODMODE.booleanValue();
	}

	/**
	 * common code to test if a flag is set in the Xsp properties
	 * 
	 * @param ctx
	 * @param flagName
	 *            use upperCase for flagName, e.g. RAID
	 * @return
	 */
	private static boolean isAppLibrarySet(final FacesContext ctx) {
		// Map<String, Object> appMap = ctx.getExternalContext().getApplicationMap();
		Object current = getAppMap(ctx).get(OpenntfDominoImplicitObjectFactory2.class.getName() + "_XspLibrary");
		if (current == null) {
			current = Boolean.FALSE;
			String[] envs = Activator.getXspProperty("xsp.library.depends");
			if (envs != null) {
				for (String s : envs) {
					//					System.out.println("TEMP DEBUG: library " + s);
					if (s.equals(XspLibrary.LIBRARY_ID)) {
						current = Boolean.TRUE;
						//						OpenntfHttpService service = OpenntfHttpService.getCurrentInstance();
						//						if (service != null) {
						//							service.activate((HttpServletRequest) ctx.getExternalContext().getRequest());
						//						}
					}
				}
			} else {
				//				System.out.println("TEMP DEBUG: no library dependencies found");
			}
			if (current == Boolean.FALSE) {
				//				OpenntfHttpService service = OpenntfHttpService.getCurrentInstance();
				//				if (service != null) {
				//					service.deactivate((HttpServletRequest) ctx.getExternalContext().getRequest());
				//				}
			}
			getAppMap(ctx).put(OpenntfDominoImplicitObjectFactory2.class.getName() + "_XspLibrary", current);
		}
		return (Boolean) current;
	}

	/**
	 * common code to test if a flag is set in the Xsp properties
	 * 
	 * @param ctx
	 * @param flagName
	 *            use upperCase for flagName, e.g. RAID
	 * @return
	 */
	private static boolean isAppFlagSet(final FacesContext ctx, final String flagName) {
		// Map<String, Object> appMap = ctx.getExternalContext().getApplicationMap();
		Object current = getAppMap(ctx).get(OpenntfDominoImplicitObjectFactory2.class.getName() + "_" + flagName);
		if (current == null) {
			current = Boolean.FALSE;
			String[] envs = Activator.getXspProperty(Activator.PLUGIN_ID);
			if (envs != null) {
				for (String s : envs) {
					if (s.equalsIgnoreCase(flagName)) {
						current = Boolean.TRUE;
					}
				}
			}
			getAppMap(ctx).put(OpenntfDominoImplicitObjectFactory2.class.getName() + "_" + flagName, current);
		}
		return (Boolean) current;
	}

	/**
	 * Gets whether the godMode flag is enabled for the application
	 * 
	 * @param ctx
	 *            FacesContext
	 * @return boolean
	 * @since org.openntf.domino.xsp 2.5.0
	 */
	public static boolean isAppGodMode(final FacesContext ctx) {
		return isAppFlagSet(ctx, "GODMODE");
	}

	/**
	 * Whether the application is currently under surveillance by {@link NSA}
	 * 
	 * @param ctx
	 *            FacesContext
	 * @return boolean
	 * @since org.openntf.domino.xsp 4.5.0
	 */
	public static boolean isAppUnderSurveillance(final FacesContext ctx) {
		// Map<String, Object> appMap = ctx.getExternalContext().getApplicationMap();
		Object current = getAppMap(ctx).get(OpenntfDominoImplicitObjectFactory2.class.getName() + "_NSA");
		if (current == null) {
			current = Boolean.FALSE;
			String[] envs = Activator.getXspProperty(Activator.PLUGIN_ID);
			if (envs != null) {
				for (String s : envs) {
					if (s.equalsIgnoreCase("nsa")) {
						current = Boolean.TRUE;
						Application app = ctx.getApplication();
						if (app instanceof ApplicationEx) {
							NSA.INSTANCE.registerApplication((ApplicationEx) app);
							NSA.INSTANCE.registerSession((ApplicationEx) app, (HttpSession) ctx.getExternalContext().getSession(true));
						}
					}
				}
			} else {
				// System.out.println("XSP ENV IS NULL!!");
			}
			getAppMap(ctx).put(OpenntfDominoImplicitObjectFactory2.class.getName() + "_NSA", current);
		} else {
			// System.out.println("Current found: " + String.valueOf(current));
		}
		return (Boolean) current;
	}

	/**
	 * Gets the AutoMime option enabled for the application, an instance of the enum {@link AutoMime}
	 * 
	 * @param ctx
	 *            FacesContext
	 * @return AutoMime
	 * @since org.openntf.domino.xsp 5.0.0
	 */
	private static AutoMime getAppAutoMime(final FacesContext ctx) {
		// Map<String, Object> appMap = ctx.getExternalContext().getApplicationMap();
		Object current = getAppMap(ctx).get(OpenntfDominoImplicitObjectFactory2.class.getName() + "_AUTOMIME");
		if (current == null) {
			current = AutoMime.WRAP_ALL;
			String[] envs = Activator.getXspProperty(Activator.PLUGIN_ID);
			if (envs != null) {
				for (String s : envs) {
					if (s.equalsIgnoreCase("automime32k")) {
						current = AutoMime.WRAP_32K;
					}
					if (s.equalsIgnoreCase("automimenone")) {
						current = AutoMime.WRAP_NONE;
					}

				}
			}
			getAppMap(ctx).put(OpenntfDominoImplicitObjectFactory2.class.getName() + "_AUTOMIME", current);
		}
		return (AutoMime) current;
	}

	/**
	 * Gets whether the marcel flag is enabled for the application
	 * 
	 * @param ctx
	 *            FacesContext
	 * @return boolean
	 * @since org.openntf.domino.xsp 3.0.0
	 */
	private static boolean isAppMimeFriendly(final FacesContext ctx) {
		return isAppFlagSet(ctx, "MARCEL");
	}

	/**
	 * Gets whether the khan flag is enabled for the application
	 * 
	 * @param ctx
	 *            FacesContext
	 * @return boolean
	 * @since org.openntf.domino.xsp 3.0.0
	 */
	private static boolean isAppAllFix(final FacesContext ctx) {
		return isAppFlagSet(ctx, "KHAN");
	}

	/**
	 * Ggets whether the raid flag is enabled for the application
	 * 
	 * @param ctx
	 *            FacesContext
	 * @return boolean
	 * @since org.openntf.domino.xsp 3.0.0
	 */
	private static boolean isAppDebug(final FacesContext ctx) {
		if (debugAll)
			return true;
		return isAppFlagSet(ctx, "RAID");
	}

	/**
	 * List of implicit objects (global variables accessible via VariableResolver)
	 * 
	 * @since org.openntf.domino.xsp 2.5.0
	 */
	private final String[][] implicitObjectList = {
			{ (isGodMode() ? "session" : "opensession"), org.openntf.domino.Session.class.getName() },
			{ (isGodMode() ? "database" : "opendatabase"), org.openntf.domino.Database.class.getName() },
			{ (Activator.isAPIEnabled() ? "openLogBean" : "openNtfLogBean"), org.openntf.domino.xsp.XspOpenLogErrorHolder.class.getName() } };

	/**
	 * Constructor
	 */
	public OpenntfDominoImplicitObjectFactory2() {
		System.out.println("Created implicit object factory 2");
	}

	/**
	 * Gets the current Session
	 * 
	 * @param ctx
	 *            FacesContext
	 * @return Session
	 * @since org.openntf.domino 3.0.0
	 */
	private org.openntf.domino.Session createSession(final FacesContextEx ctx) {
		org.openntf.domino.Session session = null;
		isAppUnderSurveillance(ctx);
		String sessionKey = isAppGodMode(ctx) ? "session" : "opensession";
		Map<String, Object> localMap = TypedUtil.getRequestMap(ctx.getExternalContext());

		// See if the factory already has an explicit session set (e.g. in Xots)
		//FIXME: NTF We need something more specific here. Back-to-back REST calls can sometimes be serviced by the same thread.
		session = Factory.getSession_unchecked();
		// If we don't have a pre-established session, look for the standard XSP one
		if (session == null) {
			lotus.domino.Session rawSession = (lotus.domino.Session) localMap.get("session");
			if (rawSession == null) {
				rawSession = (lotus.domino.Session) ctx.getApplication().getVariableResolver().resolveVariable(ctx, "session");
			}
			if (rawSession != null) {
				try {
					rawSession.isConvertMIME();
					Factory.setSession(rawSession, SessionMode.DEFAULT);
					// TODO RPr: Should we add session as signer also?

					session = Factory.fromLotus(rawSession, org.openntf.domino.Session.SCHEMA, null);
					//					System.out.println("DEBUG: New session created in thread " + Thread.currentThread().getId() + ": "
					//							+ ctx.getExternalContext().getRequestPathInfo());
				} catch (Exception ne) {
					System.out.println("DEBUG: Session invalid in request from " + ctx.getExternalContext().getRequestContextPath());
				}
			}
		} else {
			//			System.out.println("DEBUG: Session already present when we went to create it in thread " + Thread.currentThread().getId()
			//					+ ": " + ctx.getExternalContext().getRequestPathInfo());
		}

		if (session != null) {
			// Factory.setNoRecycle(session, true);
			session.setAutoMime(getAppAutoMime(ctx));
			if (isAppMimeFriendly(ctx))
				session.setConvertMIME(false);
			if (isAppAllFix(ctx)) {
				for (Fixes fix : Fixes.values()) {
					session.setFixEnable(fix, true);
				}
			}
			if (isAppFlagSet(ctx, "BUBBLEEXCEPTIONS")) {
				DominoUtils.setBubbleExceptions(true);
			}
			localMap.put(sessionKey, session);
		} else {
			System.out.println("Unable to locate 'session' through request map or variable resolver. Unable to auto-wrap.");
		}
		return session;
	}

	/**
	 * Gets the current database
	 * 
	 * @param ctx
	 *            FacesContext
	 * @param session
	 *            Session
	 * @return Database current database
	 * @since org.openntf.domino.xsp 3.0.0
	 */
	private org.openntf.domino.Database createDatabase(final FacesContextEx ctx, final org.openntf.domino.Session session) {
		org.openntf.domino.Database database = null;
		String dbKey = isAppGodMode(ctx) ? "database" : "opendatabase";
		Map<String, Object> localMap = TypedUtil.getRequestMap(ctx.getExternalContext());

		// TODO: Determine if this is the right way to deal with Xots access to faces contexts
		database = Factory.getDatabase_unchecked();

		if (database == null) {
			lotus.domino.Database rawDatabase = (lotus.domino.Database) localMap.get("database");
			if (rawDatabase == null) {
				rawDatabase = (lotus.domino.Database) ctx.getApplication().getVariableResolver().resolveVariable(ctx, "database");
			}
			if (rawDatabase != null) {
				database = Factory.fromLotus(rawDatabase, org.openntf.domino.Database.SCHEMA, session);
				session.setCurrentDatabase(database);
				//				Factory.setNoRecycle(database, true);
				localMap.put(dbKey, database);
			} else {
				System.out.println("Unable to locate 'database' through request map or variable resolver. Unable to auto-wrap.");
			}
		} else {
			localMap.put(dbKey, database);
		}
		return database;
	}

	/**
	 * Loads the userScope for the current user for the current Application
	 * 
	 * @param ctx
	 *            FacesContext
	 * @param session
	 *            Session
	 * @return Map<String, Object> corresponding to userScope global variable
	 * @since org.openntf.domino.xsp 4.5.0
	 */
	private Map<String, Object> createUserScope(final FacesContextEx ctx, final org.openntf.domino.Session session) {
		String key = session.getEffectiveUserName();
		Map<String, Object> userscope = null;
		Object chk = getAppMap(ctx).get(key);
		if (chk == null) {
			userscope = new ConcurrentHashMap<String, Object>();
			getAppMap(ctx).put(key, userscope);
		} else {
			userscope = (Map<String, Object>) chk;
		}
		Map<String, Object> localMap = TypedUtil.getRequestMap(ctx.getExternalContext());
		localMap.put("userScope", userscope);
		return userscope;
	}

	/**
	 * Loads the identityScope for the current user for the whole server
	 * 
	 * @param ctx
	 *            FacesContext
	 * @param session
	 *            Session
	 * @return Map<String, Object> corresponding to identityScope global variable
	 * @since org.openntf.domino.xsp 4.5.0
	 */
	private Map<String, Object> createIdentityScope(final FacesContextEx ctx, final org.openntf.domino.Session session) {
		String key = session.getEffectiveUserName();
		Map<String, Object> userscope = null;
		Object chk = getServerMap(ctx).get(key);
		if (chk == null) {
			userscope = new ConcurrentHashMap<String, Object>();
			getServerMap(ctx).put(key, userscope);
		} else {
			userscope = (Map<String, Object>) chk;
		}
		Map<String, Object> localMap = TypedUtil.getRequestMap(ctx.getExternalContext());
		localMap.put("identityScope", userscope);
		return userscope;
	}

	/**
	 * Loads the serverScope for the server
	 * 
	 * @param ctx
	 *            FacesContext
	 * @param session
	 *            Session
	 * @return Map<String, Object> corresponding to serverScope global variable
	 * @since org.openntf.domino.xsp 4.5.0
	 */
	private Map<String, Object> createServerScope(final FacesContextEx ctx, final org.openntf.domino.Session session) {
		Map<String, Object> server = getServerMap(ctx);
		Map<String, Object> localMap = TypedUtil.getRequestMap(ctx.getExternalContext());
		localMap.put("serverScope", server);
		return server;
	}

	/**
	 * Loads the openLogBean for the application to sessionScope
	 * 
	 * @param ctx
	 *            FacesContext
	 * @since org.openntf.domino.xsp 4.5.0
	 */
	public void createLogHolder(final FacesContextEx ctx) {
		if (isAppDebug(ctx)) {
			System.out.println("DEBUG: Beginning creation of log holder...");
		}
		if (Activator.isAPIEnabled()) {
			Map<String, Object> localMap = TypedUtil.getSessionMap(ctx.getExternalContext());
			XspOpenLogErrorHolder ol_ = new XspOpenLogErrorHolder();
			localMap.put("openLogBean", ol_);
			if (isAppDebug(ctx)) {
				System.out.println("DEBUG: Created log holder...");
			}
		}
	}

	/*
	 * (non-Javadoc)
	 * 
	 * @see com.ibm.xsp.el.ImplicitObjectFactory#createImplicitObjects(com.ibm.xsp.context.FacesContextEx)
	 */
	@Override
	public void createImplicitObjects(final FacesContextEx ctx) {
		if (!isAppLibrarySet(ctx))
			return;
		if (isAppDebug(ctx)) {
			System.out.println("DEBUG: Beginning creation of OpenNTF implicit objects...");
		}
		// TODO RPr: I enabled the "setClassLoader" here
<<<<<<< HEAD
		//		Factory.init();
=======
>>>>>>> 54e22f42
		Factory.initThread();
		Factory.setUserLocale(ctx.getExternalContext().getRequestLocale());
		Factory.setClassLoader(ctx.getContextClassLoader());
		// hopefully locating the app will work now
		org.openntf.domino.Session session = createSession(ctx);
		if (session != null) {
			createDatabase(ctx, session);
			createUserScope(ctx, session);
			createIdentityScope(ctx, session);
			createServerScope(ctx, session);
			createLogHolder(ctx);
		} else {
			System.out.println("WARNING: session object returned during implicitobject creation failed for thread "
					+ Thread.currentThread().getId() + " servicing a request for " + ctx.getExternalContext().getRequestPathInfo());
		}
		if (isAppDebug(ctx)) {
			System.out.println("DEBUG: Done creating OpenNTF implicit objects.");
		}
	}

	/*
	 * (non-Javadoc)
	 * 
	 * @see com.ibm.xsp.el.ImplicitObjectFactory#getDynamicImplicitObject(com.ibm.xsp.context.FacesContextEx, java.lang.String)
	 */
	@Override
	public Object getDynamicImplicitObject(final FacesContextEx paramFacesContextEx, final String paramString) {
		// TODO Auto-generated method stub
		return null;
	}

	/*
	 * (non-Javadoc)
	 * 
	 * @see com.ibm.xsp.el.ImplicitObjectFactory#destroyImplicitObjects(javax.faces.context.FacesContext)
	 */
	@Override
	public void destroyImplicitObjects(final FacesContext ctx) {
		//		System.out.println("TEMP DEBUG: destroyImplicitObjects called.");
<<<<<<< HEAD
		//		Factory.terminate();	//TODO NTF keep here?
		if (!isAppLibrarySet(ctx))
			return;
		Factory.termThread();
=======
		Factory.termThread();	//TODO NTF keep here?
>>>>>>> 54e22f42
	}

	/*
	 * (non-Javadoc)
	 * 
	 * @see com.ibm.xsp.el.ImplicitObjectFactory#getImplicitObjectList()
	 */
	@Override
	public String[][] getImplicitObjectList() {
		return this.implicitObjectList;
	}

}<|MERGE_RESOLUTION|>--- conflicted
+++ resolved
@@ -480,10 +480,6 @@
 			System.out.println("DEBUG: Beginning creation of OpenNTF implicit objects...");
 		}
 		// TODO RPr: I enabled the "setClassLoader" here
-<<<<<<< HEAD
-		//		Factory.init();
-=======
->>>>>>> 54e22f42
 		Factory.initThread();
 		Factory.setUserLocale(ctx.getExternalContext().getRequestLocale());
 		Factory.setClassLoader(ctx.getContextClassLoader());
@@ -523,14 +519,9 @@
 	@Override
 	public void destroyImplicitObjects(final FacesContext ctx) {
 		//		System.out.println("TEMP DEBUG: destroyImplicitObjects called.");
-<<<<<<< HEAD
-		//		Factory.terminate();	//TODO NTF keep here?
 		if (!isAppLibrarySet(ctx))
 			return;
 		Factory.termThread();
-=======
-		Factory.termThread();	//TODO NTF keep here?
->>>>>>> 54e22f42
 	}
 
 	/*
