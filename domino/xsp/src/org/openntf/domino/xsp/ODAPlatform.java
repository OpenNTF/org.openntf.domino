package org.openntf.domino.xsp;

import org.openntf.domino.AutoMime;
import org.openntf.domino.View;
import org.openntf.domino.exceptions.BackendBridgeSanityCheckException;
import org.openntf.domino.session.INamedSessionFactory;
import org.openntf.domino.thread.DominoExecutor;
import org.openntf.domino.utils.Factory;
import org.openntf.domino.xots.Xots;
import org.openntf.domino.xsp.helpers.OsgiServiceLocatorFactory;
import org.openntf.domino.xsp.helpers.XPageSessionFactory;
import org.openntf.domino.xsp.xots.XotsDominoExecutor;
import org.openntf.service.ServiceLocatorFinder;

import com.ibm.commons.Platform;
import com.ibm.commons.util.StringUtil;
import com.ibm.designer.runtime.Application;
import com.ibm.domino.napi.c.BackendBridge;

public enum ODAPlatform {
	;
	// TODO: create an OSGI-command
	public static final boolean _debug = false;
	public static final boolean debugAll = false;

	/**
	 * Start up the ODAPlatform.
	 * 
	 * <ol>
	 * <li>configure the {@link ServiceLocatorFinder}</li>
	 * <li>startup the {@link Factory}</li>
	 * <li>Configure the Factory with proper {@link INamedSessionFactory}s for XPages</li>
	 * <li>Call {@link #verifyIGetEntryByKey()}</li>
	 * <li>Start the {@link Xots} with 10 threads (if it is not completely disabled with "xots_tasks=0" in Notes.ini)</li>
	 * </ol>
	 * 
	 * This is done automatically on server start or can manually invoked with<br>
	 * <code>tell http osgi oda start</code><br>
	 * on the server console.
	 */
	public static void start() {
		// Here is all the init/term stuff done
		ServiceLocatorFinder.setServiceLocatorFactory(new OsgiServiceLocatorFactory());
		Factory.startup();

		// Setup the named factories 4 XPages
		Factory.setNamedFactories4XPages(new XPageSessionFactory(false), new XPageSessionFactory(true));
		verifyIGetEntryByKey();

		int xotsTasks = 10;
		try {
			xotsTasks = Integer.parseInt(getEnvironmentString("xots_tasks"));
		} catch (NumberFormatException e) {
		}
		if (xotsTasks > 0) {
			DominoExecutor executor = new XotsDominoExecutor(xotsTasks);
			Xots.start(executor);
		}

	}

	/**
	 * Stops the ODA Platform and tries to kill all running Xots Tasks.
	 * 
	 * This is done automatically on server shutdown or can manually invoked with<br>
	 * <code>tell http osgi oda stop</code><br>
	 * on the server console.
	 */
	public static void stop() {
<<<<<<< HEAD
		XotsDaemon.stop(15);
=======
		if (Xots.isStarted()) {
			int xotsStopDelay = 15;
			try {
				xotsStopDelay = Integer.parseInt(getEnvironmentString("xots_stop_delay"));
			} catch (NumberFormatException e) {
			}
			Xots.stop(xotsStopDelay);
		}
>>>>>>> 888f688f
		Factory.shutdown();

	}

	/**
	 * there is one weird thing in getViewEntryByKeyWithOptions. IBM messed up something in the JNI calls.
	 * 
	 * a correct call would look like this:
	 * 
	 * <pre>
	 * jclass activityClass = env -&gt; GetObjectClass(dummyView);
	 * jmethodID mID = env -&gt; GetMethodID(activityClass, &quot;iGetEntryByKey&quot;, &quot;...&quot;);
	 * entry = env -&gt; CallIntMethod(obj, mID);
	 * </pre>
	 * 
	 * IBM's code probably looks like this:
	 * 
	 * <pre>
	 * jclass activityClass = env->GetObjectClass(lotus.domino.local.View); <font color=red>&lt;--- This is wrong!</font>
	 * jmethodID mID = env->GetMethodID(activityClass, "iGetEntryByKey", "..."); 
	 * entry = env->CallIntMethod(obj, mID);
	 * </pre>
	 * 
	 * so we get the method-pointer mID for the "lotus.domino.local.View" and we call this method on an "org.openntf.domino.impl.View".
	 * 
	 * This is something that normally wouldn't work. But C/C++ does no sanity checks if it operates on the correct class and will call a
	 * (more or less) random method that is on position "mID". (compare to a 'goto 666')
	 * 
	 * To get that working, we must reorder the methods in the View class, so that "iGetEntryByKey" is on the correct place. Every time you
	 * add or remove methods to the View class (and maybe also to the Base class) the position must be checked again. This is done in the
	 * this method:
	 * <ol>
	 * <li>
	 * We call getViewEntryByKeyWithOptions with the "key parameters" dummyView, null, 42.</li>
	 * <li>This will result in a call to dummyView.iGetEntryByKey(null, false, 42);</li>
	 * <li>If iGetEntryByKey is called with a "null" vector and 42 as int, it will throw a "BackendBridgeSanityCheckException" (which we
	 * expect)</li>
	 * <li>If any other mehtod is called it will throw a different exception. (Most likely a NPE, because our view has no delegate)</li>
	 * </ol>
	 * I hope the server would not crash then. I assume this because:
	 * <ul>
	 * <li>null as parameter is less problematic than a Vector that was forced in a String variable</li>
	 * <li>Throwing an exception does not generate a return value that will be forced in a ViewEntry</li>
	 * </ul>
	 */
	private static void verifyIGetEntryByKey() {
		@SuppressWarnings("deprecation")
		View dummyView = new org.openntf.domino.impl.View();
		try {
			BackendBridge.getViewEntryByKeyWithOptions(dummyView, null, 42);
		} catch (BackendBridgeSanityCheckException allGood) {
			Factory.println("Operation of BackendBridge.getViewEntryByKeyWithOptions verified");
			return;
		} catch (Exception e) {
			e.printStackTrace();
			// if you get here, analyze the stack trace and rearrange the "iGetEntryByKey" method in
			// the view to the position that is listed in the stack trace above "getViewEntryByKeyWithOptions"
		}
		// if you do not get an exception, you will have to debug it with "step into"
		Factory.println("!!!!!!!!!!!!!!!!!!!!!!!!!!!!!!!!!!!!!!!!!!!!!!!!!!!!!!!!!!!!!!");
		Factory.println("Operation of BackendBridge.getViewEntryByKeyWithOptions FAILED");
		Factory.println("Please read the comments in " + ODAPlatform.class.getName());
		Factory.println("!!!!!!!!!!!!!!!!!!!!!!!!!!!!!!!!!!!!!!!!!!!!!!!!!!!!!!!!!!!!!!");
	}

	/**
	 * Gets a property or notes.ini variable, based on the value passed Order of execution is:
	 * <ol>
	 * <li>Platform.getProperty()</li>
	 * <li>System.getProperty()</li>
	 * <li>Os.OSGetEnvironmentString() = notes.ini</li>
	 * </ol>
	 * 
	 * @param propertyName
	 *            String property to check for
	 * @return String value for the property
	 * @since org.openntf.domino.xsp 5.0.0
	 */
	public static String getEnvironmentString(final String propertyName) {
		String result = "";
		try {
			result = Platform.getInstance().getProperty(propertyName);
			if (StringUtil.isEmpty(result)) {
				result = System.getProperty(propertyName);
				if (StringUtil.isEmpty(result)) {
					result = com.ibm.xsp.model.domino.DominoUtils.getEnvironmentString(propertyName);
				}
			}
		} catch (Throwable t) {
			t.printStackTrace();
		}
		return result;
	}

	/**
	 * Gets a notes.ini property, splitting on commas
	 * 
	 * @param propertyName
	 *            String to look up on
	 * @return String[] of values for the given property, split on commas
	 * @since org.openntf.domino 5.0.0
	 */
	public static String[] getEnvironmentStrings(final String propertyName) {
		try {
			String setting = getEnvironmentString(propertyName);
			if (StringUtil.isNotEmpty(setting)) {
				if (StringUtil.indexOfIgnoreCase(setting, ",") > -1) {
					return StringUtil.splitString(setting, ',');
				} else {
					return new String[] { setting };
				}
			}
		} catch (Throwable t) {
			t.printStackTrace();
		}
		return new String[0];
	}

	/**
	 * Gets an Xsp property or notes.ini variable for PLUGIN_ID (="org.openntf.domino.xsp")
	 * 
	 * @return String value for the PLUGIN_ID property
	 * @since org.openntf.domino.xsp 2.5.0
	 */
	public static String getEnvironmentString() {
		return getEnvironmentString(Activator.PLUGIN_ID);
	}

	/**
	 * Gets an Xsp property or notes.ini variable for PLUGIN_ID (="org.openntf.domino.xsp"), splitting on commas
	 * 
	 * @return String[] of values for the given property, split on commas
	 * @since org.openntf.domino 5.0.0
	 */

	public static String[] getEnvironmentStrings() {
		return getEnvironmentStrings(Activator.PLUGIN_ID);
	}

	/**
	 * Gets an Xsp Property, returning just the basic string as seen in the xsp.properties file. Order of execution is:
	 * <ol>
	 * <li>xsp.properties in NSF</li>
	 * <li>Platform.getProperty()</li>
	 * <li>System.getProperty()</li>
	 * <li>Os.OSGetEnvironmentString() = notes.ini</li>
	 * </ol>
	 * 
	 * @param app
	 *            the Application to use (or null for current one)
	 * @param propertyName
	 *            Property name to look for
	 * @return String property value or an empty string
	 * @since org.openntf.domino.xsp 4.5.0
	 */
	public static String getXspPropertyAsString(final String propertyName, Application app) {
		String result = "";
		try {
			if (app == null)
				app = Application.get();

			if (app == null) {
				result = getEnvironmentString(propertyName);
			} else {
				result = app.getProperty(propertyName);
				if (StringUtil.isEmpty(result)) {
					result = getEnvironmentString(propertyName);
				}
			}
		} catch (Throwable t) {
			t.printStackTrace();
		}
		return result;
	}

	/**
	 * Gets an Xsp property. Order of execution is:
	 * <ol>
	 * <li>xsp.properties in NSF</li>
	 * <li>Platform.getProperty()</li>
	 * <li>System.getProperty()</li>
	 * <li>Os.OSGetEnvironmentString() = notes.ini</li>
	 * </ol>
	 * 
	 * @param app
	 *            the Application to use (or null for current one)
	 * @param propertyName
	 *            Property name to look for
	 * @return String array of property, split on commas
	 * @since org.openntf.domino 2.5.0
	 */
	public static String[] getXspProperty(final String propertyName, final Application app) {
		try {
			String setting = getXspPropertyAsString(propertyName, app);
			if (StringUtil.isNotEmpty(setting)) {
				if (StringUtil.indexOfIgnoreCase(setting, ",") > -1) {
					return StringUtil.splitString(setting, ',');
				} else {
					return new String[] { setting };
				}
			}
		} catch (Throwable t) {
			t.printStackTrace();
		}
		return new String[0];
	}

	private static String IS_API_ENABLED = "ODAPlatform.isAPIEnabled";

	/**
	 * Checks whether or not the API is enabled for the current database
	 * 
	 * @param ctx
	 *            the current Application (if none specified, the current is used)
	 * @return boolean whether or not enabled
	 * @since org.openntf.domino.xsp 2.5.0
	 */
	public static boolean isAPIEnabled(Application app) {
		if (app == null)
			app = Application.get();

		if (app == null)
			return false;

		Boolean retVal_ = (Boolean) app.getObject(IS_API_ENABLED);
		if (retVal_ == null) {
			retVal_ = Boolean.FALSE;
			for (String s : getXspProperty("xsp.library.depends", app)) {
				if (s.equalsIgnoreCase(XspLibrary.LIBRARY_ID)) {
					retVal_ = Boolean.TRUE;
					break;
				}
			}
			app.putObject(IS_API_ENABLED, retVal_);
		}
		return retVal_.booleanValue();
	}

	/**
	 * common code to test if a flag is set in the xsp.properties file for the "org.openntf.domino.xsp" value.
	 * 
	 * @param app
	 *            the Application (or null for current one)
	 * @param flagName
	 *            use upperCase for flagName, e.g. RAID
	 * @return true if the flag is set
	 */
	public static boolean isAppFlagSet(final String flagName, Application app) {
		if (app == null)
			app = Application.get();

		if (app == null)
			return false;

		String key = "ODAPlatform.flag." + flagName;
		Boolean retVal_ = (Boolean) app.getObject(key);
		if (retVal_ == null) {
			retVal_ = Boolean.FALSE;
			for (String s : getXspProperty(Activator.PLUGIN_ID, app)) {
				if (s.equalsIgnoreCase(flagName)) {
					retVal_ = Boolean.TRUE;
					break;
				}
			}
			app.putObject(key, retVal_);
		}
		return retVal_.booleanValue();
	}

	private static String GET_AUTO_MIME = "ODAPlatform.getAutoMime";

	/**
	 * Gets the AutoMime option enabled for the application, an instance of the enum {@link AutoMime}
	 * 
	 * @param ctx
	 *            FacesContext
	 * @return AutoMime
	 * @since org.openntf.domino.xsp 5.0.0
	 */
	public static AutoMime getAppAutoMime(Application app) {
		if (app == null)
			app = Application.get();

		if (app == null)
			return AutoMime.WRAP_ALL;

		AutoMime retVal_ = (AutoMime) app.getObject(GET_AUTO_MIME);
		if (retVal_ == null) {
			retVal_ = AutoMime.WRAP_ALL;

			for (String s : getXspProperty(Activator.PLUGIN_ID, app)) {
				if (s.equalsIgnoreCase("automime32k")) {
					retVal_ = AutoMime.WRAP_32K;
					break;
				} else if (s.equalsIgnoreCase("automimenone")) {
					retVal_ = AutoMime.WRAP_NONE;
					break;
				}
			}

			app.putObject(GET_AUTO_MIME, retVal_);
		}
		return retVal_;
	}

	/**
	 * Gets whether the khan flag is enabled for the application
	 * 
	 * @param ctx
	 *            FacesContext
	 * @return boolean
	 * @since org.openntf.domino.xsp 3.0.0
	 */
	public static boolean isAppAllFix(final Application app) {
		return isAppFlagSet("KHAN", app);
	}

	/**
	 * Gets whether the raid flag is enabled for the application
	 * 
	 * @param ctx
	 *            FacesContext
	 * @return boolean
	 * @since org.openntf.domino.xsp 3.0.0
	 */
	public static boolean isAppDebug(final Application app) {
		if (debugAll)
			return true;
		return isAppFlagSet("RAID", app);
	}

	/**
	 * Gets whether the godmode flag is enabled for the application
	 * 
	 * @param ctx
	 *            FacesContext
	 * @return boolean
	 * @since org.openntf.domino.xsp 3.0.0
	 */

	public static boolean isAppGodMode(final Application app) {
		return isAppFlagSet("GODMODE", app);
	}

	/**
	 * Gets whether the marcel flag is enabled for the application
	 * 
	 * @param ctx
	 *            FacesContext
	 * @return boolean
	 * @since org.openntf.domino.xsp 3.0.0
	 */
	public static boolean isAppMimeFriendly(final Application app) {
		return isAppFlagSet("MARCEL", app);
	}

	/**
	 * Whether or not the library is running in debug. In debug, messages are written to the server console
	 * 
	 * @return boolean debug or not
	 * @since org.openntf.domino.xsp 2.5.0
	 */
	public static boolean isDebug() {
		return _debug;
	}

	public static String getXspPropertyAsString(final String propertyName) {
		return getXspPropertyAsString(propertyName, null);
	}

	public static boolean isAPIEnabled() {
		return isAPIEnabled(null);
	}

	public static boolean isAppFlagSet(final String flagName) {
		return isAppFlagSet(flagName, null);
	}
}<|MERGE_RESOLUTION|>--- conflicted
+++ resolved
@@ -67,9 +67,6 @@
 	 * on the server console.
 	 */
 	public static void stop() {
-<<<<<<< HEAD
-		XotsDaemon.stop(15);
-=======
 		if (Xots.isStarted()) {
 			int xotsStopDelay = 15;
 			try {
@@ -78,7 +75,6 @@
 			}
 			Xots.stop(xotsStopDelay);
 		}
->>>>>>> 888f688f
 		Factory.shutdown();
 
 	}
