--- conflicted
+++ resolved
@@ -1,567 +1,3 @@
-<<<<<<< HEAD
-package org.openntf.domino.rest.resources.frames;
-
-import com.ibm.commons.util.io.json.JsonException;
-import com.ibm.commons.util.io.json.JsonJavaObject;
-import com.ibm.commons.util.io.json.JsonParser;
-import com.ibm.domino.httpmethod.PATCH;
-import com.tinkerpop.frames.EdgeFrame;
-import com.tinkerpop.frames.VertexFrame;
-
-import java.io.IOException;
-import java.io.StringReader;
-import java.io.StringWriter;
-import java.lang.reflect.Method;
-import java.util.ArrayList;
-import java.util.HashMap;
-import java.util.Iterator;
-import java.util.LinkedHashMap;
-import java.util.List;
-import java.util.Map;
-
-import javax.ws.rs.Consumes;
-import javax.ws.rs.GET;
-import javax.ws.rs.HeaderParam;
-import javax.ws.rs.POST;
-import javax.ws.rs.Path;
-import javax.ws.rs.PathParam;
-import javax.ws.rs.Produces;
-import javax.ws.rs.core.Context;
-import javax.ws.rs.core.MediaType;
-import javax.ws.rs.core.MultivaluedMap;
-import javax.ws.rs.core.Response;
-import javax.ws.rs.core.Response.ResponseBuilder;
-import javax.ws.rs.core.Response.Status;
-import javax.ws.rs.core.UriInfo;
-
-import org.openntf.domino.big.NoteCoordinate;
-import org.openntf.domino.graph2.DGraphUtils;
-import org.openntf.domino.graph2.annotations.FramedEdgeList;
-import org.openntf.domino.graph2.annotations.FramedVertexList;
-import org.openntf.domino.graph2.annotations.MixedFramedVertexList;
-import org.openntf.domino.graph2.impl.DFramedTransactionalGraph;
-import org.openntf.domino.rest.json.JsonGraphFactory;
-import org.openntf.domino.rest.json.JsonGraphWriter;
-import org.openntf.domino.rest.resources.AbstractCollectionResource;
-import org.openntf.domino.rest.service.Headers;
-import org.openntf.domino.rest.service.ODAGraphService;
-import org.openntf.domino.rest.service.Parameters;
-import org.openntf.domino.rest.service.Parameters.ParamMap;
-import org.openntf.domino.rest.service.Routes;
-import org.openntf.domino.types.CaseInsensitiveString;
-import org.openntf.domino.utils.Factory;
-
-@Path(Routes.ROOT + "/" + Routes.FRAMES + "/" + Routes.NAMESPACE_PATH_PARAM)
-public class FramedCollectionResource extends AbstractCollectionResource {
-
-	public FramedCollectionResource(ODAGraphService service) {
-		super(service);
-	}
-
-	@SuppressWarnings({ "unchecked", "rawtypes" })
-	@GET
-	@Produces(MediaType.APPLICATION_JSON)
-	public Response getFramedObject(@Context final UriInfo uriInfo, @PathParam(Routes.NAMESPACE) final String namespace)
-			throws JsonException, IOException {
-		@SuppressWarnings("rawtypes")
-		DFramedTransactionalGraph graph = this.getGraph(namespace);
-		String jsonEntity = null;
-		ResponseBuilder builder = null;
-		ParamMap pm = Parameters.toParamMap(uriInfo);
-		StringWriter sw = new StringWriter();
-		JsonGraphWriter writer = new JsonGraphWriter(sw, graph, pm, false, true, true);
-		try {
-			if (pm.getTypes() != null) {
-				List<CharSequence> types = pm.getTypes();
-				List<CharSequence> filterkeys = pm.getFilterKeys();
-				List<CharSequence> filtervalues = pm.getFilterValues();
-				List<CharSequence> partialkeys = pm.getPartialKeys();
-				List<CharSequence> partialvalues = pm.getPartialValues();
-				List<CharSequence> startskeys = pm.getStartsKeys();
-				List<CharSequence> startsvalues = pm.getStartsValues();
-
-				if (types.size() == 0) {
-					writer.outNull();
-				} else if (types.size() == 1) {
-					CharSequence typename = types.get(0);
-
-					Iterable<?> elements = null;
-					if (filterkeys != null) {
-						elements = graph.getFilteredElements(typename.toString(), filterkeys, filtervalues);
-					} else if (partialkeys != null) {
-						elements = graph.getFilteredElementsPartial(typename.toString(), partialkeys, partialvalues);
-					} else if (startskeys != null) {
-						elements = graph.getFilteredElementsStarts(typename.toString(), startskeys, startsvalues);
-					} else {
-						elements = graph.getElements(typename.toString());
-					}
-
-					if (elements instanceof FramedEdgeList) {
-						List<?> result = sortAndLimitList((List<?>) elements, pm);
-						writer.outArrayLiteral(result);
-					} else if (elements instanceof FramedVertexList) {
-						List<?> result = sortAndLimitList((List<?>) elements, pm);
-						writer.outArrayLiteral(result);
-					} else {
-						List<Object> maps = new ArrayList<Object>();
-						for (Object element : elements) {
-							maps.add(element);
-						}
-						writer.outArrayLiteral(maps);
-					}
-				} else {
-					MixedFramedVertexList vresult = null;
-					FramedEdgeList eresult = null;
-					for (CharSequence typename : types) {
-						Iterable<?> elements = null;
-						if (filterkeys != null) {
-							elements = graph.getFilteredElements(typename.toString(), filterkeys, filtervalues);
-						} else if (partialkeys != null) {
-							elements = graph
-									.getFilteredElementsPartial(typename.toString(), partialkeys, partialvalues);
-						} else if (startskeys != null) {
-							elements = graph.getFilteredElementsStarts(typename.toString(), startskeys, startsvalues);
-						} else {
-							elements = graph.getElements(typename.toString());
-						}
-						/*	if (elements != null) {
-								System.out.println("TEMP DEBUG found elements for type " + typename.toString());
-							} else {
-								System.out.println("TEMP DEBUG NO elements for type " + typename.toString());
-							}*/
-						if (elements instanceof FramedVertexList) {
-							if (vresult == null) {
-								vresult = new MixedFramedVertexList(graph, null, (FramedVertexList) elements);
-							} else {
-								vresult.addAll((List<?>) elements);
-							}
-						} else if (elements instanceof FramedEdgeList) {
-							if (eresult == null) {
-								eresult = (FramedEdgeList) elements;
-							} else {
-								eresult.addAll((FramedEdgeList) elements);
-							}
-						}
-
-					}
-					if (vresult != null) {
-						List<?> result = sortAndLimitList(vresult, pm);
-						writer.outArrayLiteral(result);
-					}
-					if (eresult != null) {
-						List<?> result = sortAndLimitList(eresult, pm);
-						writer.outArrayLiteral(result);
-					}
-				}
-				jsonEntity = sw.toString();
-			} else {
-				// System.out.println("TEMP DEBUG: ID was null therefore we can't report...");
-
-				MultivaluedMap<String, String> mvm = uriInfo.getQueryParameters();
-				for (String key : mvm.keySet()) {
-					// System.out.println("TEMP DEBUG: " + key + ": " +
-					// mvm.getFirst(key));
-				}
-				Map<String, Object> jsonMap = new LinkedHashMap<String, Object>();
-				jsonMap.put("namespace", namespace);
-				jsonMap.put("status", "active");
-				writer.outObject(jsonMap);
-				jsonEntity = sw.toString();
-			}
-			builder = Response.ok();
-		} catch (Exception e) {
-			writer.outObject(e);
-			builder = Response.status(Status.INTERNAL_SERVER_ERROR);
-			jsonEntity = sw.toString();
-		}
-
-		builder.type(MediaType.APPLICATION_JSON_TYPE).entity(jsonEntity);
-		Response response = builder.build();
-		return response;
-	}
-
-	private List<?> sortAndLimitList(List<?> elements, ParamMap pm) {
-		if (elements instanceof FramedEdgeList) {
-			FramedEdgeList<?> result = (FramedEdgeList<?>) elements;
-			if (pm.getOrderBys() != null) {
-				result = result.sortBy(pm.getOrderBys(), pm.getDescending());
-			}
-			if (pm.getStart() > 0) {
-				if (pm.getCount() > 0) {
-					result = (FramedEdgeList<?>) result.subList(pm.getStart(), pm.getStart() + pm.getCount() - 1);
-				} else {
-					result = (FramedEdgeList<?>) result.subList(pm.getStart(), result.size());
-				}
-			}
-			return result;
-		} else if (elements instanceof FramedVertexList) {
-			FramedVertexList<?> result = (FramedVertexList<?>) elements;
-			if (pm.getOrderBys() != null) {
-				result = result.sortBy(pm.getOrderBys(), pm.getDescending());
-			}
-			if (pm.getStart() > 0) {
-				if (pm.getCount() > 0) {
-					result = (FramedVertexList<?>) result.subList(pm.getStart(), pm.getStart() + pm.getCount() - 1);
-				} else {
-					result = (FramedVertexList<?>) result.subList(pm.getStart(), result.size());
-				}
-			}
-			return result;
-		} else if (elements instanceof MixedFramedVertexList) {
-			MixedFramedVertexList result = (MixedFramedVertexList) elements;
-			if (pm.getOrderBys() != null) {
-				result = result.sortBy(pm.getOrderBys(), pm.getDescending());
-			}
-			if (pm.getStart() > 0) {
-				if (pm.getCount() > 0) {
-					result = (MixedFramedVertexList) result.subList(pm.getStart(), pm.getStart() + pm.getCount());
-				} else {
-					result = (MixedFramedVertexList) result.subList(pm.getStart(), result.size());
-				}
-			}
-			return result;
-		} else
-			throw new IllegalArgumentException("Cannot sort a list of type "
-					+ (elements == null ? "null" : elements.getClass().getName()));
-		// writer.outArrayLiteral(result);
-	}
-
-	@POST
-	@Consumes(MediaType.APPLICATION_JSON)
-	@Produces(MediaType.APPLICATION_JSON)
-	public Response createFramedObject(String requestEntity, @Context final UriInfo uriInfo,
-			@PathParam(Routes.NAMESPACE) final String namespace) throws JsonException, IOException {
-		// org.apache.wink.common.internal.registry.metadata.ResourceMetadataCollector
-		// rc;
-		@SuppressWarnings("rawtypes")
-		DFramedTransactionalGraph graph = this.getGraph(namespace);
-		String jsonEntity = null;
-		ResponseBuilder builder = null;
-		ParamMap pm = Parameters.toParamMap(uriInfo);
-		StringWriter sw = new StringWriter();
-		JsonGraphWriter writer = new JsonGraphWriter(sw, graph, pm, false, true, true);
-		// System.out.println("TEMP DEBUG Starting new POST...");
-		JsonJavaObject jsonItems = null;
-		List<Object> jsonArray = null;
-		JsonGraphFactory factory = JsonGraphFactory.instance;
-		try {
-			StringReader reader = new StringReader(requestEntity);
-			try {
-				Object jsonRaw = JsonParser.fromJson(factory, reader);
-				if (jsonRaw instanceof JsonJavaObject) {
-					jsonItems = (JsonJavaObject) jsonRaw;
-				} else if (jsonRaw instanceof List) {
-					jsonArray = (List) jsonRaw;
-				} else {
-					// System.out.println("TEMP DEBUG Got an unexpected object from parser "
-					// + (jsonRaw == null ? "null" :
-					// jsonRaw.getClass().getName()));
-				}
-				builder = Response.ok();
-			} catch (Throwable t) {
-				builder = Response.status(Status.INTERNAL_SERVER_ERROR);
-				writer.outObject(t);
-			} finally {
-				reader.close();
-			}
-		} catch (Exception ex) {
-			builder = Response.status(Status.INTERNAL_SERVER_ERROR);
-			writer.outObject(ex);
-		}
-		Map<Object, Object> results = new LinkedHashMap<Object, Object>();
-		if (jsonArray != null) {
-			writer.startArray();
-			for (Object raw : jsonArray) {
-				if (raw instanceof JsonJavaObject) {
-					writer.startArrayItem();
-					processJsonObject((JsonJavaObject) raw, graph, writer, results);
-					writer.endArrayItem();
-				}
-			}
-			writer.endArray();
-		} else if (jsonItems != null) {
-			processJsonObject(jsonItems, graph, writer, results);
-		} else {
-			// System.out.println("TEMP DEBUG Nothing to POST. No JSON items found.");
-		}
-
-		jsonEntity = sw.toString();
-		builder.type(MediaType.APPLICATION_JSON_TYPE).entity(jsonEntity);
-		Response response = builder.build();
-		return response;
-	}
-
-	private void processJsonObject(JsonJavaObject jsonItems, DFramedTransactionalGraph graph, JsonGraphWriter writer,
-			Map<Object, Object> results) {
-		Map<CaseInsensitiveString, Object> cisMap = new HashMap<CaseInsensitiveString, Object>();
-		for (String jsonKey : jsonItems.keySet()) {
-			CaseInsensitiveString cis = new CaseInsensitiveString(jsonKey);
-			cisMap.put(cis, jsonItems.get(jsonKey));
-		}
-		String rawType = jsonItems.getAsString("@type");
-		String label = jsonItems.getAsString("@label");
-		Object rawId = jsonItems.get("@id");
-		if (rawType != null && rawType.length() > 0) {
-			try {
-				rawType = rawType.trim();
-				Class<?> type = graph.getTypeRegistry().findClassByName(rawType);
-				if (VertexFrame.class.isAssignableFrom(type)) {
-					VertexFrame parVertex = (VertexFrame) graph.addVertex(null, type);
-					String resultId = parVertex.asVertex().getId().toString();
-					results.put(rawId, resultId);
-					try {
-						JsonFrameAdapter adapter = new JsonFrameAdapter(graph, parVertex, null, true);
-						Iterator<String> frameProperties = adapter.getJsonProperties();
-						while (frameProperties.hasNext()) {
-							CaseInsensitiveString key = new CaseInsensitiveString(frameProperties.next());
-							if (!key.startsWith("@")) {
-								Object value = cisMap.get(key);
-								if (value != null) {
-									adapter.putJsonProperty(key.toString(), value);
-									cisMap.remove(key);
-								}
-							} else {
-								// System.out.println("TEMP DEBUG Skipping property "
-								// + key);
-							}
-						}
-						if (!cisMap.isEmpty()) {
-							for (CaseInsensitiveString cis : cisMap.keySet()) {
-								if (!cis.startsWith("@")) {
-									Object value = cisMap.get(cis);
-									if (value != null) {
-										adapter.putJsonProperty(cis.toString(), value);
-									}
-								} else {
-									// System.out.println("TEMP DEBUG Skipping property "
-									// + cis);
-								}
-							}
-						}
-						writer.outObject(parVertex);
-					} catch (Exception e) {
-						e.printStackTrace();
-					}
-				}
-			} catch (IllegalArgumentException iae) {
-				throw new RuntimeException(iae);
-			}
-		} else if (label != null && label.length() > 0) {
-			System.out.println("TEMP DEBUG adding an inline edge...");
-			String inid = null;
-			String outid = null;
-			JsonJavaObject in = jsonItems.getAsObject("@in");
-			if (in != null) {
-				Object rawinid = in.get("@id");
-				if (rawinid instanceof Double) {
-					inid = String.valueOf(results.get(rawinid));
-					System.out.println("in id is an integer. It resolves to " + inid);
-					in.put("@id", inid);
-				} else {
-					inid = String.valueOf(rawinid);
-					System.out.println("in id is not an integer. It's a " + rawinid.getClass().getName() + ": "
-							+ String.valueOf(rawinid));
-				}
-			}
-			JsonJavaObject out = jsonItems.getAsObject("@out");
-			if (out != null) {
-				Object rawoutid = out.get("@id");
-				if (rawoutid instanceof Double) {
-					outid = String.valueOf(results.get(rawoutid));
-					System.out.println("out id is an integer. It resolves to " + outid);
-					out.put("@id", outid);
-				} else {
-					outid = String.valueOf(rawoutid);
-					System.out.println("out id is not an integer. It's a " + rawoutid.getClass().getName() + ": "
-							+ String.valueOf(rawoutid));
-				}
-			}
-			NoteCoordinate nc = NoteCoordinate.Utils.getNoteCoordinate(inid);
-			Object element = graph.getElement(nc, null);
-			if (element instanceof VertexFrame) {
-				VertexFrame parVertex = (VertexFrame) element;
-				Map<CaseInsensitiveString, Method> adders = graph.getTypeRegistry().getAdders(parVertex.getClass());
-				CaseInsensitiveString rawLabel = new CaseInsensitiveString(label);
-				Method method = adders.get(rawLabel);
-				if (method == null) {
-					rawLabel = new CaseInsensitiveString(label + "In");
-					method = adders.get(rawLabel);
-				}
-				if (method != null) {
-					NoteCoordinate othernc = NoteCoordinate.Utils.getNoteCoordinate(outid);
-					Object otherElement = graph.getElement(othernc, null);
-					if (otherElement instanceof VertexFrame) {
-						VertexFrame otherVertex = (VertexFrame) otherElement;
-						try {
-							Object result = method.invoke(parVertex, otherVertex);
-							if (result == null) {
-								System.out.println("Invokation of method " + method.getName() + " on a vertex of type "
-										+ DGraphUtils.findInterface(parVertex) + " with an argument of type "
-										+ DGraphUtils.findInterface(otherVertex)
-										+ " resulted in null when we expected an Edge");
-							}
-							JsonFrameAdapter adapter = new JsonFrameAdapter(graph, (EdgeFrame) result, null, true);
-							Iterator<String> frameProperties = adapter.getJsonProperties();
-							while (frameProperties.hasNext()) {
-								CaseInsensitiveString key = new CaseInsensitiveString(frameProperties.next());
-								if (!key.startsWith("@")) {
-									Object value = cisMap.get(key);
-									if (value != null) {
-										adapter.putJsonProperty(key.toString(), value);
-										cisMap.remove(key);
-									}
-								}
-							}
-							for (CaseInsensitiveString cis : cisMap.keySet()) {
-								if (!cis.startsWith("@")) {
-									Object value = cisMap.get(cis);
-									if (value != null) {
-										adapter.putJsonProperty(cis.toString(), value);
-									}
-								}
-							}
-							writer.outObject(result);
-						} catch (Exception e) {
-							e.printStackTrace();
-						}
-					} else {
-						Factory.println("otherElement is not a VertexFrame. It's a "
-								+ (otherElement == null ? "null" : DGraphUtils.findInterface(otherElement).getName()));
-					}
-				} else {
-					Class[] interfaces = element.getClass().getInterfaces();
-					String intList = "";
-					for (Class inter : interfaces) {
-						intList = intList + inter.getName() + ", ";
-					}
-					String methList = "";
-					for (CaseInsensitiveString key : adders.keySet()) {
-						methList = methList + key.toString() + ", ";
-					}
-					Factory.println("No method found for " + rawLabel + " on element " + intList + ": "
-							+ ((VertexFrame) element).asVertex().getId() + " methods " + methList);
-				}
-			} else {
-				org.openntf.domino.utils.Factory.println("element is not a VertexFrame. It's a "
-						+ element.getClass().getName());
-			}
-		} else {
-			System.err.println("Cannot POST without an @type in the JSON");
-		}
-		graph.commit();
-	}
-
-	@PATCH
-	@Consumes(MediaType.APPLICATION_JSON)
-	@Produces(MediaType.APPLICATION_JSON)
-	public Response patchDocumentByUnid(String requestEntity, @Context final UriInfo uriInfo,
-			@PathParam(Routes.NAMESPACE) final String namespace,
-			@HeaderParam(Headers.IF_UNMODIFIED_SINCE) final String ifUnmodifiedSince) throws JsonException, IOException {
-		ParamMap pm = Parameters.toParamMap(uriInfo);
-		Response response = updateFrameByMetaid(requestEntity, namespace, ifUnmodifiedSince, pm, false);
-		return response;
-	}
-
-	protected Response updateFrameByMetaid(String requestEntity, String namespace, String ifUnmodifiedSince,
-			ParamMap pm, boolean isPut) throws JsonException, IOException {
-		Response result = null;
-		DFramedTransactionalGraph<?> graph = this.getGraph(namespace);
-		JsonJavaObject jsonItems = null;
-		List<Object> jsonArray = null;
-		ResponseBuilder builder = null;
-		JsonGraphFactory factory = JsonGraphFactory.instance;
-		StringWriter sw = new StringWriter();
-		JsonGraphWriter writer = new JsonGraphWriter(sw, graph, pm, false, true, true);
-
-		try {
-			StringReader reader = new StringReader(requestEntity);
-			try {
-				Object jsonRaw = JsonParser.fromJson(factory, reader);
-				if (jsonRaw instanceof JsonJavaObject) {
-					jsonItems = (JsonJavaObject) jsonRaw;
-				} else if (jsonRaw instanceof List) {
-					jsonArray = (List) jsonRaw;
-				}
-				builder = Response.ok();
-			} catch (Throwable t) {
-				builder = Response.status(Status.INTERNAL_SERVER_ERROR);
-				writer.outObject(t);
-			} finally {
-				reader.close();
-			}
-		} catch (Exception ex) {
-			writer.outObject(ex);
-			builder = Response.status(Status.INTERNAL_SERVER_ERROR);
-		}
-		if (jsonArray != null) {
-			writer.startArray();
-			for (Object raw : jsonArray) {
-				if (raw instanceof JsonJavaObject) {
-					writer.startArrayItem();
-					processJsonUpdate((JsonJavaObject) raw, graph, writer, pm, isPut);
-					writer.endArrayItem();
-				}
-			}
-			writer.endArray();
-		} else if (jsonItems != null) {
-			processJsonUpdate(jsonItems, graph, writer, pm, isPut);
-		}
-
-		builder.type(MediaType.APPLICATION_JSON_TYPE).entity(sw.toString());
-
-		result = builder.build();
-
-		return result;
-	}
-
-	private void processJsonUpdate(JsonJavaObject jsonItems, DFramedTransactionalGraph graph, JsonGraphWriter writer,
-			ParamMap pm, boolean isPut) throws JsonException, IOException {
-		Map<CaseInsensitiveString, Object> cisMap = new HashMap<CaseInsensitiveString, Object>();
-		for (String jsonKey : jsonItems.keySet()) {
-			CaseInsensitiveString cis = new CaseInsensitiveString(jsonKey);
-			cisMap.put(cis, jsonItems.get(jsonKey));
-		}
-		String id = jsonItems.getAsString("@id");
-		JsonFrameAdapter adapter = null;
-		NoteCoordinate nc = NoteCoordinate.Utils.getNoteCoordinate(id);
-		Object element = graph.getElement(nc, null);
-		if (element instanceof EdgeFrame) {
-			adapter = new JsonFrameAdapter(graph, (EdgeFrame) element, null, true);
-		} else if (element instanceof VertexFrame) {
-			adapter = new JsonFrameAdapter(graph, (VertexFrame) element, null, true);
-		} else if (element == null) {
-			throw new RuntimeException("Cannot force a metaversalid through REST API: " + id);
-		} else {
-			throw new RuntimeException("TODO"); // TODO
-		}
-		Iterator<String> frameProperties = adapter.getJsonProperties();
-		while (frameProperties.hasNext()) {
-			CaseInsensitiveString key = new CaseInsensitiveString(frameProperties.next());
-			if (!key.startsWith("@")) {
-				Object value = cisMap.get(key);
-				if (value != null) {
-					adapter.putJsonProperty(key.toString(), value);
-					cisMap.remove(key);
-				} else if (isPut) {
-					adapter.putJsonProperty(key.toString(), value);
-				}
-			}
-		}
-		for (CaseInsensitiveString cis : cisMap.keySet()) {
-			if (!cis.startsWith("@")) {
-				Object value = cisMap.get(cis);
-				if (value != null) {
-					adapter.putJsonProperty(cis.toString(), value);
-				}
-			}
-		}
-		writer.outObject(element);
-		graph.commit();
-
-	}
-
-}
-=======
 package org.openntf.domino.rest.resources.frames;
 
 import java.io.IOException;
@@ -1160,5 +596,4 @@
 
 	}
 
-}
->>>>>>> bfc7f10a
+}