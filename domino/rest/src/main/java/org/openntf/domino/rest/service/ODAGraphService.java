--- conflicted
+++ resolved
@@ -1,4 +1,3 @@
-<<<<<<< HEAD
 package org.openntf.domino.rest.service;
 
 import java.util.HashMap;
@@ -32,9 +31,16 @@
 import com.tinkerpop.frames.FramedGraph;
 
 public class ODAGraphService extends RestService implements IRestServiceExt {
+	private static ThreadLocal<HttpServletRequest> REQUEST_CTX = new ThreadLocal<HttpServletRequest>();
+
+	public static HttpServletRequest getCurrentRequest() {
+		return REQUEST_CTX.get();
+	}
+
 	private Map<String, FramedGraph<?>> graphMap_;
 	private Map<String, IGraphFactory> factoryMap_;
 	public static final String PREFIX = "ODA Graph Service: ";
+
 	static void report(String message) {
 		System.out.println(PREFIX + message);
 	}
@@ -46,7 +52,7 @@
 
 	protected void initDynamicGraphs() {
 		// Get a list of all registered extensions
-report ("Searching for extensions...");
+		report("Searching for extensions...");
 		IExtension extensions[] = null;
 		final IExtensionRegistry extensionRegistry = Platform.getExtensionRegistry();
 		if (extensionRegistry != null) {
@@ -82,8 +88,7 @@
 						continue;
 					}
 
-					report("Found an extension point instance: "
-					 + object.getClass().getName());
+					report("Found an extension point instance: " + object.getClass().getName());
 					IGraphFactory factory = (IGraphFactory) object;
 					Map<String, FramedGraph<?>> registry = factory.getRegisteredGraphs();
 					for (String key : registry.keySet()) {
@@ -99,7 +104,7 @@
 				}
 			}
 		}
-		report ("Extensions complete.");
+		report("Extensions complete.");
 	}
 
 	@Override
@@ -196,8 +201,13 @@
 
 	@Override
 	public boolean beforeDoService(final HttpServletRequest request) {
-		Factory.initThread(getDataServiceConfig());
-		Factory.setSessionFactory(new DasCurrentSessionFactory(request), SessionType.CURRENT);
+		try {
+			Factory.initThread(getDataServiceConfig());
+			REQUEST_CTX.set(request);
+			Factory.setSessionFactory(new DasCurrentSessionFactory(request), SessionType.CURRENT);
+		} catch (Throwable t) {
+			t.printStackTrace();
+		}
 		return true;
 	}
 
@@ -212,6 +222,7 @@
 				}
 			}
 		}
+		REQUEST_CTX.set(null);
 		Factory.termThread();
 	}
 
@@ -221,241 +232,4 @@
 		t.printStackTrace();
 	}
 
-}
-=======
-package org.openntf.domino.rest.service;
-
-import java.util.HashMap;
-import java.util.HashSet;
-import java.util.Map;
-import java.util.Set;
-
-import javax.servlet.http.HttpServletRequest;
-
-import org.eclipse.core.runtime.CoreException;
-import org.eclipse.core.runtime.IConfigurationElement;
-import org.eclipse.core.runtime.IExtension;
-import org.eclipse.core.runtime.IExtensionPoint;
-import org.eclipse.core.runtime.IExtensionRegistry;
-import org.eclipse.core.runtime.Platform;
-import org.openntf.domino.AutoMime;
-import org.openntf.domino.ext.Session.Fixes;
-import org.openntf.domino.graph2.impl.DFramedTransactionalGraph;
-import org.openntf.domino.graph2.impl.DGraph;
-import org.openntf.domino.rest.resources.command.CommandResource;
-import org.openntf.domino.rest.resources.frames.FramedCollectionResource;
-import org.openntf.domino.rest.resources.frames.FramedResource;
-import org.openntf.domino.utils.Factory;
-import org.openntf.domino.utils.Factory.SessionType;
-import org.openntf.domino.utils.Factory.ThreadConfig;
-import org.openntf.domino.xsp.ODAPlatform;
-import org.openntf.domino.xsp.session.DasCurrentSessionFactory;
-
-import com.ibm.domino.das.service.IRestServiceExt;
-import com.ibm.domino.das.service.RestService;
-import com.tinkerpop.frames.FramedGraph;
-
-public class ODAGraphService extends RestService implements IRestServiceExt {
-	private static ThreadLocal<HttpServletRequest> REQUEST_CTX = new ThreadLocal<HttpServletRequest>();
-
-	public static HttpServletRequest getCurrentRequest() {
-		return REQUEST_CTX.get();
-	}
-
-	private Map<String, FramedGraph<?>> graphMap_;
-	private Map<String, IGraphFactory> factoryMap_;
-	public static final String PREFIX = "ODA Graph Service: ";
-
-	static void report(String message) {
-		System.out.println(PREFIX + message);
-	}
-
-	public ODAGraphService() {
-		report("Starting...");
-		init();
-	}
-
-	protected void initDynamicGraphs() {
-		// Get a list of all registered extensions
-		report("Searching for extensions...");
-		IExtension extensions[] = null;
-		final IExtensionRegistry extensionRegistry = Platform.getExtensionRegistry();
-		if (extensionRegistry != null) {
-			final IExtensionPoint extensionPoint = extensionRegistry.getExtensionPoint("org.openntf.domino.rest.graph"); // $NON-NLS-1$
-			if (extensionPoint != null) {
-				extensions = extensionPoint.getExtensions();
-			}
-		}
-
-		if (extensions == null) {
-			return;
-		}
-
-		// Walk through each extension in the list
-
-		for (final IExtension extension : extensions) {
-			final IConfigurationElement configElements[] = extension.getConfigurationElements();
-			if (configElements == null) {
-				continue;
-			}
-
-			for (final IConfigurationElement configElement : configElements) {
-				try {
-					beforeDoService(null);
-					// We only handle serviceResources elements for now
-					if (!("serviceResources".equalsIgnoreCase(configElement.getName()))) { // $NON-NLS-1$
-						continue;
-					}
-
-					final Object object = configElement.createExecutableExtension("class"); // $NON-NLS-1$
-					if (!(object instanceof IGraphFactory)) {
-						// Class was constructed but it is the wrong type
-						continue;
-					}
-
-					report("Found an extension point instance: " + object.getClass().getName());
-					IGraphFactory factory = (IGraphFactory) object;
-					Map<String, FramedGraph<?>> registry = factory.getRegisteredGraphs();
-					for (String key : registry.keySet()) {
-						FramedGraph<?> graph = registry.get(key);
-						report("Adding graph called " + key);
-						addGraph(key, graph);
-						addFactory(key, factory);
-					}
-				} catch (final CoreException e) {
-					e.printStackTrace();
-				} finally {
-					afterDoService(null);
-				}
-			}
-		}
-		report("Extensions complete.");
-	}
-
-	@Override
-	public Set<Class<?>> getClasses() {
-		Set<Class<?>> supers = super.getClasses();
-		Set<Class<?>> result = new HashSet<Class<?>>(supers);
-		return result;
-	}
-
-	@Override
-	public Set<Object> getSingletons() {
-		Set<Object> supers = super.getSingletons();
-		Set<Object> result = new HashSet<Object>(supers);
-		// TODO NTF commented out resources are ones that aren't yet
-		// implemented.
-		// existing classes are just stubs to be filled out later.
-		// result.add(new DataResource(this));
-		// result.add(new DataCollectionResource(this));
-		// result.add(new ViewResource(this));
-		// result.add(new ViewCollectionResource(this));
-		// result.add(new DocumentResource(this));
-		// result.add(new DocumentCollectionResource(this));
-		result.add(new FramedResource(this));
-		result.add(new FramedCollectionResource(this));
-		// result.add(new VertexFrameResource(this));
-		// result.add(new VertexFrameCollectionResource(this));
-		// result.add(new EdgeFrameResource(this));
-		// result.add(new EdgeFrameCollectionResource(this));
-		// result.add(new GraphResource(this));
-		// result.add(new GraphCollectionResource(this));
-		// result.add(new EdgeResource(this));
-		// result.add(new EdgeCollectionResource(this));
-		// result.add(new VertexResource(this));
-		// result.add(new VertexCollectionResource(this));
-		result.add(new CommandResource(this));
-		return result;
-	}
-
-	protected Map<String, FramedGraph<?>> getGraphMap() {
-		if (graphMap_ == null) {
-			graphMap_ = new HashMap<String, FramedGraph<?>>();
-		}
-		return graphMap_;
-	}
-
-	protected Map<String, IGraphFactory> getFactoryMap() {
-		if (factoryMap_ == null) {
-			factoryMap_ = new HashMap<String, IGraphFactory>();
-		}
-		return factoryMap_;
-	}
-
-	public void addFactory(String name, IGraphFactory factory) {
-		getFactoryMap().put(name, factory);
-	}
-
-	public IGraphFactory getFactory(String name) {
-		return getFactoryMap().get(name);
-	}
-
-	@SuppressWarnings("rawtypes")
-	public DFramedTransactionalGraph getGraph(String name) {
-		return (DFramedTransactionalGraph) getGraphMap().get(name);
-	}
-
-	public void addGraph(String name, FramedGraph<?> graph) {
-		getGraphMap().put(name, graph);
-	}
-
-	public FramedGraph<?> removeGraph(String name) {
-		return getGraphMap().remove(name);
-	}
-
-	public void init() {
-		try {
-			ODAPlatform.start();
-			initDynamicGraphs();
-		} catch (Throwable t) {
-			t.printStackTrace();
-		}
-	}
-
-	@Override
-	public void destroy() {
-		ODAPlatform.stop();
-	}
-
-	protected ThreadConfig getDataServiceConfig() {
-		Fixes[] fixes = Fixes.values();
-		AutoMime autoMime = AutoMime.WRAP_32K;
-		boolean bubbleExceptions = false;
-		return new ThreadConfig(fixes, autoMime, bubbleExceptions);
-	}
-
-	@Override
-	public boolean beforeDoService(HttpServletRequest request) {
-		try {
-			Factory.initThread(getDataServiceConfig());
-			REQUEST_CTX.set(request);
-			Factory.setSessionFactory(new DasCurrentSessionFactory(request), SessionType.CURRENT);
-		} catch (Throwable t) {
-			t.printStackTrace();
-		}
-		return true;
-	}
-
-	@Override
-	public void afterDoService(HttpServletRequest request) {
-		Map<String, FramedGraph<?>> graphs = getGraphMap();
-		for (FramedGraph graph : graphs.values()) {
-			if (graph instanceof DFramedTransactionalGraph) {
-				Object raw = ((DFramedTransactionalGraph) graph).getBaseGraph();
-				if (raw instanceof DGraph) {
-					((DGraph) raw).clearTransaction();
-				}
-			}
-		}
-		REQUEST_CTX.set(null);
-		Factory.termThread();
-	}
-
-	@Override
-	public void onError(HttpServletRequest request, Throwable t) {
-		Factory.termThread();
-		t.printStackTrace();
-	}
-
-}
->>>>>>> bfc7f10a
+}