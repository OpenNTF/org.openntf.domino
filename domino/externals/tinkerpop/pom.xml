<?xml version="1.0"?>
<project
	xsi:schemaLocation="http://maven.apache.org/POM/4.0.0 http://maven.apache.org/xsd/maven-4.0.0.xsd"
	xmlns="http://maven.apache.org/POM/4.0.0" xmlns:xsi="http://www.w3.org/2001/XMLSchema-instance">
	<modelVersion>4.0.0</modelVersion>
	<parent>
		<groupId>org.openntf.domino</groupId>
		<artifactId>externals</artifactId>
		<version>1.5.0-SNAPSHOT</version>
	</parent>
	<artifactId>com.tinkerpop</artifactId>
	<name>tinkerpop</name>
	<version>2.6.0.qualifier</version>
	<packaging>eclipse-plugin</packaging>

	<repositories>
		<repository>
			<id>central</id>
			<name>Maven Repository Switchboard</name>
			<layout>default</layout>
			<url>http://repo1.maven.org/maven2</url>
			<snapshots>
				<enabled>false</enabled>
			</snapshots>
		</repository>
	</repositories>

	<build>
		<sourceDirectory>src</sourceDirectory>
		<testSourceDirectory>test</testSourceDirectory>
	</build>

	<dependencies>
		<dependency>
<<<<<<< HEAD
			<groupId>junit</groupId>
			<artifactId>junit</artifactId>
			<version>3.8.1</version>
			<scope>test</scope>
		</dependency>

		<dependency>
			<groupId>org.openntf.domino</groupId>
			<artifactId>com.google.guava</artifactId>
			<version>latest</version>
		</dependency>
		<dependency>
			<groupId>org.openntf.domino</groupId>
			<artifactId>javassist</artifactId>
			<version>latest</version>
=======
			<groupId>net.sf.jung</groupId>
			<artifactId>jung2</artifactId>
			<version>2.0.1</version>
			<type>pom</type>
>>>>>>> 5d5ecb9b
		</dependency>
		
		<!-- 
		<dependency>
			<groupId>net.sourceforge.collections</groupId>
			<artifactId>collections-generic</artifactId>
			<version>4.01</version>
		</dependency>
<<<<<<< HEAD
		 -->
		<dependency>
			<groupId>org.apache.commons</groupId>
			<artifactId>commons-exec</artifactId>
			<version>1.2</version>
		</dependency>		 
		<dependency>
			<groupId>net.sf.jung</groupId>
			<artifactId>jung-algorithms</artifactId>
			<version>2.0.1</version>
		</dependency>
		<dependency>
			<groupId>net.sf.jung</groupId>
			<artifactId>jung-visualization</artifactId>
			<version>2.0</version>
		</dependency>
=======
>>>>>>> 5d5ecb9b
	</dependencies>
</project>
<|MERGE_RESOLUTION|>--- conflicted
+++ resolved
@@ -1,85 +1,46 @@
-<?xml version="1.0"?>
-<project
-	xsi:schemaLocation="http://maven.apache.org/POM/4.0.0 http://maven.apache.org/xsd/maven-4.0.0.xsd"
-	xmlns="http://maven.apache.org/POM/4.0.0" xmlns:xsi="http://www.w3.org/2001/XMLSchema-instance">
-	<modelVersion>4.0.0</modelVersion>
-	<parent>
-		<groupId>org.openntf.domino</groupId>
-		<artifactId>externals</artifactId>
-		<version>1.5.0-SNAPSHOT</version>
-	</parent>
-	<artifactId>com.tinkerpop</artifactId>
-	<name>tinkerpop</name>
-	<version>2.6.0.qualifier</version>
-	<packaging>eclipse-plugin</packaging>
-
-	<repositories>
-		<repository>
-			<id>central</id>
-			<name>Maven Repository Switchboard</name>
-			<layout>default</layout>
-			<url>http://repo1.maven.org/maven2</url>
-			<snapshots>
-				<enabled>false</enabled>
-			</snapshots>
-		</repository>
-	</repositories>
-
-	<build>
-		<sourceDirectory>src</sourceDirectory>
-		<testSourceDirectory>test</testSourceDirectory>
-	</build>
-
-	<dependencies>
-		<dependency>
-<<<<<<< HEAD
-			<groupId>junit</groupId>
-			<artifactId>junit</artifactId>
-			<version>3.8.1</version>
-			<scope>test</scope>
-		</dependency>
-
-		<dependency>
-			<groupId>org.openntf.domino</groupId>
-			<artifactId>com.google.guava</artifactId>
-			<version>latest</version>
-		</dependency>
-		<dependency>
-			<groupId>org.openntf.domino</groupId>
-			<artifactId>javassist</artifactId>
-			<version>latest</version>
-=======
-			<groupId>net.sf.jung</groupId>
-			<artifactId>jung2</artifactId>
-			<version>2.0.1</version>
-			<type>pom</type>
->>>>>>> 5d5ecb9b
-		</dependency>
-		
-		<!-- 
-		<dependency>
-			<groupId>net.sourceforge.collections</groupId>
-			<artifactId>collections-generic</artifactId>
-			<version>4.01</version>
-		</dependency>
-<<<<<<< HEAD
-		 -->
-		<dependency>
-			<groupId>org.apache.commons</groupId>
-			<artifactId>commons-exec</artifactId>
-			<version>1.2</version>
-		</dependency>		 
-		<dependency>
-			<groupId>net.sf.jung</groupId>
-			<artifactId>jung-algorithms</artifactId>
-			<version>2.0.1</version>
-		</dependency>
-		<dependency>
-			<groupId>net.sf.jung</groupId>
-			<artifactId>jung-visualization</artifactId>
-			<version>2.0</version>
-		</dependency>
-=======
->>>>>>> 5d5ecb9b
-	</dependencies>
-</project>
+<?xml version="1.0"?>
+<project
+	xsi:schemaLocation="http://maven.apache.org/POM/4.0.0 http://maven.apache.org/xsd/maven-4.0.0.xsd"
+	xmlns="http://maven.apache.org/POM/4.0.0" xmlns:xsi="http://www.w3.org/2001/XMLSchema-instance">
+	<modelVersion>4.0.0</modelVersion>
+	<parent>
+		<groupId>org.openntf.domino</groupId>
+		<artifactId>externals</artifactId>
+		<version>1.5.0-SNAPSHOT</version>
+	</parent>
+	<artifactId>com.tinkerpop</artifactId>
+	<name>tinkerpop</name>
+	<version>2.6.0.qualifier</version>
+	<packaging>eclipse-plugin</packaging>
+
+	<repositories>
+		<repository>
+			<id>central</id>
+			<name>Maven Repository Switchboard</name>
+			<layout>default</layout>
+			<url>http://repo1.maven.org/maven2</url>
+			<snapshots>
+				<enabled>false</enabled>
+			</snapshots>
+		</repository>
+	</repositories>
+
+	<build>
+		<sourceDirectory>src</sourceDirectory>
+		<testSourceDirectory>test</testSourceDirectory>
+	</build>
+
+	<dependencies>
+		<dependency>
+			<groupId>net.sf.jung</groupId>
+			<artifactId>jung2</artifactId>
+			<version>2.0.1</version>
+			<type>pom</type>
+		</dependency>
+		<dependency>
+			<groupId>net.sourceforge.collections</groupId>
+			<artifactId>collections-generic</artifactId>
+			<version>4.01</version>
+		</dependency>
+	</dependencies>
+</project>