# *****************************************************************
# /*
# * Copyright IBM Corp. 2010, 2013
# * 
# * Licensed under the Apache License, Version 2.0 (the "License"); 
# * you may not use this file except in compliance with the License. 
# * You may obtain a copy of the License at:
# * 
# * http://www.apache.org/licenses/LICENSE-2.0
# * 
# * Unless required by applicable law or agreed to in writing, software 
# * distributed under the License is distributed on an "AS IS" BASIS, 
# * WITHOUT WARRANTIES OR CONDITIONS OF ANY KIND, either express or 
# * implied. See the License for the specific language governing 
# * permissions and limitations under the License.
# */
# *****************************************************************
# DO NOT EDIT. THIS FILE IS GENERATED.
# NLS_ENCODING=UNICODE 
# NLS_MARKUP=IBMNJDK2 
# NLS_MESSAGEFORMAT_NONE
## G11N SA UI -- Special IT Audience resources follow
complex-type.dominoViewValuePicker.name= Value Picker Data Provider for View or Folder
complex-type.dominoViewValuePicker.descr= Value picker data provider that reads the data from a Domino view or folder
property.labelColumn.complex-type.dominoViewValuePicker.name= Label Column Name
property.labelColumn.complex-type.dominoViewValuePicker.descr= Name of the column whose value will be used in the picker as a label
property.searchType.name= Type of Search
# "match" "ftSearch" and "startFrom" should not be translated
property.searchType.descr= Define the type of search to be applied. The options are "match", meaning the search value is matched to a key or keys in the view, "ftSearch" meaning the value is found in a full text search of the entry and "startFrom", the default search type, which matches the value as a key and then returns that entry and all subsequent entries.
complex-type.dominoNABNamePicker.name= Domino Address Book Name Picker Data Provider
complex-type.dominoNABNamePicker.descr= Name picker data provider that reads the data from a Domino address book
property.addressBookSel.name= Address Book Selection
property.addressBookSel.descr= Defines the list of address book databases
property.addressBookDb.name= Address Book Database Name
# "addressBookSel" "db-name" should not be translated
property.addressBookDb.descr= Defines the name of the database containing the address book if the selection type for "addressBookSel" property is "db-name"
property.nameList.name= Name List Type
property.nameList.descr= This defines the list of names to be displayed, like people or groups. When this property is set, then the people and group boolean properties are ignored.
property.people.name= Include People
# "nameList" should not be translated
property.people.descr= Specifies whether or not to include people entries. Default is true. Only used when the "nameList" property is absent.
property.groups.name= Include Groups
# "nameList" should not be translated
property.groups.descr= Specifies whether or not to include group entries. Default is true. Only used when the "nameList" property is absent.
<<<<<<< HEAD
=======
property.returnNameFormat.name= Name Format for value property
property.returnNameFormat.descr= Specifies the format for the value property passed back to the field. Names, Authors and Readers fields should receive Canonical format to function properly. Dojo List Text Box can display the label instead of the value, but some formats, e.g. Common, may match multiple labels. Some formats may also be blank for some people / groups, e.g. OrgUnit1.
>>>>>>> e4ad0097
complex-type.dominoViewNamePicker.name= Name Picker Data Provider for View or Folder
complex-type.dominoViewNamePicker.descr= Name Picker data provider that reads its data from a Domino view or folder
property.labelColumn.complex-type.dominoViewNamePicker.name= Label Column Name
property.labelColumn.complex-type.dominoViewNamePicker.descr= Name of the column in the view whose value will be used in the picker as a label
property.label.name= Data Provider Label
property.label.descr= Label of this name data provider, to uniquely identify it when using multiple data providers. This appears in the picker control dialog in the list where users can choose which directory to search.

complex-type.mapPicker.name= Map Picker Data Provider
<<<<<<< HEAD
complex-type.mapPicker.name= Map Picker Data Provider that takes its content from a Map<String,String>
property.caseInsensitive.name= Case Insensitive Key
property.caseInsensitive.descr= Specifies if the key being used should be treated as case insensitive
complex-type.listPicker.name= Collection Picker Data Provider
complex-type.listPicker.name= Collection Picker Data Provider that takes its content from a List, Set, Vector etc
complex-type.enumPicker.name= Enum Picker Data Provider
complex-type.enumPicker.name= Enum Picker Data Provider that takes its content from an Enum
property.sorted.name= Sorted
property.sorted.descr= Whether the enum should be sorted alphabetically
=======
complex-type.mapPicker.descr= Map Picker Data Provider that takes its content from a Map<String,String>
property.map.complex-type.mapPicker.name= Map
property.map.complex-type.mapPicker.descr= Map for the MapPicker, implementation of Map (e.g. LinkedHashMap)
property.caseInsensitive.name= Case Insensitive Key
property.caseInsensitive.descr= Specifies if the key being used should be treated as case insensitive
property.searchStyle.name= Style of Search
property.searchStyle.descr= Define the style of search to be used. The default is "jumpTo", working like the Extension Library picker searches - jumping to the first entry matching the search type and showing all remaining entries. The alternative is "restrictToSearch", so showing only those entries that match the search criteria.
complex-type.collectionPicker.name= Collection Picker Data Provider
complex-type.collectionPicker.descr= Collection Picker Data Provider that takes its content from a List, Set, Vector etc
property.collection.complex-type.collectionPicker.name= Collection
property.collection.complex-type.collectionPicker.descr= Collection for the CollectionPicker, implementation of Set or List (e.g. TreeSet or ArrayList)
complex-type.enumPicker.name= Enum Picker Data Provider
complex-type.enumPicker.descr= Enum Picker Data Provider that takes its content from an Enum
property.enum.complex-type.enumPicker.name= Enum
property.enum.complex-type.enumPicker.descr= Name of an enum to use as the list of options
property.sorted.name= Sorted
property.sorted.descr= Whether the enum should be sorted alphabetically
complex-type.openntfViewValuePicker.name= Value Picker Data Provider for View or Folder
complex-type.openntfViewValuePicker.descr= Value picker data provider that reads the data from a Domino view or folder
property.labelColumn.complex-type.openntfViewValuePicker.name= Label Column Name
property.labelColumn.complex-type.openntfViewValuePicker.descr= Name of the column whose value will be used in the picker as a label
>>>>>>> e4ad0097
<|MERGE_RESOLUTION|>--- conflicted
+++ resolved
@@ -1,90 +1,75 @@
-# *****************************************************************
-# /*
-# * Copyright IBM Corp. 2010, 2013
-# * 
-# * Licensed under the Apache License, Version 2.0 (the "License"); 
-# * you may not use this file except in compliance with the License. 
-# * You may obtain a copy of the License at:
-# * 
-# * http://www.apache.org/licenses/LICENSE-2.0
-# * 
-# * Unless required by applicable law or agreed to in writing, software 
-# * distributed under the License is distributed on an "AS IS" BASIS, 
-# * WITHOUT WARRANTIES OR CONDITIONS OF ANY KIND, either express or 
-# * implied. See the License for the specific language governing 
-# * permissions and limitations under the License.
-# */
-# *****************************************************************
-# DO NOT EDIT. THIS FILE IS GENERATED.
-# NLS_ENCODING=UNICODE 
-# NLS_MARKUP=IBMNJDK2 
-# NLS_MESSAGEFORMAT_NONE
-## G11N SA UI -- Special IT Audience resources follow
-complex-type.dominoViewValuePicker.name= Value Picker Data Provider for View or Folder
-complex-type.dominoViewValuePicker.descr= Value picker data provider that reads the data from a Domino view or folder
-property.labelColumn.complex-type.dominoViewValuePicker.name= Label Column Name
-property.labelColumn.complex-type.dominoViewValuePicker.descr= Name of the column whose value will be used in the picker as a label
-property.searchType.name= Type of Search
-# "match" "ftSearch" and "startFrom" should not be translated
-property.searchType.descr= Define the type of search to be applied. The options are "match", meaning the search value is matched to a key or keys in the view, "ftSearch" meaning the value is found in a full text search of the entry and "startFrom", the default search type, which matches the value as a key and then returns that entry and all subsequent entries.
-complex-type.dominoNABNamePicker.name= Domino Address Book Name Picker Data Provider
-complex-type.dominoNABNamePicker.descr= Name picker data provider that reads the data from a Domino address book
-property.addressBookSel.name= Address Book Selection
-property.addressBookSel.descr= Defines the list of address book databases
-property.addressBookDb.name= Address Book Database Name
-# "addressBookSel" "db-name" should not be translated
-property.addressBookDb.descr= Defines the name of the database containing the address book if the selection type for "addressBookSel" property is "db-name"
-property.nameList.name= Name List Type
-property.nameList.descr= This defines the list of names to be displayed, like people or groups. When this property is set, then the people and group boolean properties are ignored.
-property.people.name= Include People
-# "nameList" should not be translated
-property.people.descr= Specifies whether or not to include people entries. Default is true. Only used when the "nameList" property is absent.
-property.groups.name= Include Groups
-# "nameList" should not be translated
-property.groups.descr= Specifies whether or not to include group entries. Default is true. Only used when the "nameList" property is absent.
-<<<<<<< HEAD
-=======
-property.returnNameFormat.name= Name Format for value property
-property.returnNameFormat.descr= Specifies the format for the value property passed back to the field. Names, Authors and Readers fields should receive Canonical format to function properly. Dojo List Text Box can display the label instead of the value, but some formats, e.g. Common, may match multiple labels. Some formats may also be blank for some people / groups, e.g. OrgUnit1.
->>>>>>> e4ad0097
-complex-type.dominoViewNamePicker.name= Name Picker Data Provider for View or Folder
-complex-type.dominoViewNamePicker.descr= Name Picker data provider that reads its data from a Domino view or folder
-property.labelColumn.complex-type.dominoViewNamePicker.name= Label Column Name
-property.labelColumn.complex-type.dominoViewNamePicker.descr= Name of the column in the view whose value will be used in the picker as a label
-property.label.name= Data Provider Label
-property.label.descr= Label of this name data provider, to uniquely identify it when using multiple data providers. This appears in the picker control dialog in the list where users can choose which directory to search.
-
-complex-type.mapPicker.name= Map Picker Data Provider
-<<<<<<< HEAD
-complex-type.mapPicker.name= Map Picker Data Provider that takes its content from a Map<String,String>
-property.caseInsensitive.name= Case Insensitive Key
-property.caseInsensitive.descr= Specifies if the key being used should be treated as case insensitive
-complex-type.listPicker.name= Collection Picker Data Provider
-complex-type.listPicker.name= Collection Picker Data Provider that takes its content from a List, Set, Vector etc
-complex-type.enumPicker.name= Enum Picker Data Provider
-complex-type.enumPicker.name= Enum Picker Data Provider that takes its content from an Enum
-property.sorted.name= Sorted
-property.sorted.descr= Whether the enum should be sorted alphabetically
-=======
-complex-type.mapPicker.descr= Map Picker Data Provider that takes its content from a Map<String,String>
-property.map.complex-type.mapPicker.name= Map
-property.map.complex-type.mapPicker.descr= Map for the MapPicker, implementation of Map (e.g. LinkedHashMap)
-property.caseInsensitive.name= Case Insensitive Key
-property.caseInsensitive.descr= Specifies if the key being used should be treated as case insensitive
-property.searchStyle.name= Style of Search
-property.searchStyle.descr= Define the style of search to be used. The default is "jumpTo", working like the Extension Library picker searches - jumping to the first entry matching the search type and showing all remaining entries. The alternative is "restrictToSearch", so showing only those entries that match the search criteria.
-complex-type.collectionPicker.name= Collection Picker Data Provider
-complex-type.collectionPicker.descr= Collection Picker Data Provider that takes its content from a List, Set, Vector etc
-property.collection.complex-type.collectionPicker.name= Collection
-property.collection.complex-type.collectionPicker.descr= Collection for the CollectionPicker, implementation of Set or List (e.g. TreeSet or ArrayList)
-complex-type.enumPicker.name= Enum Picker Data Provider
-complex-type.enumPicker.descr= Enum Picker Data Provider that takes its content from an Enum
-property.enum.complex-type.enumPicker.name= Enum
-property.enum.complex-type.enumPicker.descr= Name of an enum to use as the list of options
-property.sorted.name= Sorted
-property.sorted.descr= Whether the enum should be sorted alphabetically
-complex-type.openntfViewValuePicker.name= Value Picker Data Provider for View or Folder
-complex-type.openntfViewValuePicker.descr= Value picker data provider that reads the data from a Domino view or folder
-property.labelColumn.complex-type.openntfViewValuePicker.name= Label Column Name
-property.labelColumn.complex-type.openntfViewValuePicker.descr= Name of the column whose value will be used in the picker as a label
->>>>>>> e4ad0097
+# *****************************************************************
+# /*
+# * Copyright IBM Corp. 2010, 2013
+# * 
+# * Licensed under the Apache License, Version 2.0 (the "License"); 
+# * you may not use this file except in compliance with the License. 
+# * You may obtain a copy of the License at:
+# * 
+# * http://www.apache.org/licenses/LICENSE-2.0
+# * 
+# * Unless required by applicable law or agreed to in writing, software 
+# * distributed under the License is distributed on an "AS IS" BASIS, 
+# * WITHOUT WARRANTIES OR CONDITIONS OF ANY KIND, either express or 
+# * implied. See the License for the specific language governing 
+# * permissions and limitations under the License.
+# */
+# *****************************************************************
+# DO NOT EDIT. THIS FILE IS GENERATED.
+# NLS_ENCODING=UNICODE 
+# NLS_MARKUP=IBMNJDK2 
+# NLS_MESSAGEFORMAT_NONE
+## G11N SA UI -- Special IT Audience resources follow
+complex-type.dominoViewValuePicker.name= Value Picker Data Provider for View or Folder
+complex-type.dominoViewValuePicker.descr= Value picker data provider that reads the data from a Domino view or folder
+property.labelColumn.complex-type.dominoViewValuePicker.name= Label Column Name
+property.labelColumn.complex-type.dominoViewValuePicker.descr= Name of the column whose value will be used in the picker as a label
+property.searchType.name= Type of Search
+# "match" "ftSearch" and "startFrom" should not be translated
+property.searchType.descr= Define the type of search to be applied. The options are "match", meaning the search value is matched to a key or keys in the view, "ftSearch" meaning the value is found in a full text search of the entry and "startFrom", the default search type, which matches the value as a key and then returns that entry and all subsequent entries.
+complex-type.dominoNABNamePicker.name= Domino Address Book Name Picker Data Provider
+complex-type.dominoNABNamePicker.descr= Name picker data provider that reads the data from a Domino address book
+property.addressBookSel.name= Address Book Selection
+property.addressBookSel.descr= Defines the list of address book databases
+property.addressBookDb.name= Address Book Database Name
+# "addressBookSel" "db-name" should not be translated
+property.addressBookDb.descr= Defines the name of the database containing the address book if the selection type for "addressBookSel" property is "db-name"
+property.nameList.name= Name List Type
+property.nameList.descr= This defines the list of names to be displayed, like people or groups. When this property is set, then the people and group boolean properties are ignored.
+property.people.name= Include People
+# "nameList" should not be translated
+property.people.descr= Specifies whether or not to include people entries. Default is true. Only used when the "nameList" property is absent.
+property.groups.name= Include Groups
+# "nameList" should not be translated
+property.groups.descr= Specifies whether or not to include group entries. Default is true. Only used when the "nameList" property is absent.
+property.returnNameFormat.name= Name Format for value property
+property.returnNameFormat.descr= Specifies the format for the value property passed back to the field. Names, Authors and Readers fields should receive Canonical format to function properly. Dojo List Text Box can display the label instead of the value, but some formats, e.g. Common, may match multiple labels. Some formats may also be blank for some people / groups, e.g. OrgUnit1.
+complex-type.dominoViewNamePicker.name= Name Picker Data Provider for View or Folder
+complex-type.dominoViewNamePicker.descr= Name Picker data provider that reads its data from a Domino view or folder
+property.labelColumn.complex-type.dominoViewNamePicker.name= Label Column Name
+property.labelColumn.complex-type.dominoViewNamePicker.descr= Name of the column in the view whose value will be used in the picker as a label
+property.label.name= Data Provider Label
+property.label.descr= Label of this name data provider, to uniquely identify it when using multiple data providers. This appears in the picker control dialog in the list where users can choose which directory to search.
+
+complex-type.mapPicker.name= Map Picker Data Provider
+complex-type.mapPicker.descr= Map Picker Data Provider that takes its content from a Map<String,String>
+property.map.complex-type.mapPicker.name= Map
+property.map.complex-type.mapPicker.descr= Map for the MapPicker, implementation of Map (e.g. LinkedHashMap)
+property.caseInsensitive.name= Case Insensitive Key
+property.caseInsensitive.descr= Specifies if the key being used should be treated as case insensitive
+property.searchStyle.name= Style of Search
+property.searchStyle.descr= Define the style of search to be used. The default is "jumpTo", working like the Extension Library picker searches - jumping to the first entry matching the search type and showing all remaining entries. The alternative is "restrictToSearch", so showing only those entries that match the search criteria.
+complex-type.collectionPicker.name= Collection Picker Data Provider
+complex-type.collectionPicker.descr= Collection Picker Data Provider that takes its content from a List, Set, Vector etc
+property.collection.complex-type.collectionPicker.name= Collection
+property.collection.complex-type.collectionPicker.descr= Collection for the CollectionPicker, implementation of Set or List (e.g. TreeSet or ArrayList)
+complex-type.enumPicker.name= Enum Picker Data Provider
+complex-type.enumPicker.descr= Enum Picker Data Provider that takes its content from an Enum
+property.enum.complex-type.enumPicker.name= Enum
+property.enum.complex-type.enumPicker.descr= Name of an enum to use as the list of options
+property.sorted.name= Sorted
+property.sorted.descr= Whether the enum should be sorted alphabetically
+complex-type.openntfViewValuePicker.name= Value Picker Data Provider for View or Folder
+complex-type.openntfViewValuePicker.descr= Value picker data provider that reads the data from a Domino view or folder
+property.labelColumn.complex-type.openntfViewValuePicker.name= Label Column Name
+property.labelColumn.complex-type.openntfViewValuePicker.descr= Name of the column whose value will be used in the picker as a label