--- conflicted
+++ resolved
@@ -24,15 +24,7 @@
 import com.ibm.jscript.types.IWrapperFactory;
 import com.ibm.jscript.types.Registry;
 
-<<<<<<< HEAD
-/**
- * @author withersp
- * 
- */
-public class WrapperOpenDomino {
-=======
 public class WrapperOpenDomino implements WrapperRegistry {
->>>>>>> ff9b275a
 
 	/*
 	 * First block extends IBM's baseline GeneratedWrapper classes. Why? Because as you can see with the OpenFunction.call() method, we want
@@ -507,12 +499,12 @@
 	}
 
 	/**
-	 * The MethodMap is a simple static HashMap that binds a String, like "getItemValue" or "isBefore" to an OpenFunction object
-	 * 
-	 * This way when SSJS encounters an org.openntf.domino.DateTime, and it sees .isBefore(DateTime) called on it, it can resolve the string
-	 * to a particular fct_OpenDateTime object, with a specific index value. It then invokes the call() method on that particular function
-	 * object, passing in the DateTime argument from SSJS, as well as the DateTime object on which the .isBefore was invoked.
-	 */
+		 * The MethodMap is a simple static HashMap that binds a String, like "getItemValue" or "isBefore" to an OpenFunction object
+		 * 
+		 * This way when SSJS encounters an org.openntf.domino.DateTime, and it sees .isBefore(DateTime) called on it, it can resolve the
+		 * string to a particular fct_OpenDateTime object, with a specific index value. It then invokes the call() method on that particular
+		 * function object, passing in the DateTime argument from SSJS, as well as the DateTime object on which the .isBefore was invoked.
+		 */
 	public static class OpenMethodMap extends GeneratedWrapperObject.MethodMap {
 		public OpenMethodMap(final JSContext arg0, final Class<?> arg1, final Class<?>[] arg2) {
 			super(arg0, arg1, arg2);
@@ -780,7 +772,6 @@
 		WRAPPED_CLASSES.add(org.openntf.domino.ViewEntryCollection.class);
 		WRAPPED_CLASSES.add(org.openntf.domino.ViewNavigator.class);
 	}
-
 	@Override
 	public List<Class<?>> getWrapperClasses() {
 		return WRAPPED_CLASSES;
