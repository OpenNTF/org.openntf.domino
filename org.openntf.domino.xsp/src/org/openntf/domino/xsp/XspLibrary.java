package org.openntf.domino.xsp;

import java.util.ArrayList;
import java.util.List;

import org.openntf.domino.xsp.config.DominoConfig;

import com.ibm.xsp.extlib.config.ExtlibPluginConfig;
import com.ibm.xsp.library.AbstractXspLibrary;

/**
 * @author nfreeman
 * 
 */
public class XspLibrary extends AbstractXspLibrary {
	private final static String LIBRARY_ID = XspLibrary.class.getName();
	public final static String LIBRARY_BEAN_PREFIX = "org.openntf.domino.xsp";
	private static Boolean GLOBAL;
	private List<ExtlibPluginConfig> plugins;

	private static boolean isGlobal() {
		if (GLOBAL == null) {
			GLOBAL = Boolean.FALSE;
			String[] envs = Activator.getEnvironmentStrings();
			if (envs != null) {
				for (String s : envs) {
					if (s.equalsIgnoreCase("global")) {
						GLOBAL = Boolean.TRUE;
					}
				}
			}
		}
		return GLOBAL.booleanValue();
	}

	/**
	 * 
	 */
	public XspLibrary() {
		System.out.println("Loading org.openntf.domino.xsp library");

	}

	@Override
	public String[] getDependencies() {
<<<<<<< HEAD
		return new String[] { "com.ibm.xsp.extlib.library" };
=======
		return new String[] { "com.ibm.xsp.core.library", "com.ibm.xsp.extsn.library", "com.ibm.xsp.domino.library",
				"com.ibm.xsp.designer.library", "com.ibm.xsp.extlib.library" };
>>>>>>> ed46a1cf
	}

	@Override
	public String[] getFacesConfigFiles() {
		String[] files = new String[] { "domino-faces-config.xml" };
		// We might want to take this approach in the future???
		// List<ExtlibPluginConfig> plugins = getExtlibPluginConfigs();
		// for( ExtlibPluginConfig plugin: plugins) {
		// files = plugin.getFacesConfigFiles(files);
		// }
		return files;
	}

	private List<ExtlibPluginConfig> getExtlibPluginConfigs() {
		if (plugins == null) {
			// List<ExtlibPluginConfig> _plugins = ExtensionManager.findServices(null,
			// ExtlibPluginConfig.class.getClassLoader(),
			// ExtlibPluginConfig.EXTENSION_NAME,
			// ExtlibPluginConfig.class);
			/*
			 * We are blocking any extension point contribution to the Library. Agreed to do this way on Sep 30th, 2011 [AC, MK, PR]
			 */
			List<ExtlibPluginConfig> _plugins = new ArrayList<ExtlibPluginConfig>();
			// note, sort these plugins alphabetically by className
			_plugins.add(new DominoConfig());
			plugins = _plugins;
		}
		return plugins;
	}

	@Override
	public String[] getXspConfigFiles() {
		String[] files = new String[] {};
		List<ExtlibPluginConfig> plugins = getExtlibPluginConfigs();
		for (ExtlibPluginConfig plugin : plugins) {
			files = plugin.getXspConfigFiles(files);
			for (String file : files) {
				System.out.println(String.valueOf(file));
			}
		}
		return files;
	}

	/*
	 * (non-Javadoc)
	 * 
	 * @see com.ibm.xsp.library.XspLibrary#getLibraryId()
	 */
	@Override
	public String getLibraryId() {
		return LIBRARY_ID;
	}

	@Override
	public String getPluginId() {
		return Activator.PLUGIN_ID;
	}

	@Override
	public boolean isGlobalScope() {
		boolean result = isGlobal();
		// System.out.println(Activator.PLUGIN_ID + " global: " + String.valueOf(result));
		return result;
	}

	/*
	 * (non-Javadoc)
	 * 
	 * @see com.ibm.xsp.library.AbstractXspLibrary#isEnabled()
	 */
	@Override
	public boolean isEnabled() {
		return super.isEnabled();
	}

}<|MERGE_RESOLUTION|>--- conflicted
+++ resolved
@@ -38,17 +38,12 @@
 	 */
 	public XspLibrary() {
 		System.out.println("Loading org.openntf.domino.xsp library");
-
 	}
 
 	@Override
 	public String[] getDependencies() {
-<<<<<<< HEAD
-		return new String[] { "com.ibm.xsp.extlib.library" };
-=======
 		return new String[] { "com.ibm.xsp.core.library", "com.ibm.xsp.extsn.library", "com.ibm.xsp.domino.library",
 				"com.ibm.xsp.designer.library", "com.ibm.xsp.extlib.library" };
->>>>>>> ed46a1cf
 	}
 
 	@Override
@@ -85,9 +80,7 @@
 		List<ExtlibPluginConfig> plugins = getExtlibPluginConfigs();
 		for (ExtlibPluginConfig plugin : plugins) {
 			files = plugin.getXspConfigFiles(files);
-			for (String file : files) {
-				System.out.println(String.valueOf(file));
-			}
+			System.out.println(files.toString());
 		}
 		return files;
 	}
@@ -114,14 +107,4 @@
 		return result;
 	}
 
-	/*
-	 * (non-Javadoc)
-	 * 
-	 * @see com.ibm.xsp.library.AbstractXspLibrary#isEnabled()
-	 */
-	@Override
-	public boolean isEnabled() {
-		return super.isEnabled();
-	}
-
 }