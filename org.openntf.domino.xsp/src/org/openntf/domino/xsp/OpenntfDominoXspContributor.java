package org.openntf.domino.xsp;

import com.ibm.xsp.library.XspContributor;

public class OpenntfDominoXspContributor extends XspContributor {

	@Override
	public Object[][] getFactories() {
		Object[][] result = new Object[][] { { "org.openntf.domino.xsp.helpers.DOMINO_IMPLICIT_OBJECT_FACTORY",
				org.openntf.domino.xsp.helpers.OpenntfDominoImplicitObjectFactory2.class } };
<<<<<<< HEAD

		// try {
		// // Adding a phase listener is a restricted operation
		// AccessController.doPrivileged(new PrivilegedExceptionAction<Object>() {
		// @Override
		// public Object run() throws Exception {
		// System.out.println("Loading OpenLog PhaseListener");
		// LifecycleFactory factory = (LifecycleFactory) FactoryFinder.getFactory(FactoryFinder.LIFECYCLE_FACTORY);
		// Lifecycle lifecycle = factory.getLifecycle(LifecycleFactory.DEFAULT_LIFECYCLE);
		// lifecycle.addPhaseListener(new XspOpenLogPhaseListener());
		// System.out.println("Loaded OpenLog PhaseListener");
		// return null;
		// }
		// });
		// } catch (Throwable t) {
		// t.printStackTrace();
		// }
=======
>>>>>>> d6da86b0
		return result;
	}
}<|MERGE_RESOLUTION|>--- conflicted
+++ resolved
@@ -8,26 +8,6 @@
 	public Object[][] getFactories() {
 		Object[][] result = new Object[][] { { "org.openntf.domino.xsp.helpers.DOMINO_IMPLICIT_OBJECT_FACTORY",
 				org.openntf.domino.xsp.helpers.OpenntfDominoImplicitObjectFactory2.class } };
-<<<<<<< HEAD
-
-		// try {
-		// // Adding a phase listener is a restricted operation
-		// AccessController.doPrivileged(new PrivilegedExceptionAction<Object>() {
-		// @Override
-		// public Object run() throws Exception {
-		// System.out.println("Loading OpenLog PhaseListener");
-		// LifecycleFactory factory = (LifecycleFactory) FactoryFinder.getFactory(FactoryFinder.LIFECYCLE_FACTORY);
-		// Lifecycle lifecycle = factory.getLifecycle(LifecycleFactory.DEFAULT_LIFECYCLE);
-		// lifecycle.addPhaseListener(new XspOpenLogPhaseListener());
-		// System.out.println("Loaded OpenLog PhaseListener");
-		// return null;
-		// }
-		// });
-		// } catch (Throwable t) {
-		// t.printStackTrace();
-		// }
-=======
->>>>>>> d6da86b0
 		return result;
 	}
 }