package org.openntf.domino.xots;

import java.io.IOException;
import java.security.AccessController;
import java.security.PrivilegedAction;
import java.util.Arrays;
import java.util.HashSet;
import java.util.Map;
import java.util.Map.Entry;
import java.util.Set;
import java.util.concurrent.ConcurrentHashMap;
import java.util.concurrent.TimeUnit;

import javax.servlet.ServletException;

import org.openntf.domino.xots.annotations.Persistent;
import org.openntf.domino.xots.annotations.Schedule;

import com.ibm.designer.runtime.domino.adapter.HttpService;
import com.ibm.designer.runtime.domino.adapter.LCDEnvironment;
import com.ibm.designer.runtime.domino.bootstrap.adapter.HttpServletRequestAdapter;
import com.ibm.designer.runtime.domino.bootstrap.adapter.HttpServletResponseAdapter;
import com.ibm.designer.runtime.domino.bootstrap.adapter.HttpSessionAdapter;
import com.ibm.domino.xsp.module.nsf.NSFComponentModule;
import com.ibm.domino.xsp.module.nsf.NSFService;
import com.ibm.domino.xsp.module.nsf.NotesContext;

public class XotsService extends NSFService {

	@Override
	public void destroyService() {
		System.out.println("DEBUG: Destroying XotsService...");
		XotsDaemon.stop();
		super.destroyService();
	}

	public static XotsService getInstance() {
		for (HttpService service : LCDEnvironment.getInstance().getServices()) {
			if (service instanceof XotsService) {
				return (XotsService) service;
			}
		}
		return null;
	}

	public synchronized static void addToQueue(final Runnable runnable) {
		try {
			AccessController.doPrivileged(new PrivilegedAction<Object>() {
				@Override
				public Object run() {
					// getInstance().queue(runnable, runnable.getClass().getClassLoader());
					return null;
				}
			});
		} catch (Exception e) {
			e.printStackTrace();
		}
	}

	public static class LoaderRunnable implements Runnable {
		private NSFComponentModule module_;
		private String[] classNames_;
		private Set<Class<?>> classes_;
		private XotsService callback_;

		public LoaderRunnable(final NSFComponentModule module, final String[] classNames, final XotsService callback) {
			module_ = module;
			classNames_ = classNames;
			callback_ = callback;
		}

		@Override
		public void run() {
			classes_ = new HashSet<Class<?>>();
			try {
				NotesContext ctxContext = new NotesContext(module_);
				NotesContext.initThread(ctxContext);
				ClassLoader mcl = module_.getModuleClassLoader();
				for (String className : classNames_) {
					Class<?> curClass = null;
					try {
						curClass = mcl.loadClass(className);
					} catch (ClassNotFoundException e) {
						e.printStackTrace();
					}
					classes_.add(curClass);
					callback_.loaderCallback(this);
				}

				classes_ = result;

				callback_.loaderCallback(this);
			} catch (Throwable t) {
				t.printStackTrace();
			} finally {
				NotesContext.termThread();
			}
<<<<<<< HEAD
=======

>>>>>>> da9a2776
		}

		public Set<Class<?>> getClasses() {
			return classes_;
		}

		public NSFComponentModule getModule() {
			return module_;
		}
	}

	// private final Map<String, NSFComponentModule> modules_ = new ConcurrentHashMap<String, NSFComponentModule>();
	private final Map<NSFComponentModule, Set<Class<?>>> classMap_ = new ConcurrentHashMap<NSFComponentModule, Set<Class<?>>>();

	public XotsService(final LCDEnvironment arg0) {
		super(arg0);
	}

	@Override
	public int getPriority() {
		return 100;
	}

	private NSFService nsfservice_;

	private NSFService getNsfService() {
		if (nsfservice_ == null) {
			for (HttpService service : LCDEnvironment.getInstance().getServices()) {
				if (service instanceof NSFService) {
					nsfservice_ = (NSFService) service;
					break;
				}
			}
		}
		return nsfservice_;
	}

	@Override
	protected NSFComponentModule createNSFModule(final String arg0) throws ServletException {
		System.out.println("DEBUG: XotsService created NSF module for path " + arg0);
		return super.createNSFModule(arg0);
	}

<<<<<<< HEAD
	@Override
	public ComponentModule getComponentModule(final String arg0) throws ServletException {
		System.out.println("DEBUG: XotsService created NSF module for path " + arg0);
		NSFComponentModule result = modules_.get(arg0);
		if (result == null) {
			// Loading seems to not return it immediately
			getNsfService().loadModule(arg0);
			result = (NSFComponentModule) getNsfService().getComponentModule(arg0);
			//			result = super.createNSFModule(arg0);
			modules_.put(arg0, result);
		}
		return result;
	}
=======
	//	@Override
	//	public ComponentModule getComponentModule(String modulePath) throws ServletException {
	//		// RPr: on a windows machine, the databasePath is returned with "\\"
	//		// BTW: why don't we use "loadModule" here
	//		// BTW: Why do we override this method at all?
	//		// [15.07.2014 20:38:57] Nathan T. Freeman: okay, if we call createNSFModule instead of loadModule, then it won't cache the module
	//		// [15.07.2014 20:39:08] Nathan T. Freeman: but createNSFModule is protected
	//		// but we DO cache the module, so I see no advantage
	//		modulePath = StringUtil.replace(modulePath, '\\', '/');
	//		
	//		System.out.println("DEBUG: XotsService created NSF module for path " + modulePath);
	//		NSFComponentModule result = modules_.get(modulePath);
	//		if (result == null) {
	//			result = super.createNSFModule(modulePath);
	//			modules_.put(modulePath, result);
	//		}
	//		return result;
	//	}
>>>>>>> da9a2776

	@Override
	public boolean doService(final String arg0, final String arg1, final HttpSessionAdapter arg2, final HttpServletRequestAdapter arg3,
			final HttpServletResponseAdapter arg4) throws ServletException, IOException {
		System.out.println("DEBUG ALERT!! XotsService has been asked to service an HttpRequest!");
		return super.doService(arg0, arg1, arg2, arg3, arg4);
	}

	public void loadXotsTasklets(final String arg0, final String[] classNames) throws ServletException {
		NSFComponentModule module = (NSFComponentModule) getComponentModule(arg0);
		final LoaderRunnable loaderRunnable = new LoaderRunnable(module, classNames, this);
		Thread t = new lotus.domino.NotesThread(loaderRunnable);
		t.start();
		try {
			t.join();// RPr: should we really load all modules in an own thread async?s
		} catch (InterruptedException e) {
			e.printStackTrace();
		}
	}

	public void loaderCallback(final LoaderRunnable runner) {
		NSFComponentModule referenceMod = runner.getModule();

		Set<Class<?>> classes = runner.getClasses();
		for (Class<?> clazz : classes) {
			Persistent persistent = clazz.getAnnotation(Persistent.class);
			Persistent.Context ctx = persistent.appContext();
			Persistent.Scope scope = persistent.scope();
			// TODO de-dupe based on replica ID to handle faux text ".nsf" redirection files
			if (scope == Persistent.Scope.APPLICATION) {
				if (ctx == Persistent.Context.XSPFORCED) {
					try {
						NSFComponentModule forcedMod = getNsfService().loadModule(referenceMod.getDatabasePath());
						synchronized (classMap_) {
							classMap_.put(forcedMod, classes);
						}
					} catch (Throwable t) {
						t.printStackTrace();
					}
				} else if (ctx == Persistent.Context.XSPSCOPED) {

				}

			} else if (scope == Persistent.Scope.SERVER) {
				NSFComponentModule mod = runner.getModule();
				synchronized (classMap_) {
					classMap_.put(mod, classes);	// TODO need to put actual objects rather than classes into the map
				}
			} else {
				NSFComponentModule mod = runner.getModule();
				synchronized (classMap_) {
					classMap_.put(mod, classes);
				}
			}
		}

	}

	@Override
	public void initThreads() {
		System.out.println("DEBUG: XotsService is being initialized.");
	}

	@Override
	public void termThreads() {
		System.out.println("DEBUG: XotsService is being terminated.");
	}

<<<<<<< HEAD
	protected Set<Class<?>> getLoadedClasses() {
		Set<Class<?>> result = new HashSet<Class<?>>();
		for (Set<Class<?>> classes : classMap_.values()) {
			result.addAll(classes);
		}
		return result;
	}

=======
	@Override
	public String toString() {
		StringBuilder sb = new StringBuilder();
		System.out.println(TimeUnit.MINUTES);
		for (Entry<NSFComponentModule, Set<Class<?>>> e : classMap_.entrySet()) {
			if (sb.length() > 0)
				sb.append('\n');
			sb.append(e.getKey().getDatabasePath());
			sb.append('\n');
			for (Class<?> cls : e.getValue()) {
				sb.append('\t');
				sb.append(cls.getName());
				Persistent persistent = cls.getAnnotation(Persistent.class);
				if (persistent != null) {
					sb.append(", Scope:");
					sb.append(persistent.scope());
					sb.append(", AppContext:");
					sb.append(persistent.appContext());
				}
				Schedule schedule = cls.getAnnotation(Schedule.class);
				if (schedule != null) {
					sb.append(", Freq:");
					sb.append(schedule.frequency());

					// sb.append(", TimeUnit:");
					// sb.append(schedule.timeunit());
					//
					// WHEE: Why do I get this error here:
					//			java.lang.TypeNotPresentException: Type java.util.concurrent.TimeUnit not present
					//				       at com.ibm.oti.reflect.AnnotationHelper$AnnotationInvocationHandler.invoke(AnnotationHelper.java:134)
					//				       at com.sun.proxy.$Proxy1.timeunit(Unknown Source)
					//				       at org.openntf.domino.xots.XotsService.toString(XotsService.java:242)
					//				       at org.openntf.domino.xots.builtin.XotsNsfScanner.scan(XotsNsfScanner.java:56)
					//				       at org.openntf.domino.xots.builtin.XotsNsfScanner.run(XotsNsfScanner.java:39)
					//				       at lotus.domino.NotesThread.run(Unknown Source)
					//				Caused by:
					//				java.lang.ClassNotFoundException: java.util.concurrent.TimeUnit
					//				       at com.ibm.oti.reflect.AnnotationHelper.getReturnValueForEntry(Native Method)
					//				       at com.ibm.oti.reflect.AnnotationHelper.access$000(AnnotationHelper.java:19)
					//				       at com.ibm.oti.reflect.AnnotationHelper$AnnotationInvocationHandler.invoke(AnnotationHelper.java:132)
					//				       ... 5 more

					sb.append(", WeekDays:");
					sb.append(Arrays.toString(schedule.weekdays()));
					sb.append(", ");
					sb.append(schedule.starthour());
					sb.append("-");
					sb.append(schedule.endhour());
					sb.append("h");
				}
				sb.append('\n');
			}
		}
		return sb.toString();
	}
>>>>>>> da9a2776
}<|MERGE_RESOLUTION|>--- conflicted
+++ resolved
@@ -16,6 +16,7 @@
 import org.openntf.domino.xots.annotations.Persistent;
 import org.openntf.domino.xots.annotations.Schedule;
 
+import com.ibm.designer.runtime.domino.adapter.ComponentModule;
 import com.ibm.designer.runtime.domino.adapter.HttpService;
 import com.ibm.designer.runtime.domino.adapter.LCDEnvironment;
 import com.ibm.designer.runtime.domino.bootstrap.adapter.HttpServletRequestAdapter;
@@ -87,7 +88,7 @@
 					callback_.loaderCallback(this);
 				}
 
-				classes_ = result;
+				//				classes_ = result;
 
 				callback_.loaderCallback(this);
 			} catch (Throwable t) {
@@ -95,10 +96,10 @@
 			} finally {
 				NotesContext.termThread();
 			}
-<<<<<<< HEAD
-=======
-
->>>>>>> da9a2776
+			//<<<<<<< HEAD
+			//=======
+			//
+			//>>>>>>> Roland's/roland
 		}
 
 		public Set<Class<?>> getClasses() {
@@ -142,40 +143,20 @@
 		return super.createNSFModule(arg0);
 	}
 
-<<<<<<< HEAD
 	@Override
 	public ComponentModule getComponentModule(final String arg0) throws ServletException {
 		System.out.println("DEBUG: XotsService created NSF module for path " + arg0);
-		NSFComponentModule result = modules_.get(arg0);
-		if (result == null) {
-			// Loading seems to not return it immediately
-			getNsfService().loadModule(arg0);
-			result = (NSFComponentModule) getNsfService().getComponentModule(arg0);
-			//			result = super.createNSFModule(arg0);
-			modules_.put(arg0, result);
-		}
-		return result;
-	}
-=======
-	//	@Override
-	//	public ComponentModule getComponentModule(String modulePath) throws ServletException {
-	//		// RPr: on a windows machine, the databasePath is returned with "\\"
-	//		// BTW: why don't we use "loadModule" here
-	//		// BTW: Why do we override this method at all?
-	//		// [15.07.2014 20:38:57] Nathan T. Freeman: okay, if we call createNSFModule instead of loadModule, then it won't cache the module
-	//		// [15.07.2014 20:39:08] Nathan T. Freeman: but createNSFModule is protected
-	//		// but we DO cache the module, so I see no advantage
-	//		modulePath = StringUtil.replace(modulePath, '\\', '/');
-	//		
-	//		System.out.println("DEBUG: XotsService created NSF module for path " + modulePath);
-	//		NSFComponentModule result = modules_.get(modulePath);
-	//		if (result == null) {
-	//			result = super.createNSFModule(modulePath);
-	//			modules_.put(modulePath, result);
-	//		}
-	//		return result;
-	//	}
->>>>>>> da9a2776
+		return super.getComponentModule(arg0);
+		// BTW: why don't we use "loadModule" here
+		// BTW: Why do we override this method at all?
+		//	Nathan T. Freeman: okay, if we call createNSFModule instead of loadModule, then it won't cache the module
+		//	 Nathan T. Freeman: but createNSFModule is protected
+		// but we DO cache the module, so I see no advantage
+
+		// FIXME NTF In the future we want to allow annotations in the tasklet to indicate whether to use the NSFService cache...
+		// or to allow for a separate one. The XPages NSFService cache is subject to application timeouts and it may be desirable
+		// to ensure that Xots has a classloader that survives this.
+	}
 
 	@Override
 	public boolean doService(final String arg0, final String arg1, final HttpSessionAdapter arg2, final HttpServletRequestAdapter arg3,
@@ -244,7 +225,6 @@
 		System.out.println("DEBUG: XotsService is being terminated.");
 	}
 
-<<<<<<< HEAD
 	protected Set<Class<?>> getLoadedClasses() {
 		Set<Class<?>> result = new HashSet<Class<?>>();
 		for (Set<Class<?>> classes : classMap_.values()) {
@@ -253,7 +233,6 @@
 		return result;
 	}
 
-=======
 	@Override
 	public String toString() {
 		StringBuilder sb = new StringBuilder();
@@ -309,5 +288,4 @@
 		}
 		return sb.toString();
 	}
->>>>>>> da9a2776
 }