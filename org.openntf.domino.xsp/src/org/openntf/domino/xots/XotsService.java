<<<<<<< HEAD
package org.openntf.domino.xots;

import java.io.IOException;
import java.security.AccessController;
import java.security.PrivilegedAction;
import java.util.Arrays;
import java.util.HashSet;
import java.util.Map;
import java.util.Map.Entry;
import java.util.Set;
import java.util.concurrent.ConcurrentHashMap;
import java.util.concurrent.TimeUnit;

import javax.servlet.ServletException;

import org.openntf.domino.xots.annotations.Persistent;
import org.openntf.domino.xots.annotations.Schedule;

import com.ibm.designer.runtime.domino.adapter.ComponentModule;
import com.ibm.designer.runtime.domino.adapter.HttpService;
import com.ibm.designer.runtime.domino.adapter.LCDEnvironment;
import com.ibm.designer.runtime.domino.bootstrap.adapter.HttpServletRequestAdapter;
import com.ibm.designer.runtime.domino.bootstrap.adapter.HttpServletResponseAdapter;
import com.ibm.designer.runtime.domino.bootstrap.adapter.HttpSessionAdapter;
import com.ibm.domino.xsp.module.nsf.NSFComponentModule;
import com.ibm.domino.xsp.module.nsf.NSFService;
import com.ibm.domino.xsp.module.nsf.NotesContext;

/**
 * @author ntfreeman
 * 
 *         XotsService created by the XotsDaemon constructor and added from there to the LCDEnvironment's List<HttpService>
 */
public class XotsService extends NSFService {

	/**
	 * Loops through the HTTPServices assigned to LCDEnvironment and returns the first XotsService
	 * 
	 * @return the one (and expected to be only) XotsService
	 */
	@Override
	public void destroyService() {
		System.out.println("DEBUG: Destroying XotsService...");
		XotsDaemon.stop();
		super.destroyService();
	}

	public static XotsService getInstance() {
		for (HttpService service : LCDEnvironment.getInstance().getServices()) {
			if (service instanceof XotsService) {
				return (XotsService) service;
			}
		}
		return null;
	}

	public synchronized static void addToQueue(final Runnable runnable) {
		try {
			AccessController.doPrivileged(new PrivilegedAction<Object>() {
				@Override
				public Object run() {
					// getInstance().queue(runnable, runnable.getClass().getClassLoader());
					return null;
				}
			});
		} catch (Exception e) {
			e.printStackTrace();
		}
	}

	public static class LoaderRunnable implements Runnable {
		private NSFComponentModule module_;
		private String[] classNames_;
		private Set<Class<?>> classes_;
		private XotsService callback_;

		public LoaderRunnable(final NSFComponentModule module, final String[] classNames, final XotsService callback) {
			module_ = module;
			classNames_ = classNames;
			callback_ = callback;
		}

		@Override
		public void run() {
			classes_ = new HashSet<Class<?>>();
			try {
				NotesContext ctxContext = new NotesContext(module_);
				NotesContext.initThread(ctxContext);
				ClassLoader mcl = module_.getModuleClassLoader();
				for (String className : classNames_) {
					Class<?> curClass = null;
					try {
						curClass = mcl.loadClass(className);
					} catch (ClassNotFoundException e) {
						e.printStackTrace();
					}
					classes_.add(curClass);
					callback_.loaderCallback(this);
				}

				//				classes_ = result;

				callback_.loaderCallback(this);
			} catch (Throwable t) {
				t.printStackTrace();
			} finally {
				NotesContext.termThread();
			}
		}

		public Set<Class<?>> getClasses() {
			return classes_;
		}

		public NSFComponentModule getModule() {
			return module_;
		}
	}

	// private final Map<String, NSFComponentModule> modules_ = new ConcurrentHashMap<String, NSFComponentModule>();
	private final Map<NSFComponentModule, Set<Class<?>>> classMap_ = new ConcurrentHashMap<NSFComponentModule, Set<Class<?>>>();

	public XotsService(final LCDEnvironment arg0) {
		super(arg0);
	}

	@Override
	public int getPriority() {
		return 100;
	}

	private NSFService nsfservice_;

	private NSFService getNsfService() {
		if (nsfservice_ == null) {
			for (HttpService service : LCDEnvironment.getInstance().getServices()) {
				if (service instanceof NSFService) {
					nsfservice_ = (NSFService) service;
					break;
				}
			}
		}
		return nsfservice_;
	}

	@Override
	protected NSFComponentModule createNSFModule(final String arg0) throws ServletException {
		System.out.println("DEBUG: XotsService created NSF module for path " + arg0);
		return super.createNSFModule(arg0);
	}

	@Override
	public ComponentModule getComponentModule(final String arg0) throws ServletException {
		System.out.println("DEBUG: XotsService created NSF module for path " + arg0);
		return super.getComponentModule(arg0);
		// BTW: why don't we use "loadModule" here
		// BTW: Why do we override this method at all?
		//	Nathan T. Freeman: okay, if we call createNSFModule instead of loadModule, then it won't cache the module
		//	 Nathan T. Freeman: but createNSFModule is protected
		// but we DO cache the module, so I see no advantage

		// FIXME NTF In the future we want to allow annotations in the tasklet to indicate whether to use the NSFService cache...
		// or to allow for a separate one. The XPages NSFService cache is subject to application timeouts and it may be desirable
		// to ensure that Xots has a classloader that survives this.
	}

	@Override
	public boolean doService(final String arg0, final String arg1, final HttpSessionAdapter arg2, final HttpServletRequestAdapter arg3,
			final HttpServletResponseAdapter arg4) throws ServletException, IOException {
		System.out.println("DEBUG ALERT!! XotsService has been asked to service an HttpRequest!");
		return super.doService(arg0, arg1, arg2, arg3, arg4);
	}

	public void loadXotsTasklets(final String arg0, final String[] classNames) throws ServletException {
		NSFComponentModule module = (NSFComponentModule) getComponentModule(arg0);
		final LoaderRunnable loaderRunnable = new LoaderRunnable(module, classNames, this);
		Thread t = new lotus.domino.NotesThread(loaderRunnable);
		t.start();
		try {
			t.join();// RPr: should we really load all modules in an own thread async?s
		} catch (InterruptedException e) {
			e.printStackTrace();
		}
	}

	public void loaderCallback(final LoaderRunnable runner) {
		NSFComponentModule referenceMod = runner.getModule();

		Set<Class<?>> classes = runner.getClasses();
		for (Class<?> clazz : classes) {
			Persistent persistent = clazz.getAnnotation(Persistent.class);
			Persistent.Context ctx = persistent.appContext();
			Persistent.Scope scope = persistent.scope();
			// TODO de-dupe based on replica ID to handle faux text ".nsf" redirection files
			if (scope == Persistent.Scope.APPLICATION) {
				if (ctx == Persistent.Context.XSPFORCED) {
					try {
						NSFComponentModule forcedMod = getNsfService().loadModule(referenceMod.getDatabasePath());
						synchronized (classMap_) {
							classMap_.put(forcedMod, classes);
						}
					} catch (Throwable t) {
						t.printStackTrace();
					}
				} else if (ctx == Persistent.Context.XSPSCOPED) {

				}

			} else if (scope == Persistent.Scope.SERVER) {
				NSFComponentModule mod = runner.getModule();
				synchronized (classMap_) {
					classMap_.put(mod, classes);	// TODO need to put actual objects rather than classes into the map
				}
			} else {
				NSFComponentModule mod = runner.getModule();
				synchronized (classMap_) {
					classMap_.put(mod, classes);
				}
			}
		}

	}

	@Override
	public void initThreads() {
		System.out.println("DEBUG: XotsService is being initialized.");
	}

	@Override
	public void termThreads() {
		System.out.println("DEBUG: XotsService is being terminated.");
	}

	protected Set<Class<?>> getLoadedClasses() {
		Set<Class<?>> result = new HashSet<Class<?>>();
		for (Set<Class<?>> classes : classMap_.values()) {
			result.addAll(classes);
		}
		return result;
	}

	@Override
	public String toString() {
		StringBuilder sb = new StringBuilder();
		System.out.println(TimeUnit.MINUTES);
		for (Entry<NSFComponentModule, Set<Class<?>>> e : classMap_.entrySet()) {
			if (sb.length() > 0)
				sb.append('\n');
			sb.append(e.getKey().getDatabasePath());
			sb.append('\n');
			for (Class<?> cls : e.getValue()) {
				sb.append('\t');
				sb.append(cls.getName());
				Persistent persistent = cls.getAnnotation(Persistent.class);
				if (persistent != null) {
					sb.append(", Scope:");
					sb.append(persistent.scope());
					sb.append(", AppContext:");
					sb.append(persistent.appContext());
				}
				Schedule schedule = cls.getAnnotation(Schedule.class);
				if (schedule != null) {
					sb.append(", Freq:");
					sb.append(schedule.frequency());

					// sb.append(", TimeUnit:");
					// sb.append(schedule.timeunit());
					//
					// WHEE: Why do I get this error here:
					//			java.lang.TypeNotPresentException: Type java.util.concurrent.TimeUnit not present
					//				       at com.ibm.oti.reflect.AnnotationHelper$AnnotationInvocationHandler.invoke(AnnotationHelper.java:134)
					//				       at com.sun.proxy.$Proxy1.timeunit(Unknown Source)
					//				       at org.openntf.domino.xots.XotsService.toString(XotsService.java:242)
					//				       at org.openntf.domino.xots.builtin.XotsNsfScanner.scan(XotsNsfScanner.java:56)
					//				       at org.openntf.domino.xots.builtin.XotsNsfScanner.run(XotsNsfScanner.java:39)
					//				       at lotus.domino.NotesThread.run(Unknown Source)
					//				Caused by:
					//				java.lang.ClassNotFoundException: java.util.concurrent.TimeUnit
					//				       at com.ibm.oti.reflect.AnnotationHelper.getReturnValueForEntry(Native Method)
					//				       at com.ibm.oti.reflect.AnnotationHelper.access$000(AnnotationHelper.java:19)
					//				       at com.ibm.oti.reflect.AnnotationHelper$AnnotationInvocationHandler.invoke(AnnotationHelper.java:132)
					//				       ... 5 more

					sb.append(", WeekDays:");
					sb.append(Arrays.toString(schedule.weekdays()));
					sb.append(", ");
					sb.append(schedule.starthour());
					sb.append("-");
					sb.append(schedule.endhour());
					sb.append("h");
				}
				sb.append('\n');
			}
		}
		return sb.toString();
	}
}
=======
package org.openntf.domino.xots;

import java.io.IOException;
import java.security.AccessController;
import java.security.PrivilegedAction;
import java.util.Arrays;
import java.util.HashSet;
import java.util.Map;
import java.util.Map.Entry;
import java.util.Set;
import java.util.concurrent.ConcurrentHashMap;
import java.util.concurrent.TimeUnit;

import javax.servlet.ServletException;

import org.openntf.domino.xots.annotations.Persistent;
import org.openntf.domino.xots.annotations.Schedule;

import com.ibm.designer.runtime.domino.adapter.ComponentModule;
import com.ibm.designer.runtime.domino.adapter.HttpService;
import com.ibm.designer.runtime.domino.adapter.LCDEnvironment;
import com.ibm.designer.runtime.domino.bootstrap.adapter.HttpServletRequestAdapter;
import com.ibm.designer.runtime.domino.bootstrap.adapter.HttpServletResponseAdapter;
import com.ibm.designer.runtime.domino.bootstrap.adapter.HttpSessionAdapter;
import com.ibm.domino.xsp.module.nsf.NSFComponentModule;
import com.ibm.domino.xsp.module.nsf.NSFService;
import com.ibm.domino.xsp.module.nsf.NotesContext;

public class XotsService extends NSFService {

	@Override
	public void destroyService() {
		System.out.println("DEBUG: Destroying XotsService...");
		XotsDaemon.stop();
		super.destroyService();
	}

	public static XotsService getInstance() {
		for (HttpService service : LCDEnvironment.getInstance().getServices()) {
			if (service instanceof XotsService) {
				return (XotsService) service;
			}
		}
		return null;
	}

	public synchronized static void addToQueue(final Runnable runnable) {
		try {
			AccessController.doPrivileged(new PrivilegedAction<Object>() {
				@Override
				public Object run() {
					// getInstance().queue(runnable, runnable.getClass().getClassLoader());
					return null;
				}
			});
		} catch (Exception e) {
			e.printStackTrace();
		}
	}

	public static class LoaderRunnable implements Runnable {
		private NSFComponentModule module_;
		private String[] classNames_;
		private Set<Class<?>> classes_;
		private XotsService callback_;

		public LoaderRunnable(final NSFComponentModule module, final String[] classNames, final XotsService callback) {
			module_ = module;
			classNames_ = classNames;
			callback_ = callback;
		}

		@Override
		public void run() {
			classes_ = new HashSet<Class<?>>();
			try {
				NotesContext ctxContext = new NotesContext(module_);
				NotesContext.initThread(ctxContext);
				ClassLoader mcl = module_.getModuleClassLoader();
				for (String className : classNames_) {
					Class<?> curClass = null;
					String[] classDefBits = className.split(";");	// There may be ";boolean" at the end
					boolean enabled = classDefBits.length < 2 || "true".equals(classDefBits[1]);
					if (enabled) {
						try {
							curClass = mcl.loadClass(classDefBits[0]);
						} catch (ClassNotFoundException e) {
							e.printStackTrace();
						}
						classes_.add(curClass);
						callback_.loaderCallback(this);
					}
				}

				//				classes_ = result;

				callback_.loaderCallback(this);
			} catch (Throwable t) {
				t.printStackTrace();
			} finally {
				NotesContext.termThread();
			}
		}

		public Set<Class<?>> getClasses() {
			return classes_;
		}

		public NSFComponentModule getModule() {
			return module_;
		}
	}

	// private final Map<String, NSFComponentModule> modules_ = new ConcurrentHashMap<String, NSFComponentModule>();
	private final Map<NSFComponentModule, Set<Class<?>>> classMap_ = new ConcurrentHashMap<NSFComponentModule, Set<Class<?>>>();

	public XotsService(final LCDEnvironment arg0) {
		super(arg0);
	}

	@Override
	public int getPriority() {
		return 100;
	}

	private NSFService nsfservice_;

	private NSFService getNsfService() {
		if (nsfservice_ == null) {
			for (HttpService service : LCDEnvironment.getInstance().getServices()) {
				if (service instanceof NSFService) {
					nsfservice_ = (NSFService) service;
					break;
				}
			}
		}
		return nsfservice_;
	}

	@Override
	protected NSFComponentModule createNSFModule(final String arg0) throws ServletException {
		System.out.println("DEBUG: XotsService created NSF module for path " + arg0);
		return super.createNSFModule(arg0);
	}

	@Override
	public ComponentModule getComponentModule(final String arg0) throws ServletException {
		System.out.println("DEBUG: XotsService created NSF module for path " + arg0);
		return super.getComponentModule(arg0);
		// BTW: why don't we use "loadModule" here
		// BTW: Why do we override this method at all?
		//	Nathan T. Freeman: okay, if we call createNSFModule instead of loadModule, then it won't cache the module
		//	 Nathan T. Freeman: but createNSFModule is protected
		// but we DO cache the module, so I see no advantage

		// FIXME NTF In the future we want to allow annotations in the tasklet to indicate whether to use the NSFService cache...
		// or to allow for a separate one. The XPages NSFService cache is subject to application timeouts and it may be desirable
		// to ensure that Xots has a classloader that survives this.
	}

	@Override
	public boolean doService(final String arg0, final String arg1, final HttpSessionAdapter arg2, final HttpServletRequestAdapter arg3,
			final HttpServletResponseAdapter arg4) throws ServletException, IOException {
		System.out.println("DEBUG ALERT!! XotsService has been asked to service an HttpRequest!");
		return super.doService(arg0, arg1, arg2, arg3, arg4);
	}

	public void loadXotsTasklets(final String arg0, final String[] classNames) throws ServletException {
		NSFComponentModule module = (NSFComponentModule) getComponentModule(arg0);
		final LoaderRunnable loaderRunnable = new LoaderRunnable(module, classNames, this);
		Thread t = new lotus.domino.NotesThread(loaderRunnable);
		t.start();
		try {
			t.join();// RPr: should we really load all modules in an own thread async?s
		} catch (InterruptedException e) {
			e.printStackTrace();
		}
	}

	public void loaderCallback(final LoaderRunnable runner) {
		NSFComponentModule referenceMod = runner.getModule();

		Set<Class<?>> classes = runner.getClasses();
		for (Class<?> clazz : classes) {
			Persistent persistent = clazz.getAnnotation(Persistent.class);
			Persistent.Context ctx = persistent.appContext();
			Persistent.Scope scope = persistent.scope();
			// TODO de-dupe based on replica ID to handle faux text ".nsf" redirection files
			if (scope == Persistent.Scope.APPLICATION) {
				if (ctx == Persistent.Context.XSPFORCED) {
					try {
						NSFComponentModule forcedMod = getNsfService().loadModule(referenceMod.getDatabasePath());
						synchronized (classMap_) {
							classMap_.put(forcedMod, classes);
						}
					} catch (Throwable t) {
						t.printStackTrace();
					}
				} else if (ctx == Persistent.Context.XSPSCOPED) {

				}

			} else if (scope == Persistent.Scope.SERVER) {
				NSFComponentModule mod = runner.getModule();
				synchronized (classMap_) {
					classMap_.put(mod, classes);	// TODO need to put actual objects rather than classes into the map
				}
			} else {
				NSFComponentModule mod = runner.getModule();
				synchronized (classMap_) {
					classMap_.put(mod, classes);
				}
			}
		}

	}

	@Override
	public void initThreads() {
		System.out.println("DEBUG: XotsService is being initialized.");
	}

	@Override
	public void termThreads() {
		System.out.println("DEBUG: XotsService is being terminated.");
	}

	protected Set<Class<?>> getLoadedClasses() {
		Set<Class<?>> result = new HashSet<Class<?>>();
		for (Set<Class<?>> classes : classMap_.values()) {
			result.addAll(classes);
		}
		return result;
	}

	@Override
	public String toString() {
		StringBuilder sb = new StringBuilder();
		System.out.println(TimeUnit.MINUTES);
		for (Entry<NSFComponentModule, Set<Class<?>>> e : classMap_.entrySet()) {
			if (sb.length() > 0)
				sb.append('\n');
			sb.append(e.getKey().getDatabasePath());
			sb.append('\n');
			for (Class<?> cls : e.getValue()) {
				sb.append('\t');
				sb.append(cls.getName());
				Persistent persistent = cls.getAnnotation(Persistent.class);
				if (persistent != null) {
					sb.append(", Scope:");
					sb.append(persistent.scope());
					sb.append(", AppContext:");
					sb.append(persistent.appContext());
				}
				Schedule schedule = cls.getAnnotation(Schedule.class);
				if (schedule != null) {
					sb.append(", Freq:");
					sb.append(schedule.frequency());

					// sb.append(", TimeUnit:");
					// sb.append(schedule.timeunit());
					//
					// WHEE: Why do I get this error here:
					//			java.lang.TypeNotPresentException: Type java.util.concurrent.TimeUnit not present
					//				       at com.ibm.oti.reflect.AnnotationHelper$AnnotationInvocationHandler.invoke(AnnotationHelper.java:134)
					//				       at com.sun.proxy.$Proxy1.timeunit(Unknown Source)
					//				       at org.openntf.domino.xots.XotsService.toString(XotsService.java:242)
					//				       at org.openntf.domino.xots.builtin.XotsNsfScanner.scan(XotsNsfScanner.java:56)
					//				       at org.openntf.domino.xots.builtin.XotsNsfScanner.run(XotsNsfScanner.java:39)
					//				       at lotus.domino.NotesThread.run(Unknown Source)
					//				Caused by:
					//				java.lang.ClassNotFoundException: java.util.concurrent.TimeUnit
					//				       at com.ibm.oti.reflect.AnnotationHelper.getReturnValueForEntry(Native Method)
					//				       at com.ibm.oti.reflect.AnnotationHelper.access$000(AnnotationHelper.java:19)
					//				       at com.ibm.oti.reflect.AnnotationHelper$AnnotationInvocationHandler.invoke(AnnotationHelper.java:132)
					//				       ... 5 more

					sb.append(", WeekDays:");
					sb.append(Arrays.toString(schedule.weekdays()));
					sb.append(", ");
					sb.append(schedule.starthour());
					sb.append("-");
					sb.append(schedule.endhour());
					sb.append("h");
				}
				sb.append('\n');
			}
		}
		return sb.toString();
	}
}
>>>>>>> 62d0e645
<|MERGE_RESOLUTION|>--- conflicted
+++ resolved
@@ -1,591 +1,301 @@
-<<<<<<< HEAD
-package org.openntf.domino.xots;
-
-import java.io.IOException;
-import java.security.AccessController;
-import java.security.PrivilegedAction;
-import java.util.Arrays;
-import java.util.HashSet;
-import java.util.Map;
-import java.util.Map.Entry;
-import java.util.Set;
-import java.util.concurrent.ConcurrentHashMap;
-import java.util.concurrent.TimeUnit;
-
-import javax.servlet.ServletException;
-
-import org.openntf.domino.xots.annotations.Persistent;
-import org.openntf.domino.xots.annotations.Schedule;
-
-import com.ibm.designer.runtime.domino.adapter.ComponentModule;
-import com.ibm.designer.runtime.domino.adapter.HttpService;
-import com.ibm.designer.runtime.domino.adapter.LCDEnvironment;
-import com.ibm.designer.runtime.domino.bootstrap.adapter.HttpServletRequestAdapter;
-import com.ibm.designer.runtime.domino.bootstrap.adapter.HttpServletResponseAdapter;
-import com.ibm.designer.runtime.domino.bootstrap.adapter.HttpSessionAdapter;
-import com.ibm.domino.xsp.module.nsf.NSFComponentModule;
-import com.ibm.domino.xsp.module.nsf.NSFService;
-import com.ibm.domino.xsp.module.nsf.NotesContext;
-
-/**
- * @author ntfreeman
- * 
- *         XotsService created by the XotsDaemon constructor and added from there to the LCDEnvironment's List<HttpService>
- */
-public class XotsService extends NSFService {
-
-	/**
-	 * Loops through the HTTPServices assigned to LCDEnvironment and returns the first XotsService
-	 * 
-	 * @return the one (and expected to be only) XotsService
-	 */
-	@Override
-	public void destroyService() {
-		System.out.println("DEBUG: Destroying XotsService...");
-		XotsDaemon.stop();
-		super.destroyService();
-	}
-
-	public static XotsService getInstance() {
-		for (HttpService service : LCDEnvironment.getInstance().getServices()) {
-			if (service instanceof XotsService) {
-				return (XotsService) service;
-			}
-		}
-		return null;
-	}
-
-	public synchronized static void addToQueue(final Runnable runnable) {
-		try {
-			AccessController.doPrivileged(new PrivilegedAction<Object>() {
-				@Override
-				public Object run() {
-					// getInstance().queue(runnable, runnable.getClass().getClassLoader());
-					return null;
-				}
-			});
-		} catch (Exception e) {
-			e.printStackTrace();
-		}
-	}
-
-	public static class LoaderRunnable implements Runnable {
-		private NSFComponentModule module_;
-		private String[] classNames_;
-		private Set<Class<?>> classes_;
-		private XotsService callback_;
-
-		public LoaderRunnable(final NSFComponentModule module, final String[] classNames, final XotsService callback) {
-			module_ = module;
-			classNames_ = classNames;
-			callback_ = callback;
-		}
-
-		@Override
-		public void run() {
-			classes_ = new HashSet<Class<?>>();
-			try {
-				NotesContext ctxContext = new NotesContext(module_);
-				NotesContext.initThread(ctxContext);
-				ClassLoader mcl = module_.getModuleClassLoader();
-				for (String className : classNames_) {
-					Class<?> curClass = null;
-					try {
-						curClass = mcl.loadClass(className);
-					} catch (ClassNotFoundException e) {
-						e.printStackTrace();
-					}
-					classes_.add(curClass);
-					callback_.loaderCallback(this);
-				}
-
-				//				classes_ = result;
-
-				callback_.loaderCallback(this);
-			} catch (Throwable t) {
-				t.printStackTrace();
-			} finally {
-				NotesContext.termThread();
-			}
-		}
-
-		public Set<Class<?>> getClasses() {
-			return classes_;
-		}
-
-		public NSFComponentModule getModule() {
-			return module_;
-		}
-	}
-
-	// private final Map<String, NSFComponentModule> modules_ = new ConcurrentHashMap<String, NSFComponentModule>();
-	private final Map<NSFComponentModule, Set<Class<?>>> classMap_ = new ConcurrentHashMap<NSFComponentModule, Set<Class<?>>>();
-
-	public XotsService(final LCDEnvironment arg0) {
-		super(arg0);
-	}
-
-	@Override
-	public int getPriority() {
-		return 100;
-	}
-
-	private NSFService nsfservice_;
-
-	private NSFService getNsfService() {
-		if (nsfservice_ == null) {
-			for (HttpService service : LCDEnvironment.getInstance().getServices()) {
-				if (service instanceof NSFService) {
-					nsfservice_ = (NSFService) service;
-					break;
-				}
-			}
-		}
-		return nsfservice_;
-	}
-
-	@Override
-	protected NSFComponentModule createNSFModule(final String arg0) throws ServletException {
-		System.out.println("DEBUG: XotsService created NSF module for path " + arg0);
-		return super.createNSFModule(arg0);
-	}
-
-	@Override
-	public ComponentModule getComponentModule(final String arg0) throws ServletException {
-		System.out.println("DEBUG: XotsService created NSF module for path " + arg0);
-		return super.getComponentModule(arg0);
-		// BTW: why don't we use "loadModule" here
-		// BTW: Why do we override this method at all?
-		//	Nathan T. Freeman: okay, if we call createNSFModule instead of loadModule, then it won't cache the module
-		//	 Nathan T. Freeman: but createNSFModule is protected
-		// but we DO cache the module, so I see no advantage
-
-		// FIXME NTF In the future we want to allow annotations in the tasklet to indicate whether to use the NSFService cache...
-		// or to allow for a separate one. The XPages NSFService cache is subject to application timeouts and it may be desirable
-		// to ensure that Xots has a classloader that survives this.
-	}
-
-	@Override
-	public boolean doService(final String arg0, final String arg1, final HttpSessionAdapter arg2, final HttpServletRequestAdapter arg3,
-			final HttpServletResponseAdapter arg4) throws ServletException, IOException {
-		System.out.println("DEBUG ALERT!! XotsService has been asked to service an HttpRequest!");
-		return super.doService(arg0, arg1, arg2, arg3, arg4);
-	}
-
-	public void loadXotsTasklets(final String arg0, final String[] classNames) throws ServletException {
-		NSFComponentModule module = (NSFComponentModule) getComponentModule(arg0);
-		final LoaderRunnable loaderRunnable = new LoaderRunnable(module, classNames, this);
-		Thread t = new lotus.domino.NotesThread(loaderRunnable);
-		t.start();
-		try {
-			t.join();// RPr: should we really load all modules in an own thread async?s
-		} catch (InterruptedException e) {
-			e.printStackTrace();
-		}
-	}
-
-	public void loaderCallback(final LoaderRunnable runner) {
-		NSFComponentModule referenceMod = runner.getModule();
-
-		Set<Class<?>> classes = runner.getClasses();
-		for (Class<?> clazz : classes) {
-			Persistent persistent = clazz.getAnnotation(Persistent.class);
-			Persistent.Context ctx = persistent.appContext();
-			Persistent.Scope scope = persistent.scope();
-			// TODO de-dupe based on replica ID to handle faux text ".nsf" redirection files
-			if (scope == Persistent.Scope.APPLICATION) {
-				if (ctx == Persistent.Context.XSPFORCED) {
-					try {
-						NSFComponentModule forcedMod = getNsfService().loadModule(referenceMod.getDatabasePath());
-						synchronized (classMap_) {
-							classMap_.put(forcedMod, classes);
-						}
-					} catch (Throwable t) {
-						t.printStackTrace();
-					}
-				} else if (ctx == Persistent.Context.XSPSCOPED) {
-
-				}
-
-			} else if (scope == Persistent.Scope.SERVER) {
-				NSFComponentModule mod = runner.getModule();
-				synchronized (classMap_) {
-					classMap_.put(mod, classes);	// TODO need to put actual objects rather than classes into the map
-				}
-			} else {
-				NSFComponentModule mod = runner.getModule();
-				synchronized (classMap_) {
-					classMap_.put(mod, classes);
-				}
-			}
-		}
-
-	}
-
-	@Override
-	public void initThreads() {
-		System.out.println("DEBUG: XotsService is being initialized.");
-	}
-
-	@Override
-	public void termThreads() {
-		System.out.println("DEBUG: XotsService is being terminated.");
-	}
-
-	protected Set<Class<?>> getLoadedClasses() {
-		Set<Class<?>> result = new HashSet<Class<?>>();
-		for (Set<Class<?>> classes : classMap_.values()) {
-			result.addAll(classes);
-		}
-		return result;
-	}
-
-	@Override
-	public String toString() {
-		StringBuilder sb = new StringBuilder();
-		System.out.println(TimeUnit.MINUTES);
-		for (Entry<NSFComponentModule, Set<Class<?>>> e : classMap_.entrySet()) {
-			if (sb.length() > 0)
-				sb.append('\n');
-			sb.append(e.getKey().getDatabasePath());
-			sb.append('\n');
-			for (Class<?> cls : e.getValue()) {
-				sb.append('\t');
-				sb.append(cls.getName());
-				Persistent persistent = cls.getAnnotation(Persistent.class);
-				if (persistent != null) {
-					sb.append(", Scope:");
-					sb.append(persistent.scope());
-					sb.append(", AppContext:");
-					sb.append(persistent.appContext());
-				}
-				Schedule schedule = cls.getAnnotation(Schedule.class);
-				if (schedule != null) {
-					sb.append(", Freq:");
-					sb.append(schedule.frequency());
-
-					// sb.append(", TimeUnit:");
-					// sb.append(schedule.timeunit());
-					//
-					// WHEE: Why do I get this error here:
-					//			java.lang.TypeNotPresentException: Type java.util.concurrent.TimeUnit not present
-					//				       at com.ibm.oti.reflect.AnnotationHelper$AnnotationInvocationHandler.invoke(AnnotationHelper.java:134)
-					//				       at com.sun.proxy.$Proxy1.timeunit(Unknown Source)
-					//				       at org.openntf.domino.xots.XotsService.toString(XotsService.java:242)
-					//				       at org.openntf.domino.xots.builtin.XotsNsfScanner.scan(XotsNsfScanner.java:56)
-					//				       at org.openntf.domino.xots.builtin.XotsNsfScanner.run(XotsNsfScanner.java:39)
-					//				       at lotus.domino.NotesThread.run(Unknown Source)
-					//				Caused by:
-					//				java.lang.ClassNotFoundException: java.util.concurrent.TimeUnit
-					//				       at com.ibm.oti.reflect.AnnotationHelper.getReturnValueForEntry(Native Method)
-					//				       at com.ibm.oti.reflect.AnnotationHelper.access$000(AnnotationHelper.java:19)
-					//				       at com.ibm.oti.reflect.AnnotationHelper$AnnotationInvocationHandler.invoke(AnnotationHelper.java:132)
-					//				       ... 5 more
-
-					sb.append(", WeekDays:");
-					sb.append(Arrays.toString(schedule.weekdays()));
-					sb.append(", ");
-					sb.append(schedule.starthour());
-					sb.append("-");
-					sb.append(schedule.endhour());
-					sb.append("h");
-				}
-				sb.append('\n');
-			}
-		}
-		return sb.toString();
-	}
-}
-=======
-package org.openntf.domino.xots;
-
-import java.io.IOException;
-import java.security.AccessController;
-import java.security.PrivilegedAction;
-import java.util.Arrays;
-import java.util.HashSet;
-import java.util.Map;
-import java.util.Map.Entry;
-import java.util.Set;
-import java.util.concurrent.ConcurrentHashMap;
-import java.util.concurrent.TimeUnit;
-
-import javax.servlet.ServletException;
-
-import org.openntf.domino.xots.annotations.Persistent;
-import org.openntf.domino.xots.annotations.Schedule;
-
-import com.ibm.designer.runtime.domino.adapter.ComponentModule;
-import com.ibm.designer.runtime.domino.adapter.HttpService;
-import com.ibm.designer.runtime.domino.adapter.LCDEnvironment;
-import com.ibm.designer.runtime.domino.bootstrap.adapter.HttpServletRequestAdapter;
-import com.ibm.designer.runtime.domino.bootstrap.adapter.HttpServletResponseAdapter;
-import com.ibm.designer.runtime.domino.bootstrap.adapter.HttpSessionAdapter;
-import com.ibm.domino.xsp.module.nsf.NSFComponentModule;
-import com.ibm.domino.xsp.module.nsf.NSFService;
-import com.ibm.domino.xsp.module.nsf.NotesContext;
-
-public class XotsService extends NSFService {
-
-	@Override
-	public void destroyService() {
-		System.out.println("DEBUG: Destroying XotsService...");
-		XotsDaemon.stop();
-		super.destroyService();
-	}
-
-	public static XotsService getInstance() {
-		for (HttpService service : LCDEnvironment.getInstance().getServices()) {
-			if (service instanceof XotsService) {
-				return (XotsService) service;
-			}
-		}
-		return null;
-	}
-
-	public synchronized static void addToQueue(final Runnable runnable) {
-		try {
-			AccessController.doPrivileged(new PrivilegedAction<Object>() {
-				@Override
-				public Object run() {
-					// getInstance().queue(runnable, runnable.getClass().getClassLoader());
-					return null;
-				}
-			});
-		} catch (Exception e) {
-			e.printStackTrace();
-		}
-	}
-
-	public static class LoaderRunnable implements Runnable {
-		private NSFComponentModule module_;
-		private String[] classNames_;
-		private Set<Class<?>> classes_;
-		private XotsService callback_;
-
-		public LoaderRunnable(final NSFComponentModule module, final String[] classNames, final XotsService callback) {
-			module_ = module;
-			classNames_ = classNames;
-			callback_ = callback;
-		}
-
-		@Override
-		public void run() {
-			classes_ = new HashSet<Class<?>>();
-			try {
-				NotesContext ctxContext = new NotesContext(module_);
-				NotesContext.initThread(ctxContext);
-				ClassLoader mcl = module_.getModuleClassLoader();
-				for (String className : classNames_) {
-					Class<?> curClass = null;
-					String[] classDefBits = className.split(";");	// There may be ";boolean" at the end
-					boolean enabled = classDefBits.length < 2 || "true".equals(classDefBits[1]);
-					if (enabled) {
-						try {
-							curClass = mcl.loadClass(classDefBits[0]);
-						} catch (ClassNotFoundException e) {
-							e.printStackTrace();
-						}
-						classes_.add(curClass);
-						callback_.loaderCallback(this);
-					}
-				}
-
-				//				classes_ = result;
-
-				callback_.loaderCallback(this);
-			} catch (Throwable t) {
-				t.printStackTrace();
-			} finally {
-				NotesContext.termThread();
-			}
-		}
-
-		public Set<Class<?>> getClasses() {
-			return classes_;
-		}
-
-		public NSFComponentModule getModule() {
-			return module_;
-		}
-	}
-
-	// private final Map<String, NSFComponentModule> modules_ = new ConcurrentHashMap<String, NSFComponentModule>();
-	private final Map<NSFComponentModule, Set<Class<?>>> classMap_ = new ConcurrentHashMap<NSFComponentModule, Set<Class<?>>>();
-
-	public XotsService(final LCDEnvironment arg0) {
-		super(arg0);
-	}
-
-	@Override
-	public int getPriority() {
-		return 100;
-	}
-
-	private NSFService nsfservice_;
-
-	private NSFService getNsfService() {
-		if (nsfservice_ == null) {
-			for (HttpService service : LCDEnvironment.getInstance().getServices()) {
-				if (service instanceof NSFService) {
-					nsfservice_ = (NSFService) service;
-					break;
-				}
-			}
-		}
-		return nsfservice_;
-	}
-
-	@Override
-	protected NSFComponentModule createNSFModule(final String arg0) throws ServletException {
-		System.out.println("DEBUG: XotsService created NSF module for path " + arg0);
-		return super.createNSFModule(arg0);
-	}
-
-	@Override
-	public ComponentModule getComponentModule(final String arg0) throws ServletException {
-		System.out.println("DEBUG: XotsService created NSF module for path " + arg0);
-		return super.getComponentModule(arg0);
-		// BTW: why don't we use "loadModule" here
-		// BTW: Why do we override this method at all?
-		//	Nathan T. Freeman: okay, if we call createNSFModule instead of loadModule, then it won't cache the module
-		//	 Nathan T. Freeman: but createNSFModule is protected
-		// but we DO cache the module, so I see no advantage
-
-		// FIXME NTF In the future we want to allow annotations in the tasklet to indicate whether to use the NSFService cache...
-		// or to allow for a separate one. The XPages NSFService cache is subject to application timeouts and it may be desirable
-		// to ensure that Xots has a classloader that survives this.
-	}
-
-	@Override
-	public boolean doService(final String arg0, final String arg1, final HttpSessionAdapter arg2, final HttpServletRequestAdapter arg3,
-			final HttpServletResponseAdapter arg4) throws ServletException, IOException {
-		System.out.println("DEBUG ALERT!! XotsService has been asked to service an HttpRequest!");
-		return super.doService(arg0, arg1, arg2, arg3, arg4);
-	}
-
-	public void loadXotsTasklets(final String arg0, final String[] classNames) throws ServletException {
-		NSFComponentModule module = (NSFComponentModule) getComponentModule(arg0);
-		final LoaderRunnable loaderRunnable = new LoaderRunnable(module, classNames, this);
-		Thread t = new lotus.domino.NotesThread(loaderRunnable);
-		t.start();
-		try {
-			t.join();// RPr: should we really load all modules in an own thread async?s
-		} catch (InterruptedException e) {
-			e.printStackTrace();
-		}
-	}
-
-	public void loaderCallback(final LoaderRunnable runner) {
-		NSFComponentModule referenceMod = runner.getModule();
-
-		Set<Class<?>> classes = runner.getClasses();
-		for (Class<?> clazz : classes) {
-			Persistent persistent = clazz.getAnnotation(Persistent.class);
-			Persistent.Context ctx = persistent.appContext();
-			Persistent.Scope scope = persistent.scope();
-			// TODO de-dupe based on replica ID to handle faux text ".nsf" redirection files
-			if (scope == Persistent.Scope.APPLICATION) {
-				if (ctx == Persistent.Context.XSPFORCED) {
-					try {
-						NSFComponentModule forcedMod = getNsfService().loadModule(referenceMod.getDatabasePath());
-						synchronized (classMap_) {
-							classMap_.put(forcedMod, classes);
-						}
-					} catch (Throwable t) {
-						t.printStackTrace();
-					}
-				} else if (ctx == Persistent.Context.XSPSCOPED) {
-
-				}
-
-			} else if (scope == Persistent.Scope.SERVER) {
-				NSFComponentModule mod = runner.getModule();
-				synchronized (classMap_) {
-					classMap_.put(mod, classes);	// TODO need to put actual objects rather than classes into the map
-				}
-			} else {
-				NSFComponentModule mod = runner.getModule();
-				synchronized (classMap_) {
-					classMap_.put(mod, classes);
-				}
-			}
-		}
-
-	}
-
-	@Override
-	public void initThreads() {
-		System.out.println("DEBUG: XotsService is being initialized.");
-	}
-
-	@Override
-	public void termThreads() {
-		System.out.println("DEBUG: XotsService is being terminated.");
-	}
-
-	protected Set<Class<?>> getLoadedClasses() {
-		Set<Class<?>> result = new HashSet<Class<?>>();
-		for (Set<Class<?>> classes : classMap_.values()) {
-			result.addAll(classes);
-		}
-		return result;
-	}
-
-	@Override
-	public String toString() {
-		StringBuilder sb = new StringBuilder();
-		System.out.println(TimeUnit.MINUTES);
-		for (Entry<NSFComponentModule, Set<Class<?>>> e : classMap_.entrySet()) {
-			if (sb.length() > 0)
-				sb.append('\n');
-			sb.append(e.getKey().getDatabasePath());
-			sb.append('\n');
-			for (Class<?> cls : e.getValue()) {
-				sb.append('\t');
-				sb.append(cls.getName());
-				Persistent persistent = cls.getAnnotation(Persistent.class);
-				if (persistent != null) {
-					sb.append(", Scope:");
-					sb.append(persistent.scope());
-					sb.append(", AppContext:");
-					sb.append(persistent.appContext());
-				}
-				Schedule schedule = cls.getAnnotation(Schedule.class);
-				if (schedule != null) {
-					sb.append(", Freq:");
-					sb.append(schedule.frequency());
-
-					// sb.append(", TimeUnit:");
-					// sb.append(schedule.timeunit());
-					//
-					// WHEE: Why do I get this error here:
-					//			java.lang.TypeNotPresentException: Type java.util.concurrent.TimeUnit not present
-					//				       at com.ibm.oti.reflect.AnnotationHelper$AnnotationInvocationHandler.invoke(AnnotationHelper.java:134)
-					//				       at com.sun.proxy.$Proxy1.timeunit(Unknown Source)
-					//				       at org.openntf.domino.xots.XotsService.toString(XotsService.java:242)
-					//				       at org.openntf.domino.xots.builtin.XotsNsfScanner.scan(XotsNsfScanner.java:56)
-					//				       at org.openntf.domino.xots.builtin.XotsNsfScanner.run(XotsNsfScanner.java:39)
-					//				       at lotus.domino.NotesThread.run(Unknown Source)
-					//				Caused by:
-					//				java.lang.ClassNotFoundException: java.util.concurrent.TimeUnit
-					//				       at com.ibm.oti.reflect.AnnotationHelper.getReturnValueForEntry(Native Method)
-					//				       at com.ibm.oti.reflect.AnnotationHelper.access$000(AnnotationHelper.java:19)
-					//				       at com.ibm.oti.reflect.AnnotationHelper$AnnotationInvocationHandler.invoke(AnnotationHelper.java:132)
-					//				       ... 5 more
-
-					sb.append(", WeekDays:");
-					sb.append(Arrays.toString(schedule.weekdays()));
-					sb.append(", ");
-					sb.append(schedule.starthour());
-					sb.append("-");
-					sb.append(schedule.endhour());
-					sb.append("h");
-				}
-				sb.append('\n');
-			}
-		}
-		return sb.toString();
-	}
-}
->>>>>>> 62d0e645
+package org.openntf.domino.xots;
+
+import java.io.IOException;
+import java.security.AccessController;
+import java.security.PrivilegedAction;
+import java.util.Arrays;
+import java.util.HashSet;
+import java.util.Map;
+import java.util.Map.Entry;
+import java.util.Set;
+import java.util.concurrent.ConcurrentHashMap;
+import java.util.concurrent.TimeUnit;
+
+import javax.servlet.ServletException;
+
+import org.openntf.domino.xots.annotations.Persistent;
+import org.openntf.domino.xots.annotations.Schedule;
+
+import com.ibm.designer.runtime.domino.adapter.ComponentModule;
+import com.ibm.designer.runtime.domino.adapter.HttpService;
+import com.ibm.designer.runtime.domino.adapter.LCDEnvironment;
+import com.ibm.designer.runtime.domino.bootstrap.adapter.HttpServletRequestAdapter;
+import com.ibm.designer.runtime.domino.bootstrap.adapter.HttpServletResponseAdapter;
+import com.ibm.designer.runtime.domino.bootstrap.adapter.HttpSessionAdapter;
+import com.ibm.domino.xsp.module.nsf.NSFComponentModule;
+import com.ibm.domino.xsp.module.nsf.NSFService;
+import com.ibm.domino.xsp.module.nsf.NotesContext;
+
+/**
+ * @author ntfreeman
+ * 
+ *         XotsService created by the XotsDaemon constructor and added from there to the LCDEnvironment's List<HttpService>
+ */
+public class XotsService extends NSFService {
+
+	/**
+	 * Loops through the HTTPServices assigned to LCDEnvironment and returns the first XotsService
+	 * 
+	 * @return the one (and expected to be only) XotsService
+	 */
+	@Override
+	public void destroyService() {
+		System.out.println("DEBUG: Destroying XotsService...");
+		XotsDaemon.stop();
+		super.destroyService();
+	}
+
+	public static XotsService getInstance() {
+		for (HttpService service : LCDEnvironment.getInstance().getServices()) {
+			if (service instanceof XotsService) {
+				return (XotsService) service;
+			}
+		}
+		return null;
+	}
+
+	public synchronized static void addToQueue(final Runnable runnable) {
+		try {
+			AccessController.doPrivileged(new PrivilegedAction<Object>() {
+				@Override
+				public Object run() {
+					// getInstance().queue(runnable, runnable.getClass().getClassLoader());
+					return null;
+				}
+			});
+		} catch (Exception e) {
+			e.printStackTrace();
+		}
+	}
+
+	public static class LoaderRunnable implements Runnable {
+		private NSFComponentModule module_;
+		private String[] classNames_;
+		private Set<Class<?>> classes_;
+		private XotsService callback_;
+
+		public LoaderRunnable(final NSFComponentModule module, final String[] classNames, final XotsService callback) {
+			module_ = module;
+			classNames_ = classNames;
+			callback_ = callback;
+		}
+
+		@Override
+		public void run() {
+			classes_ = new HashSet<Class<?>>();
+			try {
+				NotesContext ctxContext = new NotesContext(module_);
+				NotesContext.initThread(ctxContext);
+				ClassLoader mcl = module_.getModuleClassLoader();
+				for (String className : classNames_) {
+					Class<?> curClass = null;
+					String[] classDefBits = className.split(";");	// There may be ";boolean" at the end
+					boolean enabled = classDefBits.length < 2 || "true".equals(classDefBits[1]);
+					if (enabled) {
+						try {
+							curClass = mcl.loadClass(classDefBits[0]);
+						} catch (ClassNotFoundException e) {
+							e.printStackTrace();
+						}
+						classes_.add(curClass);
+						callback_.loaderCallback(this);
+					}
+				}
+
+				//				classes_ = result;
+
+				callback_.loaderCallback(this);
+			} catch (Throwable t) {
+				t.printStackTrace();
+			} finally {
+				NotesContext.termThread();
+			}
+		}
+
+		public Set<Class<?>> getClasses() {
+			return classes_;
+		}
+
+		public NSFComponentModule getModule() {
+			return module_;
+		}
+	}
+
+	// private final Map<String, NSFComponentModule> modules_ = new ConcurrentHashMap<String, NSFComponentModule>();
+	private final Map<NSFComponentModule, Set<Class<?>>> classMap_ = new ConcurrentHashMap<NSFComponentModule, Set<Class<?>>>();
+
+	public XotsService(final LCDEnvironment arg0) {
+		super(arg0);
+	}
+
+	@Override
+	public int getPriority() {
+		return 100;
+	}
+
+	private NSFService nsfservice_;
+
+	private NSFService getNsfService() {
+		if (nsfservice_ == null) {
+			for (HttpService service : LCDEnvironment.getInstance().getServices()) {
+				if (service instanceof NSFService) {
+					nsfservice_ = (NSFService) service;
+					break;
+				}
+			}
+		}
+		return nsfservice_;
+	}
+
+	@Override
+	protected NSFComponentModule createNSFModule(final String arg0) throws ServletException {
+		System.out.println("DEBUG: XotsService created NSF module for path " + arg0);
+		return super.createNSFModule(arg0);
+	}
+
+	@Override
+	public ComponentModule getComponentModule(final String arg0) throws ServletException {
+		System.out.println("DEBUG: XotsService created NSF module for path " + arg0);
+		return super.getComponentModule(arg0);
+		// BTW: why don't we use "loadModule" here
+		// BTW: Why do we override this method at all?
+		//	Nathan T. Freeman: okay, if we call createNSFModule instead of loadModule, then it won't cache the module
+		//	 Nathan T. Freeman: but createNSFModule is protected
+		// but we DO cache the module, so I see no advantage
+
+		// FIXME NTF In the future we want to allow annotations in the tasklet to indicate whether to use the NSFService cache...
+		// or to allow for a separate one. The XPages NSFService cache is subject to application timeouts and it may be desirable
+		// to ensure that Xots has a classloader that survives this.
+	}
+
+	@Override
+	public boolean doService(final String arg0, final String arg1, final HttpSessionAdapter arg2, final HttpServletRequestAdapter arg3,
+			final HttpServletResponseAdapter arg4) throws ServletException, IOException {
+		System.out.println("DEBUG ALERT!! XotsService has been asked to service an HttpRequest!");
+		return super.doService(arg0, arg1, arg2, arg3, arg4);
+	}
+
+	public void loadXotsTasklets(final String arg0, final String[] classNames) throws ServletException {
+		NSFComponentModule module = (NSFComponentModule) getComponentModule(arg0);
+		final LoaderRunnable loaderRunnable = new LoaderRunnable(module, classNames, this);
+		Thread t = new lotus.domino.NotesThread(loaderRunnable);
+		t.start();
+		try {
+			t.join();// RPr: should we really load all modules in an own thread async?s
+		} catch (InterruptedException e) {
+			e.printStackTrace();
+		}
+	}
+
+	public void loaderCallback(final LoaderRunnable runner) {
+		NSFComponentModule referenceMod = runner.getModule();
+
+		Set<Class<?>> classes = runner.getClasses();
+		for (Class<?> clazz : classes) {
+			Persistent persistent = clazz.getAnnotation(Persistent.class);
+			Persistent.Context ctx = persistent.appContext();
+			Persistent.Scope scope = persistent.scope();
+			// TODO de-dupe based on replica ID to handle faux text ".nsf" redirection files
+			if (scope == Persistent.Scope.APPLICATION) {
+				if (ctx == Persistent.Context.XSPFORCED) {
+					try {
+						NSFComponentModule forcedMod = getNsfService().loadModule(referenceMod.getDatabasePath());
+						synchronized (classMap_) {
+							classMap_.put(forcedMod, classes);
+						}
+					} catch (Throwable t) {
+						t.printStackTrace();
+					}
+				} else if (ctx == Persistent.Context.XSPSCOPED) {
+
+				}
+
+			} else if (scope == Persistent.Scope.SERVER) {
+				NSFComponentModule mod = runner.getModule();
+				synchronized (classMap_) {
+					classMap_.put(mod, classes);	// TODO need to put actual objects rather than classes into the map
+				}
+			} else {
+				NSFComponentModule mod = runner.getModule();
+				synchronized (classMap_) {
+					classMap_.put(mod, classes);
+				}
+			}
+		}
+
+	}
+
+	@Override
+	public void initThreads() {
+		System.out.println("DEBUG: XotsService is being initialized.");
+	}
+
+	@Override
+	public void termThreads() {
+		System.out.println("DEBUG: XotsService is being terminated.");
+	}
+
+	protected Set<Class<?>> getLoadedClasses() {
+		Set<Class<?>> result = new HashSet<Class<?>>();
+		for (Set<Class<?>> classes : classMap_.values()) {
+			result.addAll(classes);
+		}
+		return result;
+	}
+
+	@Override
+	public String toString() {
+		StringBuilder sb = new StringBuilder();
+		System.out.println(TimeUnit.MINUTES);
+		for (Entry<NSFComponentModule, Set<Class<?>>> e : classMap_.entrySet()) {
+			if (sb.length() > 0)
+				sb.append('\n');
+			sb.append(e.getKey().getDatabasePath());
+			sb.append('\n');
+			for (Class<?> cls : e.getValue()) {
+				sb.append('\t');
+				sb.append(cls.getName());
+				Persistent persistent = cls.getAnnotation(Persistent.class);
+				if (persistent != null) {
+					sb.append(", Scope:");
+					sb.append(persistent.scope());
+					sb.append(", AppContext:");
+					sb.append(persistent.appContext());
+				}
+				Schedule schedule = cls.getAnnotation(Schedule.class);
+				if (schedule != null) {
+					sb.append(", Freq:");
+					sb.append(schedule.frequency());
+
+					// sb.append(", TimeUnit:");
+					// sb.append(schedule.timeunit());
+					//
+					// WHEE: Why do I get this error here:
+					//			java.lang.TypeNotPresentException: Type java.util.concurrent.TimeUnit not present
+					//				       at com.ibm.oti.reflect.AnnotationHelper$AnnotationInvocationHandler.invoke(AnnotationHelper.java:134)
+					//				       at com.sun.proxy.$Proxy1.timeunit(Unknown Source)
+					//				       at org.openntf.domino.xots.XotsService.toString(XotsService.java:242)
+					//				       at org.openntf.domino.xots.builtin.XotsNsfScanner.scan(XotsNsfScanner.java:56)
+					//				       at org.openntf.domino.xots.builtin.XotsNsfScanner.run(XotsNsfScanner.java:39)
+					//				       at lotus.domino.NotesThread.run(Unknown Source)
+					//				Caused by:
+					//				java.lang.ClassNotFoundException: java.util.concurrent.TimeUnit
+					//				       at com.ibm.oti.reflect.AnnotationHelper.getReturnValueForEntry(Native Method)
+					//				       at com.ibm.oti.reflect.AnnotationHelper.access$000(AnnotationHelper.java:19)
+					//				       at com.ibm.oti.reflect.AnnotationHelper$AnnotationInvocationHandler.invoke(AnnotationHelper.java:132)
+					//				       ... 5 more
+
+					sb.append(", WeekDays:");
+					sb.append(Arrays.toString(schedule.weekdays()));
+					sb.append(", ");
+					sb.append(schedule.starthour());
+					sb.append("-");
+					sb.append(schedule.endhour());
+					sb.append("h");
+				}
+				sb.append('\n');
+			}
+		}
+		return sb.toString();
+	}
+}