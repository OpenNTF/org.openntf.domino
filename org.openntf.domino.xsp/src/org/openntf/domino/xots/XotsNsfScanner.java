--- conflicted
+++ resolved
@@ -48,7 +48,7 @@
 		dir.setDirectoryType(DbDirectory.Type.DATABASE);
 		for (Database db : dir) {
 			try {
-				Set<Class<? extends XotsBaseTasklet>> taskletClasses = scanDatabase(db);
+				Set<Class<?>> taskletClasses = scanDatabase(db);
 				if (taskletClasses.size() > 0) {
 					result.addAll(taskletClasses);
 				}
@@ -62,20 +62,6 @@
 		return result;
 	}
 
-<<<<<<< HEAD
-	public Set<Class<? extends XotsBaseTasklet>> scanDatabase(final Database db) {
-		if (TRACE) {
-			System.out.println("TRACE: Scanning database " + db.getApiPath() + " for Xots Tasklets");
-		}
-		DatabaseDesign design = db.getDesign();
-		DatabaseClassLoader classLoader = design.getDatabaseClassLoader(XotsNsfScanner.class.getClassLoader());
-		Set<Class<? extends XotsBaseTasklet>> taskletClasses = classLoader.getClassesExtending(XotsBaseTasklet.class);
-		if (TRACE && taskletClasses.size() > 0) {
-			System.out.println("TRACE: Found " + taskletClasses.size() + " Tasklets!");
-		}
-		return taskletClasses;
-	}
-=======
 	private NSFService getNSFService() {
 		for (HttpService service : LCDEnvironment.getInstance().getServices()) {
 			if (service instanceof NSFService) {
@@ -102,7 +88,6 @@
 				}
 			}
 		});
->>>>>>> f8ae19d0
 
 		Thread t = new Thread(new Runnable() {
 			// Encapsulate everything in an own thread as you can only have one moduleClassLoader at once per thread.
