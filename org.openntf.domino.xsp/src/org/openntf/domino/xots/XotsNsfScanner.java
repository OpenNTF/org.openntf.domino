package org.openntf.domino.xots;

import java.security.AccessController;
import java.security.PrivilegedAction;
import java.util.HashSet;
import java.util.LinkedHashSet;
import java.util.Map;
import java.util.Map.Entry;
import java.util.Set;

import javax.servlet.ServletException;

import org.openntf.domino.Database;
import org.openntf.domino.DbDirectory;
import org.openntf.domino.Session;

import com.ibm.designer.runtime.domino.adapter.HttpService;
import com.ibm.designer.runtime.domino.adapter.LCDEnvironment;
import com.ibm.domino.xsp.module.nsf.NSFComponentModule;
<<<<<<< HEAD
import com.ibm.domino.xsp.module.nsf.NSFService;
=======
>>>>>>> cce524ac
import com.ibm.domino.xsp.module.nsf.NotesContext;
import com.ibm.domino.xsp.module.nsf.RuntimeFileSystem.NSFResource;
import com.ibm.domino.xsp.module.nsf.RuntimeFileSystem.NSFXspClassResource;

public class XotsNsfScanner extends XotsBaseTasklet {
	private final boolean TRACE = true;
	private final String serverName_;

	public XotsNsfScanner(final String serverName) {
		serverName_ = serverName;
	}

	public String getServerName() {
		return serverName_;
	}

	@Override
	public void run() {
		Set<Class<?>> taskletClasses = scan();
		setChanged();
		notifyObservers(taskletClasses);
	}

	public Set<Class<?>> scan() {
		Set<Class<?>> result = new LinkedHashSet<Class<?>>();
		Session session = getSession();
		DbDirectory dir = session.getDbDirectory(getServerName());
		dir.setDirectoryType(DbDirectory.Type.DATABASE);
		for (Database db : dir) {
			try {
				Set<Class<?>> taskletClasses = scanDatabase(db);
				if (taskletClasses.size() > 0) {
					result.addAll(taskletClasses);
				}
			} catch (Throwable t) {
				t.printStackTrace();
			}
		}
		if (TRACE) {
			System.out.println("Found a total of " + result.size() + " Xots Tasklets.");
		}
		return result;
	}

<<<<<<< HEAD
	private NSFService getNSFService() {
		for (HttpService service : LCDEnvironment.getInstance().getServices()) {
			if (service instanceof NSFService) {
				return (NSFService) service;
=======
	private XotsService getXotsService() {
		for (HttpService service : LCDEnvironment.getInstance().getServices()) {
			if (service instanceof XotsService) {
				return (XotsService) service;
>>>>>>> cce524ac
			}
		}
		return null;
	}

	public Set<Class<?>> scanDatabase(final Database db) throws ServletException, InterruptedException {
		if (TRACE) {
			System.out.println("TRACE: Scanning database " + db.getApiPath() + " for Xots Tasklets");
		}
		final NSFComponentModule module = AccessController.doPrivileged(new PrivilegedAction<NSFComponentModule>() {

			@Override
			public NSFComponentModule run() {
				try {
<<<<<<< HEAD
					return (NSFComponentModule) getNSFService().getComponentModule("/" + db.getFilePath()); // TODO RPr: Is it possible to open modules across servers?
=======
					return (NSFComponentModule) getXotsService().getComponentModule("/" + db.getFilePath());
					// TODO RPr: Is it possible to open modules across servers?
>>>>>>> cce524ac
				} catch (ServletException e) {
					e.printStackTrace();
					return null;
				}
			}
		});

		Thread t = new Thread(new Runnable() {
			// Encapsulate everything in an own thread as you can only have one moduleClassLoader at once per thread.
			@Override
			public void run() {
				NotesContext ctxContext = new NotesContext(module);
				try {
					NotesContext.initThread(ctxContext);

					ClassLoader mcl = module.getModuleClassLoader();
<<<<<<< HEAD
=======

>>>>>>> cce524ac
					Map<String, NSFResource> res = module.getRuntimeFileSystem().getAllResources();
					for (Entry<String, NSFResource> entry : res.entrySet()) {
						if (entry.getValue() instanceof NSFXspClassResource) {
							String clsName = entry.getKey();
							if (clsName.startsWith("WEB-INF/classes/") && clsName.endsWith(".class")) {
								clsName = clsName.substring(16, clsName.length() - 6).replace('/', '.');
								if (!clsName.startsWith("xsp.")) {

									try {
										Class candidate = mcl.loadClass(clsName);
										if (XotsBaseTasklet.class.isAssignableFrom(candidate)) {
											if (TRACE) {
												System.out.println("Tasklet found: " + clsName);
											}
										}
									} catch (Throwable t) {
										// TODO correct error handling
										// e.printStackTrace();
									}

								}
							}
						}
					}
				} finally {
					NotesContext.termThread();
				}

			}
		});

		t.start();
		t.join();

<<<<<<< HEAD
		//System.out.println(res);
		/*
				DatabaseDesign design = db.getDesign();

				DatabaseClassLoader classLoader = design.getDatabaseClassLoader(XotsNsfScanner.class.getClassLoader());
				Set<Class<?>> taskletClasses = classLoader.getClassesExtending(XotsBaseTasklet.class);
				if (TRACE && taskletClasses.size() > 0) {
					System.out.println("TRACE: Found " + taskletClasses.size() + " Tasklets!");
				}
				return taskletClasses;
				*/return new HashSet<Class<?>>();
=======
		// System.out.println(res);
		/*
		 * DatabaseDesign design = db.getDesign();
		 * 
		 * DatabaseClassLoader classLoader = design.getDatabaseClassLoader(XotsNsfScanner.class.getClassLoader()); Set<Class<?>>
		 * taskletClasses = classLoader.getClassesExtending(XotsBaseTasklet.class); if (TRACE && taskletClasses.size() > 0) {
		 * System.out.println("TRACE: Found " + taskletClasses.size() + " Tasklets!"); } return taskletClasses;
		 */return new HashSet<Class<?>>();
>>>>>>> cce524ac
	}
}<|MERGE_RESOLUTION|>--- conflicted
+++ resolved
@@ -17,10 +17,6 @@
 import com.ibm.designer.runtime.domino.adapter.HttpService;
 import com.ibm.designer.runtime.domino.adapter.LCDEnvironment;
 import com.ibm.domino.xsp.module.nsf.NSFComponentModule;
-<<<<<<< HEAD
-import com.ibm.domino.xsp.module.nsf.NSFService;
-=======
->>>>>>> cce524ac
 import com.ibm.domino.xsp.module.nsf.NotesContext;
 import com.ibm.domino.xsp.module.nsf.RuntimeFileSystem.NSFResource;
 import com.ibm.domino.xsp.module.nsf.RuntimeFileSystem.NSFXspClassResource;
@@ -65,17 +61,10 @@
 		return result;
 	}
 
-<<<<<<< HEAD
-	private NSFService getNSFService() {
-		for (HttpService service : LCDEnvironment.getInstance().getServices()) {
-			if (service instanceof NSFService) {
-				return (NSFService) service;
-=======
 	private XotsService getXotsService() {
 		for (HttpService service : LCDEnvironment.getInstance().getServices()) {
 			if (service instanceof XotsService) {
 				return (XotsService) service;
->>>>>>> cce524ac
 			}
 		}
 		return null;
@@ -90,12 +79,8 @@
 			@Override
 			public NSFComponentModule run() {
 				try {
-<<<<<<< HEAD
-					return (NSFComponentModule) getNSFService().getComponentModule("/" + db.getFilePath()); // TODO RPr: Is it possible to open modules across servers?
-=======
 					return (NSFComponentModule) getXotsService().getComponentModule("/" + db.getFilePath());
 					// TODO RPr: Is it possible to open modules across servers?
->>>>>>> cce524ac
 				} catch (ServletException e) {
 					e.printStackTrace();
 					return null;
@@ -112,10 +97,7 @@
 					NotesContext.initThread(ctxContext);
 
 					ClassLoader mcl = module.getModuleClassLoader();
-<<<<<<< HEAD
-=======
 
->>>>>>> cce524ac
 					Map<String, NSFResource> res = module.getRuntimeFileSystem().getAllResources();
 					for (Entry<String, NSFResource> entry : res.entrySet()) {
 						if (entry.getValue() instanceof NSFXspClassResource) {
@@ -150,19 +132,6 @@
 		t.start();
 		t.join();
 
-<<<<<<< HEAD
-		//System.out.println(res);
-		/*
-				DatabaseDesign design = db.getDesign();
-
-				DatabaseClassLoader classLoader = design.getDatabaseClassLoader(XotsNsfScanner.class.getClassLoader());
-				Set<Class<?>> taskletClasses = classLoader.getClassesExtending(XotsBaseTasklet.class);
-				if (TRACE && taskletClasses.size() > 0) {
-					System.out.println("TRACE: Found " + taskletClasses.size() + " Tasklets!");
-				}
-				return taskletClasses;
-				*/return new HashSet<Class<?>>();
-=======
 		// System.out.println(res);
 		/*
 		 * DatabaseDesign design = db.getDesign();
@@ -171,6 +140,5 @@
 		 * taskletClasses = classLoader.getClassesExtending(XotsBaseTasklet.class); if (TRACE && taskletClasses.size() > 0) {
 		 * System.out.println("TRACE: Found " + taskletClasses.size() + " Tasklets!"); } return taskletClasses;
 		 */return new HashSet<Class<?>>();
->>>>>>> cce524ac
 	}
 }