--- conflicted
+++ resolved
@@ -58,13 +58,13 @@
             class="org.openntf.domino.i18n.RawMessageProviderImpl"
             type="org.openntf.domino.i18n.RawMessageProvider">
       </service>
-<<<<<<< HEAD
+
    </extension>
    
 	<extension point="com.ibm.commons.Extension">
 		<service class="org.openntf.domino.xots.builtin.XotsApplicationListener" type="com.ibm.xsp.core.events.ApplicationListener"/>
 	</extension>
-=======
+
    </extension>   
       <extension
          point="com.ibm.commons.Extension">
@@ -74,6 +74,6 @@
       </service>
    </extension>
    
->>>>>>> da9a2776
+
 
 </plugin>