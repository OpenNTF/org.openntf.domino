<?xml version="1.0" encoding="UTF-8"?>
<faces-config>
	<factory>
		<faces-context-factory>org.openntf.domino.xsp.OpenntfFacesContextFactory
		</faces-context-factory>
	</factory>
	<managed-bean>
		<managed-bean-name>LogReader</managed-bean-name>
		<managed-bean-class>org.openntf.domino.xsp.readers.LogReader
		</managed-bean-class>
		<managed-bean-scope>application</managed-bean-scope>
	</managed-bean>
<<<<<<< HEAD

	<lifecycle>
		<phase-listener>
			org.openntf.domino.xsp.XspOpenLogPhaseListener
		</phase-listener>
	</lifecycle>
	
=======
  <!-- Phase Listener -->
  <lifecycle>
    <phase-listener>org.openntf.domino.xsp.XspOpenLogPhaseListener</phase-listener>
  </lifecycle>
>>>>>>> d6da86b0
</faces-config><|MERGE_RESOLUTION|>--- conflicted
+++ resolved
@@ -10,18 +10,8 @@
 		</managed-bean-class>
 		<managed-bean-scope>application</managed-bean-scope>
 	</managed-bean>
-<<<<<<< HEAD
-
-	<lifecycle>
-		<phase-listener>
-			org.openntf.domino.xsp.XspOpenLogPhaseListener
-		</phase-listener>
-	</lifecycle>
-	
-=======
   <!-- Phase Listener -->
   <lifecycle>
     <phase-listener>org.openntf.domino.xsp.XspOpenLogPhaseListener</phase-listener>
   </lifecycle>
->>>>>>> d6da86b0
 </faces-config>