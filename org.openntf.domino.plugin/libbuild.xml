<?xml version="1.0" encoding="UTF-8"?>
<project name="OpenNTF Domino API OSGi" basedir=".">
 <property name="domino.dir" value="${basedir}/../org.openntf.domino/src" />
 <property name="tinkerpop.dir" value="${basedir}/../org.openntf.domino/tinkerpop" />
 <property name="dominoclass.dir" value="lib/domino" />
 <property name="tinkerpopclass.dir" value="lib/tinkerpop" />
 <property name="jsrpath" value="ext/jsr305.jar"/>
 <property name="blueprintpath" value="ext/blueprints-core-2.4.0.jar"/>
 <property name="pipespath" value="ext/pipes-2.4.0.jar"/>
  <property name="gremlinpath" value="ext/gremlin-java-2.4.0.jar"/>
  
 <tstamp>
  <format property="current.time" pattern="yyyyMMddhhmmss" />
 </tstamp>
 <path id="domino.class.path">
  <pathelement location="lib/" />
  <pathelement path="${java.class.path}"/>
  <pathelement path="${jsrpath}" />
  <pathelement path="${eclipse.home}/plugins/org.eclipse.jdt.annotation_1.1.0.v20130513-1648.jar"/>
  <pathelement path="${domino.rcp.target}/plugins/com.ibm.icu_3.8.1.v20120530.jar"/>
  <pathelement path="${domino.shared.target}/plugins/com.ibm.commons_9.0.1.20131004-1200/lwpd.commons.jar"/>
  <!--<pathelement path="${tinkerpopclass.dir}" />-->
  <pathelement path="${blueprintpath}" />
   <pathelement path="${pipespath}" />
   <pathelement path="${gremlinpath}" />
 </path>

 <target name="clean" description="Delete all generated files">
  <delete dir="lib" failonerror="false" />
  <!-- domino_shared_target-->
 </target>

<<<<<<< HEAD
 
 <target name="compileDom" description="Compiles Domino" >
  <mkdir dir="${dominoclass.dir}" />
  <javac srcdir="${domino.dir}" destdir="${dominoclass.dir}" includeantruntime="false" deprecation="true" debug="true" nowarn="true">
   <compilerarg value="-Xlint:none" />
   <classpath refid="domino.class.path" />
  </javac>
 </target>

 <target name="jar" description="JARs the Task" depends="compileDom">
  <jar destfile="lib/domino.jar" basedir="${dominoclass.dir}">
   <manifest>
    <attribute name="Ant-Version" value="${ant.version}" />
    <attribute name="Created-By" value="JDK ${java.version} (${java.vendor})" />
    <attribute name='Implementation-Title' value="OpenNTF Domino API" />
    <attribute name='Implementation-Version' value="1.0.0_${current.time}" />
    <attribute name='Implementation-Vendor' value="OpenNTF" />
    <attribute name='Implementation-Vendor-URL' value="http://www.openntf.org" />
    <attribute name="Built-By" value="${user.name}" />
    <attribute name='Build-Date' value="${current.time}" />
   </manifest>
  </jar>
 </target>
=======
	
	<target name="compileDom" description="Compiles Domino" >
		<mkdir dir="${dominoclass.dir}" />
		<javac srcdir="${domino.dir}" destdir="${dominoclass.dir}" includeantruntime="false" deprecation="true" debug="true" nowarn="true">
			<compilerarg value="-Xlint:none" />
			<classpath refid="domino.class.path" />
		</javac>
	</target>

	<target name="jar" description="JARs the Task" depends="compileDom">
		<jar destfile="lib/domino.jar" basedir="${dominoclass.dir}">
			<manifest>
				<attribute name="Ant-Version" value="${ant.version}" />
				<attribute name="Created-By" value="JDK ${java.version} (${java.vendor})" />
				<attribute name='Implementation-Title' value="OpenNTF Domino API" />
				<attribute name='Implementation-Version' value="1.0.0_${current.time}" />
				<attribute name='Implementation-Vendor' value="OpenNTF" />
				<attribute name='Implementation-Vendor-URL' value="http://www.openntf.org" />
				<attribute name="Built-By" value="${user.name}" />
				<attribute name='Build-Date' value="${current.time}" />
			</manifest>
		</jar>
	</target>
>>>>>>> 54faad78

 <target name="postclean" description="Delete all class files">
  <!--<delete dir="${tinkerpopclass.dir}" failonerror="false" />-->
  <delete dir="${dominoclass.dir}" failonerror="false" />
 </target>
</project><|MERGE_RESOLUTION|>--- conflicted
+++ resolved
@@ -30,31 +30,6 @@
   <!-- domino_shared_target-->
  </target>
 
-<<<<<<< HEAD
- 
- <target name="compileDom" description="Compiles Domino" >
-  <mkdir dir="${dominoclass.dir}" />
-  <javac srcdir="${domino.dir}" destdir="${dominoclass.dir}" includeantruntime="false" deprecation="true" debug="true" nowarn="true">
-   <compilerarg value="-Xlint:none" />
-   <classpath refid="domino.class.path" />
-  </javac>
- </target>
-
- <target name="jar" description="JARs the Task" depends="compileDom">
-  <jar destfile="lib/domino.jar" basedir="${dominoclass.dir}">
-   <manifest>
-    <attribute name="Ant-Version" value="${ant.version}" />
-    <attribute name="Created-By" value="JDK ${java.version} (${java.vendor})" />
-    <attribute name='Implementation-Title' value="OpenNTF Domino API" />
-    <attribute name='Implementation-Version' value="1.0.0_${current.time}" />
-    <attribute name='Implementation-Vendor' value="OpenNTF" />
-    <attribute name='Implementation-Vendor-URL' value="http://www.openntf.org" />
-    <attribute name="Built-By" value="${user.name}" />
-    <attribute name='Build-Date' value="${current.time}" />
-   </manifest>
-  </jar>
- </target>
-=======
 	
 	<target name="compileDom" description="Compiles Domino" >
 		<mkdir dir="${dominoclass.dir}" />
@@ -78,7 +53,6 @@
 			</manifest>
 		</jar>
 	</target>
->>>>>>> 54faad78
 
  <target name="postclean" description="Delete all class files">
   <!--<delete dir="${tinkerpopclass.dir}" failonerror="false" />-->
