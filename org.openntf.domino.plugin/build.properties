output.. = bin/
bin.includes = META-INF/,\
               plugin.xml,\
               LICENSE,\
               NOTICE,\
               ext/,\
               core/,\
<<<<<<< HEAD
               formula/,\
               plugin/,\
               .classpath
jars.compile.order = .
=======
               formula/
jars.compile.order = .
javacDefaultEncoding.. =  UTF-8
>>>>>>> da9a2776
<|MERGE_RESOLUTION|>--- conflicted
+++ resolved
@@ -5,13 +5,8 @@
                NOTICE,\
                ext/,\
                core/,\
-<<<<<<< HEAD
                formula/,\
                plugin/,\
                .classpath
 jars.compile.order = .
-=======
-               formula/
-jars.compile.order = .
-javacDefaultEncoding.. =  UTF-8
->>>>>>> da9a2776
+javacDefaultEncoding.. =  UTF-8