--- conflicted
+++ resolved
@@ -43,34 +43,6 @@
 	public NapiDocument getNapiDocument(final lotus.domino.Document doc) {
 		if (NotesContext.getCurrentUnchecked() == null) {
 			// if context is not present, do not use napi
-<<<<<<< HEAD
-			return 0;
-		}
-		if (base instanceof org.openntf.domino.Document) {
-			return BackendBridge.getDocumentHandleRW((Document) base);
-		} else if (base instanceof org.openntf.domino.Database) {
-			return BackendBridge.getDatabaseHandleRO((Database) base);
-
-			// org.openntf.domino.impl.Base baseImpl = (org.openntf.domino.impl.Base) base;
-			// long cpp_session = baseImpl.GetCppSession();
-			// long cpp_object = baseImpl.GetCppObj();
-			// try {
-			// System.out.println("Trying to get handle #2");
-			// return XSPNative.getDBHandle(new CppWrapper(cpp_object, cpp_session));
-			// } catch (NotesException e) {
-			// return 0;
-			// }
-		}
-
-		return 0;
-	}
-
-	public NapiDocument getNapiDocument(final org.openntf.domino.Document doc) {
-
-		long handle = getCApiHandle(doc);
-		if (handle == 0) {
-=======
->>>>>>> 7994a708
 			return null;
 		}
 		int handle = (int) BackendBridge.getDocumentHandleRW(doc);
