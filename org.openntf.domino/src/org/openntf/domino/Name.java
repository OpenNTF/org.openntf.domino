--- conflicted
+++ resolved
@@ -1,101 +1,93 @@
-package org.openntf.domino;
-
-<<<<<<< HEAD
-import lotus.domino.Session;
-
-public interface Name extends Base<lotus.domino.Name>, lotus.domino.Name {
-=======
-import org.openntf.domino.types.Encapsulated;
-
-public interface Name extends Base<lotus.domino.Name>, lotus.domino.Name, Encapsulated {
->>>>>>> eb618ecc
-
-	@Override
-	public String getAbbreviated();
-
-	@Override
-	public String getAddr821();
-
-	@Override
-	public String getAddr822Comment1();
-
-	@Override
-	public String getAddr822Comment2();
-
-	@Override
-	public String getAddr822Comment3();
-
-	@Override
-	public String getAddr822LocalPart();
-
-	@Override
-	public String getAddr822Phrase();
-
-	@Override
-	public String getADMD();
-
-	@Override
-	public String getCanonical();
-
-	@Override
-	public String getCommon();
-
-	@Override
-	public String getCountry();
-
-	@Override
-	public String getGeneration();
-
-	@Override
-	public String getGiven();
-
-	@Override
-	public String getInitials();
-
-	@Override
-	public String getKeyword();
-
-	@Override
-	public String getLanguage();
-
-	@Override
-	public String getOrganization();
-
-	@Override
-	public String getOrgUnit1();
-
-	@Override
-	public String getOrgUnit2();
-
-	@Override
-	public String getOrgUnit3();
-
-	@Override
-	public String getOrgUnit4();
-
-	@Override
-	public org.openntf.domino.Session getParent();
-
-	@Override
-	public String getPRMD();
-
-	@Override
-	public String getSurname();
-
-	@Override
-	public boolean isHierarchical();
-
-<<<<<<< HEAD
-	public void recycle();
-=======
-	@Override
-	public boolean equals(Object obj);
-
-	@Override
-	public int hashCode();
-
-	@Override
-	public String toString();
-
->>>>>>> eb618ecc
-}
+package org.openntf.domino;
+
+import org.openntf.domino.types.Encapsulated;
+
+public interface Name extends Base<lotus.domino.Name>, lotus.domino.Name, Encapsulated {
+
+	@Override
+	public String getAbbreviated();
+
+	@Override
+	public String getAddr821();
+
+	@Override
+	public String getAddr822Comment1();
+
+	@Override
+	public String getAddr822Comment2();
+
+	@Override
+	public String getAddr822Comment3();
+
+	@Override
+	public String getAddr822LocalPart();
+
+	@Override
+	public String getAddr822Phrase();
+
+	@Override
+	public String getADMD();
+
+	@Override
+	public String getCanonical();
+
+	@Override
+	public String getCommon();
+
+	@Override
+	public String getCountry();
+
+	@Override
+	public String getGeneration();
+
+	@Override
+	public String getGiven();
+
+	@Override
+	public String getInitials();
+
+	@Override
+	public String getKeyword();
+
+	@Override
+	public String getLanguage();
+
+	@Override
+	public String getOrganization();
+
+	@Override
+	public String getOrgUnit1();
+
+	@Override
+	public String getOrgUnit2();
+
+	@Override
+	public String getOrgUnit3();
+
+	@Override
+	public String getOrgUnit4();
+
+	@Override
+	public org.openntf.domino.Session getParent();
+
+	@Override
+	public String getPRMD();
+
+	@Override
+	public String getSurname();
+
+	@Override
+	public boolean isHierarchical();
+
+	public void recycle();
+
+	@Override
+	public boolean equals(Object obj);
+
+	@Override
+	public int hashCode();
+
+	@Override
+	public String toString();
+
+}