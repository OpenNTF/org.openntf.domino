--- conflicted
+++ resolved
@@ -32,413 +32,9 @@
 		SUMMARY, READERS, AUTHORS, PROTECTED, SIGNED, ENCRYPTED
 	}
 
-<<<<<<< HEAD
-=======
-	public static class DocumentDefinition implements Externalizable {
-		private String name_; // will be used as Form field value
-		private Set<String> itemDefinitionKeys_ = new HashSet<String>();
-		private transient Set<ItemDefinition> itemDefs_;
-		private Map<String, String> overrideLabels_ = new HashMap<String, String>();
-		private boolean defaultSummary_ = true;
-		private transient DatabaseSchema parentSchema_;
-
-		public DocumentDefinition() {
-
-		}
-
-		public void setParent(final DatabaseSchema parent) {
-			parentSchema_ = parent;
-		}
-
-		public String getName() {
-			return name_;
-		}
-
-		public void setName(final String name) {
-			name_ = name;
-		}
-
-		public boolean isDefaultSummary() {
-			return defaultSummary_;
-		}
-
-		public void setDefaultSummary(final boolean defaultSummary) {
-			defaultSummary_ = defaultSummary;
-		}
-
-		public Set<ItemDefinition> getItemDefinitions() {
-			if (itemDefs_ == null) {
-				itemDefs_ = new HashSet<ItemDefinition>();
-				for (String key : getItemDefinitionKeys()) {
-					ItemDefinition id = parentSchema_.getItemDefinitions().get(key);
-					if (id != null) {
-						itemDefs_.add(id);
-					}
-				}
-			}
-			return itemDefs_;
-		}
-
-		public Set<String> getItemDefinitionKeys() {
-			return itemDefinitionKeys_;
-		}
-
-		public void setItemDefinitionKeys(final Set<String> itemDefinitionKeys) {
-			itemDefinitionKeys_ = itemDefinitionKeys;
-		}
-
-		public void addItemDefinition(final ItemDefinition itemDef) {
-			if (itemDefs_ != null) {
-				itemDefs_.add(itemDef);
-			}
-			String key = itemDef.getName();
-			addItemDefinitionKey(key);
-		}
-
-		public void addItemDefinitionKey(final String key) {
-			itemDefinitionKeys_.add(key);
-		}
-
-		public Map<String, String> getOverrideLabels() {
-			return overrideLabels_;
-		}
-
-		// public void setOverrideLabels(Map<String, String> overrideLabels) {
-		// overrideLabels_ = overrideLabels;
-		// }
-
-		/*
-		 * (non-Javadoc)
-		 * 
-		 * @see java.io.Externalizable#readExternal(java.io.ObjectInput)
-		 */
-		@Override
-		public void readExternal(final ObjectInput in) throws IOException, ClassNotFoundException {
-			name_ = in.readUTF();
-			defaultSummary_ = in.readBoolean();
-			int defCount = in.readInt();
-			for (int i = 0; i < defCount; i++) {
-				itemDefinitionKeys_.add(in.readUTF());
-			}
-			int labelCount = in.readInt();
-			for (int i = 0; i < labelCount; i++) {
-				String key = in.readUTF();
-				String value = in.readUTF();
-				overrideLabels_.put(key, value);
-			}
-		}
-
-		/*
-		 * (non-Javadoc)
-		 * 
-		 * @see java.io.Externalizable#writeExternal(java.io.ObjectOutput)
-		 */
-		@Override
-		public void writeExternal(final ObjectOutput out) throws IOException {
-			out.writeUTF(name_);
-			out.writeBoolean(defaultSummary_);
-			out.writeInt(itemDefinitionKeys_.size());
-			for (String key : itemDefinitionKeys_) {
-				out.writeUTF(key);
-			}
-			out.writeInt(overrideLabels_.size());
-			for (Map.Entry<String, String> entry : overrideLabels_.entrySet()) {
-				out.writeUTF(entry.getKey());
-				out.writeUTF(entry.getValue());
-			}
-		}
-	}
-
-	public static class ItemDefinition implements Externalizable {
-		private String name_;
-		private String defaultLabel_;
-		private Class<?> type_;
-		private Set<Flags> flags_ = new HashSet<Flags>();
-		private Object defaultValue_;
-		private ItemValidation validator_;
-		private transient DatabaseSchema parentSchema_;
-
-		public ItemDefinition() {
-
-		}
-
-		public void setParent(final DatabaseSchema parent) {
-			parentSchema_ = parent;
-		}
-
-		public String getName() {
-			return name_;
-		}
-
-		public void setName(final String name) {
-			name_ = name;
-		}
-
-		public String getDefaultLabel() {
-			return defaultLabel_;
-		}
-
-		public void setDefaultLabel(final String defaultLabel) {
-			defaultLabel_ = defaultLabel;
-		}
-
-		public Class<?> getType() {
-			return type_;
-		}
-
-		public void setType(final Class<?> type) {
-			type_ = type;
-		}
-
-		public Set<Flags> getFlags() {
-			return flags_;
-		}
-
-		public void setFlags(final Set<Flags> flags) {
-			flags_ = flags;
-		}
-
-		public void addFlag(final Flags flag) {
-			flags_.add(flag);
-		}
-
-		public Object getDefaultValue() {
-			return defaultValue_;
-		}
-
-		public void setDefaultValue(final Object defaultValue) {
-			defaultValue_ = defaultValue;
-		}
-
-		public ItemValidation getValidator() {
-			return validator_;
-		}
-
-		public void setValidator(final ItemValidation validator) {
-			validator_ = validator;
-		}
-
-		/*
-		 * (non-Javadoc)
-		 * 
-		 * @see java.io.Externalizable#readExternal(java.io.ObjectInput)
-		 */
-		@Override
-		public void readExternal(final ObjectInput in) throws IOException, ClassNotFoundException {
-			name_ = in.readUTF();
-			defaultLabel_ = in.readUTF();
-			type_ = Class.forName(in.readUTF());
-			int flagCount = in.readInt();
-			for (int i = 0; i < flagCount; i++) {
-				flags_.add((Flags) in.readObject());
-			}
-			defaultValue_ = in.readObject();
-			validator_ = (ItemValidation) in.readObject();
-		}
-
-		/*
-		 * (non-Javadoc)
-		 * 
-		 * @see java.io.Externalizable#writeExternal(java.io.ObjectOutput)
-		 */
-		@Override
-		public void writeExternal(final ObjectOutput out) throws IOException {
-			out.writeUTF(name_);
-			out.writeUTF(defaultLabel_);
-			out.writeUTF(type_.getCanonicalName());
-			out.writeInt(flags_.size());
-			for (Flags flag : flags_) {
-				out.writeObject(flag);
-			}
-			out.writeObject(defaultValue_);
-			out.writeObject(validator_);
-		}
-
-		public Item createDefaultItem(final Document doc, final DocumentDefinition def) {
-			String name = getName();
-			Object defaultValue = getDefaultValue();
-			if (defaultValue == null) {
-				Class<?> checkType = getType();
-				if (checkType.isArray()) {
-					checkType = getType().getComponentType();
-				}
-				if (checkType == Integer.TYPE || checkType.equals(Integer.class)) {
-					defaultValue = 0;
-				} else if (checkType == Long.TYPE || checkType.equals(Long.class)) {
-					defaultValue = 0;
-				} else if (checkType == Double.TYPE || checkType.equals(Double.class)) {
-					defaultValue = 0;
-				} else if (checkType == Float.TYPE || checkType.equals(Float.class)) {
-					defaultValue = 0;
-				} else if (checkType == Short.TYPE || checkType.equals(Short.class)) {
-					defaultValue = 0;
-				} else if (checkType == Long.TYPE || checkType.equals(Long.class)) {
-					defaultValue = 0;
-				} else if (checkType.equals(String.class)) {
-					defaultValue = "";
-				} else if (checkType.equals(DateTime.class)) {
-					DateTime dt = doc.getAncestorSession().createDateTime(new Date());
-					dt.setAnyDate();
-					dt.setAnyTime();
-					defaultValue = dt;
-				} else {
-					defaultValue = null;
-				}
-			}
-			Item item = null;
-			if (defaultValue != null) {
-				item = doc.replaceItemValue(name, defaultValue);
-			} else {
-				try {
-					item = doc.replaceItemValueCustomDataBytes(name, "", new byte[1]);
-				} catch (IOException e) {
-					DominoUtils.handleException(e);
-				}
-			}
-			if (!def.isDefaultSummary()) {
-				item.setSummary(false);
-			}
-			for (Flags flag : getFlags()) {
-				switch (flag) {
-				case SUMMARY:
-					item.setSummary(true);
-					break;
-				case AUTHORS:
-					item.setAuthors(true);
-					break;
-				case READERS:
-					item.setReaders(true);
-					break;
-				case PROTECTED:
-					item.setProtected(true);
-					break;
-				case SIGNED:
-					item.setSigned(true);
-					break;
-				case ENCRYPTED:
-					item.setEncrypted(true);
-					break;
-				}
-			}
-			return item;
-		}
-
-	}
-
-	public static class ItemValidation implements Externalizable {
-		private boolean required_;
-		private boolean unique_;
-		private Formula uniqueFormula_;
-		private Pattern expression_;
-		private long maxValue_;
-		private long minValue_;
-		private int maxMembers_;
-		private int minMembers_;
-
-		public Pattern getPattern() {
-			return expression_;
-		}
-
-		public void setRegex(final String expression) {
-			expression_ = Pattern.compile(expression);
-		}
-
-		public boolean isRequired() {
-			return required_;
-		}
-
-		public void setRequired(final boolean required) {
-			required_ = required;
-		}
-
-		public boolean isUnique() {
-			return unique_;
-		}
-
-		public void setUnique(final boolean unique) {
-			unique_ = unique;
-		}
-
-		public Formula getUniqueFormula() {
-			return uniqueFormula_;
-		}
-
-		public void setUniqueFormula(final Formula uniqueFormula) {
-			uniqueFormula_ = uniqueFormula;
-		}
-
-		public long getMaxValue() {
-			return maxValue_;
-		}
-
-		public void setMaxValue(final long maxValue) {
-			maxValue_ = maxValue;
-		}
-
-		public long getMinValue() {
-			return minValue_;
-		}
-
-		public void setMinValue(final long minValue) {
-			minValue_ = minValue;
-		}
-
-		public int getMaxMembers() {
-			return maxMembers_;
-		}
-
-		public void setMaxMembers(final int maxMembers) {
-			maxMembers_ = maxMembers;
-		}
-
-		public int getMinMembers() {
-			return minMembers_;
-		}
-
-		public void setMinMembers(final int minMembers) {
-			minMembers_ = minMembers;
-		}
-
-		/*
-		 * (non-Javadoc)
-		 * 
-		 * @see java.io.Externalizable#readExternal(java.io.ObjectInput)
-		 */
-		@Override
-		public void readExternal(final ObjectInput in) throws IOException, ClassNotFoundException {
-			required_ = in.readBoolean();
-			unique_ = in.readBoolean();
-			maxValue_ = in.readLong();
-			minValue_ = in.readLong();
-			maxMembers_ = in.readInt();
-			minMembers_ = in.readInt();
-			uniqueFormula_ = (Formula) in.readObject();
-			expression_ = (Pattern) in.readObject();
-		}
-
-		/*
-		 * (non-Javadoc)
-		 * 
-		 * @see java.io.Externalizable#writeExternal(java.io.ObjectOutput)
-		 */
-		@Override
-		public void writeExternal(final ObjectOutput out) throws IOException {
-			out.writeBoolean(required_);
-			out.writeBoolean(unique_);
-			out.writeLong(maxValue_);
-			out.writeLong(minValue_);
-			out.writeInt(maxMembers_);
-			out.writeInt(minMembers_);
-			out.writeObject(uniqueFormula_);
-			out.writeObject(expression_);
-		}
-
-	}
-
->>>>>>> 147f63cc
-	private Map<String, DocumentDefinition> documentDefinitions_ = new HashMap<String, DocumentDefinition>();
-	private Map<String, ItemDefinition> itemDefinitions_ = new HashMap<String, ItemDefinition>();
-	private Map<Class<? extends IDominoType>, IDominoType> typeDefinitions_ = new HashMap<Class<? extends IDominoType>, IDominoType>();
+	private final Map<String, DocumentDefinition> documentDefinitions_ = new HashMap<String, DocumentDefinition>();
+	private final Map<String, ItemDefinition> itemDefinitions_ = new HashMap<String, ItemDefinition>();
+	private final Map<Class<? extends IDominoType>, IDominoType> typeDefinitions_ = new HashMap<Class<? extends IDominoType>, IDominoType>();
 
 	/**
 	 * 
@@ -451,28 +47,27 @@
 		return documentDefinitions_;
 	}
 
-	public void setDocumentDefinitions(final Map<String, DocumentDefinition> definitions) {
-		documentDefinitions_ = definitions;
-	}
+	// public void setDocumentDefinitions(final Map<String, DocumentDefinition> definitions) {
+	// documentDefinitions_ = definitions;
+	// }
 
 	public Map<String, ItemDefinition> getItemDefinitions() {
 		return itemDefinitions_;
 	}
 
-	public void setItemDefinitions(final Map<String, ItemDefinition> definitions) {
-		itemDefinitions_ = definitions;
-	}
+	// public void setItemDefinitions(final Map<String, ItemDefinition> definitions) {
+	// itemDefinitions_ = definitions;
+	// }
 
-<<<<<<< HEAD
 	public Map<Class<? extends IDominoType>, IDominoType> getTypeDefinitions() {
 		return typeDefinitions_;
 	}
 
-	public void setTypeDefinitions(Map<Class<? extends IDominoType>, IDominoType> definitions) {
-		typeDefinitions_ = definitions;
-	}
+	// public void setTypeDefinitions(final Map<Class<? extends IDominoType>, IDominoType> definitions) {
+	// typeDefinitions_ = definitions;
+	// }
 
-	public IDominoType getTypeDefinition(Class<? extends IDominoType> type) {
+	public IDominoType getTypeDefinition(final Class<? extends IDominoType> type) {
 		IDominoType result = getTypeDefinitions().get(type);
 		if (result == null) {
 			// TODO NTF improve exception handling
@@ -488,10 +83,7 @@
 		return result;
 	}
 
-	public void save(Database db) {
-=======
 	public void save(final Database db) {
->>>>>>> 147f63cc
 
 	}
 
