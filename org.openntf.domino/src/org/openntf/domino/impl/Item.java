--- conflicted
+++ resolved
@@ -449,12 +449,7 @@
 				nativeDataType_ = getDelegate().getType();
 			}
 		} catch (NotesException e) {
-<<<<<<< HEAD
-			DominoUtils.handleException(e, this);
-			return 0;
-=======
-			DominoUtils.handleException(e);
->>>>>>> ccd9a9cd
+			DominoUtils.handleException(e, this);
 		}
 		return nativeDataType_;
 	}
@@ -612,107 +607,62 @@
 	 */
 	@Override
 	public boolean isAuthors() {
-<<<<<<< HEAD
-		try {
-			return getDelegate().isAuthors();
+		return getFlagSet().contains(Flags.AUTHORS);
+		}
+
+	/*
+	 * (non-Javadoc)
+	 * 
+	 * @see org.openntf.domino.Item#isEncrypted()
+	 */
+	@Override
+	public boolean isEncrypted() {
+		return getFlagSet().contains(Flags.ENCRYPTED);
+		}
+
+	/*
+	 * (non-Javadoc)
+	 * 
+	 * @see org.openntf.domino.Item#isNames()
+	 */
+	@Override
+	public boolean isNames() {
+		return getFlagSet().contains(Flags.NAMES);
+		}
+
+	/*
+	 * (non-Javadoc)
+	 * 
+	 * @see org.openntf.domino.Item#isProtected()
+	 */
+	@Override
+	public boolean isProtected() {
+		return getFlagSet().contains(Flags.PROTECTED);
+		}
+
+	/*
+	 * (non-Javadoc)
+	 * 
+	 * @see org.openntf.domino.Item#isReaders()
+	 */
+	@Override
+	public boolean isReaders() {
+		return getFlagSet().contains(Flags.READERS);
+		}
+
+	/*
+	 * (non-Javadoc)
+	 * 
+	 * @see org.openntf.domino.Item#isSaveToDisk()
+	 */
+	@Override
+	public boolean isSaveToDisk() {
+		try {
+			return getDelegate().isSaveToDisk();
 		} catch (NotesException e) {
 			DominoUtils.handleException(e, this);
 			return false;
 		}
-=======
-		return getFlagSet().contains(Flags.AUTHORS);
->>>>>>> ccd9a9cd
-	}
-
-	/*
-	 * (non-Javadoc)
-	 * 
-	 * @see org.openntf.domino.Item#isEncrypted()
-	 */
-	@Override
-	public boolean isEncrypted() {
-<<<<<<< HEAD
-		try {
-			return getDelegate().isEncrypted();
-		} catch (NotesException e) {
-			DominoUtils.handleException(e, this);
-			return false;
-		}
-=======
-		return getFlagSet().contains(Flags.ENCRYPTED);
->>>>>>> ccd9a9cd
-	}
-
-	/*
-	 * (non-Javadoc)
-	 * 
-	 * @see org.openntf.domino.Item#isNames()
-	 */
-	@Override
-	public boolean isNames() {
-<<<<<<< HEAD
-		try {
-			return getDelegate().isNames();
-		} catch (NotesException e) {
-			DominoUtils.handleException(e, this);
-			return false;
-		}
-=======
-		return getFlagSet().contains(Flags.NAMES);
->>>>>>> ccd9a9cd
-	}
-
-	/*
-	 * (non-Javadoc)
-	 * 
-	 * @see org.openntf.domino.Item#isProtected()
-	 */
-	@Override
-	public boolean isProtected() {
-<<<<<<< HEAD
-		try {
-			return getDelegate().isProtected();
-		} catch (NotesException e) {
-			DominoUtils.handleException(e, this);
-			return false;
-		}
-=======
-		return getFlagSet().contains(Flags.PROTECTED);
->>>>>>> ccd9a9cd
-	}
-
-	/*
-	 * (non-Javadoc)
-	 * 
-	 * @see org.openntf.domino.Item#isReaders()
-	 */
-	@Override
-	public boolean isReaders() {
-<<<<<<< HEAD
-		try {
-			return getDelegate().isReaders();
-		} catch (NotesException e) {
-			DominoUtils.handleException(e, this);
-			return false;
-		}
-=======
-		return getFlagSet().contains(Flags.READERS);
->>>>>>> ccd9a9cd
-	}
-
-	/*
-	 * (non-Javadoc)
-	 * 
-	 * @see org.openntf.domino.Item#isSaveToDisk()
-	 */
-	@Override
-	public boolean isSaveToDisk() {
-		try {
-			return getDelegate().isSaveToDisk();
-		} catch (NotesException e) {
-			DominoUtils.handleException(e, this);
-			return false;
-		}
 	}
 
 	/*
@@ -722,17 +672,8 @@
 	 */
 	@Override
 	public boolean isSigned() {
-<<<<<<< HEAD
-		try {
-			return getDelegate().isSigned();
-		} catch (NotesException e) {
-			DominoUtils.handleException(e, this);
-			return false;
-		}
-=======
 		return getFlagSet().contains(Flags.SIGNED);
->>>>>>> ccd9a9cd
-	}
+		}
 
 	/*
 	 * (non-Javadoc)
@@ -741,17 +682,8 @@
 	 */
 	@Override
 	public boolean isSummary() {
-<<<<<<< HEAD
-		try {
-			return getDelegate().isSummary();
-		} catch (NotesException e) {
-			DominoUtils.handleException(e, this);
-			return false;
-		}
-=======
 		return getFlagSet().contains(Flags.SUMMARY);
->>>>>>> ccd9a9cd
-	}
+		}
 
 	/*
 	 * (non-Javadoc)
