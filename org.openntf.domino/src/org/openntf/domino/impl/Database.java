--- conflicted
+++ resolved
@@ -1,1521 +1,1490 @@
-package org.openntf.domino.impl;
-
-import java.util.Vector;
-
-<<<<<<< HEAD
-import lotus.domino.ACL;
-import lotus.domino.Agent;
-import lotus.domino.Document;
-import lotus.domino.DocumentCollection;
-import lotus.domino.Form;
-import lotus.domino.NotesException;
-import lotus.domino.Outline;
-import lotus.domino.Replication;
-import lotus.domino.View;
-=======
-import lotus.domino.NotesException;
->>>>>>> 4f7ca777
-
-import org.openntf.domino.DateTime;
-import org.openntf.domino.View;
-import org.openntf.domino.utils.DominoUtils;
-import org.openntf.domino.utils.Factory;
-
-public class Database extends Base<org.openntf.domino.Database, lotus.domino.Database> implements org.openntf.domino.Database {
-	private String server_;
-	private String path_;
-	private String replid_;
-
-<<<<<<< HEAD
-	public Database(lotus.domino.Database delegate, org.openntf.domino.Base parent) {
-		super(delegate, (parent instanceof org.openntf.domino.Session) ? parent : Factory.getSession(parent));
-=======
-	public Database(lotus.domino.Database delegate) {
-		super(delegate);
->>>>>>> 4f7ca777
-	}
-
-	public Document FTDomainSearch(String arg0, int arg1, int arg2, int arg3, int arg4, int arg5, String arg6) {
-		try {
-			return Factory.fromLotus(getDelegate().FTDomainSearch(arg0, arg1, arg2, arg3, arg4, arg5, arg6), Document.class);
-		} catch (NotesException e) {
-			DominoUtils.handleException(e);
-			return null;
-
-		}
-	}
-
-	public DocumentCollection FTSearch(String arg0, int arg1, int arg2, int arg3) {
-		try {
-			return Factory.fromLotus(getDelegate().FTSearch(arg0, arg1, arg2, arg3), DocumentCollection.class);
-		} catch (NotesException e) {
-			DominoUtils.handleException(e);
-			return null;
-
-		}
-	}
-
-	public DocumentCollection FTSearch(String arg0, int arg1) {
-		try {
-			return Factory.fromLotus(getDelegate().FTSearch(arg0, arg1), DocumentCollection.class);
-		} catch (NotesException e) {
-			DominoUtils.handleException(e);
-			return null;
-
-		}
-	}
-
-	public DocumentCollection FTSearch(String arg0) {
-		try {
-			return Factory.fromLotus(getDelegate().FTSearch(arg0), DocumentCollection.class);
-		} catch (NotesException e) {
-			DominoUtils.handleException(e);
-			return null;
-
-		}
-	}
-
-	public DocumentCollection FTSearchRange(String arg0, int arg1, int arg2, int arg3, int arg4) {
-		try {
-			return Factory.fromLotus(getDelegate().FTSearchRange(arg0, arg1, arg2, arg3, arg4), DocumentCollection.class);
-		} catch (NotesException e) {
-			DominoUtils.handleException(e);
-			return null;
-
-		}
-	}
-
-	public int compact() {
-		try {
-			return getDelegate().compact();
-		} catch (NotesException e) {
-			DominoUtils.handleException(e);
-			return 0;
-
-		}
-	}
-
-	public int compactWithOptions(int arg0, String arg1) {
-		try {
-			return getDelegate().compactWithOptions(arg0, arg1);
-		} catch (NotesException e) {
-			DominoUtils.handleException(e);
-			return 0;
-
-		}
-	}
-
-	public int compactWithOptions(int arg0) {
-		try {
-			return getDelegate().compactWithOptions(arg0);
-		} catch (NotesException e) {
-			DominoUtils.handleException(e);
-			return 0;
-
-		}
-	}
-
-	public int compactWithOptions(String arg0) {
-		try {
-			return getDelegate().compactWithOptions(arg0);
-		} catch (NotesException e) {
-			DominoUtils.handleException(e);
-			return 0;
-
-		}
-	}
-
-	public Database createCopy(String arg0, String arg1, int arg2) {
-		try {
-			return Factory.fromLotus(getDelegate().createCopy(arg0, arg1, arg2), Database.class);
-		} catch (NotesException e) {
-			DominoUtils.handleException(e);
-			return null;
-
-		}
-	}
-
-	public Database createCopy(String arg0, String arg1) {
-		try {
-			return Factory.fromLotus(getDelegate().createCopy(arg0, arg1), Database.class);
-		} catch (NotesException e) {
-			DominoUtils.handleException(e);
-			return null;
-
-		}
-	}
-
-	public Document createDocument() {
-		try {
-			return Factory.fromLotus(getDelegate().createDocument(), Document.class);
-		} catch (NotesException e) {
-			DominoUtils.handleException(e);
-			return null;
-
-		}
-	}
-
-	public DocumentCollection createDocumentCollection() {
-		try {
-			return Factory.fromLotus(getDelegate().createDocumentCollection(), DocumentCollection.class);
-		} catch (NotesException e) {
-			DominoUtils.handleException(e);
-			return null;
-
-		}
-	}
-
-	public void createFTIndex(int arg0, boolean arg1) {
-		try {
-			getDelegate().createFTIndex(arg0, arg1);
-		} catch (NotesException e) {
-			DominoUtils.handleException(e);
-
-		}
-	}
-
-	public Database createFromTemplate(String arg0, String arg1, boolean arg2, int arg3) {
-		try {
-			return Factory.fromLotus(getDelegate().createFromTemplate(arg0, arg1, arg2, arg3), Database.class);
-		} catch (NotesException e) {
-			DominoUtils.handleException(e);
-			return null;
-
-		}
-	}
-
-	public Database createFromTemplate(String arg0, String arg1, boolean arg2) {
-		try {
-			return Factory.fromLotus(getDelegate().createFromTemplate(arg0, arg1, arg2), Database.class);
-		} catch (NotesException e) {
-			DominoUtils.handleException(e);
-			return null;
-
-		}
-	}
-
-<<<<<<< HEAD
-	public org.openntf.domino.NoteCollection createNoteCollection(boolean arg0) {
-=======
-	public lotus.domino.NoteCollection createNoteCollection(boolean arg0) {
->>>>>>> 4f7ca777
-		try {
-			return Factory.fromLotus(getDelegate().createNoteCollection(arg0), org.openntf.domino.NoteCollection.class, this);
-		} catch (NotesException e) {
-			DominoUtils.handleException(e);
-			return null;
-
-		}
-	}
-
-	public lotus.domino.Outline createOutline(String arg0, boolean arg1) {
-		try {
-			return getDelegate().createOutline(arg0, arg1);
-		} catch (NotesException e) {
-			DominoUtils.handleException(e);
-			return null;
-
-		}
-	}
-
-	public lotus.domino.Outline createOutline(String arg0) {
-		try {
-			return getDelegate().createOutline(arg0);
-		} catch (NotesException e) {
-			DominoUtils.handleException(e);
-			return null;
-
-		}
-	}
-
-	public View createQueryView(String arg0, String arg1, lotus.domino.View arg2, boolean arg3) {
-		try {
-			return Factory
-					.fromLotus(getDelegate().createQueryView(arg0, arg1, (lotus.domino.View) Factory.toLotus(arg2), arg3), View.class);
-		} catch (NotesException e) {
-			DominoUtils.handleException(e);
-			return null;
-
-		}
-	}
-
-	public View createQueryView(String arg0, String arg1, lotus.domino.View arg2) {
-		try {
-			return Factory.fromLotus(getDelegate().createQueryView(arg0, arg1, (lotus.domino.View) Factory.toLotus(arg2)), View.class);
-		} catch (NotesException e) {
-			DominoUtils.handleException(e);
-			return null;
-
-		}
-	}
-
-	public View createQueryView(String arg0, String arg1) {
-		try {
-			return Factory.fromLotus(getDelegate().createQueryView(arg0, arg1), View.class);
-		} catch (NotesException e) {
-			DominoUtils.handleException(e);
-			return null;
-
-		}
-	}
-
-	public Database createReplica(String arg0, String arg1) {
-		try {
-			return Factory.fromLotus(getDelegate().createReplica(arg0, arg1), Database.class);
-		} catch (NotesException e) {
-			DominoUtils.handleException(e);
-			return null;
-
-		}
-	}
-
-	public View createView() {
-		try {
-			return Factory.fromLotus(getDelegate().createView(), View.class);
-		} catch (NotesException e) {
-			DominoUtils.handleException(e);
-			return null;
-
-		}
-	}
-
-	public View createView(String arg0, String arg1, lotus.domino.View arg2, boolean arg3) {
-		try {
-			return Factory.fromLotus(getDelegate().createView(arg0, arg1, (lotus.domino.View) Factory.toLotus(arg2), arg3), View.class);
-		} catch (NotesException e) {
-			DominoUtils.handleException(e);
-			return null;
-
-		}
-	}
-
-	public View createView(String arg0, String arg1, lotus.domino.View arg2) {
-		try {
-			return Factory.fromLotus(getDelegate().createView(arg0, arg1, (lotus.domino.View) Factory.toLotus(arg2)), View.class);
-		} catch (NotesException e) {
-			DominoUtils.handleException(e);
-			return null;
-
-		}
-	}
-
-	public View createView(String arg0, String arg1) {
-		try {
-			return Factory.fromLotus(getDelegate().createView(arg0, arg1), View.class);
-		} catch (NotesException e) {
-			DominoUtils.handleException(e);
-			return null;
-
-		}
-	}
-
-	public View createView(String arg0) {
-		try {
-			return Factory.fromLotus(getDelegate().createView(arg0), View.class);
-		} catch (NotesException e) {
-			DominoUtils.handleException(e);
-			return null;
-
-		}
-	}
-
-	public void enableFolder(String arg0) {
-		try {
-			getDelegate().enableFolder(arg0);
-		} catch (NotesException e) {
-			DominoUtils.handleException(e);
-
-		}
-	}
-
-	public void fixup() {
-		try {
-			getDelegate().fixup();
-		} catch (NotesException e) {
-			DominoUtils.handleException(e);
-
-		}
-	}
-
-	public void fixup(int arg0) {
-		try {
-			getDelegate().fixup(arg0);
-		} catch (NotesException e) {
-			DominoUtils.handleException(e);
-
-		}
-	}
-
-	public ACL getACL() {
-		try {
-			return Factory.fromLotus(getDelegate().getACL(), ACL.class);
-		} catch (NotesException e) {
-			DominoUtils.handleException(e);
-			return null;
-
-		}
-	}
-
-	public Vector getACLActivityLog() {
-		try {
-			return getDelegate().getACLActivityLog();
-		} catch (NotesException e) {
-			DominoUtils.handleException(e);
-			return null;
-
-		}
-	}
-
-	public lotus.domino.Agent getAgent(String arg0) {
-		try {
-			return getDelegate().getAgent(arg0);
-		} catch (NotesException e) {
-			DominoUtils.handleException(e);
-			return null;
-
-		}
-	}
-
-	public Vector getAgents() {
-		try {
-			return getDelegate().getAgents();
-		} catch (NotesException e) {
-			DominoUtils.handleException(e);
-			return null;
-
-		}
-	}
-
-	public org.openntf.domino.DocumentCollection getAllDocuments() {
-		try {
-<<<<<<< HEAD
-			return Factory.fromLotus(getDelegate().getAllDocuments(), org.openntf.domino.DocumentCollection.class, this);
-=======
-			return Factory.fromLotus(getDelegate().getAllDocuments(), DocumentCollection.class);
->>>>>>> 4f7ca777
-		} catch (NotesException e) {
-			DominoUtils.handleException(e);
-			return null;
-
-		}
-	}
-
-	public DocumentCollection getAllReadDocuments() {
-		try {
-			return Factory.fromLotus(getDelegate().getAllReadDocuments(), DocumentCollection.class);
-		} catch (NotesException e) {
-			DominoUtils.handleException(e);
-			return null;
-
-		}
-	}
-
-	public DocumentCollection getAllReadDocuments(String arg0) {
-		try {
-			return Factory.fromLotus(getDelegate().getAllReadDocuments(arg0), DocumentCollection.class);
-		} catch (NotesException e) {
-			DominoUtils.handleException(e);
-			return null;
-
-		}
-	}
-
-	public DocumentCollection getAllUnreadDocuments() {
-		try {
-			return Factory.fromLotus(getDelegate().getAllUnreadDocuments(), DocumentCollection.class);
-		} catch (NotesException e) {
-			DominoUtils.handleException(e);
-			return null;
-
-		}
-	}
-
-	public DocumentCollection getAllUnreadDocuments(String arg0) {
-		try {
-			return Factory.fromLotus(getDelegate().getAllUnreadDocuments(arg0), DocumentCollection.class);
-		} catch (NotesException e) {
-			DominoUtils.handleException(e);
-			return null;
-
-		}
-	}
-
-	public String getCategories() {
-		try {
-			return getDelegate().getCategories();
-		} catch (NotesException e) {
-			DominoUtils.handleException(e);
-			return null;
-
-		}
-	}
-
-	public DateTime getCreated() {
-		try {
-			return Factory.fromLotus(getDelegate().getCreated(), DateTime.class, this);
-		} catch (NotesException e) {
-			DominoUtils.handleException(e);
-			return null;
-
-		}
-	}
-
-	public int getCurrentAccessLevel() {
-		try {
-			return getDelegate().getCurrentAccessLevel();
-		} catch (NotesException e) {
-			DominoUtils.handleException(e);
-			return 0;
-
-		}
-	}
-
-	public String getDB2Schema() {
-		try {
-			return getDelegate().getDB2Schema();
-		} catch (NotesException e) {
-			DominoUtils.handleException(e);
-			return null;
-
-		}
-	}
-
-	public String getDesignTemplateName() {
-		try {
-			return getDelegate().getDesignTemplateName();
-		} catch (NotesException e) {
-			DominoUtils.handleException(e);
-			return null;
-
-		}
-	}
-
-	public Document getDocumentByID(String arg0) {
-		try {
-			return new Document(getDelegate().getDocumentByID(arg0));
-		} catch (NotesException e) {
-			DominoUtils.handleException(e);
-			return null;
-
-		}
-	}
-
-	public Document getDocumentByUNID(String arg0) {
-		try {
-			return new Document(getDelegate().getDocumentByUNID(arg0));
-		} catch (NotesException e) {
-			DominoUtils.handleException(e);
-			return null;
-
-		}
-	}
-
-	public Document getDocumentByURL(String arg0, boolean arg1, boolean arg2, boolean arg3, String arg4, String arg5, String arg6,
-			String arg7, String arg8, boolean arg9) {
-		try {
-			return new Document(getDelegate().getDocumentByURL(arg0, arg1, arg2, arg3, arg4, arg5, arg6, arg7, arg8, arg9));
-		} catch (NotesException e) {
-			DominoUtils.handleException(e);
-			return null;
-
-		}
-	}
-
-	public Document getDocumentByURL(String arg0, boolean arg1) {
-		try {
-			return new Document(getDelegate().getDocumentByURL(arg0, arg1));
-		} catch (NotesException e) {
-			DominoUtils.handleException(e);
-			return null;
-
-		}
-	}
-
-	public int getFTIndexFrequency() {
-		try {
-			return getDelegate().getFTIndexFrequency();
-		} catch (NotesException e) {
-			DominoUtils.handleException(e);
-			return 0;
-
-		}
-	}
-
-	public int getFileFormat() {
-		try {
-			return getDelegate().getFileFormat();
-		} catch (NotesException e) {
-			DominoUtils.handleException(e);
-			return 0;
-
-		}
-	}
-
-	public String getFileName() {
-		try {
-			return getDelegate().getFileName();
-		} catch (NotesException e) {
-			DominoUtils.handleException(e);
-			return null;
-
-		}
-	}
-
-	public String getFilePath() {
-		try {
-			return getDelegate().getFilePath();
-		} catch (NotesException e) {
-			DominoUtils.handleException(e);
-			return null;
-
-		}
-	}
-
-	public boolean getFolderReferencesEnabled() {
-		try {
-			return getDelegate().getFolderReferencesEnabled();
-		} catch (NotesException e) {
-			DominoUtils.handleException(e);
-			return false;
-
-		}
-	}
-
-	public lotus.domino.Form getForm(String arg0) {
-		try {
-			return getDelegate().getForm(arg0);
-		} catch (NotesException e) {
-			DominoUtils.handleException(e);
-			return null;
-
-		}
-	}
-
-	public Vector<org.openntf.domino.Form> getForms() {
-		try {
-			return Factory.fromLotusAsVector(getDelegate().getForms(), org.openntf.domino.Form.class, this);
-		} catch (NotesException e) {
-			DominoUtils.handleException(e);
-			return null;
-
-		}
-	}
-
-	public String getHttpURL() {
-		try {
-			return getDelegate().getHttpURL();
-		} catch (NotesException e) {
-			DominoUtils.handleException(e);
-			return null;
-
-		}
-	}
-
-	public DateTime getLastFTIndexed() {
-		try {
-			return Factory.fromLotus(getDelegate().getLastFTIndexed(), DateTime.class, Factory.getSession(this));
-		} catch (NotesException e) {
-			DominoUtils.handleException(e);
-			return null;
-
-		}
-	}
-
-	public org.openntf.domino.DateTime getLastFixup() {
-		try {
-			return Factory.fromLotus(getDelegate().getLastFixup(), org.openntf.domino.DateTime.class, Factory.getSession(this));
-		} catch (NotesException e) {
-			DominoUtils.handleException(e);
-			return null;
-
-		}
-	}
-
-	public DateTime getLastModified() {
-		try {
-			return Factory.fromLotus(getDelegate().getLastModified(), org.openntf.domino.DateTime.class, Factory.getSession(this));
-		} catch (NotesException e) {
-			DominoUtils.handleException(e);
-			return null;
-
-		}
-	}
-
-	public double getLimitRevisions() {
-		try {
-			return getDelegate().getLimitRevisions();
-		} catch (NotesException e) {
-			DominoUtils.handleException(e);
-			return 0d;
-
-		}
-	}
-
-	public double getLimitUpdatedBy() {
-		try {
-			return getDelegate().getLimitUpdatedBy();
-		} catch (NotesException e) {
-			DominoUtils.handleException(e);
-			return 0d;
-
-		}
-	}
-
-	public boolean getListInDbCatalog() {
-		try {
-			return getDelegate().getListInDbCatalog();
-		} catch (NotesException e) {
-			DominoUtils.handleException(e);
-			return false;
-
-		}
-	}
-
-	public Vector getManagers() {
-		try {
-			return getDelegate().getManagers();
-		} catch (NotesException e) {
-			DominoUtils.handleException(e);
-			return null;
-
-		}
-	}
-
-	public long getMaxSize() {
-		try {
-			return getDelegate().getMaxSize();
-		} catch (NotesException e) {
-			DominoUtils.handleException(e);
-			return 0L;
-
-		}
-	}
-
-	public DocumentCollection getModifiedDocuments() {
-		try {
-			return Factory.fromLotus(getDelegate().getModifiedDocuments(), DocumentCollection.class);
-		} catch (NotesException e) {
-			DominoUtils.handleException(e);
-			return null;
-
-		}
-	}
-
-	public DocumentCollection getModifiedDocuments(lotus.domino.DateTime arg0, int arg1) {
-		try {
-			return Factory.fromLotus(getDelegate().getModifiedDocuments((lotus.domino.DateTime) Factory.toLotus(arg0)),
-					DocumentCollection.class);
-		} catch (NotesException e) {
-			DominoUtils.handleException(e);
-			return null;
-
-		}
-	}
-
-	public DocumentCollection getModifiedDocuments(lotus.domino.DateTime arg0) {
-		try {
-			return Factory.fromLotus(getDelegate().getModifiedDocuments((lotus.domino.DateTime) Factory.toLotus(arg0)),
-					DocumentCollection.class);
-		} catch (NotesException e) {
-			DominoUtils.handleException(e);
-			return null;
-
-		}
-	}
-
-	public String getNotesURL() {
-		try {
-			return getDelegate().getNotesURL();
-		} catch (NotesException e) {
-			DominoUtils.handleException(e);
-			return null;
-
-		}
-	}
-
-	public boolean getOption(int arg0) {
-		try {
-			return getDelegate().getOption(arg0);
-		} catch (NotesException e) {
-			DominoUtils.handleException(e);
-			return false;
-
-		}
-	}
-
-	public lotus.domino.Outline getOutline(String arg0) {
-		try {
-			return getDelegate().getOutline(arg0);
-		} catch (NotesException e) {
-			DominoUtils.handleException(e);
-			return null;
-
-		}
-	}
-
-<<<<<<< HEAD
-	@Override
-	public org.openntf.domino.Session getParent() {
-		return (org.openntf.domino.Session) super.getParent();
-=======
-	public Session getParent() {
-		try {
-			return Factory.fromLotus(getDelegate().getParent(), Session.class);
-		} catch (NotesException e) {
-			DominoUtils.handleException(e);
-			return null;
-
-		}
->>>>>>> 4f7ca777
-	}
-
-	public double getPercentUsed() {
-		try {
-			return getDelegate().getPercentUsed();
-		} catch (NotesException e) {
-			DominoUtils.handleException(e);
-			return 0d;
-
-		}
-	}
-
-	public DocumentCollection getProfileDocCollection(String arg0) {
-		try {
-			return Factory.fromLotus(getDelegate().getProfileDocCollection(arg0), DocumentCollection.class);
-		} catch (NotesException e) {
-			DominoUtils.handleException(e);
-			return null;
-
-		}
-	}
-
-	public Document getProfileDocument(String arg0, String arg1) {
-		try {
-			return new Document(getDelegate().getProfileDocument(arg0, arg1));
-		} catch (NotesException e) {
-			DominoUtils.handleException(e);
-			return null;
-
-		}
-	}
-
-	public String getReplicaID() {
-		try {
-			return getDelegate().getReplicaID();
-		} catch (NotesException e) {
-			DominoUtils.handleException(e);
-			return null;
-
-		}
-	}
-
-	public lotus.domino.Replication getReplicationInfo() {
-		try {
-			return getDelegate().getReplicationInfo();
-		} catch (NotesException e) {
-			DominoUtils.handleException(e);
-			return null;
-
-		}
-	}
-
-	public String getServer() {
-		try {
-			return getDelegate().getServer();
-		} catch (NotesException e) {
-			DominoUtils.handleException(e);
-			return null;
-
-		}
-	}
-
-	public double getSize() {
-		try {
-			return getDelegate().getSize();
-		} catch (NotesException e) {
-			DominoUtils.handleException(e);
-			return 0d;
-
-		}
-	}
-
-	public int getSizeQuota() {
-		try {
-			return getDelegate().getSizeQuota();
-		} catch (NotesException e) {
-			DominoUtils.handleException(e);
-			return 0;
-
-		}
-	}
-
-	public long getSizeWarning() {
-		try {
-			return getDelegate().getSizeWarning();
-		} catch (NotesException e) {
-			DominoUtils.handleException(e);
-			return 0L;
-
-		}
-	}
-
-	public String getTemplateName() {
-		try {
-			return getDelegate().getTemplateName();
-		} catch (NotesException e) {
-			DominoUtils.handleException(e);
-			return null;
-
-		}
-	}
-
-	public String getTitle() {
-		try {
-			return getDelegate().getTitle();
-		} catch (NotesException e) {
-			DominoUtils.handleException(e);
-			return null;
-
-		}
-	}
-
-	public int getType() {
-		try {
-			return getDelegate().getType();
-		} catch (NotesException e) {
-			DominoUtils.handleException(e);
-			return 0;
-
-		}
-	}
-
-	public String getURL() {
-		try {
-			return getDelegate().getURL();
-		} catch (NotesException e) {
-			DominoUtils.handleException(e);
-			return null;
-
-		}
-	}
-
-	public String getURLHeaderInfo(String arg0, String arg1, String arg2, String arg3, String arg4, String arg5) {
-		try {
-			return getDelegate().getURLHeaderInfo(arg0, arg1, arg2, arg3, arg4, arg5);
-		} catch (NotesException e) {
-			DominoUtils.handleException(e);
-			return null;
-
-		}
-	}
-
-	public int getUndeleteExpireTime() {
-		try {
-			return getDelegate().getUndeleteExpireTime();
-		} catch (NotesException e) {
-			DominoUtils.handleException(e);
-			return 0;
-
-		}
-	}
-
-	public View getView(String arg0) {
-		try {
-			return Factory.fromLotus(getDelegate().getView(arg0), View.class);
-		} catch (NotesException e) {
-			DominoUtils.handleException(e);
-			return null;
-
-		}
-	}
-
-	@SuppressWarnings("unchecked")
-	public Vector<View> getViews() {
-		try {
-			Vector<lotus.domino.View> views = getDelegate().getViews();
-			org.openntf.domino.impl.Vector<View> result = new org.openntf.domino.impl.Vector<View>();
-			for (lotus.domino.View view : views) {
-				result.add((View) Factory.fromLotus(view, View.class));
-			}
-			return result;
-		} catch (NotesException e) {
-			DominoUtils.handleException(e);
-			return null;
-
-		}
-	}
-
-	public void grantAccess(String arg0, int arg1) {
-		try {
-			getDelegate().grantAccess(arg0, arg1);
-		} catch (NotesException e) {
-			DominoUtils.handleException(e);
-
-		}
-	}
-
-	public boolean isAllowOpenSoftDeleted() {
-		try {
-			return getDelegate().isAllowOpenSoftDeleted();
-		} catch (NotesException e) {
-			DominoUtils.handleException(e);
-			return false;
-
-		}
-	}
-
-	public boolean isClusterReplication() {
-		try {
-			return getDelegate().isClusterReplication();
-		} catch (NotesException e) {
-			DominoUtils.handleException(e);
-			return false;
-
-		}
-	}
-
-	public boolean isConfigurationDirectory() {
-		try {
-			return getDelegate().isConfigurationDirectory();
-		} catch (NotesException e) {
-			DominoUtils.handleException(e);
-			return false;
-
-		}
-	}
-
-	public boolean isCurrentAccessPublicReader() {
-		try {
-			return getDelegate().isCurrentAccessPublicReader();
-		} catch (NotesException e) {
-			DominoUtils.handleException(e);
-			return false;
-
-		}
-	}
-
-	public boolean isCurrentAccessPublicWriter() {
-		try {
-			return getDelegate().isCurrentAccessPublicWriter();
-		} catch (NotesException e) {
-			DominoUtils.handleException(e);
-			return false;
-
-		}
-	}
-
-	public boolean isDB2() {
-		try {
-			return getDelegate().isDB2();
-		} catch (NotesException e) {
-			DominoUtils.handleException(e);
-			return false;
-
-		}
-	}
-
-	public boolean isDelayUpdates() {
-		try {
-			return getDelegate().isDelayUpdates();
-		} catch (NotesException e) {
-			DominoUtils.handleException(e);
-			return false;
-
-		}
-	}
-
-	public boolean isDesignLockingEnabled() {
-		try {
-			return getDelegate().isDesignLockingEnabled();
-		} catch (NotesException e) {
-			DominoUtils.handleException(e);
-			return false;
-
-		}
-	}
-
-	public boolean isDirectoryCatalog() {
-		try {
-			return getDelegate().isDirectoryCatalog();
-		} catch (NotesException e) {
-			DominoUtils.handleException(e);
-			return false;
-
-		}
-	}
-
-	public boolean isDocumentLockingEnabled() {
-		try {
-			return getDelegate().isDocumentLockingEnabled();
-		} catch (NotesException e) {
-			DominoUtils.handleException(e);
-			return false;
-
-		}
-	}
-
-	public boolean isFTIndexed() {
-		try {
-			return getDelegate().isFTIndexed();
-		} catch (NotesException e) {
-			DominoUtils.handleException(e);
-			return false;
-
-		}
-	}
-
-	public boolean isInMultiDbIndexing() {
-		try {
-			return getDelegate().isInMultiDbIndexing();
-		} catch (NotesException e) {
-			DominoUtils.handleException(e);
-			return false;
-
-		}
-	}
-
-	public boolean isInService() {
-		try {
-			return getDelegate().isInService();
-		} catch (NotesException e) {
-			DominoUtils.handleException(e);
-			return false;
-
-		}
-	}
-
-	public boolean isLink() {
-		try {
-			return getDelegate().isLink();
-		} catch (NotesException e) {
-			DominoUtils.handleException(e);
-			return false;
-
-		}
-	}
-
-	public boolean isMultiDbSearch() {
-		try {
-			return getDelegate().isMultiDbSearch();
-		} catch (NotesException e) {
-			DominoUtils.handleException(e);
-			return false;
-
-		}
-	}
-
-	public boolean isOpen() {
-		try {
-			return getDelegate().isOpen();
-		} catch (NotesException e) {
-			DominoUtils.handleException(e);
-			return false;
-
-		}
-	}
-
-	public boolean isPendingDelete() {
-		try {
-			return getDelegate().isPendingDelete();
-		} catch (NotesException e) {
-			DominoUtils.handleException(e);
-			return false;
-
-		}
-	}
-
-	public boolean isPrivateAddressBook() {
-		try {
-			return getDelegate().isPrivateAddressBook();
-		} catch (NotesException e) {
-			DominoUtils.handleException(e);
-			return false;
-
-		}
-	}
-
-	public boolean isPublicAddressBook() {
-		try {
-			return getDelegate().isPublicAddressBook();
-		} catch (NotesException e) {
-			DominoUtils.handleException(e);
-			return false;
-
-		}
-	}
-
-	public void markForDelete() {
-		try {
-			getDelegate().markForDelete();
-		} catch (NotesException e) {
-			DominoUtils.handleException(e);
-
-		}
-	}
-
-	public boolean open() {
-		try {
-			return getDelegate().open();
-		} catch (NotesException e) {
-			DominoUtils.handleException(e);
-			return false;
-
-		}
-	}
-
-	public boolean openByReplicaID(String arg0, String arg1) {
-		try {
-			return getDelegate().openByReplicaID(arg0, arg1);
-		} catch (NotesException e) {
-			DominoUtils.handleException(e);
-			return false;
-
-		}
-	}
-
-	public boolean openIfModified(String arg0, String arg1, lotus.domino.DateTime arg2) {
-		try {
-			return getDelegate().openIfModified(arg0, arg1, (lotus.domino.DateTime) Factory.toLotus(arg2));
-		} catch (NotesException e) {
-			DominoUtils.handleException(e);
-			return false;
-
-		}
-	}
-
-	public boolean openWithFailover(String arg0, String arg1) {
-		try {
-			return getDelegate().openWithFailover(arg0, arg1);
-		} catch (NotesException e) {
-			DominoUtils.handleException(e);
-			return false;
-
-		}
-	}
-
-	public int queryAccess(String arg0) {
-		try {
-			return getDelegate().queryAccess(arg0);
-		} catch (NotesException e) {
-			DominoUtils.handleException(e);
-			return 0;
-
-		}
-	}
-
-	public int queryAccessPrivileges(String arg0) {
-		try {
-			return getDelegate().queryAccessPrivileges(arg0);
-		} catch (NotesException e) {
-			DominoUtils.handleException(e);
-			return 0;
-
-		}
-	}
-
-	public Vector queryAccessRoles(String arg0) {
-		try {
-			return getDelegate().queryAccessRoles(arg0);
-		} catch (NotesException e) {
-			DominoUtils.handleException(e);
-			return null;
-
-		}
-	}
-
-	@Override
-	public void recycle() {
-		try {
-			getDelegate().recycle();
-		} catch (NotesException e) {
-			DominoUtils.handleException(e);
-
-		}
-	}
-
-	@Override
-	public void recycle(Vector arg0) {
-		try {
-			getDelegate().recycle(arg0);
-		} catch (NotesException e) {
-			DominoUtils.handleException(e);
-
-		}
-	}
-
-	public void remove() {
-		try {
-			getDelegate().remove();
-		} catch (NotesException e) {
-			DominoUtils.handleException(e);
-
-		}
-	}
-
-	public void removeFTIndex() {
-		try {
-			getDelegate().removeFTIndex();
-		} catch (NotesException e) {
-			DominoUtils.handleException(e);
-
-		}
-	}
-
-	public boolean replicate(String arg0) {
-		try {
-			return getDelegate().replicate(arg0);
-		} catch (NotesException e) {
-			DominoUtils.handleException(e);
-			return false;
-
-		}
-	}
-
-	public void revokeAccess(String arg0) {
-		try {
-			getDelegate().revokeAccess(arg0);
-		} catch (NotesException e) {
-			DominoUtils.handleException(e);
-
-		}
-	}
-
-	public DocumentCollection search(String arg0, lotus.domino.DateTime arg1, int arg2) {
-		try {
-			return Factory.fromLotus(getDelegate().search(arg0, (lotus.domino.DateTime) Factory.toLotus(arg1), arg2),
-					DocumentCollection.class);
-		} catch (NotesException e) {
-			DominoUtils.handleException(e);
-			return null;
-
-		}
-	}
-
-	public DocumentCollection search(String arg0, lotus.domino.DateTime arg1) {
-		try {
-			return Factory.fromLotus(getDelegate().search(arg0, (lotus.domino.DateTime) Factory.toLotus(arg1)), DocumentCollection.class);
-		} catch (NotesException e) {
-			DominoUtils.handleException(e);
-			return null;
-
-		}
-	}
-
-	public DocumentCollection search(String arg0) {
-		try {
-			return Factory.fromLotus(getDelegate().search(arg0), DocumentCollection.class);
-		} catch (NotesException e) {
-			DominoUtils.handleException(e);
-			return null;
-
-		}
-	}
-
-	public void setAllowOpenSoftDeleted(boolean arg0) {
-		try {
-			getDelegate().setAllowOpenSoftDeleted(arg0);
-		} catch (NotesException e) {
-			DominoUtils.handleException(e);
-
-		}
-	}
-
-	public void setCategories(String arg0) {
-		try {
-			getDelegate().setCategories(arg0);
-		} catch (NotesException e) {
-			DominoUtils.handleException(e);
-
-		}
-	}
-
-	public void setDelayUpdates(boolean arg0) {
-		try {
-			getDelegate().setDelayUpdates(arg0);
-		} catch (NotesException e) {
-			DominoUtils.handleException(e);
-
-		}
-	}
-
-	public void setDesignLockingEnabled(boolean arg0) {
-		try {
-			getDelegate().setDesignLockingEnabled(arg0);
-		} catch (NotesException e) {
-			DominoUtils.handleException(e);
-
-		}
-	}
-
-	public void setDocumentLockingEnabled(boolean arg0) {
-		try {
-			getDelegate().setDocumentLockingEnabled(arg0);
-		} catch (NotesException e) {
-			DominoUtils.handleException(e);
-
-		}
-	}
-
-	public void setFTIndexFrequency(int arg0) {
-		try {
-			getDelegate().setFTIndexFrequency(arg0);
-		} catch (NotesException e) {
-			DominoUtils.handleException(e);
-
-		}
-	}
-
-	public void setFolderReferencesEnabled(boolean arg0) {
-		try {
-			getDelegate().setFolderReferencesEnabled(arg0);
-		} catch (NotesException e) {
-			DominoUtils.handleException(e);
-
-		}
-	}
-
-	public void setInMultiDbIndexing(boolean arg0) {
-		try {
-			getDelegate().setInMultiDbIndexing(arg0);
-		} catch (NotesException e) {
-			DominoUtils.handleException(e);
-
-		}
-	}
-
-	public void setInService(boolean arg0) {
-		try {
-			getDelegate().setInService(arg0);
-		} catch (NotesException e) {
-			DominoUtils.handleException(e);
-
-		}
-	}
-
-	public void setLimitRevisions(double arg0) {
-		try {
-			getDelegate().setLimitRevisions(arg0);
-		} catch (NotesException e) {
-			DominoUtils.handleException(e);
-
-		}
-	}
-
-	public void setLimitUpdatedBy(double arg0) {
-		try {
-			getDelegate().setLimitUpdatedBy(arg0);
-		} catch (NotesException e) {
-			DominoUtils.handleException(e);
-
-		}
-	}
-
-	public void setListInDbCatalog(boolean arg0) {
-		try {
-			getDelegate().setListInDbCatalog(arg0);
-		} catch (NotesException e) {
-			DominoUtils.handleException(e);
-
-		}
-	}
-
-	public void setOption(int arg0, boolean arg1) {
-		try {
-			getDelegate().setOption(arg0, arg1);
-		} catch (NotesException e) {
-			DominoUtils.handleException(e);
-
-		}
-	}
-
-	public void setSizeQuota(int arg0) {
-		try {
-			getDelegate().setSizeQuota(arg0);
-		} catch (NotesException e) {
-			DominoUtils.handleException(e);
-
-		}
-	}
-
-	public void setSizeWarning(int arg0) {
-		try {
-			getDelegate().setSizeWarning(arg0);
-		} catch (NotesException e) {
-			DominoUtils.handleException(e);
-
-		}
-	}
-
-	public void setTitle(String arg0) {
-		try {
-			getDelegate().setTitle(arg0);
-		} catch (NotesException e) {
-			DominoUtils.handleException(e);
-
-		}
-	}
-
-	public void setUndeleteExpireTime(int arg0) {
-		try {
-			getDelegate().setUndeleteExpireTime(arg0);
-		} catch (NotesException e) {
-			DominoUtils.handleException(e);
-
-		}
-	}
-
-	public void sign() {
-		try {
-			getDelegate().sign();
-		} catch (NotesException e) {
-			DominoUtils.handleException(e);
-
-		}
-	}
-
-	public void sign(int arg0, boolean arg1, String arg2, boolean arg3) {
-		try {
-			getDelegate().sign(arg0, arg1, arg2, arg3);
-		} catch (NotesException e) {
-			DominoUtils.handleException(e);
-
-		}
-	}
-
-	public void sign(int arg0, boolean arg1, String arg2) {
-		try {
-			getDelegate().sign(arg0, arg1, arg2);
-		} catch (NotesException e) {
-			DominoUtils.handleException(e);
-
-		}
-	}
-
-	public void sign(int arg0, boolean arg1) {
-		try {
-			getDelegate().sign(arg0, arg1);
-		} catch (NotesException e) {
-			DominoUtils.handleException(e);
-
-		}
-	}
-
-	public void sign(int arg0) {
-		try {
-			getDelegate().sign(arg0);
-		} catch (NotesException e) {
-			DominoUtils.handleException(e);
-
-		}
-	}
-
-	public void updateFTIndex(boolean arg0) {
-		try {
-			getDelegate().updateFTIndex(arg0);
-		} catch (NotesException e) {
-			DominoUtils.handleException(e);
-
-		}
-	}
-
-}
+package org.openntf.domino.impl;
+
+import java.util.Vector;
+
+import lotus.domino.NotesException;
+
+import org.openntf.domino.DateTime;
+import org.openntf.domino.View;
+import org.openntf.domino.utils.DominoUtils;
+import org.openntf.domino.utils.Factory;
+
+public class Database extends Base<org.openntf.domino.Database, lotus.domino.Database> implements org.openntf.domino.Database {
+	private String server_;
+	private String path_;
+	private String replid_;
+
+	public Database(lotus.domino.Database delegate, org.openntf.domino.Base parent) {
+		super(delegate, (parent instanceof org.openntf.domino.Session) ? parent : Factory.getSession(parent));
+
+	}
+
+	public Document FTDomainSearch(String arg0, int arg1, int arg2, int arg3, int arg4, int arg5, String arg6) {
+		try {
+			return Factory.fromLotus(getDelegate().FTDomainSearch(arg0, arg1, arg2, arg3, arg4, arg5, arg6), Document.class, this);
+		} catch (NotesException e) {
+			DominoUtils.handleException(e);
+			return null;
+
+		}
+	}
+
+	public DocumentCollection FTSearch(String arg0, int arg1, int arg2, int arg3) {
+		try {
+			return Factory.fromLotus(getDelegate().FTSearch(arg0, arg1, arg2, arg3), DocumentCollection.class, this);
+		} catch (NotesException e) {
+			DominoUtils.handleException(e);
+			return null;
+
+		}
+	}
+
+	public DocumentCollection FTSearch(String arg0, int arg1) {
+		try {
+			return Factory.fromLotus(getDelegate().FTSearch(arg0, arg1), DocumentCollection.class, this);
+		} catch (NotesException e) {
+			DominoUtils.handleException(e);
+			return null;
+
+		}
+	}
+
+	public DocumentCollection FTSearch(String arg0) {
+		try {
+			return Factory.fromLotus(getDelegate().FTSearch(arg0), DocumentCollection.class, this);
+		} catch (NotesException e) {
+			DominoUtils.handleException(e);
+			return null;
+
+		}
+	}
+
+	public DocumentCollection FTSearchRange(String arg0, int arg1, int arg2, int arg3, int arg4) {
+		try {
+			return Factory.fromLotus(getDelegate().FTSearchRange(arg0, arg1, arg2, arg3, arg4), DocumentCollection.class, this);
+		} catch (NotesException e) {
+			DominoUtils.handleException(e);
+			return null;
+
+		}
+	}
+
+	public int compact() {
+		try {
+			return getDelegate().compact();
+		} catch (NotesException e) {
+			DominoUtils.handleException(e);
+			return 0;
+
+		}
+	}
+
+	public int compactWithOptions(int arg0, String arg1) {
+		try {
+			return getDelegate().compactWithOptions(arg0, arg1);
+		} catch (NotesException e) {
+			DominoUtils.handleException(e);
+			return 0;
+
+		}
+	}
+
+	public int compactWithOptions(int arg0) {
+		try {
+			return getDelegate().compactWithOptions(arg0);
+		} catch (NotesException e) {
+			DominoUtils.handleException(e);
+			return 0;
+
+		}
+	}
+
+	public int compactWithOptions(String arg0) {
+		try {
+			return getDelegate().compactWithOptions(arg0);
+		} catch (NotesException e) {
+			DominoUtils.handleException(e);
+			return 0;
+
+		}
+	}
+
+	public Database createCopy(String arg0, String arg1, int arg2) {
+		try {
+			return Factory.fromLotus(getDelegate().createCopy(arg0, arg1, arg2), Database.class, this);
+		} catch (NotesException e) {
+			DominoUtils.handleException(e);
+			return null;
+
+		}
+	}
+
+	public Database createCopy(String arg0, String arg1) {
+		try {
+			return Factory.fromLotus(getDelegate().createCopy(arg0, arg1), Database.class, this);
+		} catch (NotesException e) {
+			DominoUtils.handleException(e);
+			return null;
+
+		}
+	}
+
+	public Document createDocument() {
+		try {
+			return Factory.fromLotus(getDelegate().createDocument(), Document.class, this);
+		} catch (NotesException e) {
+			DominoUtils.handleException(e);
+			return null;
+
+		}
+	}
+
+	public DocumentCollection createDocumentCollection() {
+		try {
+			return Factory.fromLotus(getDelegate().createDocumentCollection(), DocumentCollection.class, this);
+		} catch (NotesException e) {
+			DominoUtils.handleException(e);
+			return null;
+
+		}
+	}
+
+	public void createFTIndex(int arg0, boolean arg1) {
+		try {
+			getDelegate().createFTIndex(arg0, arg1);
+		} catch (NotesException e) {
+			DominoUtils.handleException(e);
+
+		}
+	}
+
+	public Database createFromTemplate(String arg0, String arg1, boolean arg2, int arg3) {
+		try {
+			return Factory.fromLotus(getDelegate().createFromTemplate(arg0, arg1, arg2, arg3), Database.class, this);
+		} catch (NotesException e) {
+			DominoUtils.handleException(e);
+			return null;
+
+		}
+	}
+
+	public Database createFromTemplate(String arg0, String arg1, boolean arg2) {
+		try {
+			return Factory.fromLotus(getDelegate().createFromTemplate(arg0, arg1, arg2), Database.class, this);
+		} catch (NotesException e) {
+			DominoUtils.handleException(e);
+			return null;
+
+		}
+	}
+
+	public org.openntf.domino.NoteCollection createNoteCollection(boolean arg0) {
+		try {
+			return Factory.fromLotus(getDelegate().createNoteCollection(arg0), org.openntf.domino.NoteCollection.class, this);
+		} catch (NotesException e) {
+			DominoUtils.handleException(e);
+			return null;
+
+		}
+	}
+
+	public lotus.domino.Outline createOutline(String arg0, boolean arg1) {
+		try {
+			return getDelegate().createOutline(arg0, arg1);
+		} catch (NotesException e) {
+			DominoUtils.handleException(e);
+			return null;
+
+		}
+	}
+
+	public lotus.domino.Outline createOutline(String arg0) {
+		try {
+			return getDelegate().createOutline(arg0);
+		} catch (NotesException e) {
+			DominoUtils.handleException(e);
+			return null;
+
+		}
+	}
+
+	public View createQueryView(String arg0, String arg1, lotus.domino.View arg2, boolean arg3) {
+		try {
+			return Factory.fromLotus(getDelegate().createQueryView(arg0, arg1, (lotus.domino.View) Factory.toLotus(arg2), arg3),
+					View.class, this);
+		} catch (NotesException e) {
+			DominoUtils.handleException(e);
+			return null;
+
+		}
+	}
+
+	public View createQueryView(String arg0, String arg1, lotus.domino.View arg2) {
+		try {
+			return Factory
+					.fromLotus(getDelegate().createQueryView(arg0, arg1, (lotus.domino.View) Factory.toLotus(arg2)), View.class, this);
+		} catch (NotesException e) {
+			DominoUtils.handleException(e);
+			return null;
+
+		}
+	}
+
+	public View createQueryView(String arg0, String arg1) {
+		try {
+			return Factory.fromLotus(getDelegate().createQueryView(arg0, arg1), View.class, this);
+		} catch (NotesException e) {
+			DominoUtils.handleException(e);
+			return null;
+
+		}
+	}
+
+	public Database createReplica(String arg0, String arg1) {
+		try {
+			return Factory.fromLotus(getDelegate().createReplica(arg0, arg1), Database.class, this);
+		} catch (NotesException e) {
+			DominoUtils.handleException(e);
+			return null;
+
+		}
+	}
+
+	public View createView() {
+		try {
+			return Factory.fromLotus(getDelegate().createView(), View.class, this);
+		} catch (NotesException e) {
+			DominoUtils.handleException(e);
+			return null;
+
+		}
+	}
+
+	public View createView(String arg0, String arg1, lotus.domino.View arg2, boolean arg3) {
+		try {
+			return Factory.fromLotus(getDelegate().createView(arg0, arg1, (lotus.domino.View) Factory.toLotus(arg2), arg3), View.class,
+					this);
+		} catch (NotesException e) {
+			DominoUtils.handleException(e);
+			return null;
+
+		}
+	}
+
+	public View createView(String arg0, String arg1, lotus.domino.View arg2) {
+		try {
+			return Factory.fromLotus(getDelegate().createView(arg0, arg1, (lotus.domino.View) Factory.toLotus(arg2)), View.class, this);
+		} catch (NotesException e) {
+			DominoUtils.handleException(e);
+			return null;
+
+		}
+	}
+
+	public View createView(String arg0, String arg1) {
+		try {
+			return Factory.fromLotus(getDelegate().createView(arg0, arg1), View.class, this);
+		} catch (NotesException e) {
+			DominoUtils.handleException(e);
+			return null;
+
+		}
+	}
+
+	public View createView(String arg0) {
+		try {
+			return Factory.fromLotus(getDelegate().createView(arg0), View.class, this);
+		} catch (NotesException e) {
+			DominoUtils.handleException(e);
+			return null;
+
+		}
+	}
+
+	public void enableFolder(String arg0) {
+		try {
+			getDelegate().enableFolder(arg0);
+		} catch (NotesException e) {
+			DominoUtils.handleException(e);
+
+		}
+	}
+
+	public void fixup() {
+		try {
+			getDelegate().fixup();
+		} catch (NotesException e) {
+			DominoUtils.handleException(e);
+
+		}
+	}
+
+	public void fixup(int arg0) {
+		try {
+			getDelegate().fixup(arg0);
+		} catch (NotesException e) {
+			DominoUtils.handleException(e);
+
+		}
+	}
+
+	public ACL getACL() {
+		try {
+			return Factory.fromLotus(getDelegate().getACL(), ACL.class, this);
+		} catch (NotesException e) {
+			DominoUtils.handleException(e);
+			return null;
+
+		}
+	}
+
+	public Vector getACLActivityLog() {
+		try {
+			return getDelegate().getACLActivityLog();
+		} catch (NotesException e) {
+			DominoUtils.handleException(e);
+			return null;
+
+		}
+	}
+
+	public lotus.domino.Agent getAgent(String arg0) {
+		try {
+			return getDelegate().getAgent(arg0);
+		} catch (NotesException e) {
+			DominoUtils.handleException(e);
+			return null;
+
+		}
+	}
+
+	public Vector getAgents() {
+		try {
+			return getDelegate().getAgents();
+		} catch (NotesException e) {
+			DominoUtils.handleException(e);
+			return null;
+
+		}
+	}
+
+	public org.openntf.domino.DocumentCollection getAllDocuments() {
+		try {
+			return Factory.fromLotus(getDelegate().getAllDocuments(), org.openntf.domino.DocumentCollection.class, this);
+		} catch (NotesException e) {
+			DominoUtils.handleException(e);
+			return null;
+
+		}
+	}
+
+	public DocumentCollection getAllReadDocuments() {
+		try {
+			return Factory.fromLotus(getDelegate().getAllReadDocuments(), DocumentCollection.class, this);
+		} catch (NotesException e) {
+			DominoUtils.handleException(e);
+			return null;
+
+		}
+	}
+
+	public DocumentCollection getAllReadDocuments(String arg0) {
+		try {
+			return Factory.fromLotus(getDelegate().getAllReadDocuments(arg0), DocumentCollection.class, this);
+		} catch (NotesException e) {
+			DominoUtils.handleException(e);
+			return null;
+
+		}
+	}
+
+	public DocumentCollection getAllUnreadDocuments() {
+		try {
+			return Factory.fromLotus(getDelegate().getAllUnreadDocuments(), DocumentCollection.class, this);
+		} catch (NotesException e) {
+			DominoUtils.handleException(e);
+			return null;
+
+		}
+	}
+
+	public DocumentCollection getAllUnreadDocuments(String arg0) {
+		try {
+			return Factory.fromLotus(getDelegate().getAllUnreadDocuments(arg0), DocumentCollection.class, this);
+		} catch (NotesException e) {
+			DominoUtils.handleException(e);
+			return null;
+
+		}
+	}
+
+	public String getCategories() {
+		try {
+			return getDelegate().getCategories();
+		} catch (NotesException e) {
+			DominoUtils.handleException(e);
+			return null;
+
+		}
+	}
+
+	public DateTime getCreated() {
+		try {
+			return Factory.fromLotus(getDelegate().getCreated(), DateTime.class, this);
+		} catch (NotesException e) {
+			DominoUtils.handleException(e);
+			return null;
+
+		}
+	}
+
+	public int getCurrentAccessLevel() {
+		try {
+			return getDelegate().getCurrentAccessLevel();
+		} catch (NotesException e) {
+			DominoUtils.handleException(e);
+			return 0;
+
+		}
+	}
+
+	public String getDB2Schema() {
+		try {
+			return getDelegate().getDB2Schema();
+		} catch (NotesException e) {
+			DominoUtils.handleException(e);
+			return null;
+
+		}
+	}
+
+	public String getDesignTemplateName() {
+		try {
+			return getDelegate().getDesignTemplateName();
+		} catch (NotesException e) {
+			DominoUtils.handleException(e);
+			return null;
+
+		}
+	}
+
+	public Document getDocumentByID(String arg0) {
+		try {
+			return Factory.fromLotus(getDelegate().getDocumentByID(arg0), Document.class, this);
+		} catch (NotesException e) {
+			DominoUtils.handleException(e);
+			return null;
+
+		}
+	}
+
+	public Document getDocumentByUNID(String arg0) {
+		try {
+			return Factory.fromLotus(getDelegate().getDocumentByUNID(arg0), Document.class, this);
+		} catch (NotesException e) {
+			DominoUtils.handleException(e);
+			return null;
+
+		}
+	}
+
+	public Document getDocumentByURL(String arg0, boolean arg1, boolean arg2, boolean arg3, String arg4, String arg5, String arg6,
+			String arg7, String arg8, boolean arg9) {
+		try {
+			return Factory.fromLotus(getDelegate().getDocumentByURL(arg0, arg1, arg2, arg3, arg4, arg5, arg6, arg7, arg8, arg9),
+					Document.class, this);
+		} catch (NotesException e) {
+			DominoUtils.handleException(e);
+			return null;
+
+		}
+	}
+
+	public Document getDocumentByURL(String arg0, boolean arg1) {
+		try {
+			return Factory.fromLotus(getDelegate().getDocumentByURL(arg0, arg1), Document.class, this);
+		} catch (NotesException e) {
+			DominoUtils.handleException(e);
+			return null;
+
+		}
+	}
+
+	public int getFTIndexFrequency() {
+		try {
+			return getDelegate().getFTIndexFrequency();
+		} catch (NotesException e) {
+			DominoUtils.handleException(e);
+			return 0;
+
+		}
+	}
+
+	public int getFileFormat() {
+		try {
+			return getDelegate().getFileFormat();
+		} catch (NotesException e) {
+			DominoUtils.handleException(e);
+			return 0;
+
+		}
+	}
+
+	public String getFileName() {
+		try {
+			return getDelegate().getFileName();
+		} catch (NotesException e) {
+			DominoUtils.handleException(e);
+			return null;
+
+		}
+	}
+
+	public String getFilePath() {
+		try {
+			return getDelegate().getFilePath();
+		} catch (NotesException e) {
+			DominoUtils.handleException(e);
+			return null;
+
+		}
+	}
+
+	public boolean getFolderReferencesEnabled() {
+		try {
+			return getDelegate().getFolderReferencesEnabled();
+		} catch (NotesException e) {
+			DominoUtils.handleException(e);
+			return false;
+
+		}
+	}
+
+	public lotus.domino.Form getForm(String arg0) {
+		try {
+			return getDelegate().getForm(arg0);
+		} catch (NotesException e) {
+			DominoUtils.handleException(e);
+			return null;
+
+		}
+	}
+
+	public Vector<org.openntf.domino.Form> getForms() {
+		try {
+			return Factory.fromLotusAsVector(getDelegate().getForms(), org.openntf.domino.Form.class, this);
+		} catch (NotesException e) {
+			DominoUtils.handleException(e);
+			return null;
+
+		}
+	}
+
+	public String getHttpURL() {
+		try {
+			return getDelegate().getHttpURL();
+		} catch (NotesException e) {
+			DominoUtils.handleException(e);
+			return null;
+
+		}
+	}
+
+	public DateTime getLastFTIndexed() {
+		try {
+			return Factory.fromLotus(getDelegate().getLastFTIndexed(), DateTime.class, Factory.getSession(this));
+		} catch (NotesException e) {
+			DominoUtils.handleException(e);
+			return null;
+
+		}
+	}
+
+	public org.openntf.domino.DateTime getLastFixup() {
+		try {
+			return Factory.fromLotus(getDelegate().getLastFixup(), org.openntf.domino.DateTime.class, Factory.getSession(this));
+		} catch (NotesException e) {
+			DominoUtils.handleException(e);
+			return null;
+
+		}
+	}
+
+	public DateTime getLastModified() {
+		try {
+			return Factory.fromLotus(getDelegate().getLastModified(), org.openntf.domino.DateTime.class, Factory.getSession(this));
+		} catch (NotesException e) {
+			DominoUtils.handleException(e);
+			return null;
+
+		}
+	}
+
+	public double getLimitRevisions() {
+		try {
+			return getDelegate().getLimitRevisions();
+		} catch (NotesException e) {
+			DominoUtils.handleException(e);
+			return 0d;
+
+		}
+	}
+
+	public double getLimitUpdatedBy() {
+		try {
+			return getDelegate().getLimitUpdatedBy();
+		} catch (NotesException e) {
+			DominoUtils.handleException(e);
+			return 0d;
+
+		}
+	}
+
+	public boolean getListInDbCatalog() {
+		try {
+			return getDelegate().getListInDbCatalog();
+		} catch (NotesException e) {
+			DominoUtils.handleException(e);
+			return false;
+
+		}
+	}
+
+	public Vector getManagers() {
+		try {
+			return getDelegate().getManagers();
+		} catch (NotesException e) {
+			DominoUtils.handleException(e);
+			return null;
+
+		}
+	}
+
+	public long getMaxSize() {
+		try {
+			return getDelegate().getMaxSize();
+		} catch (NotesException e) {
+			DominoUtils.handleException(e);
+			return 0L;
+
+		}
+	}
+
+	public DocumentCollection getModifiedDocuments() {
+		try {
+			return Factory.fromLotus(getDelegate().getModifiedDocuments(), DocumentCollection.class, this);
+		} catch (NotesException e) {
+			DominoUtils.handleException(e);
+			return null;
+
+		}
+	}
+
+	public DocumentCollection getModifiedDocuments(lotus.domino.DateTime arg0, int arg1) {
+		try {
+			return Factory.fromLotus(getDelegate().getModifiedDocuments((lotus.domino.DateTime) Factory.toLotus(arg0)),
+					DocumentCollection.class, this);
+		} catch (NotesException e) {
+			DominoUtils.handleException(e);
+			return null;
+
+		}
+	}
+
+	public DocumentCollection getModifiedDocuments(lotus.domino.DateTime arg0) {
+		try {
+			return Factory.fromLotus(getDelegate().getModifiedDocuments((lotus.domino.DateTime) Factory.toLotus(arg0)),
+					DocumentCollection.class, this);
+		} catch (NotesException e) {
+			DominoUtils.handleException(e);
+			return null;
+
+		}
+	}
+
+	public String getNotesURL() {
+		try {
+			return getDelegate().getNotesURL();
+		} catch (NotesException e) {
+			DominoUtils.handleException(e);
+			return null;
+
+		}
+	}
+
+	public boolean getOption(int arg0) {
+		try {
+			return getDelegate().getOption(arg0);
+		} catch (NotesException e) {
+			DominoUtils.handleException(e);
+			return false;
+
+		}
+	}
+
+	public lotus.domino.Outline getOutline(String arg0) {
+		try {
+			return getDelegate().getOutline(arg0);
+		} catch (NotesException e) {
+			DominoUtils.handleException(e);
+			return null;
+
+		}
+	}
+
+	@Override
+	public org.openntf.domino.Session getParent() {
+		return (org.openntf.domino.Session) super.getParent();
+	}
+
+	public double getPercentUsed() {
+		try {
+			return getDelegate().getPercentUsed();
+		} catch (NotesException e) {
+			DominoUtils.handleException(e);
+			return 0d;
+
+		}
+	}
+
+	public DocumentCollection getProfileDocCollection(String arg0) {
+		try {
+			return Factory.fromLotus(getDelegate().getProfileDocCollection(arg0), DocumentCollection.class, this);
+		} catch (NotesException e) {
+			DominoUtils.handleException(e);
+			return null;
+
+		}
+	}
+
+	public Document getProfileDocument(String arg0, String arg1) {
+		try {
+			return Factory.fromLotus(getDelegate().getProfileDocument(arg0, arg1), Document.class, this);
+		} catch (NotesException e) {
+			DominoUtils.handleException(e);
+			return null;
+
+		}
+	}
+
+	public String getReplicaID() {
+		try {
+			return getDelegate().getReplicaID();
+		} catch (NotesException e) {
+			DominoUtils.handleException(e);
+			return null;
+
+		}
+	}
+
+	public lotus.domino.Replication getReplicationInfo() {
+		try {
+			return getDelegate().getReplicationInfo();
+		} catch (NotesException e) {
+			DominoUtils.handleException(e);
+			return null;
+
+		}
+	}
+
+	public String getServer() {
+		try {
+			return getDelegate().getServer();
+		} catch (NotesException e) {
+			DominoUtils.handleException(e);
+			return null;
+
+		}
+	}
+
+	public double getSize() {
+		try {
+			return getDelegate().getSize();
+		} catch (NotesException e) {
+			DominoUtils.handleException(e);
+			return 0d;
+
+		}
+	}
+
+	public int getSizeQuota() {
+		try {
+			return getDelegate().getSizeQuota();
+		} catch (NotesException e) {
+			DominoUtils.handleException(e);
+			return 0;
+
+		}
+	}
+
+	public long getSizeWarning() {
+		try {
+			return getDelegate().getSizeWarning();
+		} catch (NotesException e) {
+			DominoUtils.handleException(e);
+			return 0L;
+
+		}
+	}
+
+	public String getTemplateName() {
+		try {
+			return getDelegate().getTemplateName();
+		} catch (NotesException e) {
+			DominoUtils.handleException(e);
+			return null;
+
+		}
+	}
+
+	public String getTitle() {
+		try {
+			return getDelegate().getTitle();
+		} catch (NotesException e) {
+			DominoUtils.handleException(e);
+			return null;
+
+		}
+	}
+
+	public int getType() {
+		try {
+			return getDelegate().getType();
+		} catch (NotesException e) {
+			DominoUtils.handleException(e);
+			return 0;
+
+		}
+	}
+
+	public String getURL() {
+		try {
+			return getDelegate().getURL();
+		} catch (NotesException e) {
+			DominoUtils.handleException(e);
+			return null;
+
+		}
+	}
+
+	public String getURLHeaderInfo(String arg0, String arg1, String arg2, String arg3, String arg4, String arg5) {
+		try {
+			return getDelegate().getURLHeaderInfo(arg0, arg1, arg2, arg3, arg4, arg5);
+		} catch (NotesException e) {
+			DominoUtils.handleException(e);
+			return null;
+
+		}
+	}
+
+	public int getUndeleteExpireTime() {
+		try {
+			return getDelegate().getUndeleteExpireTime();
+		} catch (NotesException e) {
+			DominoUtils.handleException(e);
+			return 0;
+
+		}
+	}
+
+	public View getView(String arg0) {
+		try {
+			return Factory.fromLotus(getDelegate().getView(arg0), View.class, this);
+		} catch (NotesException e) {
+			DominoUtils.handleException(e);
+			return null;
+
+		}
+	}
+
+	@SuppressWarnings("unchecked")
+	public Vector<View> getViews() {
+		try {
+			Vector<lotus.domino.View> views = getDelegate().getViews();
+			org.openntf.domino.impl.Vector<View> result = new org.openntf.domino.impl.Vector<View>();
+			for (lotus.domino.View view : views) {
+				result.add((View) Factory.fromLotus(view, View.class, this));
+			}
+			return result;
+		} catch (NotesException e) {
+			DominoUtils.handleException(e);
+			return null;
+
+		}
+	}
+
+	public void grantAccess(String arg0, int arg1) {
+		try {
+			getDelegate().grantAccess(arg0, arg1);
+		} catch (NotesException e) {
+			DominoUtils.handleException(e);
+
+		}
+	}
+
+	public boolean isAllowOpenSoftDeleted() {
+		try {
+			return getDelegate().isAllowOpenSoftDeleted();
+		} catch (NotesException e) {
+			DominoUtils.handleException(e);
+			return false;
+
+		}
+	}
+
+	public boolean isClusterReplication() {
+		try {
+			return getDelegate().isClusterReplication();
+		} catch (NotesException e) {
+			DominoUtils.handleException(e);
+			return false;
+
+		}
+	}
+
+	public boolean isConfigurationDirectory() {
+		try {
+			return getDelegate().isConfigurationDirectory();
+		} catch (NotesException e) {
+			DominoUtils.handleException(e);
+			return false;
+
+		}
+	}
+
+	public boolean isCurrentAccessPublicReader() {
+		try {
+			return getDelegate().isCurrentAccessPublicReader();
+		} catch (NotesException e) {
+			DominoUtils.handleException(e);
+			return false;
+
+		}
+	}
+
+	public boolean isCurrentAccessPublicWriter() {
+		try {
+			return getDelegate().isCurrentAccessPublicWriter();
+		} catch (NotesException e) {
+			DominoUtils.handleException(e);
+			return false;
+
+		}
+	}
+
+	public boolean isDB2() {
+		try {
+			return getDelegate().isDB2();
+		} catch (NotesException e) {
+			DominoUtils.handleException(e);
+			return false;
+
+		}
+	}
+
+	public boolean isDelayUpdates() {
+		try {
+			return getDelegate().isDelayUpdates();
+		} catch (NotesException e) {
+			DominoUtils.handleException(e);
+			return false;
+
+		}
+	}
+
+	public boolean isDesignLockingEnabled() {
+		try {
+			return getDelegate().isDesignLockingEnabled();
+		} catch (NotesException e) {
+			DominoUtils.handleException(e);
+			return false;
+
+		}
+	}
+
+	public boolean isDirectoryCatalog() {
+		try {
+			return getDelegate().isDirectoryCatalog();
+		} catch (NotesException e) {
+			DominoUtils.handleException(e);
+			return false;
+
+		}
+	}
+
+	public boolean isDocumentLockingEnabled() {
+		try {
+			return getDelegate().isDocumentLockingEnabled();
+		} catch (NotesException e) {
+			DominoUtils.handleException(e);
+			return false;
+
+		}
+	}
+
+	public boolean isFTIndexed() {
+		try {
+			return getDelegate().isFTIndexed();
+		} catch (NotesException e) {
+			DominoUtils.handleException(e);
+			return false;
+
+		}
+	}
+
+	public boolean isInMultiDbIndexing() {
+		try {
+			return getDelegate().isInMultiDbIndexing();
+		} catch (NotesException e) {
+			DominoUtils.handleException(e);
+			return false;
+
+		}
+	}
+
+	public boolean isInService() {
+		try {
+			return getDelegate().isInService();
+		} catch (NotesException e) {
+			DominoUtils.handleException(e);
+			return false;
+
+		}
+	}
+
+	public boolean isLink() {
+		try {
+			return getDelegate().isLink();
+		} catch (NotesException e) {
+			DominoUtils.handleException(e);
+			return false;
+
+		}
+	}
+
+	public boolean isMultiDbSearch() {
+		try {
+			return getDelegate().isMultiDbSearch();
+		} catch (NotesException e) {
+			DominoUtils.handleException(e);
+			return false;
+
+		}
+	}
+
+	public boolean isOpen() {
+		try {
+			return getDelegate().isOpen();
+		} catch (NotesException e) {
+			DominoUtils.handleException(e);
+			return false;
+
+		}
+	}
+
+	public boolean isPendingDelete() {
+		try {
+			return getDelegate().isPendingDelete();
+		} catch (NotesException e) {
+			DominoUtils.handleException(e);
+			return false;
+
+		}
+	}
+
+	public boolean isPrivateAddressBook() {
+		try {
+			return getDelegate().isPrivateAddressBook();
+		} catch (NotesException e) {
+			DominoUtils.handleException(e);
+			return false;
+
+		}
+	}
+
+	public boolean isPublicAddressBook() {
+		try {
+			return getDelegate().isPublicAddressBook();
+		} catch (NotesException e) {
+			DominoUtils.handleException(e);
+			return false;
+
+		}
+	}
+
+	public void markForDelete() {
+		try {
+			getDelegate().markForDelete();
+		} catch (NotesException e) {
+			DominoUtils.handleException(e);
+
+		}
+	}
+
+	public boolean open() {
+		try {
+			return getDelegate().open();
+		} catch (NotesException e) {
+			DominoUtils.handleException(e);
+			return false;
+
+		}
+	}
+
+	public boolean openByReplicaID(String arg0, String arg1) {
+		try {
+			return getDelegate().openByReplicaID(arg0, arg1);
+		} catch (NotesException e) {
+			DominoUtils.handleException(e);
+			return false;
+
+		}
+	}
+
+	public boolean openIfModified(String arg0, String arg1, lotus.domino.DateTime arg2) {
+		try {
+			return getDelegate().openIfModified(arg0, arg1, (lotus.domino.DateTime) Factory.toLotus(arg2));
+		} catch (NotesException e) {
+			DominoUtils.handleException(e);
+			return false;
+
+		}
+	}
+
+	public boolean openWithFailover(String arg0, String arg1) {
+		try {
+			return getDelegate().openWithFailover(arg0, arg1);
+		} catch (NotesException e) {
+			DominoUtils.handleException(e);
+			return false;
+
+		}
+	}
+
+	public int queryAccess(String arg0) {
+		try {
+			return getDelegate().queryAccess(arg0);
+		} catch (NotesException e) {
+			DominoUtils.handleException(e);
+			return 0;
+
+		}
+	}
+
+	public int queryAccessPrivileges(String arg0) {
+		try {
+			return getDelegate().queryAccessPrivileges(arg0);
+		} catch (NotesException e) {
+			DominoUtils.handleException(e);
+			return 0;
+
+		}
+	}
+
+	public Vector queryAccessRoles(String arg0) {
+		try {
+			return getDelegate().queryAccessRoles(arg0);
+		} catch (NotesException e) {
+			DominoUtils.handleException(e);
+			return null;
+
+		}
+	}
+
+	@Override
+	public void recycle() {
+		try {
+			getDelegate().recycle();
+		} catch (NotesException e) {
+			DominoUtils.handleException(e);
+
+		}
+	}
+
+	@Override
+	public void recycle(Vector arg0) {
+		try {
+			getDelegate().recycle(arg0);
+		} catch (NotesException e) {
+			DominoUtils.handleException(e);
+
+		}
+	}
+
+	public void remove() {
+		try {
+			getDelegate().remove();
+		} catch (NotesException e) {
+			DominoUtils.handleException(e);
+
+		}
+	}
+
+	public void removeFTIndex() {
+		try {
+			getDelegate().removeFTIndex();
+		} catch (NotesException e) {
+			DominoUtils.handleException(e);
+
+		}
+	}
+
+	public boolean replicate(String arg0) {
+		try {
+			return getDelegate().replicate(arg0);
+		} catch (NotesException e) {
+			DominoUtils.handleException(e);
+			return false;
+
+		}
+	}
+
+	public void revokeAccess(String arg0) {
+		try {
+			getDelegate().revokeAccess(arg0);
+		} catch (NotesException e) {
+			DominoUtils.handleException(e);
+
+		}
+	}
+
+	public DocumentCollection search(String arg0, lotus.domino.DateTime arg1, int arg2) {
+		try {
+			return Factory.fromLotus(getDelegate().search(arg0, (lotus.domino.DateTime) Factory.toLotus(arg1), arg2),
+					DocumentCollection.class, this);
+		} catch (NotesException e) {
+			DominoUtils.handleException(e);
+			return null;
+
+		}
+	}
+
+	public DocumentCollection search(String arg0, lotus.domino.DateTime arg1) {
+		try {
+			return Factory.fromLotus(getDelegate().search(arg0, (lotus.domino.DateTime) Factory.toLotus(arg1)), DocumentCollection.class,
+					this);
+		} catch (NotesException e) {
+			DominoUtils.handleException(e);
+			return null;
+
+		}
+	}
+
+	public DocumentCollection search(String arg0) {
+		try {
+			return Factory.fromLotus(getDelegate().search(arg0), DocumentCollection.class, this);
+		} catch (NotesException e) {
+			DominoUtils.handleException(e);
+			return null;
+
+		}
+	}
+
+	public void setAllowOpenSoftDeleted(boolean arg0) {
+		try {
+			getDelegate().setAllowOpenSoftDeleted(arg0);
+		} catch (NotesException e) {
+			DominoUtils.handleException(e);
+
+		}
+	}
+
+	public void setCategories(String arg0) {
+		try {
+			getDelegate().setCategories(arg0);
+		} catch (NotesException e) {
+			DominoUtils.handleException(e);
+
+		}
+	}
+
+	public void setDelayUpdates(boolean arg0) {
+		try {
+			getDelegate().setDelayUpdates(arg0);
+		} catch (NotesException e) {
+			DominoUtils.handleException(e);
+
+		}
+	}
+
+	public void setDesignLockingEnabled(boolean arg0) {
+		try {
+			getDelegate().setDesignLockingEnabled(arg0);
+		} catch (NotesException e) {
+			DominoUtils.handleException(e);
+
+		}
+	}
+
+	public void setDocumentLockingEnabled(boolean arg0) {
+		try {
+			getDelegate().setDocumentLockingEnabled(arg0);
+		} catch (NotesException e) {
+			DominoUtils.handleException(e);
+
+		}
+	}
+
+	public void setFTIndexFrequency(int arg0) {
+		try {
+			getDelegate().setFTIndexFrequency(arg0);
+		} catch (NotesException e) {
+			DominoUtils.handleException(e);
+
+		}
+	}
+
+	public void setFolderReferencesEnabled(boolean arg0) {
+		try {
+			getDelegate().setFolderReferencesEnabled(arg0);
+		} catch (NotesException e) {
+			DominoUtils.handleException(e);
+
+		}
+	}
+
+	public void setInMultiDbIndexing(boolean arg0) {
+		try {
+			getDelegate().setInMultiDbIndexing(arg0);
+		} catch (NotesException e) {
+			DominoUtils.handleException(e);
+
+		}
+	}
+
+	public void setInService(boolean arg0) {
+		try {
+			getDelegate().setInService(arg0);
+		} catch (NotesException e) {
+			DominoUtils.handleException(e);
+
+		}
+	}
+
+	public void setLimitRevisions(double arg0) {
+		try {
+			getDelegate().setLimitRevisions(arg0);
+		} catch (NotesException e) {
+			DominoUtils.handleException(e);
+
+		}
+	}
+
+	public void setLimitUpdatedBy(double arg0) {
+		try {
+			getDelegate().setLimitUpdatedBy(arg0);
+		} catch (NotesException e) {
+			DominoUtils.handleException(e);
+
+		}
+	}
+
+	public void setListInDbCatalog(boolean arg0) {
+		try {
+			getDelegate().setListInDbCatalog(arg0);
+		} catch (NotesException e) {
+			DominoUtils.handleException(e);
+
+		}
+	}
+
+	public void setOption(int arg0, boolean arg1) {
+		try {
+			getDelegate().setOption(arg0, arg1);
+		} catch (NotesException e) {
+			DominoUtils.handleException(e);
+
+		}
+	}
+
+	public void setSizeQuota(int arg0) {
+		try {
+			getDelegate().setSizeQuota(arg0);
+		} catch (NotesException e) {
+			DominoUtils.handleException(e);
+
+		}
+	}
+
+	public void setSizeWarning(int arg0) {
+		try {
+			getDelegate().setSizeWarning(arg0);
+		} catch (NotesException e) {
+			DominoUtils.handleException(e);
+
+		}
+	}
+
+	public void setTitle(String arg0) {
+		try {
+			getDelegate().setTitle(arg0);
+		} catch (NotesException e) {
+			DominoUtils.handleException(e);
+
+		}
+	}
+
+	public void setUndeleteExpireTime(int arg0) {
+		try {
+			getDelegate().setUndeleteExpireTime(arg0);
+		} catch (NotesException e) {
+			DominoUtils.handleException(e);
+
+		}
+	}
+
+	public void sign() {
+		try {
+			getDelegate().sign();
+		} catch (NotesException e) {
+			DominoUtils.handleException(e);
+
+		}
+	}
+
+	public void sign(int arg0, boolean arg1, String arg2, boolean arg3) {
+		try {
+			getDelegate().sign(arg0, arg1, arg2, arg3);
+		} catch (NotesException e) {
+			DominoUtils.handleException(e);
+
+		}
+	}
+
+	public void sign(int arg0, boolean arg1, String arg2) {
+		try {
+			getDelegate().sign(arg0, arg1, arg2);
+		} catch (NotesException e) {
+			DominoUtils.handleException(e);
+
+		}
+	}
+
+	public void sign(int arg0, boolean arg1) {
+		try {
+			getDelegate().sign(arg0, arg1);
+		} catch (NotesException e) {
+			DominoUtils.handleException(e);
+
+		}
+	}
+
+	public void sign(int arg0) {
+		try {
+			getDelegate().sign(arg0);
+		} catch (NotesException e) {
+			DominoUtils.handleException(e);
+
+		}
+	}
+
+	public void updateFTIndex(boolean arg0) {
+		try {
+			getDelegate().updateFTIndex(arg0);
+		} catch (NotesException e) {
+			DominoUtils.handleException(e);
+
+		}
+	}
+
+}