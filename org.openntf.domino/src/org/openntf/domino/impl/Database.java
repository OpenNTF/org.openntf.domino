/*
 * Copyright 2013
 * 
 * Licensed under the Apache License, Version 2.0 (the "License"); 
 * you may not use this file except in compliance with the License. 
 * You may obtain a copy of the License at:
 * 
 * http://www.apache.org/licenses/LICENSE-2.0 
 * 
 * Unless required by applicable law or agreed to in writing, software 
 * distributed under the License is distributed on an "AS IS" BASIS, 
 * WITHOUT WARRANTIES OR CONDITIONS OF ANY KIND, either express or 
 * implied. See the License for the specific language governing 
 * permissions and limitations under the License.
 */
package org.openntf.domino.impl;

import java.io.IOException;
import java.io.Serializable;
import java.net.HttpURLConnection;
import java.net.MalformedURLException;
import java.net.URL;
import java.util.Collection;
import java.util.Date;
import java.util.HashSet;
import java.util.Locale;
import java.util.Map;
import java.util.Set;
import java.util.Vector;
import java.util.logging.Logger;

import lotus.domino.NotesError;
import lotus.domino.NotesException;

import org.openntf.domino.ACL;
import org.openntf.domino.ACL.Level;
import org.openntf.domino.Agent;
import org.openntf.domino.AutoMime;
import org.openntf.domino.DateTime;
import org.openntf.domino.Document;
import org.openntf.domino.DocumentCollection;
import org.openntf.domino.Form;
import org.openntf.domino.NoteCollection;
import org.openntf.domino.NoteCollection.SelectOption;
import org.openntf.domino.Outline;
import org.openntf.domino.Replication;
import org.openntf.domino.Session;
import org.openntf.domino.View;
import org.openntf.domino.WrapperFactory;
import org.openntf.domino.annotations.Incomplete;
import org.openntf.domino.design.impl.DatabaseDesign;
import org.openntf.domino.events.EnumEvent;
import org.openntf.domino.events.IDominoEvent;
import org.openntf.domino.events.IDominoEventFactory;
import org.openntf.domino.exceptions.TransactionAlreadySetException;
import org.openntf.domino.ext.Session.Fixes;
import org.openntf.domino.schema.IDatabaseSchema;
import org.openntf.domino.transactions.DatabaseTransaction;
import org.openntf.domino.types.Encapsulated;
import org.openntf.domino.utils.DominoUtils;
import org.openntf.domino.utils.Factory;

import com.ibm.icu.util.Calendar;
import com.ibm.icu.util.GregorianCalendar;

// TODO: Auto-generated Javadoc
/**
 * The Class Database.
 */
public class Database extends Base<org.openntf.domino.Database, lotus.domino.Database, Session> implements org.openntf.domino.Database {
	private static final Logger log_ = Logger.getLogger(Database.class.getName());

	/** The server_. */
	private String server_;

	/** The path_. */
	private String path_;

	/** The replid_. */
	private String replid_;

	private String basedOnTemplate_;
	private String templateName_;
	private Date lastModDate_;
	private String title_;
	private Boolean isReplicationDisabled_;
	private AutoMime autoMime_;

	private String ident_;

	/**
	 * Instantiates a new database.
	 * 
	 * 
	 * @param delegate
	 *            the delegate
	 * @param parent
	 *            the parent
	 * @param wf
	 *            the WrapperFactory
	 * @param cpp_id
	 *            the cpp_id
	 */
	public Database(final lotus.domino.Database delegate, final Session parent, final WrapperFactory wf, final long cpp_id) {
		super(delegate, parent, wf, cpp_id, NOTES_DATABASE);
		initialize(delegate, false);
	}

	/**
	 * Instantiates a new database.
	 * 
	 * @deprecated Use {@link #Database(lotus.domino.Database, Session, WrapperFactory, long)} instead
	 * @param delegate
	 *            the delegate
	 * @param parent
	 *            the parent
	 */
	@Deprecated
	public Database(final lotus.domino.Database delegate, final lotus.domino.Base parent) {
		this(delegate, (Session) parent, Factory.getWrapperFactory(), 0L);
	}

	/**
	 * This constructor is used in the dbDirectory. The Delegate will get recycled!
	 * 
	 * @param delegate
	 *            the delegate
	 * @param parent
	 *            the parent
	 * @param extendedMetadata
	 *            true if DB should load extended metadata
	 */
	public Database(final lotus.domino.Database delegate, final org.openntf.domino.Base<?> parent, final boolean extendedMetadata) {
		super(delegate, //
				(parent instanceof Session) ? (Session) parent : org.openntf.domino.utils.Factory.getSession(parent), //
				org.openntf.domino.utils.Factory.getWrapperFactory(), 0, NOTES_DATABASE);
		initialize(delegate, extendedMetadata);
		s_recycle(delegate);
	}

	private void initialize(final lotus.domino.Database delegate, final boolean extended) {
		try {
			server_ = delegate.getServer();
		} catch (NotesException e) {
			log_.log(java.util.logging.Level.FINE, "Unable to cache server name for Database due to exception: " + e.text);
		}
		try {
			path_ = delegate.getFilePath();
		} catch (NotesException e) {
			log_.log(java.util.logging.Level.FINE, "Unable to cache filepath for Database due to exception: " + e.text);
		}
		try {
			replid_ = delegate.getReplicaID();
		} catch (NotesException e) {
			log_.log(java.util.logging.Level.FINE, "Unable to cache replica id for Database due to exception: " + e.text);
		}
		try {
			basedOnTemplate_ = delegate.getDesignTemplateName();
		} catch (NotesException e) {
			log_.log(java.util.logging.Level.FINE, "Unable to cache design template name for Database due to exception: " + e.text);
		}
		try {
			templateName_ = delegate.getTemplateName();
		} catch (NotesException e) {
			log_.log(java.util.logging.Level.FINE, "Unable to cache template name for Database due to exception: " + e.text);
		}
		try {
			title_ = delegate.getTitle();
		} catch (NotesException e) {
			log_.log(java.util.logging.Level.FINE, "Unable to cache title for Database due to exception: " + e.text);
		}
		if (extended) {
			try {
				lotus.domino.DateTime dt = delegate.getLastModified();
				lastModDate_ = dt.toJavaDate();
				s_recycle(dt);
			} catch (NotesException e) {
				log_.log(java.util.logging.Level.FINE, "Unable to cache last modification date for Database due to exception: " + e.text);
			}
			try {
				lotus.domino.Replication repl = delegate.getReplicationInfo();
				isReplicationDisabled_ = repl.isDisabled();
				s_recycle(repl);
			} catch (NotesException e) {
				log_.log(java.util.logging.Level.FINE, "Unable to cache replication status for Database due to exception: " + e.text);
			}
		}
		ident_ = System.identityHashCode(getParent()) + "!!!" + server_ + "!!" + path_;
	}

	/*
	 * (non-Javadoc)
	 * 
	 * @see org.openntf.domino.Database#FTDomainSearch(java.lang.String, int, int, int, int, int, java.lang.String)
	 */
	@Override
	public Document FTDomainSearch(final String query, final int maxDocs, final int sortOpt, final int otherOpt, final int start,
			final int count, final String entryForm) {
		try {
			return fromLotus(getDelegate().FTDomainSearch(query, maxDocs, sortOpt, otherOpt, start, count, entryForm), Document.SCHEMA,
					this);
		} catch (NotesException e) {
			DominoUtils.handleException(e);
			return null;

		}
	}

	/*
	 * (non-Javadoc)
	 * 
	 * @see org.openntf.domino.Database#FTDomainSearch(java.lang.String, int, org.openntf.domino.Database.SortOption, int, int, int,
	 * java.lang.String)
	 */
	@Override
	public Document FTDomainSearch(final String query, final int maxDocs, final FTDomainSortOption sortOpt,
			final Set<FTDomainSearchOption> otherOpt, final int start, final int count, final String entryForm) {
		int nativeOptions = 0;
		for (FTDomainSearchOption option : otherOpt) {
			nativeOptions += option.getValue();
		}

		return FTDomainSearch(query, maxDocs, sortOpt.getValue(), nativeOptions, start, count, entryForm);
	}

	/*
	 * (non-Javadoc)
	 * 
	 * @see org.openntf.domino.Database#FTSearch(java.lang.String, int, int, int)
	 */
	@Override
	public DocumentCollection FTSearch(final String query, final int maxDocs, final int sortOpt, final int otherOpt) {
		try {
			return fromLotus(getDelegate().FTSearch(query, maxDocs, sortOpt, otherOpt), DocumentCollection.SCHEMA, this);
		} catch (NotesException e) {
			DominoUtils.handleException(e);
			return null;
		}
	}

	/*
	 * (non-Javadoc)
	 * 
	 * @see org.openntf.domino.Database#FTSearch(java.lang.String, int, org.openntf.domino.Database.SortOption, int)
	 */
	@Override
	public DocumentCollection FTSearch(final String query, final int maxDocs, final FTSortOption sortOpt, final Set<FTSearchOption> otherOpt) {
		int nativeOptions = 0;
		for (FTSearchOption option : otherOpt) {
			nativeOptions += option.getValue();
		}
		return FTSearch(query, maxDocs, sortOpt.getValue(), nativeOptions);
	}

	/*
	 * (non-Javadoc)
	 * 
	 * @see org.openntf.domino.Database#FTSearch(java.lang.String, int)
	 */
	@Override
	public DocumentCollection FTSearch(final String query, final int maxDocs) {
		try {
			return fromLotus(getDelegate().FTSearch(query, maxDocs), DocumentCollection.SCHEMA, this);
		} catch (NotesException e) {
			DominoUtils.handleException(e);
			return null;
		}
	}

	/*
	 * (non-Javadoc)
	 * 
	 * @see org.openntf.domino.Database#FTSearch(java.lang.String)
	 */
	@Override
	public DocumentCollection FTSearch(final String query) {
		try {
			return fromLotus(getDelegate().FTSearch(query), DocumentCollection.SCHEMA, this);
		} catch (NotesException e) {
			DominoUtils.handleException(e);
			return null;

		}
	}

	/*
	 * (non-Javadoc)
	 * 
	 * @see org.openntf.domino.Database#FTSearchRange(java.lang.String, int, int, int, int)
	 */
	@Override
	public DocumentCollection FTSearchRange(final String query, final int maxDocs, final int sortOpt, final int otherOpt, final int start) {
		try {
			return fromLotus(getDelegate().FTSearchRange(query, maxDocs, sortOpt, otherOpt, start), DocumentCollection.SCHEMA, this);
		} catch (NotesException e) {
			DominoUtils.handleException(e);
			return null;

		}
	}

	/*
	 * (non-Javadoc)
	 * 
	 * @see org.openntf.domino.Database#FTSearchRange(java.lang.String, int, org.openntf.domino.Database.SortOption, int, int)
	 */
	@Override
	public DocumentCollection FTSearchRange(final String query, final int maxDocs, final FTSortOption sortOpt,
			final Set<FTSearchOption> otherOpt, final int start) {
		int nativeOptions = 0;
		for (FTSearchOption option : otherOpt) {
			nativeOptions += option.getValue();
		}
		return FTSearchRange(query, maxDocs, sortOpt.getValue(), nativeOptions, start);
	}

	/*
	 * (non-Javadoc)
	 * 
	 * @see org.openntf.domino.Database#compact()
	 */
	@Override
	public int compact() {
		try {
			return getDelegate().compact();
		} catch (NotesException e) {
			DominoUtils.handleException(e);
			return 0;
		}
	}

	/*
	 * (non-Javadoc)
	 * 
	 * @see org.openntf.domino.Database#compactWithOptions(int, java.lang.String)
	 */
	@Override
	public int compactWithOptions(final int options, final String spaceThreshold) {
		try {
			return getDelegate().compactWithOptions(options, spaceThreshold);
		} catch (NotesException e) {
			DominoUtils.handleException(e);
			return 0;

		}
	}

	/*
	 * (non-Javadoc)
	 * 
	 * @see org.openntf.domino.Database#compactWithOptions(int)
	 */
	@Override
	public int compactWithOptions(final int options) {
		try {
			return getDelegate().compactWithOptions(options);
		} catch (NotesException e) {
			DominoUtils.handleException(e);
			return 0;

		}
	}

	/*
	 * (non-Javadoc)
	 * 
	 * @see org.openntf.domino.Database#compactWithOptions(java.lang.String)
	 */
	@Override
	public int compactWithOptions(final String spaceThreshold) {
		try {
			return getDelegate().compactWithOptions(spaceThreshold);
		} catch (NotesException e) {
			DominoUtils.handleException(e);
			return 0;

		}
	}

	/*
	 * (non-Javadoc)
	 * 
	 * @see org.openntf.domino.Database#createCopy(java.lang.String, java.lang.String, int)
	 */
	@Override
	public org.openntf.domino.Database createCopy(final String server, final String dbFile, final int maxSize) {
		try {
			return fromLotus(getDelegate().createCopy(server, dbFile, maxSize), Database.SCHEMA, getAncestorSession());
		} catch (NotesException e) {
			DominoUtils.handleException(e);
			return null;

		}
	}

	/*
	 * (non-Javadoc)
	 * 
	 * @see org.openntf.domino.Database#createCopy(java.lang.String, java.lang.String)
	 */
	@Override
	public org.openntf.domino.Database createCopy(final String server, final String dbFile) {
		try {
			return fromLotus(getDelegate().createCopy(server, dbFile), Database.SCHEMA, getAncestorSession());
		} catch (NotesException e) {
			DominoUtils.handleException(e);
			return null;

		}
	}

	/*
	 * (non-Javadoc)
	 * 
	 * @see org.openntf.domino.Database#createDocument()
	 */
	@Override
	public Document createDocument() {
		//		System.out.println("Generating a new document in " + this.getFilePath());
		//		try {
		//			Thread.sleep(100);
		//		} catch (InterruptedException e1) {
		//			DominoUtils.handleException(e1);
		//			return null;
		//		}
		Document result = null;
		boolean go = true;
		go = fireListener(generateEvent(Events.BEFORE_CREATE_DOCUMENT, this, null));
		if (go) {
			try {
				result = fromLotus(getDelegate().createDocument(), Document.SCHEMA, this);
			} catch (NotesException e) {
				DominoUtils.handleException(e);
			}
			fireListener(generateEvent(Events.AFTER_CREATE_DOCUMENT, this, null));
		}
		//		System.out.println("Returning a newly created document in " + this.getFilePath());
		//		try {
		//			Thread.sleep(100);
		//		} catch (InterruptedException e1) {
		//			DominoUtils.handleException(e1);
		//			return null;
		//		}
		return result;
	}

	/*
	 * (non-Javadoc)
	 * 
	 * @see org.openntf.domino.Database#createDocument(java.util.Map)
	 */
	@Override
	public Document createDocument(final Map<String, Object> itemValues) {
		Document doc = this.createDocument();
		for (Map.Entry<String, Object> entry : itemValues.entrySet()) {
			doc.replaceItemValue(entry.getKey(), entry.getValue());
		}
		return doc;
	}

	/*
	 * (non-Javadoc)
	 * 
	 * @see org.openntf.domino.Database#createDocument(java.lang.Object[])
	 */
	@Override
	public Document createDocument(final Object... keyValuePairs) {
		Document doc = this.createDocument();
		if (keyValuePairs.length >= 2) {
			for (int i = 0; i < keyValuePairs.length; i += 2) {
				doc.replaceItemValue(keyValuePairs[i].toString(), keyValuePairs[i + 1]);
			}
		}
		return doc;
	}

	/*
	 * (non-Javadoc)
	 * 
	 * @see org.openntf.domino.Database#createDocumentCollection()
	 */
	@Override
	public DocumentCollection createDocumentCollection() {
		try {
			return fromLotus(getDelegate().createDocumentCollection(), DocumentCollection.SCHEMA, this);
		} catch (NotesException e) {
			DominoUtils.handleException(e);
			return null;
		}
	}

	@Override
	@Incomplete
	public DocumentCollection createMergableDocumentCollection() {
		final boolean debug = false;
		try {
			lotus.domino.Database db = getDelegate();
			lotus.domino.DocumentCollection rawColl = getDelegate().search("@False", db.getLastModified(), 1);
			if (rawColl.getCount() > 0) {
				int[] nids = org.openntf.domino.impl.DocumentCollection.toNoteIdArray(rawColl);
				for (int nid : nids) {
					rawColl.subtract(nid);
				}
			}
			org.openntf.domino.DocumentCollection result = fromLotus(rawColl, DocumentCollection.SCHEMA, this);
			return result;
		} catch (NotesException e) {
			DominoUtils.handleException(e);
			return null;
		}

	}

	/*
	 * (non-Javadoc)
	 * 
	 * @see org.openntf.domino.Database#createFTIndex(int, boolean)
	 */
	@Override
	public void createFTIndex(final int options, final boolean recreate) {
		try {
			getDelegate().createFTIndex(options, recreate);
		} catch (NotesException e) {
			DominoUtils.handleException(e);

		}
	}

	/*
	 * (non-Javadoc)
	 * 
	 * @see org.openntf.domino.Database#createFromTemplate(java.lang.String, java.lang.String, boolean, int)
	 */
	@Override
	public org.openntf.domino.Database createFromTemplate(final String server, final String dbFile, final boolean inherit, final int maxSize) {
		try {
			return fromLotus(getDelegate().createFromTemplate(server, dbFile, inherit, maxSize), Database.SCHEMA, getAncestorSession());
		} catch (NotesException e) {
			DominoUtils.handleException(e);
			return null;

		}
	}

	/*
	 * (non-Javadoc)
	 * 
	 * @see org.openntf.domino.Database#createFromTemplate(java.lang.String, java.lang.String, boolean)
	 */
	@Override
	public org.openntf.domino.Database createFromTemplate(final String server, final String dbFile, final boolean inherit) {
		try {
			return fromLotus(getDelegate().createFromTemplate(server, dbFile, inherit), Database.SCHEMA, getAncestorSession());
		} catch (NotesException e) {
			DominoUtils.handleException(e);
			return null;

		}
	}

	/*
	 * (non-Javadoc)
	 * 
	 * @see org.openntf.domino.Database#createNoteCollection(boolean)
	 */
	@Override
	public NoteCollection createNoteCollection(final boolean selectAllFlag) {
		try {
			return fromLotus(getDelegate().createNoteCollection(selectAllFlag), NoteCollection.SCHEMA, this);
		} catch (NotesException e) {
			DominoUtils.handleException(e);
			return null;

		}
	}

	/*
	 * (non-Javadoc)
	 * 
	 * @see org.openntf.domino.Database#createOutline(java.lang.String, boolean)
	 */
	@Override
	public Outline createOutline(final String name, final boolean defaultOutline) {
		try {
			return fromLotus(getDelegate().createOutline(name, defaultOutline), Outline.SCHEMA, this);
		} catch (NotesException e) {
			DominoUtils.handleException(e);
			return null;

		}
	}

	/*
	 * (non-Javadoc)
	 * 
	 * @see org.openntf.domino.Database#createOutline(java.lang.String)
	 */
	@Override
	public Outline createOutline(final String name) {
		try {
			return fromLotus(getDelegate().createOutline(name), Outline.SCHEMA, this);
		} catch (NotesException e) {
			DominoUtils.handleException(e);
			return null;

		}
	}

	/*
	 * (non-Javadoc)
	 * 
	 * @see org.openntf.domino.Database#createQueryView(java.lang.String, java.lang.String, lotus.domino.View, boolean)
	 */
	@Override
	public View createQueryView(final String viewName, final String query, final lotus.domino.View templateView,
			final boolean prohibitDesignRefresh) {
		try {
			return fromLotus(getDelegate().createQueryView(viewName, query, toLotus(templateView), prohibitDesignRefresh), View.SCHEMA,
					this);
		} catch (NotesException e) {
			DominoUtils.handleException(e);
			return null;

		}
	}

	/*
	 * (non-Javadoc)
	 * 
	 * @see org.openntf.domino.Database#createQueryView(java.lang.String, java.lang.String, lotus.domino.View)
	 */
	@Override
	public View createQueryView(final String viewName, final String query, final lotus.domino.View templateView) {
		try {
			return fromLotus(getDelegate().createQueryView(viewName, query, toLotus(templateView)), View.SCHEMA, this);
		} catch (NotesException e) {
			DominoUtils.handleException(e);
			return null;

		}
	}

	/*
	 * (non-Javadoc)
	 * 
	 * @see org.openntf.domino.Database#createQueryView(java.lang.String, java.lang.String)
	 */
	@Override
	public View createQueryView(final String viewName, final String query) {
		try {
			return fromLotus(getDelegate().createQueryView(viewName, query), View.SCHEMA, this);
		} catch (NotesException e) {
			DominoUtils.handleException(e);
			return null;

		}
	}

	/*
	 * (non-Javadoc)
	 * 
	 * @see org.openntf.domino.Database#createReplica(java.lang.String, java.lang.String)
	 */
	@Override
	public org.openntf.domino.Database createReplica(final String server, final String dbFile) {
		try {
			return fromLotus(getDelegate().createReplica(server, dbFile), Database.SCHEMA, getAncestorSession());
		} catch (NotesException e) {
			DominoUtils.handleException(e);
			return null;

		}
	}

	/*
	 * (non-Javadoc)
	 * 
	 * @see org.openntf.domino.Database#createView()
	 */
	@Override
	public View createView() {
		try {
			return fromLotus(getDelegate().createView(), View.SCHEMA, this);
		} catch (NotesException e) {
			DominoUtils.handleException(e);
			return null;

		}
	}

	/*
	 * (non-Javadoc)
	 * 
	 * @see org.openntf.domino.Database#createView(java.lang.String, java.lang.String, lotus.domino.View, boolean)
	 */
	@Override
	public View createView(final String viewName, final String selectionFormula, final lotus.domino.View templateView,
			final boolean prohibitDesignRefresh) {
		try {
			return fromLotus(getDelegate().createView(viewName, selectionFormula, toLotus(templateView), prohibitDesignRefresh),
					View.SCHEMA, this);
		} catch (NotesException e) {
			DominoUtils.handleException(e);
			return null;

		}
	}

	/*
	 * (non-Javadoc)
	 * 
	 * @see org.openntf.domino.Database#createView(java.lang.String, java.lang.String, lotus.domino.View)
	 */
	@Override
	public View createView(final String viewName, final String selectionFormula, final lotus.domino.View templateView) {
		try {
			return fromLotus(getDelegate().createView(viewName, selectionFormula, toLotus(templateView)), View.SCHEMA, this);
		} catch (NotesException e) {
			DominoUtils.handleException(e);
			return null;

		}
	}

	/*
	 * (non-Javadoc)
	 * 
	 * @see org.openntf.domino.Database#createView(java.lang.String, java.lang.String)
	 */
	@Override
	public View createView(final String viewName, final String selectionFormula) {
		try {
			return fromLotus(getDelegate().createView(viewName, selectionFormula), View.SCHEMA, this);
		} catch (NotesException e) {
			DominoUtils.handleException(e);
			return null;

		}
	}

	/*
	 * (non-Javadoc)
	 * 
	 * @see org.openntf.domino.Database#createView(java.lang.String)
	 */
	@Override
	public View createView(final String viewName) {
		try {
			return fromLotus(getDelegate().createView(viewName), View.SCHEMA, this);
		} catch (NotesException e) {
			DominoUtils.handleException(e);
			return null;

		}
	}

	/*
	 * (non-Javadoc)
	 * 
	 * @see org.openntf.domino.Database#enableFolder(java.lang.String)
	 */
	@Override
	public void enableFolder(final String folder) {
		try {
			getDelegate().enableFolder(folder);
		} catch (NotesException e) {
			DominoUtils.handleException(e);

		}
	}

	/*
	 * (non-Javadoc)
	 * 
	 * @see org.openntf.domino.Database#fixup()
	 */
	@Override
	public void fixup() {
		try {
			getDelegate().fixup();
		} catch (NotesException e) {
			DominoUtils.handleException(e);

		}
	}

	/*
	 * (non-Javadoc)
	 * 
	 * @see org.openntf.domino.Database#fixup(int)
	 */
	@Override
	public void fixup(final int options) {
		try {
			getDelegate().fixup(options);
		} catch (NotesException e) {
			DominoUtils.handleException(e);

		}
	}

	/*
	 * (non-Javadoc)
	 * 
	 * @see org.openntf.domino.Database#getACL()
	 */
	@Override
	public ACL getACL() {
		try {
			return fromLotus(getDelegate().getACL(), ACL.SCHEMA, this);
		} catch (NotesException e) {
			DominoUtils.handleException(e);
			return null;

		}
	}

	/*
	 * (non-Javadoc)
	 * 
	 * @see org.openntf.domino.Database#getACLActivityLog()
	 */
	@Override
	@SuppressWarnings("unchecked")
	public Vector<String> getACLActivityLog() {
		try {
			return getDelegate().getACLActivityLog();
		} catch (NotesException e) {
			DominoUtils.handleException(e);
			return null;

		}
	}

	/*
	 * (non-Javadoc)
	 * 
	 * @see org.openntf.domino.Database#getAgent(java.lang.String)
	 */
	@Override
	public Agent getAgent(final String name) {
		try {
			return fromLotus(getDelegate().getAgent(name), Agent.SCHEMA, this);
		} catch (NotesException e) {
			DominoUtils.handleException(e);
			return null;

		}
	}

	/*
	 * (non-Javadoc)
	 * 
	 * @see org.openntf.domino.Database#getAgents()
	 */
	@Override
	public Vector<org.openntf.domino.Agent> getAgents() {
		try {
			return fromLotusAsVector(getDelegate().getAgents(), org.openntf.domino.Agent.SCHEMA, this);
		} catch (NotesException e) {
			DominoUtils.handleException(e);
			return null;

		}
	}

	/*
	 * (non-Javadoc)
	 * 
	 * @see org.openntf.domino.Database#getAllDocuments()
	 */
	@Override
	public DocumentCollection getAllDocuments() {
		try {
			return fromLotus(getDelegate().getAllDocuments(), DocumentCollection.SCHEMA, this);
		} catch (NotesException e) {
			DominoUtils.handleException(e);
			return null;

		}
	}

	/*
	 * (non-Javadoc)
	 * 
	 * @see org.openntf.domino.Database#getAllReadDocuments()
	 */
	@Override
	public DocumentCollection getAllReadDocuments() {
		try {
			return fromLotus(getDelegate().getAllReadDocuments(), DocumentCollection.SCHEMA, this);
		} catch (NotesException e) {
			DominoUtils.handleException(e);
			return null;

		}
	}

	/*
	 * (non-Javadoc)
	 * 
	 * @see org.openntf.domino.Database#getAllReadDocuments(java.lang.String)
	 */
	@Override
	public DocumentCollection getAllReadDocuments(final String userName) {
		try {
			return fromLotus(getDelegate().getAllReadDocuments(userName), DocumentCollection.SCHEMA, this);
		} catch (NotesException e) {
			DominoUtils.handleException(e);
			return null;

		}
	}

	/*
	 * (non-Javadoc)
	 * 
	 * @see org.openntf.domino.Database#getAllUnreadDocuments()
	 */
	@Override
	public DocumentCollection getAllUnreadDocuments() {
		try {
			return fromLotus(getDelegate().getAllUnreadDocuments(), DocumentCollection.SCHEMA, this);
		} catch (NotesException e) {
			DominoUtils.handleException(e);
			return null;

		}
	}

	/*
	 * (non-Javadoc)
	 * 
	 * @see org.openntf.domino.Database#getAllUnreadDocuments(java.lang.String)
	 */
	@Override
	public DocumentCollection getAllUnreadDocuments(final String userName) {
		try {
			return fromLotus(getDelegate().getAllUnreadDocuments(userName), DocumentCollection.SCHEMA, this);
		} catch (NotesException e) {
			DominoUtils.handleException(e);
			return null;

		}
	}

	/*
	 * (non-Javadoc)
	 * 
	 * @see org.openntf.domino.Database#getCategories()
	 */
	@Override
	public String getCategories() {
		try {
			return getDelegate().getCategories();
		} catch (NotesException e) {
			DominoUtils.handleException(e);
			return null;

		}
	}

	/*
	 * (non-Javadoc)
	 * 
	 * @see org.openntf.domino.Database#getCreated()
	 */
	@Override
	public DateTime getCreated() {
		try {
			lotus.domino.DateTime dt = getDelegate().getCreated();
			DateTime ret = fromLotus(dt, DateTime.SCHEMA, getAncestorSession());
			s_recycle(dt);
			return ret;
		} catch (NotesException e) {
			DominoUtils.handleException(e);
			return null;

		}
	}

	/*
	 * (non-Javadoc)
	 * 
	 * @see org.openntf.domino.Database#getCurrentAccessLevel()
	 */
	@Override
	public int getCurrentAccessLevel() {
		try {
			return getDelegate().getCurrentAccessLevel();
		} catch (NotesException e) {
			DominoUtils.handleException(e);
			return 0;

		}
	}

	/*
	 * (non-Javadoc)
	 * 
	 * @see org.openntf.domino.Database#getDB2Schema()
	 */
	@Override
	public String getDB2Schema() {
		try {
			return getDelegate().getDB2Schema();
		} catch (NotesException e) {
			DominoUtils.handleException(e);
			return null;

		}
	}

	@Override
	public DatabaseDesign getDesign() {
		return new DatabaseDesign(this);
	}

	/*
	 * (non-Javadoc)
	 * 
	 * @see org.openntf.domino.Database#getDesignTemplateName()
	 */
	@Override
	public String getDesignTemplateName() {
		try {
			return getDelegate().getDesignTemplateName();
		} catch (NotesException e) {
			DominoUtils.handleException(e);
			return null;

		}
	}

	/*
	 * (non-Javadoc)
	 * 
	 * @see org.openntf.domino.Database#getDocumentByID(java.lang.String)
	 */
	@Override
	public Document getDocumentByID(final String noteid) {
		try {
			return fromLotus(getDelegate().getDocumentByID(noteid), Document.SCHEMA, this);
		} catch (NotesException e) {
			// DominoUtils.handleException(e);
			return null;

		}
	}

	@Override
	public Document getDocumentByKey(final Serializable key) {
		return this.getDocumentByKey(key, false);
	}

	@Override
	public Document getDocumentByKey(final Serializable key, final boolean createOnFail) {
		try {
			if (key != null) {
				String checksum = DominoUtils.toUnid(key);

				Document doc = this.getDocumentByUNID(checksum);
				if (doc == null && createOnFail) {
					doc = this.createDocument();
					doc.setUniversalID(checksum);
					doc.replaceItemValue("$Created", new Date());
					doc.replaceItemValue("$$Key", key);
				}
				return doc;

			} else if (createOnFail) {
				log_.log(java.util.logging.Level.WARNING,
						"Document by key requested with null key. This is probably not what you meant to do...");
				Document doc = this.createDocument();
				doc.replaceItemValue("$Created", new Date());
				doc.replaceItemValue("$$Key", "");
				return doc;
			}
		} catch (Exception e) {
			DominoUtils.handleException(e);
		}
		return null;
	}

	/*
	 * (non-Javadoc)
	 * 
	 * @see org.openntf.domino.Database#getDocumentByUNID(java.lang.String)
	 */
	@Override
	public Document getDocumentByUNID(final String unid) {
		try {
			if (unid == null || unid.isEmpty())
				return null;
			return fromLotus(getDelegate().getDocumentByUNID(unid), Document.SCHEMA, this);
		} catch (NotesException e) {
			if (getAncestorSession().isFixEnabled(Fixes.DOC_UNID_NULLS) && "Invalid universal id".equals(e.text)) {
			} else {
				DominoUtils.handleException(e);
			}
			return null;
		}
	}

	/*
	 * (non-Javadoc)
	 * 
	 * @see org.openntf.domino.Database#getDocumentByURL(java.lang.String, boolean, boolean, boolean, java.lang.String, java.lang.String,
	 * java.lang.String, java.lang.String, java.lang.String, boolean)
	 */
	@Override
	@SuppressWarnings("unused")
	public Document getDocumentByURL(final String url, final boolean reload, final boolean reloadIfModified, final boolean urlList,
			final String charSet, final String webUser, final String webPassword, final String proxyUser, final String proxyPassword,
			final boolean returnImmediately) {
		try {
			// Let's have some fun with this
			try {
				URL urlObj = new URL(url);
				HttpURLConnection conn = (HttpURLConnection) urlObj.openConnection();
				conn.connect();
				System.out.println("Headers: " + conn.getHeaderFields());
				System.out.println("Content-type: " + conn.getContentType());
				conn.disconnect();
			} catch (MalformedURLException e) {
				DominoUtils.handleException(e);
			} catch (IOException e) {
				DominoUtils.handleException(e);
			}
			if (true)
				return null;

			return fromLotus(
					getDelegate().getDocumentByURL(url, reload, reloadIfModified, urlList, charSet, webUser, webPassword, proxyUser,
							proxyPassword, returnImmediately), Document.SCHEMA, this);
		} catch (NotesException e) {
			DominoUtils.handleException(e);
			return null;

		}
	}

	/*
	 * (non-Javadoc)
	 * 
	 * @see org.openntf.domino.Database#getDocumentByURL(java.lang.String, boolean)
	 */
	@Override
	public Document getDocumentByURL(final String url, final boolean reload) {
		// try {
		// return fromLotus(getDelegate().getDocumentByURL(url, reload), Document.class, this);
		// } catch (NotesException e) {
		// DominoUtils.handleException(e);
		// return null;
		//
		// }
		return this.getDocumentByURL(url, reload, reload, false, null, null, null, null, null, false);
	}

	/*
	 * (non-Javadoc)
	 * 
	 * @see org.openntf.domino.Database#getFTIndexFrequency()
	 */
	@Override
	public int getFTIndexFrequency() {
		try {
			return getDelegate().getFTIndexFrequency();
		} catch (NotesException e) {
			DominoUtils.handleException(e);
			return 0;

		}
	}

	/*
	 * (non-Javadoc)
	 * 
	 * @see org.openntf.domino.Database#getFileFormat()
	 */
	@Override
	public int getFileFormat() {
		try {
			return getDelegate().getFileFormat();
		} catch (NotesException e) {
			DominoUtils.handleException(e);
			return 0;

		}
	}

	/*
	 * (non-Javadoc)
	 * 
	 * @see org.openntf.domino.Database#getFileName()
	 */
	@Override
	public String getFileName() {
		try {
			return getDelegate().getFileName();
		} catch (NotesException e) {
			DominoUtils.handleException(e);
			return null;

		}
	}

	/*
	 * (non-Javadoc)
	 * 
	 * @see org.openntf.domino.Database#getFilePath()
	 */
	@Override
	public String getFilePath() {
		return path_;
	}

	/*
	 * (non-Javadoc)
	 * 
	 * @see org.openntf.domino.Database#getFolderReferencesEnabled()
	 */
	@Override
	public boolean getFolderReferencesEnabled() {
		try {
			return getDelegate().getFolderReferencesEnabled();
		} catch (NotesException e) {
			DominoUtils.handleException(e);
			return false;

		}
	}

	/*
	 * (non-Javadoc)
	 * 
	 * @see org.openntf.domino.Database#getForm(java.lang.String)
	 */
	@Override
	public Form getForm(final String name) {
		try {
			return fromLotus(getDelegate().getForm(name), Form.SCHEMA, this);
		} catch (NotesException e) {
			DominoUtils.handleException(e);
			return null;

		}
	}

	/*
	 * (non-Javadoc)
	 * 
	 * @see org.openntf.domino.Database#getForms()
	 */
	@Override
	public Vector<Form> getForms() {
		try {
			return fromLotusAsVector(getDelegate().getForms(), Form.SCHEMA, this);
		} catch (NotesException e) {
			DominoUtils.handleException(e);
			return null;
		}
	}

	/*
	 * (non-Javadoc)
	 * 
	 * @see org.openntf.domino.Database#getHttpURL()
	 */
	@Override
	public String getHttpURL() {
		try {
			return getDelegate().getHttpURL();
		} catch (NotesException e) {
			DominoUtils.handleException(e);
			return null;

		}
	}

	@Override
	public String getHttpURL(final boolean usePath) {
		if (usePath) {
			String baseURL = getHttpURL();
			URL url;
			try {
				url = new URL(baseURL);
			} catch (MalformedURLException e) {
				DominoUtils.handleException(e);
				return null;
			}
			String result = url.getProtocol();
			result += "://";
			result += url.getHost();
			result += url.getPort() > -1 ? ":" + url.getPort() : "";
			result += "/" + getFilePath().replace('\\', '/');
			return result;
		} else {
			return getHttpURL();
		}
	}

	/*
	 * (non-Javadoc)
	 * 
	 * @see org.openntf.domino.Database#getLastFTIndexed()
	 */
	@Override
	public DateTime getLastFTIndexed() {
		try {
			return fromLotus(getDelegate().getLastFTIndexed(), DateTime.SCHEMA, getAncestorSession());
		} catch (NotesException e) {
			DominoUtils.handleException(e);
			return null;

		}
	}

	@Override
	public Date getLastFTIndexedDate() {
		try {
			lotus.domino.DateTime dt = getDelegate().getLastFTIndexed();
			Date ret = DominoUtils.toJavaDateSafe(dt); // recycles the javaDate!
			s_recycle(dt);
			return ret;
		} catch (NotesException e) {
			DominoUtils.handleException(e);
			return null;

		}
	}

	/*
	 * (non-Javadoc)
	 * 
	 * @see org.openntf.domino.Database#getLastFixup()
	 */
	@Override
	public DateTime getLastFixup() {
		try {
			return fromLotus(getDelegate().getLastFixup(), DateTime.SCHEMA, getAncestorSession());
		} catch (NotesException e) {
			DominoUtils.handleException(e);
			return null;

		}
	}

	@Override
	public Date getLastFixupDate() {
		try {
			return DominoUtils.toJavaDateSafe(getDelegate().getLastFixup());
		} catch (NotesException e) {
			DominoUtils.handleException(e);
			return null;

		}
	}

	/*
	 * (non-Javadoc)
	 * 
	 * @see org.openntf.domino.Database#getLastModified()
	 */
	@Override
	public DateTime getLastModified() {
		try {
			return fromLotus(getDelegate().getLastModified(), DateTime.SCHEMA, getAncestorSession());
		} catch (NotesException e) {
			DominoUtils.handleException(e);
			return null;

		}
	}

	@Override
	public Date getLastModifiedDate() {
		if (lastModDate_ != null)
			return lastModDate_;
		try {
			lastModDate_ = DominoUtils.toJavaDateSafe(getDelegate().getLastModified());
			return lastModDate_;
		} catch (NotesException e) {
			DominoUtils.handleException(e);
			return null;
		}
	}

	/*
	 * (non-Javadoc)
	 * 
	 * @see org.openntf.domino.Database#getLimitRevisions()
	 */
	@Override
	public double getLimitRevisions() {
		try {
			return getDelegate().getLimitRevisions();
		} catch (NotesException e) {
			DominoUtils.handleException(e);
			return 0d;

		}
	}

	/*
	 * (non-Javadoc)
	 * 
	 * @see org.openntf.domino.Database#getLimitUpdatedBy()
	 */
	@Override
	public double getLimitUpdatedBy() {
		try {
			return getDelegate().getLimitUpdatedBy();
		} catch (NotesException e) {
			DominoUtils.handleException(e);
			return 0d;

		}
	}

	/*
	 * (non-Javadoc)
	 * 
	 * @see org.openntf.domino.Database#getListInDbCatalog()
	 */
	@Override
	public boolean getListInDbCatalog() {
		try {
			return getDelegate().getListInDbCatalog();
		} catch (NotesException e) {
			DominoUtils.handleException(e);
			return false;

		}
	}

	/*
	 * (non-Javadoc)
	 * 
	 * @see org.openntf.domino.Database#getManagers()
	 */
	@Override
	@SuppressWarnings("unchecked")
	public Vector<String> getManagers() {
		try {
			return getDelegate().getManagers();
		} catch (NotesException e) {
			DominoUtils.handleException(e);
			return null;

		}
	}

	/*
	 * (non-Javadoc)
	 * 
	 * @see org.openntf.domino.Database#getMaxSize()
	 */
	@Override
	public long getMaxSize() {
		try {
			return getDelegate().getMaxSize();
		} catch (NotesException e) {
			DominoUtils.handleException(e);
			return 0L;

		}
	}

	/*
	 * (non-Javadoc)
	 * 
	 * @see org.openntf.domino.Database#getModifiedDocuments()
	 */
	@Override
	public DocumentCollection getModifiedDocuments() {
		try {
			return fromLotus(getDelegate().getModifiedDocuments(), DocumentCollection.SCHEMA, this);
		} catch (NotesException e) {
			DominoUtils.handleException(e);
			return null;

		}
	}

	@Override
	public DocumentCollection getModifiedDocuments(final java.util.Date since) {
		return getModifiedDocuments(since, ModifiedDocClass.DATA);
	}

	@Override
	public DocumentCollection getModifiedDocuments(java.util.Date since, final ModifiedDocClass noteClass) {
		try {
			DocumentCollection result;
			if (since == null) {
				since = new Date(0);
			}
			lotus.domino.DateTime tempDT = getAncestorSession().createDateTime(since);
			lotus.domino.DateTime dt = toLotus(tempDT);
			result = fromLotus(getDelegate().getModifiedDocuments(dt, noteClass.getValue()), DocumentCollection.SCHEMA, this);
			if (tempDT instanceof Encapsulated) {
				dt.recycle();
			}
			return result;
		} catch (NotesException e) {
			DominoUtils.handleException(e);
			return null;
		}
	}

	/*
	 * (non-Javadoc)
	 * 
	 * @see org.openntf.domino.Database#getModifiedDocuments(lotus.domino.DateTime, int)
	 */
	@Override
	public DocumentCollection getModifiedDocuments(final lotus.domino.DateTime since, final int noteClass) {
		try {
			DocumentCollection result;
			lotus.domino.DateTime dt = toLotus(since);
			result = fromLotus(getDelegate().getModifiedDocuments(dt, noteClass), DocumentCollection.SCHEMA, this);
			if (since instanceof Encapsulated) {
				dt.recycle();
			}
			return result;
		} catch (NotesException e) {
			DominoUtils.handleException(e);
			return null;
		}
	}

	/*
	 * (non-Javadoc)
	 * 
	 * @see org.openntf.domino.Database#getModifiedDocuments(lotus.domino.DateTime)
	 */
	@Override
	public DocumentCollection getModifiedDocuments(final lotus.domino.DateTime since) {
		return getModifiedDocuments(since, 1);
	}

	/*
	 * (non-Javadoc)
	 * 
	 * @see org.openntf.domino.Database#getNotesURL()
	 */
	@Override
	public String getNotesURL() {
		try {
			return getDelegate().getNotesURL();
		} catch (NotesException e) {
			DominoUtils.handleException(e);
			return null;

		}
	}

	/*
	 * (non-Javadoc)
	 * 
	 * @see org.openntf.domino.Database#getOption(int)
	 */
	@Override
	public boolean getOption(final int optionName) {
		try {
			return getDelegate().getOption(optionName);
		} catch (NotesException e) {
			DominoUtils.handleException(e);
			return false;

		}
	}

	/*
	 * (non-Javadoc)
	 * 
	 * @see org.openntf.domino.Database#getOutline(java.lang.String)
	 */
	@Override
	public Outline getOutline(final String outlineName) {
		try {
			return fromLotus(getDelegate().getOutline(outlineName), Outline.SCHEMA, this);
		} catch (NotesException e) {
			DominoUtils.handleException(e);
			return null;

		}
	}

	/*
	 * (non-Javadoc)
	 * 
	 * @see org.openntf.domino.impl.Base#getParent()
	 */
	@Override
	public Session getParent() {
		return getAncestor();
	}

	/*
	 * (non-Javadoc)
	 * 
	 * @see org.openntf.domino.Database#getPercentUsed()
	 */
	@Override
	public double getPercentUsed() {
		try {
			return getDelegate().getPercentUsed();
		} catch (NotesException e) {
			DominoUtils.handleException(e);
			return 0d;

		}
	}

	/*
	 * (non-Javadoc)
	 * 
	 * @see org.openntf.domino.Database#getProfileDocCollection(java.lang.String)
	 */
	@Override
	public DocumentCollection getProfileDocCollection(final String profileName) {
		try {
			return fromLotus(getDelegate().getProfileDocCollection(profileName), DocumentCollection.SCHEMA, this);
		} catch (NotesException e) {
			DominoUtils.handleException(e);
			return null;

		}
	}

	/*
	 * (non-Javadoc)
	 * 
	 * @see org.openntf.domino.Database#getProfileDocument(java.lang.String, java.lang.String)
	 */
	@Override
	public Document getProfileDocument(final String profileName, final String key) {
		try {
			return fromLotus(getDelegate().getProfileDocument(profileName, key), Document.SCHEMA, this);
		} catch (NotesException e) {
			DominoUtils.handleException(e);
			return null;

		}
	}

	/*
	 * (non-Javadoc)
	 * 
	 * @see org.openntf.domino.Database#getReplicaID()
	 */
	@Override
	public String getReplicaID() {
		return replid_;
	}

	/*
	 * (non-Javadoc)
	 * 
	 * @see org.openntf.domino.Database#getReplicationInfo()
	 */
	@Override
	public Replication getReplicationInfo() {
		try {
			return fromLotus(getDelegate().getReplicationInfo(), Replication.SCHEMA, this);
		} catch (NotesException e) {
			DominoUtils.handleException(e);
			return null;

		}
	}

	/*
	 * (non-Javadoc)
	 * 
	 * @see org.openntf.domino.Database#getServer()
	 */
	@Override
	public String getServer() {
		return server_;
	}

	/*
	 * (non-Javadoc)
	 * 
	 * @see org.openntf.domino.Database#getSize()
	 */
	@Override
	public double getSize() {
		try {
			return getDelegate().getSize();
		} catch (NotesException e) {
			DominoUtils.handleException(e);
			return 0d;

		}
	}

	/*
	 * (non-Javadoc)
	 * 
	 * @see org.openntf.domino.Database#getSizeQuota()
	 */
	@Override
	public int getSizeQuota() {
		try {
			return getDelegate().getSizeQuota();
		} catch (NotesException e) {
			DominoUtils.handleException(e);
			return 0;

		}
	}

	/*
	 * (non-Javadoc)
	 * 
	 * @see org.openntf.domino.Database#getSizeWarning()
	 */
	@Override
	public long getSizeWarning() {
		try {
			return getDelegate().getSizeWarning();
		} catch (NotesException e) {
			DominoUtils.handleException(e);
			return 0L;

		}
	}

	/*
	 * (non-Javadoc)
	 * 
	 * @see org.openntf.domino.Database#getTemplateName()
	 */
	@Override
	public String getTemplateName() {
		try {
			return getDelegate().getTemplateName();
		} catch (NotesException e) {
			DominoUtils.handleException(e);
			return null;

		}
	}

	/*
	 * (non-Javadoc)
	 * 
	 * @see org.openntf.domino.Database#getTitle()
	 */
	@Override
	public String getTitle() {
		try {
			return getDelegate().getTitle();
		} catch (NotesException e) {
			DominoUtils.handleException(e);
			return null;

		}
	}

	/*
	 * (non-Javadoc)
	 * 
	 * @see org.openntf.domino.Database#getType()
	 */
	@Override
	public int getType() {
		try {
			return getDelegate().getType();
		} catch (NotesException e) {
			DominoUtils.handleException(e);
			return 0;

		}
	}

	/*
	 * (non-Javadoc)
	 * 
	 * @see org.openntf.domino.Database#getURL()
	 */
	@Override
	public String getURL() {
		try {
			return getDelegate().getURL();
		} catch (NotesException e) {
			DominoUtils.handleException(e);
			return null;

		}
	}

	/*
	 * (non-Javadoc)
	 * 
	 * @see org.openntf.domino.Database#getURLHeaderInfo(java.lang.String, java.lang.String, java.lang.String, java.lang.String,
	 * java.lang.String, java.lang.String)
	 */
	@Override
	public String getURLHeaderInfo(final String url, final String header, final String webUser, final String webPassword,
			final String proxyUser, final String proxyPassword) {
		try {
			return getDelegate().getURLHeaderInfo(url, header, webUser, webPassword, proxyUser, proxyPassword);
		} catch (NotesException e) {
			DominoUtils.handleException(e);
			return null;

		}
	}

	/*
	 * (non-Javadoc)
	 * 
	 * @see org.openntf.domino.Database#getUndeleteExpireTime()
	 */
	@Override
	public int getUndeleteExpireTime() {
		try {
			return getDelegate().getUndeleteExpireTime();
		} catch (NotesException e) {
			DominoUtils.handleException(e);
			return 0;

		}
	}

	/*
	 * (non-Javadoc)
	 * 
	 * @see org.openntf.domino.Database#getView(java.lang.String)
	 */
	@Override
	public View getView(final String name) {
		try {
			View result = fromLotus(getDelegate().getView(name), View.SCHEMA, this);
			if (result != null) {
				if (getAncestorSession().isFixEnabled(Fixes.VIEW_UPDATE_OFF)) {
					result.setAutoUpdate(false);
				}
			}
			return result;
		} catch (NotesException e) {
			DominoUtils.handleException(e);
			return null;

		}
	}

	/*
	 * (non-Javadoc)
	 * 
	 * @see org.openntf.domino.Database#getViews()
	 */
	@Override
	public Vector<org.openntf.domino.View> getViews() {
		try {
			return fromLotusAsVector(getDelegate().getViews(), org.openntf.domino.View.SCHEMA, this);
		} catch (NotesException e) {
			DominoUtils.handleException(e);
			return null;

		}
	}

	/*
	 * (non-Javadoc)
	 * 
	 * @see org.openntf.domino.Database#grantAccess(java.lang.String, int)
	 */
	@Override
	public void grantAccess(final String name, final int level) {
		try {
			getDelegate().grantAccess(name, level);
		} catch (NotesException e) {
			DominoUtils.handleException(e);

		}
	}

	/*
	 * (non-Javadoc)
	 * 
	 * @see org.openntf.domino.Database#grantAccess(java.lang.String, org.openntf.domino.ACL.Level)
	 */
	@Override
	public void grantAccess(final String name, final Level level) {
		grantAccess(name, level.getValue());
	}

	/*
	 * (non-Javadoc)
	 * 
	 * @see org.openntf.domino.Database#isAllowOpenSoftDeleted()
	 */
	@Override
	public boolean isAllowOpenSoftDeleted() {
		try {
			return getDelegate().isAllowOpenSoftDeleted();
		} catch (NotesException e) {
			DominoUtils.handleException(e);
			return false;

		}
	}

	/*
	 * (non-Javadoc)
	 * 
	 * @see org.openntf.domino.Database#isClusterReplication()
	 */
	@Override
	public boolean isClusterReplication() {
		try {
			return getDelegate().isClusterReplication();
		} catch (NotesException e) {
			DominoUtils.handleException(e);
			return false;

		}
	}

	/*
	 * (non-Javadoc)
	 * 
	 * @see org.openntf.domino.Database#isConfigurationDirectory()
	 */
	@Override
	public boolean isConfigurationDirectory() {
		try {
			return getDelegate().isConfigurationDirectory();
		} catch (NotesException e) {
			DominoUtils.handleException(e);
			return false;

		}
	}

	/*
	 * (non-Javadoc)
	 * 
	 * @see org.openntf.domino.Database#isCurrentAccessPublicReader()
	 */
	@Override
	public boolean isCurrentAccessPublicReader() {
		try {
			return getDelegate().isCurrentAccessPublicReader();
		} catch (NotesException e) {
			DominoUtils.handleException(e);
			return false;

		}
	}

	/*
	 * (non-Javadoc)
	 * 
	 * @see org.openntf.domino.Database#isCurrentAccessPublicWriter()
	 */
	@Override
	public boolean isCurrentAccessPublicWriter() {
		try {
			return getDelegate().isCurrentAccessPublicWriter();
		} catch (NotesException e) {
			DominoUtils.handleException(e);
			return false;

		}
	}

	/*
	 * (non-Javadoc)
	 * 
	 * @see org.openntf.domino.Database#isDB2()
	 */
	@Override
	public boolean isDB2() {
		try {
			return getDelegate().isDB2();
		} catch (NotesException e) {
			DominoUtils.handleException(e);
			return false;

		}
	}

	/*
	 * (non-Javadoc)
	 * 
	 * @see org.openntf.domino.Database#isDelayUpdates()
	 */
	@Override
	public boolean isDelayUpdates() {
		try {
			return getDelegate().isDelayUpdates();
		} catch (NotesException e) {
			DominoUtils.handleException(e);
			return false;

		}
	}

	/*
	 * (non-Javadoc)
	 * 
	 * @see org.openntf.domino.Database#isDesignLockingEnabled()
	 */
	@Override
	public boolean isDesignLockingEnabled() {
		try {
			return getDelegate().isDesignLockingEnabled();
		} catch (NotesException e) {
			DominoUtils.handleException(e);
			return false;

		}
	}

	/*
	 * (non-Javadoc)
	 * 
	 * @see org.openntf.domino.Database#isDirectoryCatalog()
	 */
	@Override
	public boolean isDirectoryCatalog() {
		try {
			return getDelegate().isDirectoryCatalog();
		} catch (NotesException e) {
			DominoUtils.handleException(e);
			return false;

		}
	}

	/*
	 * (non-Javadoc)
	 * 
	 * @see org.openntf.domino.Database#isDocumentLockingEnabled()
	 */
	@Override
	public boolean isDocumentLockingEnabled() {
		try {
			return getDelegate().isDocumentLockingEnabled();
		} catch (NotesException e) {
			DominoUtils.handleException(e);
			return false;

		}
	}

	/*
	 * (non-Javadoc)
	 * 
	 * @see org.openntf.domino.Database#isFTIndexed()
	 */
	@Override
	public boolean isFTIndexed() {
		try {
			return getDelegate().isFTIndexed();
		} catch (NotesException e) {
			DominoUtils.handleException(e);
			return false;

		}
	}

	/*
	 * (non-Javadoc)
	 * 
	 * @see org.openntf.domino.Database#isInMultiDbIndexing()
	 */
	@Override
	public boolean isInMultiDbIndexing() {
		try {
			return getDelegate().isInMultiDbIndexing();
		} catch (NotesException e) {
			DominoUtils.handleException(e);
			return false;

		}
	}

	/*
	 * (non-Javadoc)
	 * 
	 * @see org.openntf.domino.Database#isInService()
	 */
	@Override
	public boolean isInService() {
		try {
			return getDelegate().isInService();
		} catch (NotesException e) {
			DominoUtils.handleException(e);
			return false;

		}
	}

	/*
	 * (non-Javadoc)
	 * 
	 * @see org.openntf.domino.Database#isLink()
	 */
	@Override
	public boolean isLink() {
		try {
			return getDelegate().isLink();
		} catch (NotesException e) {
			DominoUtils.handleException(e);
			return false;

		}
	}

	/*
	 * (non-Javadoc)
	 * 
	 * @see org.openntf.domino.Database#isMultiDbSearch()
	 */
	@Override
	public boolean isMultiDbSearch() {
		try {
			return getDelegate().isMultiDbSearch();
		} catch (NotesException e) {
			DominoUtils.handleException(e);
			return false;

		}
	}

	/*
	 * (non-Javadoc)
	 * 
	 * @see org.openntf.domino.Database#isOpen()
	 */
	@Override
	public boolean isOpen() {
		try {
			return getDelegate().isOpen();
		} catch (NotesException e) {
			DominoUtils.handleException(e);
			return false;
		}
	}

	/*
	 * (non-Javadoc)
	 * 
	 * @see org.openntf.domino.Database#isPendingDelete()
	 */
	@Override
	public boolean isPendingDelete() {
		try {
			return getDelegate().isPendingDelete();
		} catch (NotesException e) {
			DominoUtils.handleException(e);
			return false;

		}
	}

	/*
	 * (non-Javadoc)
	 * 
	 * @see org.openntf.domino.Database#isPrivateAddressBook()
	 */
	@Override
	public boolean isPrivateAddressBook() {
		try {
			return getDelegate().isPrivateAddressBook();
		} catch (NotesException e) {
			DominoUtils.handleException(e);
			return false;

		}
	}

	/*
	 * (non-Javadoc)
	 * 
	 * @see org.openntf.domino.Database#isPublicAddressBook()
	 */
	@Override
	public boolean isPublicAddressBook() {
		try {
			return getDelegate().isPublicAddressBook();
		} catch (NotesException e) {
			DominoUtils.handleException(e);
			return false;

		}
	}

	/*
	 * (non-Javadoc)
	 * 
	 * @see org.openntf.domino.Database#markForDelete()
	 */
	@Override
	public void markForDelete() {
		try {
			getDelegate().markForDelete();
		} catch (NotesException e) {
			DominoUtils.handleException(e);

		}
	}

	/*
	 * (non-Javadoc)
	 * 
	 */
	@Override
	public boolean open() {
		try {
			boolean result = false;
			try {
				result = getDelegate().open();
			} catch (NotesException ne) {
				if (NotesError.NOTES_ERR_DBALREADY_OPEN == ne.id) {
					if (log_.isLoggable(java.util.logging.Level.FINE)) {
						log_.log(java.util.logging.Level.FINE, "Suppressing a db already open error because, why?");
					}
				} else {
					DominoUtils.handleException(ne);
					return false;
				}
			}
			if (result) {
				initialize(getDelegate(), false);
			}
			return result;
		} catch (Exception e) {
			DominoUtils.handleException(e);
			return false;
		}
	}

	/*
	 * (non-Javadoc)
	 * 
	 * @see org.openntf.domino.Database#openByReplicaID(java.lang.String, java.lang.String)
	 */
	@Override
	public boolean openByReplicaID(final String server, final String replicaId) {
		try {
			boolean result = getDelegate().openByReplicaID(server, replicaId);
			if (result) {
				initialize(getDelegate(), false);
			}
			return result;
		} catch (NotesException e) {
			DominoUtils.handleException(e);
			return false;

		}
	}

	/*
	 * (non-Javadoc)
	 * 
	 * @see org.openntf.domino.Database#openIfModified(java.lang.String, java.lang.String, lotus.domino.DateTime)
	 */
	@Override
	public boolean openIfModified(final String server, final String dbFile, final lotus.domino.DateTime modifiedSince) {
		try {
			boolean result = false;
			lotus.domino.DateTime dt = toLotus(modifiedSince);
			result = getDelegate().openIfModified(server, dbFile, dt);
			if (result) {
				initialize(getDelegate(), false);
			}
			dt.recycle();
			return result;
		} catch (NotesException e) {
			DominoUtils.handleException(e);
			return false;
		}
	}

	/*
	 * (non-Javadoc)
	 * 
	 * @see org.openntf.domino.Database#openWithFailover(java.lang.String, java.lang.String)
	 */
	@Override
	public boolean openWithFailover(final String server, final String dbFile) {
		try {
			boolean result = getDelegate().openWithFailover(server, dbFile);
			if (result) {
				initialize(getDelegate(), false);
			}
			return result;
		} catch (NotesException e) {
			DominoUtils.handleException(e);
			return false;
		}
	}

	/*
	 * (non-Javadoc)
	 * 
	 * @see org.openntf.domino.Database#queryAccess(java.lang.String)
	 */
	@Override
	public int queryAccess(final String name) {
		try {
			return getDelegate().queryAccess(name);
		} catch (NotesException e) {
			DominoUtils.handleException(e);
			return 0;

		}
	}

	/*
	 * (non-Javadoc)
	 * 
	 * @see org.openntf.domino.Database#queryAccessPrivileges(java.lang.String)
	 */
	@Override
	public int queryAccessPrivileges(final String name) {
		try {
			return getDelegate().queryAccessPrivileges(name);
		} catch (NotesException e) {
			DominoUtils.handleException(e);
			return 0;

		}
	}

	/*
	 * (non-Javadoc)
	 * 
	 * @see org.openntf.domino.Database#queryAccessRoles(java.lang.String)
	 */
	@Override
	@SuppressWarnings("unchecked")
	public Vector<String> queryAccessRoles(final String name) {
		try {
			return getDelegate().queryAccessRoles(name);
		} catch (NotesException e) {
			DominoUtils.handleException(e);
			return null;
		}
	}

	/*
	 * (non-Javadoc)
	 * 
	 * @see org.openntf.domino.Database#remove()
	 */
	@Override
	public void remove() {
		try {
			getDelegate().remove();
		} catch (NotesException e) {
			DominoUtils.handleException(e);

		}
	}

	/*
	 * (non-Javadoc)
	 * 
	 * @see org.openntf.domino.Database#removeFTIndex()
	 */
	@Override
	public void removeFTIndex() {
		try {
			getDelegate().removeFTIndex();
		} catch (NotesException e) {
			DominoUtils.handleException(e);

		}
	}

	/*
	 * (non-Javadoc)
	 * 
	 * @see org.openntf.domino.Database#replicate(java.lang.String)
	 */
	@Override
	public boolean replicate(final String server) {
		boolean result = true;
		boolean go = true;
		go = fireListener(generateEvent(Events.BEFORE_REPLICATION, this, server));
		if (go) {
			try {
				result = getDelegate().replicate(server);
			} catch (NotesException e) {
				DominoUtils.handleException(e);
				result = false;
			}
			fireListener(generateEvent(Events.AFTER_REPLICATION, this, server));
		}
		return result;
	}

	/*
	 * (non-Javadoc)
	 * 
	 * @see org.openntf.domino.Database#revokeAccess(java.lang.String)
	 */
	@Override
	public void revokeAccess(final String name) {
		try {
			getDelegate().revokeAccess(name);
		} catch (NotesException e) {
			DominoUtils.handleException(e);

		}
	}

	/*
	 * (non-Javadoc)
	 * 
	 * @see org.openntf.domino.Database#search(java.lang.String, lotus.domino.DateTime, int)
	 */
	@Override
	public DocumentCollection search(final String formula, final lotus.domino.DateTime startDate, final int maxDocs) {
		try {
			DocumentCollection result;
			lotus.domino.DateTime dt = toLotus(startDate);
			result = fromLotus(getDelegate().search(formula, dt, maxDocs), DocumentCollection.SCHEMA, this);
			if (startDate instanceof Encapsulated) {
				dt.recycle();
			}
			return result;
		} catch (NotesException e) {
			DominoUtils.handleException(e);
			return null;

		}
	}

	/*
	 * (non-Javadoc)
	 * 
	 * @see org.openntf.domino.Database#search(java.lang.String, lotus.domino.DateTime)
	 */
	@Override
	public DocumentCollection search(final String formula, final lotus.domino.DateTime startDate) {
		return search(formula, startDate, 0);
	}

	/*
	 * (non-Javadoc)
	 * 
	 * @see org.openntf.domino.Database#search(java.lang.String)
	 */
	@Override
	public DocumentCollection search(final String formula) {
		try {
			return fromLotus(getDelegate().search(formula), DocumentCollection.SCHEMA, this);
		} catch (NotesException e) {
			DominoUtils.handleException(e);
			return null;

		}
	}

	/*
	 * (non-Javadoc)
	 * 
	 * @see org.openntf.domino.Database#setAllowOpenSoftDeleted(boolean)
	 */
	@Override
	public void setAllowOpenSoftDeleted(final boolean flag) {
		try {
			getDelegate().setAllowOpenSoftDeleted(flag);
		} catch (NotesException e) {
			DominoUtils.handleException(e);

		}
	}

	/*
	 * (non-Javadoc)
	 * 
	 * @see org.openntf.domino.Database#setCategories(java.lang.String)
	 */
	@Override
	public void setCategories(final String categories) {
		try {
			getDelegate().setCategories(categories);
		} catch (NotesException e) {
			DominoUtils.handleException(e);

		}
	}

	/*
	 * (non-Javadoc)
	 * 
	 * @see org.openntf.domino.Database#setDelayUpdates(boolean)
	 */
	@Override
	public void setDelayUpdates(final boolean flag) {
		try {
			getDelegate().setDelayUpdates(flag);
		} catch (NotesException e) {
			DominoUtils.handleException(e);

		}
	}

	/*
	 * (non-Javadoc)
	 * 
	 * @see org.openntf.domino.Database#setDesignLockingEnabled(boolean)
	 */
	@Override
	public void setDesignLockingEnabled(final boolean flag) {
		try {
			getDelegate().setDesignLockingEnabled(flag);
		} catch (NotesException e) {
			DominoUtils.handleException(e);

		}
	}

	/*
	 * (non-Javadoc)
	 * 
	 * @see org.openntf.domino.Database#setDocumentLockingEnabled(boolean)
	 */
	@Override
	public void setDocumentLockingEnabled(final boolean flag) {
		try {
			getDelegate().setDocumentLockingEnabled(flag);
		} catch (NotesException e) {
			DominoUtils.handleException(e);

		}
	}

	/*
	 * (non-Javadoc)
	 * 
	 * @see org.openntf.domino.Database#setFTIndexFrequency(int)
	 */
	@Override
	public void setFTIndexFrequency(final int frequency) {
		try {
			getDelegate().setFTIndexFrequency(frequency);
		} catch (NotesException e) {
			DominoUtils.handleException(e);

		}
	}

	/*
	 * (non-Javadoc)
	 * 
	 * @see org.openntf.domino.Database#setFolderReferencesEnabled(boolean)
	 */
	@Override
	public void setFolderReferencesEnabled(final boolean flag) {
		try {
			getDelegate().setFolderReferencesEnabled(flag);
		} catch (NotesException e) {
			DominoUtils.handleException(e);

		}
	}

	/*
	 * (non-Javadoc)
	 * 
	 * @see org.openntf.domino.Database#setInMultiDbIndexing(boolean)
	 */
	@Override
	public void setInMultiDbIndexing(final boolean flag) {
		try {
			getDelegate().setInMultiDbIndexing(flag);
		} catch (NotesException e) {
			DominoUtils.handleException(e);

		}
	}

	/*
	 * (non-Javadoc)
	 * 
	 * @see org.openntf.domino.Database#setInService(boolean)
	 */
	@Override
	public void setInService(final boolean flag) {
		try {
			getDelegate().setInService(flag);
		} catch (NotesException e) {
			DominoUtils.handleException(e);

		}
	}

	/*
	 * (non-Javadoc)
	 * 
	 * @see org.openntf.domino.Database#setLimitRevisions(double)
	 */
	@Override
	public void setLimitRevisions(final double revisions) {
		try {
			getDelegate().setLimitRevisions(revisions);
		} catch (NotesException e) {
			DominoUtils.handleException(e);

		}
	}

	/*
	 * (non-Javadoc)
	 * 
	 * @see org.openntf.domino.Database#setLimitUpdatedBy(double)
	 */
	@Override
	public void setLimitUpdatedBy(final double updatedBys) {
		try {
			getDelegate().setLimitUpdatedBy(updatedBys);
		} catch (NotesException e) {
			DominoUtils.handleException(e);

		}
	}

	/*
	 * (non-Javadoc)
	 * 
	 * @see org.openntf.domino.Database#setListInDbCatalog(boolean)
	 */
	@Override
	public void setListInDbCatalog(final boolean flag) {
		try {
			getDelegate().setListInDbCatalog(flag);
		} catch (NotesException e) {
			DominoUtils.handleException(e);

		}
	}

	/*
	 * (non-Javadoc)
	 * 
	 * @see org.openntf.domino.Database#setOption(int, boolean)
	 */
	@Override
	public void setOption(final int optionName, final boolean flag) {
		try {
			getDelegate().setOption(optionName, flag);
		} catch (NotesException e) {
			DominoUtils.handleException(e);

		}
	}

	/*
	 * (non-Javadoc)
	 * 
	 * @see org.openntf.domino.Database#setOption(org.openntf.domino.Database.DBOption, boolean)
	 */
	@Override
	public void setOption(final DBOption optionName, final boolean flag) {
		setOption(optionName.getValue(), flag);
	}

	/*
	 * (non-Javadoc)
	 * 
	 * @see org.openntf.domino.Database#setSizeQuota(int)
	 */
	@Override
	public void setSizeQuota(final int quota) {
		try {
			getDelegate().setSizeQuota(quota);
		} catch (NotesException e) {
			DominoUtils.handleException(e);

		}
	}

	/*
	 * (non-Javadoc)
	 * 
	 * @see org.openntf.domino.Database#setSizeWarning(int)
	 */
	@Override
	public void setSizeWarning(final int warning) {
		try {
			getDelegate().setSizeWarning(warning);
		} catch (NotesException e) {
			DominoUtils.handleException(e);

		}
	}

	/*
	 * (non-Javadoc)
	 * 
	 * @see org.openntf.domino.Database#setTitle(java.lang.String)
	 */
	@Override
	public void setTitle(final String title) {
		try {
			getDelegate().setTitle(title);
		} catch (NotesException e) {
			DominoUtils.handleException(e);

		}
	}

	/*
	 * (non-Javadoc)
	 * 
	 * @see org.openntf.domino.Database#setUndeleteExpireTime(int)
	 */
	@Override
	public void setUndeleteExpireTime(final int hours) {
		try {
			getDelegate().setUndeleteExpireTime(hours);
		} catch (NotesException e) {
			DominoUtils.handleException(e);

		}
	}

	/*
	 * (non-Javadoc)
	 * 
	 * @see org.openntf.domino.Database#sign()
	 */
	@Override
	public void sign() {
		try {
			getDelegate().sign();
		} catch (NotesException e) {
			DominoUtils.handleException(e);

		}
	}

	/*
	 * (non-Javadoc)
	 * 
	 * @see org.openntf.domino.Database#sign(int, boolean, java.lang.String, boolean)
	 */
	@Override
	public void sign(final int documentType, final boolean existingSigsOnly, final String name, final boolean nameIsNoteid) {
		try {
			getDelegate().sign(documentType, existingSigsOnly, name, nameIsNoteid);
		} catch (NotesException e) {
			DominoUtils.handleException(e);
		}
	}

	/*
	 * (non-Javadoc)
	 * 
	 * @see org.openntf.domino.Database#sign(org.openntf.domino.Database.SignDocType, boolean, java.lang.String, boolean)
	 */
	@Override
	public void sign(final SignDocType documentType, final boolean existingSigsOnly, final String name, final boolean nameIsNoteid) {
		this.sign(documentType.getValue(), existingSigsOnly, name, nameIsNoteid);
	}

	/*
	 * (non-Javadoc)
	 * 
	 * @see org.openntf.domino.Database#sign(int, boolean, java.lang.String)
	 */
	@Override
	public void sign(final int documentType, final boolean existingSigsOnly, final String name) {
		try {
			getDelegate().sign(documentType, existingSigsOnly, name);
		} catch (NotesException e) {
			DominoUtils.handleException(e);
		}
	}

	/*
	 * (non-Javadoc)
	 * 
	 * @see org.openntf.domino.Database#sign(org.openntf.domino.Database.SignDocType, boolean, java.lang.String)
	 */
	@Override
	public void sign(final SignDocType documentType, final boolean existingSigsOnly, final String name) {
		this.sign(documentType.getValue(), existingSigsOnly, name);
	}

	/*
	 * (non-Javadoc)
	 * 
	 * @see org.openntf.domino.Database#sign(int, boolean)
	 */
	@Override
	public void sign(final int documentType, final boolean existingSigsOnly) {
		try {
			getDelegate().sign(documentType, existingSigsOnly);
		} catch (NotesException e) {
			DominoUtils.handleException(e);

		}
	}

	/*
	 * (non-Javadoc)
	 * 
	 * @see org.openntf.domino.Database#sign(org.openntf.domino.Database.SignDocType, boolean)
	 */
	@Override
	public void sign(final SignDocType documentType, final boolean existingSigsOnly) {
		this.sign(documentType.getValue(), existingSigsOnly);
	}

	/*
	 * (non-Javadoc)
	 * 
	 * @see org.openntf.domino.Database#sign(int)
	 */
	@Override
	public void sign(final int documentType) {
		try {
			getDelegate().sign(documentType);
		} catch (NotesException e) {
			DominoUtils.handleException(e);

		}
	}

	/*
	 * (non-Javadoc)
	 * 
	 * @see org.openntf.domino.Database#sign(org.openntf.domino.Database.SignDocType)
	 */
	@Override
	public void sign(final SignDocType documentType) {
		this.sign(documentType.getValue());
	}

	/*
	 * (non-Javadoc)
	 * 
	 * @see org.openntf.domino.Database#updateFTIndex(boolean)
	 */
	@Override
	public void updateFTIndex(final boolean create) {
		try {
			getDelegate().updateFTIndex(create);
		} catch (NotesException e) {
			DominoUtils.handleException(e);

		}
	}

	// private DatabaseTransaction currentTransaction_;
	private ThreadLocal<DatabaseTransaction> txnHolder_ = new ThreadLocal<DatabaseTransaction>() {
		@Override
		protected DatabaseTransaction initialValue() {
			return null;
		}

		@Override
		public DatabaseTransaction get() {
			return super.get();
		}

		@Override
		public void set(final DatabaseTransaction value) {
			super.set(value);
		}
	};

	@Override
	public DatabaseTransaction startTransaction() {
		if (txnHolder_.get() == null) {
			DatabaseTransaction txn = new DatabaseTransaction(this);
			//			System.out.println("******START Creating a new DatabaseTransaction for " + getApiPath());
			//			Throwable t = new Throwable();
			//			t.printStackTrace();
			//			System.out.println("******DONE Creating a new DatabaseTransaction for " + getApiPath());
			//			if (!getFilePath().toLowerCase().contains("graph.nsf") || getServer().contains("Shiva")) {
			//			}
			txnHolder_.set(txn);
		}
		return txnHolder_.get();
	}

	@Override
	public void closeTransaction() {
		txnHolder_.set(null);
	}

	@Override
	public DatabaseTransaction getTransaction() {
		return txnHolder_.get();
	}

	@Override
	public void setTransaction(final DatabaseTransaction txn) {
		DatabaseTransaction current = txnHolder_.get();
		if (current == null) {
			txnHolder_.set(txn);
		} else {
			if (!current.equals(txn)) {
				throw new TransactionAlreadySetException(getServer().length() == 0 ? getFilePath() : (getServer() + "!!" + getFilePath()));
			}
		}
	}

	/*
	 * (non-Javadoc)
	 * 
	 * @see org.openntf.domino.impl.Base#getDelegate()
	 */
	@Override
	protected lotus.domino.Database getDelegate() {
		lotus.domino.Database db = super.getDelegate();
		if (isDead(db)) {
			resurrect();
		}
		return super.getDelegate();
	}

	public void resurrect() { // should only happen if the delegate has been destroyed somehow.
		// TODO: Currently gets session. Need to get session, sessionAsSigner or sessionAsSignerWithFullAccess, as appropriate somwhow
		Session rawSessionUs = getAncestorSession();
		if (rawSessionUs == null) {
			rawSessionUs = org.openntf.domino.utils.Factory.getSession();
		}
		lotus.domino.Session rawSession = toLotus(rawSessionUs);
		try {
			lotus.domino.Database d = rawSession.getDatabase(server_, path_);
			//d.open();
			setDelegate(d, 0);
			if (log_.isLoggable(java.util.logging.Level.FINE)) {
				Throwable t = new Throwable();
				StackTraceElement[] elements = t.getStackTrace();
				log_.log(java.util.logging.Level.FINE, "Database " + (server_.length() < 1 ? "" : server_ + "!!") + path_
						+ "had been recycled and was auto-restored. Changes may have been lost.");

				log_.log(java.util.logging.Level.FINER, elements[1].getClassName() + "." + elements[1].getMethodName() + " ( line "
						+ elements[1].getLineNumber() + ")");
				log_.log(java.util.logging.Level.FINER, elements[2].getClassName() + "." + elements[2].getMethodName() + " ( line "
						+ elements[2].getLineNumber() + ")");
				log_.log(java.util.logging.Level.FINER, elements[3].getClassName() + "." + elements[3].getMethodName() + " ( line "
						+ elements[3].getLineNumber() + ")");
				log_.log(java.util.logging.Level.FINE,
						"If you are using this Database in XPages and have attempted to hold it in an scoped variable between requests, this behavior is normal.");

			}
		} catch (Exception e) {
			DominoUtils.handleException(e);
		}
	}

	/*
	 * (non-Javadoc)
	 * 
	 * @see org.openntf.domino.types.SessionDescendant#getAncestorSession()
	 */
	@Override
	public Session getAncestorSession() {
		return this.getParent();
	}

	/*
	 * (non-Javadoc)
	 * 
	 * @see org.openntf.domino.ext.Database#compactWithOptions(java.util.EnumSet)
	 */
	@Override
	public int compactWithOptions(final Set<CompactOption> options) {
		int nativeOptions = 0;
		for (CompactOption option : options) {
			nativeOptions += option.getValue();
		}
		return compactWithOptions(nativeOptions);
	}

	/*
	 * (non-Javadoc)
	 * 
	 * @see org.openntf.domino.ext.Database#compactWithOptions(java.util.EnumSet, java.lang.String)
	 */
	@Override
	public int compactWithOptions(final Set<CompactOption> options, final String spaceThreshold) {
		int nativeOptions = 0;
		for (CompactOption option : options) {
			nativeOptions += option.getValue();
		}
		return compactWithOptions(nativeOptions, spaceThreshold);
	}

	/*
	 * (non-Javadoc)
	 * 
	 * @see org.openntf.domino.ext.Database#createFTIndex(java.util.EnumSet, boolean)
	 */
	@Override
	public void createFTIndex(final Set<FTIndexOption> options, final boolean recreate) {
		int nativeOptions = 0;
		for (FTIndexOption option : options) {
			nativeOptions += option.getValue();
		}
		createFTIndex(nativeOptions, recreate);
	}

	/*
	 * (non-Javadoc)
	 * 
	 * @see org.openntf.domino.ext.Database#fixup(java.util.EnumSet)
	 */
	@Override
	public void fixup(final Set<FixupOption> options) {
		int nativeOptions = 0;
		for (FixupOption option : options) {
			nativeOptions += option.getValue();
		}
		fixup(nativeOptions);
	}

	/*
	 * (non-Javadoc)
	 * 
	 * @see org.openntf.domino.ext.Database#getModifiedDocuments(lotus.domino.DateTime, org.openntf.domino.Database.ModifiedDocClass)
	 */
	@Override
	public DocumentCollection getModifiedDocuments(final lotus.domino.DateTime since, final ModifiedDocClass noteClass) {
		return getModifiedDocuments(since, noteClass.getValue());
	}

	// public org.openntf.domino.DocumentCollection getModifiedDocuments(Date since, ModifiedDocClass noteClass) {

	/*
	 * (non-Javadoc)
	 * 
	 * @see org.openntf.domino.ext.Database#getOption(org.openntf.domino.Database.DBOption)
	 */
	@Override
	public boolean getOption(final DBOption optionName) {
		return getOption(optionName.getValue());
	}

	/*
	 * (non-Javadoc)
	 * 
	 * @see org.openntf.domino.ext.Database#setFTIndexFrequency(org.openntf.domino.Database.FTIndexFrequency)
	 */
	@Override
	public void setFTIndexFrequency(final FTIndexFrequency frequency) {
		setFTIndexFrequency(frequency.getValue());
	}

	@Override
	public lotus.notes.addins.DominoServer getDominoServer() {
		try {
			lotus.notes.addins.DominoServer server = new lotus.notes.addins.DominoServer(getServer());
			return server;
		} catch (Exception e) {
			DominoUtils.handleException(e);
		}
		return null;
	}

	@Override
	public void refreshDesign() {
		try {
			lotus.notes.addins.DominoServer server = getDominoServer();
			server.refreshDesign(getFilePath());
		} catch (Exception e) {
			DominoUtils.handleException(e);
		}
	}

	/*
	 * (non-Javadoc)
	 * 
	 * @see org.openntf.domino.Database#FTDomainSearch(java.lang.String, int, org.openntf.domino.Database.FTSortOption, int, int, int,
	 * java.lang.String)
	 */
	@Override
	public org.openntf.domino.Document FTDomainSearch(final String query, final int maxDocs, final FTSortOption sortOpt,
			final int otherOpt, final int start, final int count, final String entryForm) {
		return this.FTDomainSearch(query, maxDocs, sortOpt.getValue(), otherOpt, start, count, entryForm);
	}

	/*
	 * (non-Javadoc)
	 * 
	 * @see org.openntf.domino.Database#FTSearch(java.lang.String, int, org.openntf.domino.Database.FTSortOption, int)
	 */
	@Override
	public org.openntf.domino.DocumentCollection FTSearch(final String query, final int maxDocs, final FTSortOption sortOpt,
			final int otherOpt) {
		return this.FTSearch(query, maxDocs, sortOpt.getValue(), otherOpt);
	}

	/*
	 * (non-Javadoc)
	 * 
	 * @see org.openntf.domino.Database#FTSearchRange(java.lang.String, int, org.openntf.domino.Database.FTSortOption, int, int)
	 */
	@Override
	public org.openntf.domino.DocumentCollection FTSearchRange(final String query, final int maxDocs, final FTSortOption sortOpt,
			final int otherOpt, final int start) {
		return this.FTSearchRange(query, maxDocs, sortOpt.getValue(), otherOpt, start);
	}

	/*
	 * (non-Javadoc)
	 * 
	 * @see org.openntf.domino.ext.Database#getModifiedNoteCount(lotus.domino.DateTime, org.openntf.domino.NoteCollection.SelectOption)
	 */
	@Override
	public int getModifiedNoteCount(final java.util.Date since, final Set<SelectOption> noteClass) {
		if (since.after(this.getLastModified().toJavaDate()))
			return 0;
		NoteCollection nc = createNoteCollection(false);
		nc.setSinceTime(since);
		nc.setSelectOptions(noteClass);
		nc.buildCollection();
		return nc.getCount();
	}

	public int[] getDailyModifiedNoteCount(final java.util.Date since) {
		Set<SelectOption> noteClass = new java.util.HashSet<SelectOption>();
		noteClass.add(SelectOption.DOCUMENTS);
		return getDailyModifiedNoteCount(since, noteClass);
	}

	public static final int DAILY_ARRAY_LIMIT = 31;

	public int[] getDailyModifiedNoteCount(final java.util.Date since, final Set<SelectOption> noteClass) {
		Date now = new Date();
		Calendar cal = new GregorianCalendar();
		cal.setTime(since);
		int diffDays = cal.fieldDifference(now, Calendar.DAY_OF_YEAR);
		int[] result = null;
		if (diffDays > DAILY_ARRAY_LIMIT) {
			result = new int[DAILY_ARRAY_LIMIT];
		} else {
			result = new int[diffDays];
		}
		cal.setTime(now);
		for (int i = 0; i < result.length; i++) {
			if (i == 0) {
				cal.set(Calendar.HOUR_OF_DAY, 0);
				cal.set(Calendar.MINUTE, 0);
				cal.set(Calendar.SECOND, 0);
				cal.set(Calendar.MILLISECOND, 0);
			} else {
				cal.add(Calendar.DAY_OF_YEAR, -1);
			}
			result[i] = getModifiedNoteCount(cal.getTime(), noteClass);
		}
		return result;
	}

	@Override
	public int getModifiedNoteCount(final java.util.Date since) {
		if (since == null) {
			Set<SelectOption> noteClass = new java.util.HashSet<SelectOption>();
			noteClass.add(SelectOption.DOCUMENTS);
			return getModifiedNoteCount(since, noteClass);
		} else {
			java.util.Date last = this.getLastModifiedDate();
			if (since.after(last))
				return 0;
			Set<SelectOption> noteClass = new java.util.HashSet<SelectOption>();
			noteClass.add(SelectOption.DOCUMENTS);
			return getModifiedNoteCount(since, noteClass);
		}
	}

	private IDominoEventFactory localFactory_;

	@Override
	public IDominoEventFactory getEventFactory() {
		if (localFactory_ == null) {
			return getAncestorSession().getEventFactory();
		}
		return localFactory_;
	}

	@Override
	public void setEventFactory(final IDominoEventFactory factory) {
		localFactory_ = factory;
	}

	@Override
	@SuppressWarnings("rawtypes")
	public IDominoEvent generateEvent(final EnumEvent event, final org.openntf.domino.Base source, final Object payload) {
		return getEventFactory().generate(event, source, this, payload);
	}

	@Override
	public boolean equals(final Object other) {
		if (other == null)
			return false;
		if (other instanceof lotus.domino.Database) {
			if (other instanceof Database) {
				return ident_.equalsIgnoreCase(((Database) other).ident_);
			} else {
				return getDelegate().equals(other);
			}
		}
		throw new IllegalArgumentException("Cannot compare a Database with a " + (other == null ? "null" : other.getClass().getName()));
	}

	/* (non-Javadoc)
	 * @see java.lang.Object#hashCode()
	 */
	@Override
	public int hashCode() {
		return getDelegate().hashCode();
	}

	/* (non-Javadoc)
	 * @see org.openntf.domino.ext.Database#openMail()
	 */
	@Override
	public org.openntf.domino.Database getMail() {
		return getAncestorSession().getDbDirectory(null).openMailDatabase();
	}

	@Override
	public void openMail() {
		try {
			lotus.domino.Session rawSess = toLotus(getAncestorSession());
			lotus.domino.DbDirectory rawDir = rawSess.getDbDirectory(null);
			lotus.domino.Database rawDb = rawDir.openMailDatabase();
			s_recycle(getDelegate());
			this.setDelegate(rawDb, 0);
			rawDir.recycle();
		} catch (NotesException ne) {
			DominoUtils.handleException(ne);
		}
	}

	/* (non-Javadoc)
	 * @see org.openntf.domino.ext.Database#getDocumentMap()
	 */
	@Override
	public Map<Serializable, org.openntf.domino.Document> getDocumentMap() {
		return new DocumentMap();
	}

	private class DocumentMap implements Map<Serializable, org.openntf.domino.Document> {

		@Override
		public boolean isEmpty() {
			return getAllDocuments().isEmpty();
		}

		@Override
		public int size() {
			return getAllDocuments().size();
		}

		@Override
		public boolean containsKey(final Object key) {
			if (!(key instanceof Serializable))
				throw new IllegalArgumentException();
			return get(key) != null;
		}

		@Override
		public org.openntf.domino.Document get(final Object key) {
			if (!(key instanceof Serializable))
				throw new IllegalArgumentException();
			return getDocumentByKey((Serializable) key);
		}

		@Override
		public org.openntf.domino.Document put(final Serializable key, final org.openntf.domino.Document value) {
			// Ignore the value for now
			if (key != null) {
				Document doc = getDocumentByKey(key);
				if (doc == null) {
					Map<String, Object> valueMap = value;
					doc = createDocument(valueMap);
					doc.setUniversalID(DominoUtils.toUnid(key));
					doc.save();
					return null;
				} else {
					return doc;
				}
			}
			return null;
		}

		@Override
		/* (non-Javadoc)
		 * @see java.util.Map#remove(java.lang.Object)
		 */
		public org.openntf.domino.Document remove(final Object key) {
			if (key != null) {
				Document doc = getDocumentByKey(key.toString());
				if (doc != null) {
					doc.remove(false);
				}
				return null;
			}
			return null;
		}

		/* (non-Javadoc)
		 * @see java.util.Map#values()
		 */
		@Override
		public Collection<org.openntf.domino.Document> values() {
			return getAllDocuments();
		}

		/* (non-Javadoc)
		 * @see java.util.Map#clear()
		 */
		@Override
		public void clear() {

		}

		/* (non-Javadoc)
		 * @see java.util.Map#containsValue(java.lang.Object)
		 */
		@Override
		public boolean containsValue(final Object value) {
			return false;
		}

		/* (non-Javadoc)
		 * @see java.util.Map#entrySet()
		 */
		@Override
		public Set<java.util.Map.Entry<Serializable, org.openntf.domino.Document>> entrySet() {
			return null;
		}

		/* (non-Javadoc)
		 * @see java.util.Map#keySet()
		 */
		@Override
		public Set<Serializable> keySet() {
			// Pity NoteCollection doesn't have a .getUNIDs() method
			Set<Serializable> result = new HashSet<Serializable>(size());
			for (org.openntf.domino.Document doc : values()) {
				result.add(doc.getUniversalID());
			}
			return result;
		}

		/* (non-Javadoc)
		 * @see java.util.Map#putAll(java.util.Map)
		 */
		@Override
		public void putAll(final Map<? extends Serializable, ? extends org.openntf.domino.Document> m) {
			for (Map.Entry<? extends Serializable, ? extends org.openntf.domino.Document> entry : m.entrySet()) {
				put(entry.getKey(), entry.getValue());
			}
		}

	}

	@Override
	public String getApiPath() {
		if (server_.length() > 0)
			return server_ + "!!" + path_;
		return path_;
	}

	private IDatabaseSchema schema_;
	private volatile Boolean isSchemaChecked_ = Boolean.FALSE;

	@Override
	public IDatabaseSchema getSchema() {
		if (!isSchemaChecked_ && schema_ == null) {
			//TODO some way to load the schema from the design...
			isSchemaChecked_ = Boolean.TRUE;
		}
		return schema_;
	}

	@Override
	public void setSchema(final IDatabaseSchema schema) {
		schema_ = schema;
		//TODO serialization of the schema into a design file
	}

	@Override
	public boolean isReplicationDisabled() {
		if (this.isReplicationDisabled_ == null) {
			Replication repl = getReplicationInfo();
			isReplicationDisabled_ = repl.isDisabled();
		}
		return isReplicationDisabled_.booleanValue();
	}

	void setReplication(final boolean value) {
		isReplicationDisabled_ = value;
	}

	/* (non-Javadoc)
	 * @see org.openntf.domino.impl.Base#findParent(lotus.domino.Base)
	 */
	@Override
	protected Session findParent(final lotus.domino.Database delegate) throws NotesException {
		return fromLotus(delegate.getParent(), Session.SCHEMA, null);
	}

	@Override
	public AutoMime getAutoMime() {
		if (autoMime_ == null) {
			return getAncestorSession().getAutoMime();
		} else {
			return autoMime_;
		}
	}

	@Override
	public void setAutoMime(final AutoMime autoMime) {
		autoMime_ = autoMime;
	}

<<<<<<< HEAD
	private Locale dbLocale = null;
	private boolean getLocaleCalled = false;

	/*
	 * (non-Javadoc)
	 * @see org.openntf.domino.ext.Database#getLocale()
	 */
	@Override
	public Locale getLocale() {
		if (getLocaleCalled)
			return dbLocale;
		getLocaleCalled = true;

		Document doc = getDesign().getIconNote().getDocument();
		if (doc == null)
			return null;
		String lStr = doc.getItemValueString("$DefaultLanguage");
		if (lStr == null || lStr.length() < 2)
			return null;
		String language = lStr.substring(0, 2).toLowerCase();
		String country = (lStr.length() >= 5 && lStr.charAt(2) == '-') ? lStr.substring(3, 5).toUpperCase() : "";
		return dbLocale = new Locale(language, country);
=======
	private transient NoteCollection intNC_;

	private NoteCollection getInternalNoteCollection() {
		if (null == intNC_) {
			intNC_ = this.createNoteCollection(false);
		} else {
			try {
				int junk = ((lotus.domino.NoteCollection) Base.getDelegate(intNC_)).getCount();
			} catch (NotesException ne) {
				intNC_ = this.createNoteCollection(false);
			}
		}
		return intNC_;
	}

	@Override
	public String getUNID(final String noteid) {
		return getInternalNoteCollection().getUNID(noteid);
	}

	@Override
	public String getUNID(final int noteid) {
		String nid = Integer.toHexString(noteid);
		return getUNID(nid);
	}

	@Override
	public Document getDocumentByUNID(final String unid, final boolean deferDelegate) {
		if (deferDelegate) {
			return new org.openntf.domino.impl.Document(unid, this, null);
		} else {
			return getDocumentByUNID(unid);
		}
	}

	@Override
	public Document getDocumentByID(final String noteid, final boolean deferDelegate) {
		if (deferDelegate) {
			return new org.openntf.domino.impl.Document(noteid, this, null);
		} else {
			return getDocumentByID(noteid);
		}
	}

	@Override
	public Document getDocumentByID(final int noteid, final boolean deferDelegate) {
		if (deferDelegate) {
			return new org.openntf.domino.impl.Document(noteid, this, null);
		} else {
			return getDocumentByID(Integer.toHexString(noteid));
		}
>>>>>>> 72b2fb39
	}
}<|MERGE_RESOLUTION|>--- conflicted
+++ resolved
@@ -3424,7 +3424,6 @@
 		autoMime_ = autoMime;
 	}
 
-<<<<<<< HEAD
 	private Locale dbLocale = null;
 	private boolean getLocaleCalled = false;
 
@@ -3447,7 +3446,7 @@
 		String language = lStr.substring(0, 2).toLowerCase();
 		String country = (lStr.length() >= 5 && lStr.charAt(2) == '-') ? lStr.substring(3, 5).toUpperCase() : "";
 		return dbLocale = new Locale(language, country);
-=======
+        }
 	private transient NoteCollection intNC_;
 
 	private NoteCollection getInternalNoteCollection() {
@@ -3499,6 +3498,5 @@
 		} else {
 			return getDocumentByID(Integer.toHexString(noteid));
 		}
->>>>>>> 72b2fb39
 	}
 }