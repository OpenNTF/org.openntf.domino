/*
 * Copyright OpenNTF 2013
 * 
 * Licensed under the Apache License, Version 2.0 (the "License"); 
 * you may not use this file except in compliance with the License. 
 * You may obtain a copy of the License at:
 * 
 * http://www.apache.org/licenses/LICENSE-2.0 
 * 
 * Unless required by applicable law or agreed to in writing, software 
 * distributed under the License is distributed on an "AS IS" BASIS, 
 * WITHOUT WARRANTIES OR CONDITIONS OF ANY KIND, either express or 
 * implied. See the License for the specific language governing 
 * permissions and limitations under the License.
 */
package org.openntf.domino.impl;

import java.io.IOException;
import java.net.HttpURLConnection;
import java.net.MalformedURLException;
import java.net.URL;
import java.util.ArrayList;
import java.util.Collection;
import java.util.Date;
import java.util.List;
import java.util.Map;
import java.util.Set;
import java.util.Vector;
import java.util.logging.Logger;

import lotus.domino.NotesException;

import org.openntf.domino.DateTime;
import org.openntf.domino.View;
import org.openntf.domino.ACL.Level;
import org.openntf.domino.transactions.DatabaseTransaction;
import org.openntf.domino.utils.DominoUtils;
import org.openntf.domino.utils.Factory;

// TODO: Auto-generated Javadoc
/**
 * The Class Database.
 */
public class Database extends Base<org.openntf.domino.Database, lotus.domino.Database> implements org.openntf.domino.Database {
	private static final Logger log_ = Logger.getLogger(Database.class.getName());
	/** The server_. */
	private String server_;

	/** The path_. */
	private String path_;

	/** The replid_. */
	private String replid_;

	/**
	 * Instantiates a new database.
	 * 
	 * @param delegate
	 *            the delegate
	 * @param parent
	 *            the parent
	 */
	public Database(lotus.domino.Database delegate, org.openntf.domino.Base<?> parent) {
		super(delegate, (parent instanceof org.openntf.domino.Session) ? parent : Factory.getSession(parent));
		initialize(delegate);
	}

	private void initialize(lotus.domino.Database delegate) {
		try {
			server_ = delegate.getServer();
			path_ = delegate.getFilePath();
			replid_ = delegate.getReplicaID();
		} catch (NotesException e) {
			DominoUtils.handleException(e);
		}
	}

	/*
	 * (non-Javadoc)
	 * 
	 * @see org.openntf.domino.Database#FTDomainSearch(java.lang.String, int, int, int, int, int, java.lang.String)
	 */
	public Document FTDomainSearch(String query, int maxDocs, int sortOpt, int otherOpt, int start, int count, String entryForm) {
		try {
			return Factory.fromLotus(getDelegate().FTDomainSearch(query, maxDocs, sortOpt, otherOpt, start, count, entryForm),
					Document.class, this);
		} catch (NotesException e) {
			DominoUtils.handleException(e);
			return null;

		}
	}

	@Override
	public Document FTDomainSearch(String query, int maxDocs, SortOption sortOpt, int otherOpt, int start, int count, String entryForm) {
		return FTDomainSearch(query, maxDocs, sortOpt.getValue(), otherOpt, start, count, entryForm);
	}

	/*
	 * (non-Javadoc)
	 * 
	 * @see org.openntf.domino.Database#FTSearch(java.lang.String, int, int, int)
	 */
	public DocumentCollection FTSearch(String query, int maxDocs, int sortOpt, int otherOpt) {
		try {
			return Factory.fromLotus(getDelegate().FTSearch(query, maxDocs, sortOpt, otherOpt), DocumentCollection.class, this);
		} catch (NotesException e) {
			DominoUtils.handleException(e);
			return null;
		}
	}

	@Override
	public DocumentCollection FTSearch(String query, int maxDocs, SortOption sortOpt, int otherOpt) {
		return FTSearch(query, maxDocs, sortOpt.getValue(), otherOpt);
	}

	/*
	 * (non-Javadoc)
	 * 
	 * @see org.openntf.domino.Database#FTSearch(java.lang.String, int)
	 */
	public DocumentCollection FTSearch(String query, int maxDocs) {
		try {
			return Factory.fromLotus(getDelegate().FTSearch(query, maxDocs), DocumentCollection.class, this);
		} catch (NotesException e) {
			DominoUtils.handleException(e);
			return null;
		}
	}

	/*
	 * (non-Javadoc)
	 * 
	 * @see org.openntf.domino.Database#FTSearch(java.lang.String)
	 */
	public DocumentCollection FTSearch(String query) {
		try {
			return Factory.fromLotus(getDelegate().FTSearch(query), DocumentCollection.class, this);
		} catch (NotesException e) {
			DominoUtils.handleException(e);
			return null;

		}
	}

	/*
	 * (non-Javadoc)
	 * 
	 * @see org.openntf.domino.Database#FTSearchRange(java.lang.String, int, int, int, int)
	 */
	public DocumentCollection FTSearchRange(String query, int maxDocs, int sortOpt, int otherOpt, int start) {
		try {
			return Factory.fromLotus(getDelegate().FTSearchRange(query, maxDocs, sortOpt, otherOpt, start), DocumentCollection.class, this);
		} catch (NotesException e) {
			DominoUtils.handleException(e);
			return null;

		}
	}

	@Override
	public DocumentCollection FTSearchRange(String query, int maxDocs, SortOption sortOpt, int otherOpt, int start) {
		return FTSearchRange(query, maxDocs, sortOpt.getValue(), otherOpt, start);
	}

	/*
	 * (non-Javadoc)
	 * 
	 * @see org.openntf.domino.Database#get(java.lang.Object)
	 */
	@Override
	public org.openntf.domino.Document get(Object key) {
		return this.getDocumentByKey((String) key);
	}

	/*
	 * (non-Javadoc)
	 * 
	 * @see org.openntf.domino.Database#compact()
	 */
	public int compact() {
		try {
			return getDelegate().compact();
		} catch (NotesException e) {
			DominoUtils.handleException(e);
			return 0;
		}
	}

	/*
	 * (non-Javadoc)
	 * 
	 * @see org.openntf.domino.Database#compactWithOptions(int, java.lang.String)
	 */
	public int compactWithOptions(int options, String spaceThreshold) {
		try {
			return getDelegate().compactWithOptions(options, spaceThreshold);
		} catch (NotesException e) {
			DominoUtils.handleException(e);
			return 0;

		}
	}

	/*
	 * (non-Javadoc)
	 * 
	 * @see org.openntf.domino.Database#compactWithOptions(int)
	 */
	public int compactWithOptions(int options) {
		try {
			return getDelegate().compactWithOptions(options);
		} catch (NotesException e) {
			DominoUtils.handleException(e);
			return 0;

		}
	}

	/*
	 * (non-Javadoc)
	 * 
	 * @see org.openntf.domino.Database#compactWithOptions(java.lang.String)
	 */
	public int compactWithOptions(String spaceThreshold) {
		try {
			return getDelegate().compactWithOptions(spaceThreshold);
		} catch (NotesException e) {
			DominoUtils.handleException(e);
			return 0;

		}
	}

	/*
	 * (non-Javadoc)
	 * 
	 * @see org.openntf.domino.Database#createCopy(java.lang.String, java.lang.String, int)
	 */
	public Database createCopy(String server, String dbFile, int maxSize) {
		try {
			return Factory.fromLotus(getDelegate().createCopy(server, dbFile, maxSize), Database.class, this);
		} catch (NotesException e) {
			DominoUtils.handleException(e);
			return null;

		}
	}

	/*
	 * (non-Javadoc)
	 * 
	 * @see org.openntf.domino.Database#containsKey(java.lang.Object)
	 */
	@Override
	public boolean containsKey(Object key) {
		return get(key) != null;
	}

	/*
	 * (non-Javadoc)
	 * 
	 * @see org.openntf.domino.Database#createCopy(java.lang.String, java.lang.String)
	 */
	public Database createCopy(String server, String dbFile) {
		try {
			return Factory.fromLotus(getDelegate().createCopy(server, dbFile), Database.class, this);
		} catch (NotesException e) {
			DominoUtils.handleException(e);
			return null;

		}
	}

	/*
	 * (non-Javadoc)
	 * 
	 * @see org.openntf.domino.Database#createDocument()
	 */
	public Document createDocument() {
		try {
			return Factory.fromLotus(getDelegate().createDocument(), Document.class, this);
		} catch (NotesException e) {
			DominoUtils.handleException(e);
			return null;

		}
	}

	/*
	 * (non-Javadoc)
	 * 
	 * @see org.openntf.domino.Database#createDocument(java.util.Map)
	 */
	@Override
	public Document createDocument(Map<String, Object> itemValues) {
		Document doc = this.createDocument();
		for (Map.Entry<String, Object> entry : itemValues.entrySet()) {
			doc.replaceItemValue(entry.getKey(), entry.getValue());
		}
		return doc;
	}

	/*
	 * (non-Javadoc)
	 * 
	 * @see org.openntf.domino.Database#createDocument(java.lang.Object[])
	 */
	@Override
	public Document createDocument(Object... keyValuePairs) {
		Document doc = this.createDocument();
		if (keyValuePairs.length >= 2) {
			for (int i = 0; i < keyValuePairs.length; i += 2) {
				doc.replaceItemValue(keyValuePairs[i].toString(), keyValuePairs[i + 1]);
			}
		}
		return doc;
	}

	/*
	 * (non-Javadoc)
	 * 
	 * @see org.openntf.domino.Database#createDocumentCollection()
	 */
	public DocumentCollection createDocumentCollection() {
		try {
			return Factory.fromLotus(getDelegate().createDocumentCollection(), DocumentCollection.class, this);
		} catch (NotesException e) {
			DominoUtils.handleException(e);
			return null;

		}
	}

	/*
	 * (non-Javadoc)
	 * 
	 * @see org.openntf.domino.Database#createFTIndex(int, boolean)
	 */
	public void createFTIndex(int options, boolean recreate) {
		try {
			getDelegate().createFTIndex(options, recreate);
		} catch (NotesException e) {
			DominoUtils.handleException(e);

		}
	}

	/*
	 * (non-Javadoc)
	 * 
	 * @see org.openntf.domino.Database#createFromTemplate(java.lang.String, java.lang.String, boolean, int)
	 */
	public Database createFromTemplate(String server, String dbFile, boolean inherit, int maxSize) {
		try {
			return Factory.fromLotus(getDelegate().createFromTemplate(server, dbFile, inherit, maxSize), Database.class, this);
		} catch (NotesException e) {
			DominoUtils.handleException(e);
			return null;

		}
	}

	/*
	 * (non-Javadoc)
	 * 
	 * @see org.openntf.domino.Database#createFromTemplate(java.lang.String, java.lang.String, boolean)
	 */
	public Database createFromTemplate(String server, String dbFile, boolean inherit) {
		try {
			return Factory.fromLotus(getDelegate().createFromTemplate(server, dbFile, inherit), Database.class, this);
		} catch (NotesException e) {
			DominoUtils.handleException(e);
			return null;

		}
	}

	/*
	 * (non-Javadoc)
	 * 
	 * @see org.openntf.domino.Database#createNoteCollection(boolean)
	 */
	public NoteCollection createNoteCollection(boolean selectAllFlag) {
		try {
			return Factory.fromLotus(getDelegate().createNoteCollection(selectAllFlag), NoteCollection.class, this);
		} catch (NotesException e) {
			DominoUtils.handleException(e);
			return null;

		}
	}

	/*
	 * (non-Javadoc)
	 * 
	 * @see org.openntf.domino.Database#createOutline(java.lang.String, boolean)
	 */
	public Outline createOutline(String name, boolean defaultOutline) {
		try {
			return Factory.fromLotus(getDelegate().createOutline(name, defaultOutline), Outline.class, this);
		} catch (NotesException e) {
			DominoUtils.handleException(e);
			return null;

		}
	}

	/*
	 * (non-Javadoc)
	 * 
	 * @see org.openntf.domino.Database#createOutline(java.lang.String)
	 */
	public Outline createOutline(String name) {
		try {
			return Factory.fromLotus(getDelegate().createOutline(name), Outline.class, this);
		} catch (NotesException e) {
			DominoUtils.handleException(e);
			return null;

		}
	}

	/*
	 * (non-Javadoc)
	 * 
	 * @see org.openntf.domino.Database#createQueryView(java.lang.String, java.lang.String, lotus.domino.View, boolean)
	 */
	public View createQueryView(String viewName, String query, lotus.domino.View templateView, boolean prohibitDesignRefresh) {
		try {
			return Factory.fromLotus(getDelegate().createQueryView(viewName, query, (lotus.domino.View) toLotus(templateView),
					prohibitDesignRefresh), View.class, this);
		} catch (NotesException e) {
			DominoUtils.handleException(e);
			return null;

		}
	}

	/*
	 * (non-Javadoc)
	 * 
	 * @see org.openntf.domino.Database#createQueryView(java.lang.String, java.lang.String, lotus.domino.View)
	 */
	public View createQueryView(String viewName, String query, lotus.domino.View templateView) {
		try {
			return Factory.fromLotus(getDelegate().createQueryView(viewName, query, (lotus.domino.View) toLotus(templateView)), View.class,
					this);
		} catch (NotesException e) {
			DominoUtils.handleException(e);
			return null;

		}
	}

	/*
	 * (non-Javadoc)
	 * 
	 * @see org.openntf.domino.Database#createQueryView(java.lang.String, java.lang.String)
	 */
	public View createQueryView(String viewName, String query) {
		try {
			return Factory.fromLotus(getDelegate().createQueryView(viewName, query), View.class, this);
		} catch (NotesException e) {
			DominoUtils.handleException(e);
			return null;

		}
	}

	/*
	 * (non-Javadoc)
	 * 
	 * @see org.openntf.domino.Database#createReplica(java.lang.String, java.lang.String)
	 */
	public Database createReplica(String server, String dbFile) {
		try {
			return Factory.fromLotus(getDelegate().createReplica(server, dbFile), Database.class, this);
		} catch (NotesException e) {
			DominoUtils.handleException(e);
			return null;

		}
	}

	/*
	 * (non-Javadoc)
	 * 
	 * @see org.openntf.domino.Database#createView()
	 */
	public View createView() {
		try {
			return Factory.fromLotus(getDelegate().createView(), View.class, this);
		} catch (NotesException e) {
			DominoUtils.handleException(e);
			return null;

		}
	}

	/*
	 * (non-Javadoc)
	 * 
	 * @see org.openntf.domino.Database#createView(java.lang.String, java.lang.String, lotus.domino.View, boolean)
	 */
	public View createView(String viewName, String selectionFormula, lotus.domino.View templateView, boolean prohibitDesignRefresh) {
		try {
			return Factory.fromLotus(getDelegate().createView(viewName, selectionFormula, (lotus.domino.View) toLotus(templateView),
					prohibitDesignRefresh), View.class, this);
		} catch (NotesException e) {
			DominoUtils.handleException(e);
			return null;

		}
	}

	/*
	 * (non-Javadoc)
	 * 
	 * @see org.openntf.domino.Database#createView(java.lang.String, java.lang.String, lotus.domino.View)
	 */
	public View createView(String viewName, String selectionFormula, lotus.domino.View templateView) {
		try {
			return Factory.fromLotus(getDelegate().createView(viewName, selectionFormula, (lotus.domino.View) toLotus(templateView)),
					View.class, this);
		} catch (NotesException e) {
			DominoUtils.handleException(e);
			return null;

		}
	}

	/*
	 * (non-Javadoc)
	 * 
	 * @see org.openntf.domino.Database#createView(java.lang.String, java.lang.String)
	 */
	public View createView(String viewName, String selectionFormula) {
		try {
			return Factory.fromLotus(getDelegate().createView(viewName, selectionFormula), View.class, this);
		} catch (NotesException e) {
			DominoUtils.handleException(e);
			return null;

		}
	}

	/*
	 * (non-Javadoc)
	 * 
	 * @see org.openntf.domino.Database#createView(java.lang.String)
	 */
	public View createView(String viewName) {
		try {
			return Factory.fromLotus(getDelegate().createView(viewName), View.class, this);
		} catch (NotesException e) {
			DominoUtils.handleException(e);
			return null;

		}
	}

	/*
	 * (non-Javadoc)
	 * 
	 * @see org.openntf.domino.Database#enableFolder(java.lang.String)
	 */
	public void enableFolder(String folder) {
		try {
			getDelegate().enableFolder(folder);
		} catch (NotesException e) {
			DominoUtils.handleException(e);

		}
	}

	/*
	 * (non-Javadoc)
	 * 
	 * @see org.openntf.domino.Database#fixup()
	 */
	public void fixup() {
		try {
			getDelegate().fixup();
		} catch (NotesException e) {
			DominoUtils.handleException(e);

		}
	}

	/*
	 * (non-Javadoc)
	 * 
	 * @see org.openntf.domino.Database#fixup(int)
	 */
	public void fixup(int options) {
		try {
			getDelegate().fixup(options);
		} catch (NotesException e) {
			DominoUtils.handleException(e);

		}
	}

	/*
	 * (non-Javadoc)
	 * 
	 * @see org.openntf.domino.Database#getACL()
	 */
	public ACL getACL() {
		try {
			return Factory.fromLotus(getDelegate().getACL(), ACL.class, this);
		} catch (NotesException e) {
			DominoUtils.handleException(e);
			return null;

		}
	}

	/*
	 * (non-Javadoc)
	 * 
	 * @see org.openntf.domino.Database#getACLActivityLog()
	 */
	@SuppressWarnings("unchecked")
	public Vector<String> getACLActivityLog() {
		try {
			return getDelegate().getACLActivityLog();
		} catch (NotesException e) {
			DominoUtils.handleException(e);
			return null;

		}
	}

	/*
	 * (non-Javadoc)
	 * 
	 * @see org.openntf.domino.Database#getAgent(java.lang.String)
	 */
	public Agent getAgent(String name) {
		try {
			return Factory.fromLotus(getDelegate().getAgent(name), Agent.class, this);
		} catch (NotesException e) {
			DominoUtils.handleException(e);
			return null;

		}
	}

	/*
	 * (non-Javadoc)
	 * 
	 * @see org.openntf.domino.Database#getAgents()
	 */
	public Vector<org.openntf.domino.Agent> getAgents() {
		try {
			return Factory.fromLotusAsVector(getDelegate().getAgents(), org.openntf.domino.Agent.class, this);
		} catch (NotesException e) {
			DominoUtils.handleException(e);
			return null;

		}
	}

	/*
	 * (non-Javadoc)
	 * 
	 * @see org.openntf.domino.Database#getAllDocuments()
	 */
	public DocumentCollection getAllDocuments() {
		try {
			return Factory.fromLotus(getDelegate().getAllDocuments(), DocumentCollection.class, this);
		} catch (NotesException e) {
			DominoUtils.handleException(e);
			return null;

		}
	}

	/*
	 * (non-Javadoc)
	 * 
	 * @see org.openntf.domino.Database#getAllReadDocuments()
	 */
	public DocumentCollection getAllReadDocuments() {
		try {
			return Factory.fromLotus(getDelegate().getAllReadDocuments(), DocumentCollection.class, this);
		} catch (NotesException e) {
			DominoUtils.handleException(e);
			return null;

		}
	}

	/*
	 * (non-Javadoc)
	 * 
	 * @see org.openntf.domino.Database#getAllReadDocuments(java.lang.String)
	 */
	public DocumentCollection getAllReadDocuments(String userName) {
		try {
			return Factory.fromLotus(getDelegate().getAllReadDocuments(userName), DocumentCollection.class, this);
		} catch (NotesException e) {
			DominoUtils.handleException(e);
			return null;

		}
	}

	/*
	 * (non-Javadoc)
	 * 
	 * @see org.openntf.domino.Database#getAllUnreadDocuments()
	 */
	public DocumentCollection getAllUnreadDocuments() {
		try {
			return Factory.fromLotus(getDelegate().getAllUnreadDocuments(), DocumentCollection.class, this);
		} catch (NotesException e) {
			DominoUtils.handleException(e);
			return null;

		}
	}

	/*
	 * (non-Javadoc)
	 * 
	 * @see org.openntf.domino.Database#getAllUnreadDocuments(java.lang.String)
	 */
	public DocumentCollection getAllUnreadDocuments(String userName) {
		try {
			return Factory.fromLotus(getDelegate().getAllUnreadDocuments(userName), DocumentCollection.class, this);
		} catch (NotesException e) {
			DominoUtils.handleException(e);
			return null;

		}
	}

	/*
	 * (non-Javadoc)
	 * 
	 * @see org.openntf.domino.Database#getCategories()
	 */
	public String getCategories() {
		try {
			return getDelegate().getCategories();
		} catch (NotesException e) {
			DominoUtils.handleException(e);
			return null;

		}
	}

	/*
	 * (non-Javadoc)
	 * 
	 * @see org.openntf.domino.Database#getCreated()
	 */
	public DateTime getCreated() {
		try {
			return Factory.fromLotus(getDelegate().getCreated(), DateTime.class, this);
		} catch (NotesException e) {
			DominoUtils.handleException(e);
			return null;

		}
	}

	/*
	 * (non-Javadoc)
	 * 
	 * @see org.openntf.domino.Database#getCurrentAccessLevel()
	 */
	public int getCurrentAccessLevel() {
		try {
			return getDelegate().getCurrentAccessLevel();
		} catch (NotesException e) {
			DominoUtils.handleException(e);
			return 0;

		}
	}

	/*
	 * (non-Javadoc)
	 * 
	 * @see org.openntf.domino.Database#getDB2Schema()
	 */
	public String getDB2Schema() {
		try {
			return getDelegate().getDB2Schema();
		} catch (NotesException e) {
			DominoUtils.handleException(e);
			return null;

		}
	}

	/*
	 * (non-Javadoc)
	 * 
	 * @see org.openntf.domino.Database#getDesignTemplateName()
	 */
	public String getDesignTemplateName() {
		try {
			return getDelegate().getDesignTemplateName();
		} catch (NotesException e) {
			DominoUtils.handleException(e);
			return null;

		}
	}

	/*
	 * (non-Javadoc)
	 * 
	 * @see org.openntf.domino.Database#getDocumentByID(java.lang.String)
	 */
	public Document getDocumentByID(String noteid) {
		try {
			return Factory.fromLotus(getDelegate().getDocumentByID(noteid), Document.class, this);
		} catch (NotesException e) {
			// DominoUtils.handleException(e);
			return null;

		}
	}

	public Document getDocumentByKey(String key) {
		return this.getDocumentByKey(key, false);
	}

	public Document getDocumentByKey(String key, boolean createOnFail) {
		try {
			if (key != null) {
				String checksum = DominoUtils.toUnid(key);
				Document doc = this.getDocumentByUNID(checksum);
				if (doc == null && createOnFail) {
					doc = this.createDocument();
					doc.setUniversalID(checksum);
					doc.replaceItemValue("$Created", new Date());
					doc.replaceItemValue("$$Key", key);
				}
				return doc;
			}
		} catch (Exception e) {
			DominoUtils.handleException(e);
		}
		return null;
	}

	/*
	 * (non-Javadoc)
	 * 
	 * @see org.openntf.domino.Database#getDocumentByUNID(java.lang.String)
	 */
	public Document getDocumentByUNID(String unid) {
		try {
			return Factory.fromLotus(getDelegate().getDocumentByUNID(unid), Document.class, this);
		} catch (NotesException e) {
			// DominoUtils.handleException(e);
			return null;

		}
	}

	/*
	 * (non-Javadoc)
	 * 
	 * @see org.openntf.domino.Database#getDocumentByURL(java.lang.String, boolean, boolean, boolean, java.lang.String, java.lang.String,
	 * java.lang.String, java.lang.String, java.lang.String, boolean)
	 */
	public Document getDocumentByURL(String url, boolean reload, boolean reloadIfModified, boolean urlList, String charSet, String webUser,
			String webPassword, String proxyUser, String proxyPassword, boolean returnImmediately) {
		try {
			// Let's have some fun with this
			try {
				URL urlObj = new URL(url);
				HttpURLConnection conn = (HttpURLConnection) urlObj.openConnection();
				conn.connect();
				System.out.println("Headers: " + conn.getHeaderFields());
				System.out.println("Content-type: " + conn.getContentType());
				conn.disconnect();
			} catch (MalformedURLException e) {
				DominoUtils.handleException(e);
			} catch (IOException e) {
				DominoUtils.handleException(e);
			}
			if (true)
				return null;

			return Factory.fromLotus(getDelegate().getDocumentByURL(url, reload, reloadIfModified, urlList, charSet, webUser, webPassword,
					proxyUser, proxyPassword, returnImmediately), Document.class, this);
		} catch (NotesException e) {
			DominoUtils.handleException(e);
			return null;

		}
	}

	/*
	 * (non-Javadoc)
	 * 
	 * @see org.openntf.domino.Database#getDocumentByURL(java.lang.String, boolean)
	 */
	public Document getDocumentByURL(String url, boolean reload) {
		// try {
		// return Factory.fromLotus(getDelegate().getDocumentByURL(url, reload), Document.class, this);
		// } catch (NotesException e) {
		// DominoUtils.handleException(e);
		// return null;
		//
		// }
		return this.getDocumentByURL(url, reload, reload, false, null, null, null, null, null, false);
	}

	/*
	 * (non-Javadoc)
	 * 
	 * @see org.openntf.domino.Database#getFTIndexFrequency()
	 */
	public int getFTIndexFrequency() {
		try {
			return getDelegate().getFTIndexFrequency();
		} catch (NotesException e) {
			DominoUtils.handleException(e);
			return 0;

		}
	}

	/*
	 * (non-Javadoc)
	 * 
	 * @see org.openntf.domino.Database#getFileFormat()
	 */
	public int getFileFormat() {
		try {
			return getDelegate().getFileFormat();
		} catch (NotesException e) {
			DominoUtils.handleException(e);
			return 0;

		}
	}

	/*
	 * (non-Javadoc)
	 * 
	 * @see org.openntf.domino.Database#getFileName()
	 */
	public String getFileName() {
		try {
			return getDelegate().getFileName();
		} catch (NotesException e) {
			DominoUtils.handleException(e);
			return null;

		}
	}

	/*
	 * (non-Javadoc)
	 * 
	 * @see org.openntf.domino.Database#getFilePath()
	 */
	public String getFilePath() {
		return path_;
	}

	public FileResource getFileResource(String name) {
		NoteCollection notes = this.createNoteCollection(false);
		notes.setSelectMiscFormatElements(true);
		// I wonder if this is sufficient escaping
		notes.setSelectionFormula(" !@Contains($Flags; '~') & @Contains($Flags; 'g') & $TITLE=\""
				+ name.replace("\\", "\\\\").replace("\"", "\\\"") + "\" ");
		notes.buildCollection();

		String noteId = notes.getFirstNoteID();
		if (!noteId.isEmpty()) {
			Document resourceDoc = this.getDocumentByID(noteId);
			return new FileResource(resourceDoc, this);
		}
		return null;
	}

	public Collection<org.openntf.domino.FileResource> getFileResources() {
		List<org.openntf.domino.FileResource> result = new ArrayList<org.openntf.domino.FileResource>();
		NoteCollection notes = this.createNoteCollection(false);
		notes.setSelectMiscFormatElements(true);
		notes.setSelectionFormula(" !@Contains($Flags; '~') & @Contains($Flags; 'g') ");
		notes.buildCollection();
		for (String noteId : notes) {
			Document resourceDoc = this.getDocumentByID(noteId);
			result.add(new FileResource(resourceDoc, this));
		}
		return result;
	}

	/*
	 * (non-Javadoc)
	 * 
	 * @see org.openntf.domino.Database#getFolderReferencesEnabled()
	 */
	public boolean getFolderReferencesEnabled() {
		try {
			return getDelegate().getFolderReferencesEnabled();
		} catch (NotesException e) {
			DominoUtils.handleException(e);
			return false;

		}
	}

	/*
	 * (non-Javadoc)
	 * 
	 * @see org.openntf.domino.Database#getForm(java.lang.String)
	 */
	public Form getForm(String name) {
		try {
			return Factory.fromLotus(getDelegate().getForm(name), Form.class, this);
		} catch (NotesException e) {
			DominoUtils.handleException(e);
			return null;

		}
	}

	/*
	 * (non-Javadoc)
	 * 
	 * @see org.openntf.domino.Database#getForms()
	 */
	public Vector<org.openntf.domino.Form> getForms() {
		try {
			return Factory.fromLotusAsVector(getDelegate().getForms(), org.openntf.domino.Form.class, this);
		} catch (NotesException e) {
			DominoUtils.handleException(e);
			return null;

		}
	}

	/*
	 * (non-Javadoc)
	 * 
	 * @see org.openntf.domino.Database#getHttpURL()
	 */
	public String getHttpURL() {
		try {
			return getDelegate().getHttpURL();
		} catch (NotesException e) {
			DominoUtils.handleException(e);
			return null;

		}
	}

	/*
	 * (non-Javadoc)
	 * 
	 * @see org.openntf.domino.Database#getLastFTIndexed()
	 */
	public DateTime getLastFTIndexed() {
		try {
			return Factory.fromLotus(getDelegate().getLastFTIndexed(), DateTime.class, Factory.getSession(this));
		} catch (NotesException e) {
			DominoUtils.handleException(e);
			return null;

		}
	}

	/*
	 * (non-Javadoc)
	 * 
	 * @see org.openntf.domino.Database#getLastFixup()
	 */
	public DateTime getLastFixup() {
		try {
			return Factory.fromLotus(getDelegate().getLastFixup(), DateTime.class, Factory.getSession(this));
		} catch (NotesException e) {
			DominoUtils.handleException(e);
			return null;

		}
	}

	/*
	 * (non-Javadoc)
	 * 
	 * @see org.openntf.domino.Database#getLastModified()
	 */
	public DateTime getLastModified() {
		try {
			return Factory.fromLotus(getDelegate().getLastModified(), DateTime.class, Factory.getSession(this));
		} catch (NotesException e) {
			DominoUtils.handleException(e);
			return null;

		}
	}

	/*
	 * (non-Javadoc)
	 * 
	 * @see org.openntf.domino.Database#getLimitRevisions()
	 */
	public double getLimitRevisions() {
		try {
			return getDelegate().getLimitRevisions();
		} catch (NotesException e) {
			DominoUtils.handleException(e);
			return 0d;

		}
	}

	/*
	 * (non-Javadoc)
	 * 
	 * @see org.openntf.domino.Database#getLimitUpdatedBy()
	 */
	public double getLimitUpdatedBy() {
		try {
			return getDelegate().getLimitUpdatedBy();
		} catch (NotesException e) {
			DominoUtils.handleException(e);
			return 0d;

		}
	}

	/*
	 * (non-Javadoc)
	 * 
	 * @see org.openntf.domino.Database#getListInDbCatalog()
	 */
	public boolean getListInDbCatalog() {
		try {
			return getDelegate().getListInDbCatalog();
		} catch (NotesException e) {
			DominoUtils.handleException(e);
			return false;

		}
	}

	/*
	 * (non-Javadoc)
	 * 
	 * @see org.openntf.domino.Database#getManagers()
	 */
	@SuppressWarnings("unchecked")
	public Vector<String> getManagers() {
		try {
			return getDelegate().getManagers();
		} catch (NotesException e) {
			DominoUtils.handleException(e);
			return null;

		}
	}

	/*
	 * (non-Javadoc)
	 * 
	 * @see org.openntf.domino.Database#getMaxSize()
	 */
	public long getMaxSize() {
		try {
			return getDelegate().getMaxSize();
		} catch (NotesException e) {
			DominoUtils.handleException(e);
			return 0L;

		}
	}

	/*
	 * (non-Javadoc)
	 * 
	 * @see org.openntf.domino.Database#getModifiedDocuments()
	 */
	public DocumentCollection getModifiedDocuments() {
		try {
			return Factory.fromLotus(getDelegate().getModifiedDocuments(), DocumentCollection.class, this);
		} catch (NotesException e) {
			DominoUtils.handleException(e);
			return null;

		}
	}

	/*
	 * (non-Javadoc)
	 * 
	 * @see org.openntf.domino.Database#getModifiedDocuments(lotus.domino.DateTime, int)
	 */
	public DocumentCollection getModifiedDocuments(lotus.domino.DateTime since, int noteClass) {
		try {
			return Factory.fromLotus(getDelegate().getModifiedDocuments((lotus.domino.DateTime) toLotus(since), noteClass),
					DocumentCollection.class, this);
		} catch (NotesException e) {
			DominoUtils.handleException(e);
			return null;

		}
	}

	/*
	 * (non-Javadoc)
	 * 
	 * @see org.openntf.domino.Database#getModifiedDocuments(lotus.domino.DateTime)
	 */
	public DocumentCollection getModifiedDocuments(lotus.domino.DateTime since) {
		try {
			return Factory.fromLotus(getDelegate().getModifiedDocuments((lotus.domino.DateTime) toLotus(since)), DocumentCollection.class,
					this);
		} catch (NotesException e) {
			DominoUtils.handleException(e);
			return null;

		}
	}

	/*
	 * (non-Javadoc)
	 * 
	 * @see org.openntf.domino.Database#getNotesURL()
	 */
	public String getNotesURL() {
		try {
			return getDelegate().getNotesURL();
		} catch (NotesException e) {
			DominoUtils.handleException(e);
			return null;

		}
	}

	/*
	 * (non-Javadoc)
	 * 
	 * @see org.openntf.domino.Database#getOption(int)
	 */
	public boolean getOption(int optionName) {
		try {
			return getDelegate().getOption(optionName);
		} catch (NotesException e) {
			DominoUtils.handleException(e);
			return false;

		}
	}

	/*
	 * (non-Javadoc)
	 * 
	 * @see org.openntf.domino.Database#getOutline(java.lang.String)
	 */
	public Outline getOutline(String outlineName) {
		try {
			return Factory.fromLotus(getDelegate().getOutline(outlineName), Outline.class, this);
		} catch (NotesException e) {
			DominoUtils.handleException(e);
			return null;

		}
	}

	/*
	 * (non-Javadoc)
	 * 
	 * @see org.openntf.domino.impl.Base#getParent()
	 */
	@Override
	public Session getParent() {
		return (Session) super.getParent();
	}

	/*
	 * (non-Javadoc)
	 * 
	 * @see org.openntf.domino.Database#getPercentUsed()
	 */
	public double getPercentUsed() {
		try {
			return getDelegate().getPercentUsed();
		} catch (NotesException e) {
			DominoUtils.handleException(e);
			return 0d;

		}
	}

	/*
	 * (non-Javadoc)
	 * 
	 * @see org.openntf.domino.Database#getProfileDocCollection(java.lang.String)
	 */
	public DocumentCollection getProfileDocCollection(String profileName) {
		try {
			return Factory.fromLotus(getDelegate().getProfileDocCollection(profileName), DocumentCollection.class, this);
		} catch (NotesException e) {
			DominoUtils.handleException(e);
			return null;

		}
	}

	/*
	 * (non-Javadoc)
	 * 
	 * @see org.openntf.domino.Database#getProfileDocument(java.lang.String, java.lang.String)
	 */
	public Document getProfileDocument(String profileName, String key) {
		try {
			return Factory.fromLotus(getDelegate().getProfileDocument(profileName, key), Document.class, this);
		} catch (NotesException e) {
			DominoUtils.handleException(e);
			return null;

		}
	}

	/*
	 * (non-Javadoc)
	 * 
	 * @see org.openntf.domino.Database#getReplicaID()
	 */
	public String getReplicaID() {
		return replid_;
	}

	/*
	 * (non-Javadoc)
	 * 
	 * @see org.openntf.domino.Database#getReplicationInfo()
	 */
	public Replication getReplicationInfo() {
		try {
			return Factory.fromLotus(getDelegate().getReplicationInfo(), Replication.class, this);
		} catch (NotesException e) {
			DominoUtils.handleException(e);
			return null;

		}
	}

	/*
	 * (non-Javadoc)
	 * 
	 * @see org.openntf.domino.Database#getServer()
	 */
	public String getServer() {
		return server_;
	}

	/*
	 * (non-Javadoc)
	 * 
	 * @see org.openntf.domino.Database#getSize()
	 */
	public double getSize() {
		try {
			return getDelegate().getSize();
		} catch (NotesException e) {
			DominoUtils.handleException(e);
			return 0d;

		}
	}

	/*
	 * (non-Javadoc)
	 * 
	 * @see org.openntf.domino.Database#getSizeQuota()
	 */
	public int getSizeQuota() {
		try {
			return getDelegate().getSizeQuota();
		} catch (NotesException e) {
			DominoUtils.handleException(e);
			return 0;

		}
	}

	/*
	 * (non-Javadoc)
	 * 
	 * @see org.openntf.domino.Database#getSizeWarning()
	 */
	public long getSizeWarning() {
		try {
			return getDelegate().getSizeWarning();
		} catch (NotesException e) {
			DominoUtils.handleException(e);
			return 0L;

		}
	}

	/*
	 * (non-Javadoc)
	 * 
	 * @see org.openntf.domino.Database#getTemplateName()
	 */
	public String getTemplateName() {
		try {
			return getDelegate().getTemplateName();
		} catch (NotesException e) {
			DominoUtils.handleException(e);
			return null;

		}
	}

	/*
	 * (non-Javadoc)
	 * 
	 * @see org.openntf.domino.Database#getTitle()
	 */
	public String getTitle() {
		try {
			return getDelegate().getTitle();
		} catch (NotesException e) {
			DominoUtils.handleException(e);
			return null;

		}
	}

	/*
	 * (non-Javadoc)
	 * 
	 * @see org.openntf.domino.Database#getType()
	 */
	public int getType() {
		try {
			return getDelegate().getType();
		} catch (NotesException e) {
			DominoUtils.handleException(e);
			return 0;

		}
	}

	/*
	 * (non-Javadoc)
	 * 
	 * @see org.openntf.domino.Database#getURL()
	 */
	public String getURL() {
		try {
			return getDelegate().getURL();
		} catch (NotesException e) {
			DominoUtils.handleException(e);
			return null;

		}
	}

	/*
	 * (non-Javadoc)
	 * 
	 * @see org.openntf.domino.Database#getURLHeaderInfo(java.lang.String, java.lang.String, java.lang.String, java.lang.String,
	 * java.lang.String, java.lang.String)
	 */
	public String getURLHeaderInfo(String url, String header, String webUser, String webPassword, String proxyUser, String proxyPassword) {
		try {
			return getDelegate().getURLHeaderInfo(url, header, webUser, webPassword, proxyUser, proxyPassword);
		} catch (NotesException e) {
			DominoUtils.handleException(e);
			return null;

		}
	}

	/*
	 * (non-Javadoc)
	 * 
	 * @see org.openntf.domino.Database#getUndeleteExpireTime()
	 */
	public int getUndeleteExpireTime() {
		try {
			return getDelegate().getUndeleteExpireTime();
		} catch (NotesException e) {
			DominoUtils.handleException(e);
			return 0;

		}
	}

	/*
	 * (non-Javadoc)
	 * 
	 * @see org.openntf.domino.Database#getView(java.lang.String)
	 */
	public View getView(String name) {
		try {
			return Factory.fromLotus(getDelegate().getView(name), View.class, this);
		} catch (NotesException e) {
			DominoUtils.handleException(e);
			return null;

		}
	}

	/*
	 * (non-Javadoc)
	 * 
	 * @see org.openntf.domino.Database#getViews()
	 */
	public Vector<org.openntf.domino.View> getViews() {
		try {
			return Factory.fromLotusAsVector(getDelegate().getViews(), org.openntf.domino.View.class, this);
		} catch (NotesException e) {
			DominoUtils.handleException(e);
			return null;

		}
	}

	/*
	 * (non-Javadoc)
	 * 
	 * @see org.openntf.domino.Database#grantAccess(java.lang.String, int)
	 */
	public void grantAccess(String name, int level) {
		try {
			getDelegate().grantAccess(name, level);
		} catch (NotesException e) {
			DominoUtils.handleException(e);

		}
	}

	@Override
	public void grantAccess(String name, Level level) {
		grantAccess(name, level.getValue());
	}

	/*
	 * (non-Javadoc)
	 * 
	 * @see org.openntf.domino.Database#isAllowOpenSoftDeleted()
	 */
	public boolean isAllowOpenSoftDeleted() {
		try {
			return getDelegate().isAllowOpenSoftDeleted();
		} catch (NotesException e) {
			DominoUtils.handleException(e);
			return false;

		}
	}

	/*
	 * (non-Javadoc)
	 * 
	 * @see org.openntf.domino.Database#isClusterReplication()
	 */
	public boolean isClusterReplication() {
		try {
			return getDelegate().isClusterReplication();
		} catch (NotesException e) {
			DominoUtils.handleException(e);
			return false;

		}
	}

	/*
	 * (non-Javadoc)
	 * 
	 * @see org.openntf.domino.Database#isConfigurationDirectory()
	 */
	public boolean isConfigurationDirectory() {
		try {
			return getDelegate().isConfigurationDirectory();
		} catch (NotesException e) {
			DominoUtils.handleException(e);
			return false;

		}
	}

	/*
	 * (non-Javadoc)
	 * 
	 * @see org.openntf.domino.Database#isCurrentAccessPublicReader()
	 */
	public boolean isCurrentAccessPublicReader() {
		try {
			return getDelegate().isCurrentAccessPublicReader();
		} catch (NotesException e) {
			DominoUtils.handleException(e);
			return false;

		}
	}

	/*
	 * (non-Javadoc)
	 * 
	 * @see org.openntf.domino.Database#isCurrentAccessPublicWriter()
	 */
	public boolean isCurrentAccessPublicWriter() {
		try {
			return getDelegate().isCurrentAccessPublicWriter();
		} catch (NotesException e) {
			DominoUtils.handleException(e);
			return false;

		}
	}

	/*
	 * (non-Javadoc)
	 * 
	 * @see org.openntf.domino.Database#isDB2()
	 */
	public boolean isDB2() {
		try {
			return getDelegate().isDB2();
		} catch (NotesException e) {
			DominoUtils.handleException(e);
			return false;

		}
	}

	/*
	 * (non-Javadoc)
	 * 
	 * @see org.openntf.domino.Database#isDelayUpdates()
	 */
	public boolean isDelayUpdates() {
		try {
			return getDelegate().isDelayUpdates();
		} catch (NotesException e) {
			DominoUtils.handleException(e);
			return false;

		}
	}

	/*
	 * (non-Javadoc)
	 * 
	 * @see org.openntf.domino.Database#isDesignLockingEnabled()
	 */
	public boolean isDesignLockingEnabled() {
		try {
			return getDelegate().isDesignLockingEnabled();
		} catch (NotesException e) {
			DominoUtils.handleException(e);
			return false;

		}
	}

	/*
	 * (non-Javadoc)
	 * 
	 * @see org.openntf.domino.Database#isDirectoryCatalog()
	 */
	public boolean isDirectoryCatalog() {
		try {
			return getDelegate().isDirectoryCatalog();
		} catch (NotesException e) {
			DominoUtils.handleException(e);
			return false;

		}
	}

	/*
	 * (non-Javadoc)
	 * 
	 * @see org.openntf.domino.Database#isDocumentLockingEnabled()
	 */
	public boolean isDocumentLockingEnabled() {
		try {
			return getDelegate().isDocumentLockingEnabled();
		} catch (NotesException e) {
			DominoUtils.handleException(e);
			return false;

		}
	}

	/*
	 * (non-Javadoc)
	 * 
	 * @see org.openntf.domino.Database#isFTIndexed()
	 */
	public boolean isFTIndexed() {
		try {
			return getDelegate().isFTIndexed();
		} catch (NotesException e) {
			DominoUtils.handleException(e);
			return false;

		}
	}

	/*
	 * (non-Javadoc)
	 * 
	 * @see org.openntf.domino.Database#isInMultiDbIndexing()
	 */
	public boolean isInMultiDbIndexing() {
		try {
			return getDelegate().isInMultiDbIndexing();
		} catch (NotesException e) {
			DominoUtils.handleException(e);
			return false;

		}
	}

	/*
	 * (non-Javadoc)
	 * 
	 * @see org.openntf.domino.Database#isInService()
	 */
	public boolean isInService() {
		try {
			return getDelegate().isInService();
		} catch (NotesException e) {
			DominoUtils.handleException(e);
			return false;

		}
	}

	/*
	 * (non-Javadoc)
	 * 
	 * @see org.openntf.domino.Database#isLink()
	 */
	public boolean isLink() {
		try {
			return getDelegate().isLink();
		} catch (NotesException e) {
			DominoUtils.handleException(e);
			return false;

		}
	}

	/*
	 * (non-Javadoc)
	 * 
	 * @see org.openntf.domino.Database#isMultiDbSearch()
	 */
	public boolean isMultiDbSearch() {
		try {
			return getDelegate().isMultiDbSearch();
		} catch (NotesException e) {
			DominoUtils.handleException(e);
			return false;

		}
	}

	/*
	 * (non-Javadoc)
	 * 
	 * @see org.openntf.domino.Database#isOpen()
	 */
	public boolean isOpen() {
		try {
			return getDelegate().isOpen();
		} catch (NotesException e) {
			DominoUtils.handleException(e);
			return false;
		}
	}

	/*
	 * (non-Javadoc)
	 * 
	 * @see org.openntf.domino.Database#isPendingDelete()
	 */
	public boolean isPendingDelete() {
		try {
			return getDelegate().isPendingDelete();
		} catch (NotesException e) {
			DominoUtils.handleException(e);
			return false;

		}
	}

	/*
	 * (non-Javadoc)
	 * 
	 * @see org.openntf.domino.Database#isPrivateAddressBook()
	 */
	public boolean isPrivateAddressBook() {
		try {
			return getDelegate().isPrivateAddressBook();
		} catch (NotesException e) {
			DominoUtils.handleException(e);
			return false;

		}
	}

	/*
	 * (non-Javadoc)
	 * 
	 * @see org.openntf.domino.Database#isPublicAddressBook()
	 */
	public boolean isPublicAddressBook() {
		try {
			return getDelegate().isPublicAddressBook();
		} catch (NotesException e) {
			DominoUtils.handleException(e);
			return false;

		}
	}

	/*
	 * (non-Javadoc)
	 * 
	 * @see org.openntf.domino.Database#markForDelete()
	 */
	public void markForDelete() {
		try {
			getDelegate().markForDelete();
		} catch (NotesException e) {
			DominoUtils.handleException(e);

		}
	}

	/*
	 * (non-Javadoc)
	 * 
	 * @see org.openntf.domino.Database#open()
	 */
	public boolean open() {
		try {
			return getDelegate().open();
		} catch (NotesException e) {
			DominoUtils.handleException(e);
			return false;

		}
	}

	/*
	 * (non-Javadoc)
	 * 
	 * @see org.openntf.domino.Database#openByReplicaID(java.lang.String, java.lang.String)
	 */
	public boolean openByReplicaID(String server, String replicaId) {
		try {
			return getDelegate().openByReplicaID(server, replicaId);
		} catch (NotesException e) {
			DominoUtils.handleException(e);
			return false;

		}
	}

	/*
	 * (non-Javadoc)
	 * 
	 * @see org.openntf.domino.Database#openIfModified(java.lang.String, java.lang.String, lotus.domino.DateTime)
	 */
	public boolean openIfModified(String server, String dbFile, lotus.domino.DateTime modifiedSince) {
		try {
			return getDelegate().openIfModified(server, dbFile, (lotus.domino.DateTime) toLotus(modifiedSince));
		} catch (NotesException e) {
			DominoUtils.handleException(e);
			return false;

		}
	}

	/*
	 * (non-Javadoc)
	 * 
	 * @see org.openntf.domino.Database#openWithFailover(java.lang.String, java.lang.String)
	 */
	public boolean openWithFailover(String server, String dbFile) {
		try {
			return getDelegate().openWithFailover(server, dbFile);
		} catch (NotesException e) {
			DominoUtils.handleException(e);
			return false;

		}
	}

	/*
	 * (non-Javadoc)
	 * 
	 * @see org.openntf.domino.Database#queryAccess(java.lang.String)
	 */
	public int queryAccess(String name) {
		try {
			return getDelegate().queryAccess(name);
		} catch (NotesException e) {
			DominoUtils.handleException(e);
			return 0;

		}
	}

	/*
	 * (non-Javadoc)
	 * 
	 * @see org.openntf.domino.Database#queryAccessPrivileges(java.lang.String)
	 */
	public int queryAccessPrivileges(String name) {
		try {
			return getDelegate().queryAccessPrivileges(name);
		} catch (NotesException e) {
			DominoUtils.handleException(e);
			return 0;

		}
	}

	/*
	 * (non-Javadoc)
	 * 
	 * @see org.openntf.domino.Database#queryAccessRoles(java.lang.String)
	 */
	@SuppressWarnings("unchecked")
	public Vector<String> queryAccessRoles(String name) {
		try {
			return getDelegate().queryAccessRoles(name);
		} catch (NotesException e) {
			DominoUtils.handleException(e);
			return null;
		}
	}

	/*
	 * (non-Javadoc)
	 * 
	 * @see org.openntf.domino.Database#remove()
	 */
	public void remove() {
		try {
			getDelegate().remove();
		} catch (NotesException e) {
			DominoUtils.handleException(e);

		}
	}

	/*
	 * (non-Javadoc)
	 * 
	 * @see org.openntf.domino.Database#removeFTIndex()
	 */
	public void removeFTIndex() {
		try {
			getDelegate().removeFTIndex();
		} catch (NotesException e) {
			DominoUtils.handleException(e);

		}
	}

	/*
	 * (non-Javadoc)
	 * 
	 * @see org.openntf.domino.Database#replicate(java.lang.String)
	 */
	public boolean replicate(String server) {
		try {
			return getDelegate().replicate(server);
		} catch (NotesException e) {
			DominoUtils.handleException(e);
			return false;

		}
	}

	/*
	 * (non-Javadoc)
	 * 
	 * @see org.openntf.domino.Database#revokeAccess(java.lang.String)
	 */
	public void revokeAccess(String name) {
		try {
			getDelegate().revokeAccess(name);
		} catch (NotesException e) {
			DominoUtils.handleException(e);

		}
	}

	/*
	 * (non-Javadoc)
	 * 
	 * @see org.openntf.domino.Database#search(java.lang.String, lotus.domino.DateTime, int)
	 */
	public DocumentCollection search(String formula, lotus.domino.DateTime startDate, int maxDocs) {
		try {
			return Factory.fromLotus(getDelegate().search(formula, (lotus.domino.DateTime) toLotus(startDate), maxDocs),
					DocumentCollection.class, this);
		} catch (NotesException e) {
			DominoUtils.handleException(e);
			return null;

		}
	}

	/*
	 * (non-Javadoc)
	 * 
	 * @see org.openntf.domino.Database#search(java.lang.String, lotus.domino.DateTime)
	 */
	public DocumentCollection search(String formula, lotus.domino.DateTime startDate) {
		try {
			return Factory.fromLotus(getDelegate().search(formula, (lotus.domino.DateTime) toLotus(startDate)), DocumentCollection.class,
					this);
		} catch (NotesException e) {
			DominoUtils.handleException(e);
			return null;

		}
	}

	/*
	 * (non-Javadoc)
	 * 
	 * @see org.openntf.domino.Database#search(java.lang.String)
	 */
	public DocumentCollection search(String formula) {
		try {
			return Factory.fromLotus(getDelegate().search(formula), DocumentCollection.class, this);
		} catch (NotesException e) {
			DominoUtils.handleException(e);
			return null;

		}
	}

	/*
	 * (non-Javadoc)
	 * 
	 * @see org.openntf.domino.Database#setAllowOpenSoftDeleted(boolean)
	 */
	public void setAllowOpenSoftDeleted(boolean flag) {
		try {
			getDelegate().setAllowOpenSoftDeleted(flag);
		} catch (NotesException e) {
			DominoUtils.handleException(e);

		}
	}

	/*
	 * (non-Javadoc)
	 * 
	 * @see org.openntf.domino.Database#setCategories(java.lang.String)
	 */
	public void setCategories(String categories) {
		try {
			getDelegate().setCategories(categories);
		} catch (NotesException e) {
			DominoUtils.handleException(e);

		}
	}

	/*
	 * (non-Javadoc)
	 * 
	 * @see org.openntf.domino.Database#setDelayUpdates(boolean)
	 */
	public void setDelayUpdates(boolean flag) {
		try {
			getDelegate().setDelayUpdates(flag);
		} catch (NotesException e) {
			DominoUtils.handleException(e);

		}
	}

	/*
	 * (non-Javadoc)
	 * 
	 * @see org.openntf.domino.Database#setDesignLockingEnabled(boolean)
	 */
	public void setDesignLockingEnabled(boolean flag) {
		try {
			getDelegate().setDesignLockingEnabled(flag);
		} catch (NotesException e) {
			DominoUtils.handleException(e);

		}
	}

	/*
	 * (non-Javadoc)
	 * 
	 * @see org.openntf.domino.Database#setDocumentLockingEnabled(boolean)
	 */
	public void setDocumentLockingEnabled(boolean flag) {
		try {
			getDelegate().setDocumentLockingEnabled(flag);
		} catch (NotesException e) {
			DominoUtils.handleException(e);

		}
	}

	/*
	 * (non-Javadoc)
	 * 
	 * @see org.openntf.domino.Database#setFTIndexFrequency(int)
	 */
	public void setFTIndexFrequency(int frequency) {
		try {
			getDelegate().setFTIndexFrequency(frequency);
		} catch (NotesException e) {
			DominoUtils.handleException(e);

		}
	}

	/*
	 * (non-Javadoc)
	 * 
	 * @see org.openntf.domino.Database#setFolderReferencesEnabled(boolean)
	 */
	public void setFolderReferencesEnabled(boolean flag) {
		try {
			getDelegate().setFolderReferencesEnabled(flag);
		} catch (NotesException e) {
			DominoUtils.handleException(e);

		}
	}

	/*
	 * (non-Javadoc)
	 * 
	 * @see org.openntf.domino.Database#setInMultiDbIndexing(boolean)
	 */
	public void setInMultiDbIndexing(boolean flag) {
		try {
			getDelegate().setInMultiDbIndexing(flag);
		} catch (NotesException e) {
			DominoUtils.handleException(e);

		}
	}

	/*
	 * (non-Javadoc)
	 * 
	 * @see org.openntf.domino.Database#setInService(boolean)
	 */
	public void setInService(boolean flag) {
		try {
			getDelegate().setInService(flag);
		} catch (NotesException e) {
			DominoUtils.handleException(e);

		}
	}

	/*
	 * (non-Javadoc)
	 * 
	 * @see org.openntf.domino.Database#setLimitRevisions(double)
	 */
	public void setLimitRevisions(double revisions) {
		try {
			getDelegate().setLimitRevisions(revisions);
		} catch (NotesException e) {
			DominoUtils.handleException(e);

		}
	}

	/*
	 * (non-Javadoc)
	 * 
	 * @see org.openntf.domino.Database#setLimitUpdatedBy(double)
	 */
	public void setLimitUpdatedBy(double updatedBys) {
		try {
			getDelegate().setLimitUpdatedBy(updatedBys);
		} catch (NotesException e) {
			DominoUtils.handleException(e);

		}
	}

	/*
	 * (non-Javadoc)
	 * 
	 * @see org.openntf.domino.Database#setListInDbCatalog(boolean)
	 */
	public void setListInDbCatalog(boolean flag) {
		try {
			getDelegate().setListInDbCatalog(flag);
		} catch (NotesException e) {
			DominoUtils.handleException(e);

		}
	}

	/*
	 * (non-Javadoc)
	 * 
	 * @see org.openntf.domino.Database#setOption(int, boolean)
	 */
	public void setOption(int optionName, boolean flag) {
		try {
			getDelegate().setOption(optionName, flag);
		} catch (NotesException e) {
			DominoUtils.handleException(e);

		}
	}

	public void setOption(DBOption optionName, boolean flag) {
		setOption(optionName.getValue(), flag);
	}

	/*
	 * (non-Javadoc)
	 * 
	 * @see org.openntf.domino.Database#setSizeQuota(int)
	 */
	public void setSizeQuota(int quota) {
		try {
			getDelegate().setSizeQuota(quota);
		} catch (NotesException e) {
			DominoUtils.handleException(e);

		}
	}

	/*
	 * (non-Javadoc)
	 * 
	 * @see org.openntf.domino.Database#setSizeWarning(int)
	 */
	public void setSizeWarning(int warning) {
		try {
			getDelegate().setSizeWarning(warning);
		} catch (NotesException e) {
			DominoUtils.handleException(e);

		}
	}

	/*
	 * (non-Javadoc)
	 * 
	 * @see org.openntf.domino.Database#setTitle(java.lang.String)
	 */
	public void setTitle(String title) {
		try {
			getDelegate().setTitle(title);
		} catch (NotesException e) {
			DominoUtils.handleException(e);

		}
	}

	/*
	 * (non-Javadoc)
	 * 
	 * @see org.openntf.domino.Database#setUndeleteExpireTime(int)
	 */
	public void setUndeleteExpireTime(int hours) {
		try {
			getDelegate().setUndeleteExpireTime(hours);
		} catch (NotesException e) {
			DominoUtils.handleException(e);

		}
	}

	/*
	 * (non-Javadoc)
	 * 
	 * @see org.openntf.domino.Database#sign()
	 */
	public void sign() {
		try {
			getDelegate().sign();
		} catch (NotesException e) {
			DominoUtils.handleException(e);

		}
	}

	/*
	 * (non-Javadoc)
	 * 
	 * @see org.openntf.domino.Database#sign(int, boolean, java.lang.String, boolean)
	 */
	public void sign(int documentType, boolean existingSigsOnly, String name, boolean nameIsNoteid) {
		try {
			getDelegate().sign(documentType, existingSigsOnly, name, nameIsNoteid);
		} catch (NotesException e) {
			DominoUtils.handleException(e);
		}
	}

	public void sign(SignDocType documentType, boolean existingSigsOnly, String name, boolean nameIsNoteid) {
		this.sign(documentType.getValue(), existingSigsOnly, name, nameIsNoteid);
	}

	/*
	 * (non-Javadoc)
	 * 
	 * @see org.openntf.domino.Database#sign(int, boolean, java.lang.String)
	 */
	public void sign(int documentType, boolean existingSigsOnly, String name) {
		try {
			getDelegate().sign(documentType, existingSigsOnly, name);
		} catch (NotesException e) {
			DominoUtils.handleException(e);
		}
	}

	public void sign(SignDocType documentType, boolean existingSigsOnly, String name) {
		this.sign(documentType.getValue(), existingSigsOnly, name);
	}

	/*
	 * (non-Javadoc)
	 * 
	 * @see org.openntf.domino.Database#sign(int, boolean)
	 */
	public void sign(int documentType, boolean existingSigsOnly) {
		try {
			getDelegate().sign(documentType, existingSigsOnly);
		} catch (NotesException e) {
			DominoUtils.handleException(e);

		}
	}

	public void sign(SignDocType documentType, boolean existingSigsOnly) {
		this.sign(documentType.getValue(), existingSigsOnly);
	}

	/*
	 * (non-Javadoc)
	 * 
	 * @see org.openntf.domino.Database#sign(int)
	 */
	public void sign(int documentType) {
		try {
			getDelegate().sign(documentType);
		} catch (NotesException e) {
			DominoUtils.handleException(e);

		}
	}

	public void sign(SignDocType documentType) {
		this.sign(documentType.getValue());
	}

	/*
	 * (non-Javadoc)
	 * 
	 * @see org.openntf.domino.Database#updateFTIndex(boolean)
	 */
	public void updateFTIndex(boolean create) {
		try {
			getDelegate().updateFTIndex(create);
		} catch (NotesException e) {
			DominoUtils.handleException(e);

		}
	}

	private DatabaseTransaction currentTransaction_;

	@Override
	public DatabaseTransaction startTransaction() {
		if (currentTransaction_ == null) {
			currentTransaction_ = new DatabaseTransaction(this);
		}
		return currentTransaction_;
	}

	public void closeTransaction() {
		currentTransaction_ = null;
	}

	public DatabaseTransaction getTransaction() {
		return currentTransaction_;
	}

<<<<<<< HEAD
	/*
	 * Map methods
	 */

	@Override
	public void clear() {
		// Oh, dear god, no!
		throw new UnsupportedOperationException();
	}

	@Override
	public boolean containsValue(Object value) {
		throw new UnsupportedOperationException();
	}

	@Override
	public Set<java.util.Map.Entry<String, org.openntf.domino.Document>> entrySet() {
		// TODO Maybe turn NoteCollection into this?
		return null;
	}

	@Override
	public boolean isEmpty() {
		return this.getAllDocuments().getCount() > 0;
	}

	@Override
	public Set<String> keySet() {
		// TODO Implement this
		return null;
	}

	@Override
	public org.openntf.domino.Document put(String key, org.openntf.domino.Document value) {
		// Ignore the value for now
		if (key != null) {
			Document doc = this.getDocumentByKey(key);
			if (doc == null) {
				doc = this.getDocumentByKey(key, true);
				doc.save();
				return null;
			} else {
				return doc;
			}
		}
		return null;
	}

	@Override
	public void putAll(Map<? extends String, ? extends org.openntf.domino.Document> m) {
		// TODO Implement this?
	}

	@Override
	public org.openntf.domino.Document remove(Object key) {
		if (key != null) {
			Document doc = this.getDocumentByKey(key.toString());
			if (doc != null) {
				doc.remove(false);
			}

			return null;
		}
		return null;
	}

	@Override
	public int size() {
		return this.getAllDocuments().getCount();
	}

	@Override
	public Collection<org.openntf.domino.Document> values() {
		return this.createDocumentCollection();
=======
	@Override
	protected lotus.domino.Database getDelegate() {
		lotus.domino.Database db = super.getDelegate();
		try {
			db.isOpen();
		} catch (NotesException e) {
			resurrect();
		}
		return super.getDelegate();
	}

	private void resurrect() { // should only happen if the delegate has been destroyed somehow.
		lotus.domino.Session rawSession = ((org.openntf.domino.impl.Session) getParent()).getDelegate();
		try {
			lotus.domino.Database d = rawSession.getDatabase(server_, path_);
			setDelegate(d);
			if (log_.isLoggable(java.util.logging.Level.FINE)) {
				Throwable t = new Throwable();
				StackTraceElement[] elements = t.getStackTrace();
				log_.log(java.util.logging.Level.FINE, "Database " + (server_.length() < 1 ? "" : server_ + "!!") + path_
						+ "had been recycled and was auto-restored. Changes may have been lost.");

				log_.log(java.util.logging.Level.FINER, elements[1].getClassName() + "." + elements[1].getMethodName() + " ( line "
						+ elements[1].getLineNumber() + ")");
				log_.log(java.util.logging.Level.FINER, elements[2].getClassName() + "." + elements[2].getMethodName() + " ( line "
						+ elements[2].getLineNumber() + ")");
				log_.log(java.util.logging.Level.FINER, elements[3].getClassName() + "." + elements[3].getMethodName() + " ( line "
						+ elements[3].getLineNumber() + ")");
				log_.log(java.util.logging.Level.FINE,
						"If you recently rollbacked a transaction and this document was included in the rollback, this outcome is normal.");

			}
		} catch (NotesException e) {
			DominoUtils.handleException(e);
		}
>>>>>>> b4ad7b97
	}

}<|MERGE_RESOLUTION|>--- conflicted
+++ resolved
@@ -2411,7 +2411,6 @@
 		return currentTransaction_;
 	}
 
-<<<<<<< HEAD
 	/*
 	 * Map methods
 	 */
@@ -2486,7 +2485,8 @@
 	@Override
 	public Collection<org.openntf.domino.Document> values() {
 		return this.createDocumentCollection();
-=======
+	}
+
 	@Override
 	protected lotus.domino.Database getDelegate() {
 		lotus.domino.Database db = super.getDelegate();
@@ -2522,7 +2522,6 @@
 		} catch (NotesException e) {
 			DominoUtils.handleException(e);
 		}
->>>>>>> b4ad7b97
 	}
 
 }