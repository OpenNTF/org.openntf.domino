package org.openntf.domino.impl;

import java.util.Vector;

import lotus.domino.NotesException;

import org.openntf.domino.DateTime;
import org.openntf.domino.View;
import org.openntf.domino.utils.DominoUtils;
import org.openntf.domino.utils.Factory;

public class Database extends Base<org.openntf.domino.Database, lotus.domino.Database> implements org.openntf.domino.Database {
	private String server_;
	private String path_;
	private String replid_;

	public Database(lotus.domino.Database delegate, org.openntf.domino.Base parent) {
		super(delegate, (parent instanceof org.openntf.domino.Session) ? parent : Factory.getSession(parent));

	}

	public Document FTDomainSearch(String query, int maxDocs, int sortOpt, int otherOpt, int start, int count, String entryForm) {
		try {
			return Factory.fromLotus(getDelegate().FTDomainSearch(query, maxDocs, sortOpt, otherOpt, start, count, entryForm),
					Document.class, this);
		} catch (NotesException e) {
			DominoUtils.handleException(e);
			return null;

		}
	}

	public DocumentCollection FTSearch(String query, int maxDocs, int sortOpt, int otherOpt) {
		try {
<<<<<<< HEAD
			return Factory.fromLotus(getDelegate().FTSearch(arg0, arg1, arg2, arg3), DocumentCollection.class, this);
=======
			return Factory.fromLotus(getDelegate().FTSearch(query, maxDocs, sortOpt, otherOpt), Document.class, this);
>>>>>>> 1298861d
		} catch (NotesException e) {
			DominoUtils.handleException(e);
			return null;
		}
	}

	public DocumentCollection FTSearch(String query, int maxDocs) {
		try {
<<<<<<< HEAD
			return Factory.fromLotus(getDelegate().FTSearch(arg0, arg1), DocumentCollection.class, this);
=======
			return Factory.fromLotus(getDelegate().FTSearch(query, maxDocs), Document.class, this);
>>>>>>> 1298861d
		} catch (NotesException e) {
			DominoUtils.handleException(e);
			return null;
		}
	}

	public DocumentCollection FTSearch(String query) {
		try {
<<<<<<< HEAD
			return Factory.fromLotus(getDelegate().FTSearch(arg0), DocumentCollection.class, this);
=======
			return Factory.fromLotus(getDelegate().FTSearch(query), Document.class, this);
>>>>>>> 1298861d
		} catch (NotesException e) {
			DominoUtils.handleException(e);
			return null;

		}
	}

	public DocumentCollection FTSearchRange(String query, int maxDocs, int sortOpt, int otherOpt, int start) {
		try {
			return Factory.fromLotus(getDelegate().FTSearchRange(query, maxDocs, sortOpt, otherOpt, start), DocumentCollection.class, this);
		} catch (NotesException e) {
			DominoUtils.handleException(e);
			return null;

		}
	}

	public int compact() {
		try {
			return getDelegate().compact();
		} catch (NotesException e) {
			DominoUtils.handleException(e);
			return 0;
		}
	}

	public int compactWithOptions(int options, String spaceThreshold) {
		try {
			return getDelegate().compactWithOptions(options, spaceThreshold);
		} catch (NotesException e) {
			DominoUtils.handleException(e);
			return 0;

		}
	}

	public int compactWithOptions(int options) {
		try {
			return getDelegate().compactWithOptions(options);
		} catch (NotesException e) {
			DominoUtils.handleException(e);
			return 0;

		}
	}

	public int compactWithOptions(String spaceThreshold) {
		try {
			return getDelegate().compactWithOptions(spaceThreshold);
		} catch (NotesException e) {
			DominoUtils.handleException(e);
			return 0;

		}
	}

	public Database createCopy(String server, String dbFile, int maxSize) {
		try {
			return Factory.fromLotus(getDelegate().createCopy(server, dbFile, maxSize), Database.class, this);
		} catch (NotesException e) {
			DominoUtils.handleException(e);
			return null;

		}
	}

	public Database createCopy(String server, String dbFile) {
		try {
			return Factory.fromLotus(getDelegate().createCopy(server, dbFile), Database.class, this);
		} catch (NotesException e) {
			DominoUtils.handleException(e);
			return null;

		}
	}

	public Document createDocument() {
		try {
			return Factory.fromLotus(getDelegate().createDocument(), Document.class, this);
		} catch (NotesException e) {
			DominoUtils.handleException(e);
			return null;

		}
	}

	public DocumentCollection createDocumentCollection() {
		try {
			return Factory.fromLotus(getDelegate().createDocumentCollection(), DocumentCollection.class, this);
		} catch (NotesException e) {
			DominoUtils.handleException(e);
			return null;

		}
	}

	public void createFTIndex(int options, boolean recreate) {
		try {
			getDelegate().createFTIndex(options, recreate);
		} catch (NotesException e) {
			DominoUtils.handleException(e);

		}
	}

	public Database createFromTemplate(String server, String dbFile, boolean inherit, int maxSize) {
		try {
			return Factory.fromLotus(getDelegate().createFromTemplate(server, dbFile, inherit, maxSize), Database.class, this);
		} catch (NotesException e) {
			DominoUtils.handleException(e);
			return null;

		}
	}

	public Database createFromTemplate(String server, String dbFile, boolean inherit) {
		try {
			return Factory.fromLotus(getDelegate().createFromTemplate(server, dbFile, inherit), Database.class, this);
		} catch (NotesException e) {
			DominoUtils.handleException(e);
			return null;

		}
	}

<<<<<<< HEAD
	public org.openntf.domino.NoteCollection createNoteCollection(boolean arg0) {
		try {
			return Factory.fromLotus(getDelegate().createNoteCollection(arg0), org.openntf.domino.NoteCollection.class, this);
=======
	public NoteCollection createNoteCollection(boolean selectAllFlag) {
		try {
			return Factory.fromLotus(getDelegate().createNoteCollection(selectAllFlag), NoteCollection.class, this);
>>>>>>> 1298861d
		} catch (NotesException e) {
			DominoUtils.handleException(e);
			return null;

		}
	}

<<<<<<< HEAD
	public lotus.domino.Outline createOutline(String arg0, boolean arg1) {
=======
	public Outline createOutline(String name, boolean defaultOutline) {
>>>>>>> 1298861d
		try {
			return Factory.fromLotus(getDelegate().createOutline(name, defaultOutline), Outline.class, this);
		} catch (NotesException e) {
			DominoUtils.handleException(e);
			return null;

		}
	}

<<<<<<< HEAD
	public lotus.domino.Outline createOutline(String arg0) {
=======
	public Outline createOutline(String name) {
>>>>>>> 1298861d
		try {
			return Factory.fromLotus(getDelegate().createOutline(name), Outline.class, this);
		} catch (NotesException e) {
			DominoUtils.handleException(e);
			return null;

		}
	}

	public View createQueryView(String viewName, String query, lotus.domino.View templateView, boolean prohibitDesignRefresh) {
		try {
<<<<<<< HEAD
			return Factory.fromLotus(getDelegate().createQueryView(arg0, arg1, (lotus.domino.View) Factory.toLotus(arg2), arg3),
					View.class, this);
=======
			return Factory.fromLotus(getDelegate().createQueryView(viewName, query, (lotus.domino.View) toLotus(templateView),
					prohibitDesignRefresh), View.class, this);
>>>>>>> 1298861d
		} catch (NotesException e) {
			DominoUtils.handleException(e);
			return null;

		}
	}

	public View createQueryView(String viewName, String query, lotus.domino.View templateView) {
		try {
<<<<<<< HEAD
			return Factory
					.fromLotus(getDelegate().createQueryView(arg0, arg1, (lotus.domino.View) Factory.toLotus(arg2)), View.class, this);
=======
			return Factory.fromLotus(getDelegate().createQueryView(viewName, query, (lotus.domino.View) toLotus(templateView)), View.class,
					this);
>>>>>>> 1298861d
		} catch (NotesException e) {
			DominoUtils.handleException(e);
			return null;

		}
	}

	public View createQueryView(String viewName, String query) {
		try {
			return Factory.fromLotus(getDelegate().createQueryView(viewName, query), View.class, this);
		} catch (NotesException e) {
			DominoUtils.handleException(e);
			return null;

		}
	}

	public Database createReplica(String server, String dbFile) {
		try {
			return Factory.fromLotus(getDelegate().createReplica(server, dbFile), Database.class, this);
		} catch (NotesException e) {
			DominoUtils.handleException(e);
			return null;

		}
	}

	public View createView() {
		try {
			return Factory.fromLotus(getDelegate().createView(), View.class, this);
		} catch (NotesException e) {
			DominoUtils.handleException(e);
			return null;

		}
	}

	public View createView(String viewName, String selectionFormula, lotus.domino.View templateView, boolean prohibitDesignRefresh) {
		try {
<<<<<<< HEAD
			return Factory.fromLotus(getDelegate().createView(arg0, arg1, (lotus.domino.View) Factory.toLotus(arg2), arg3), View.class,
					this);
=======
			return Factory.fromLotus(getDelegate().createView(viewName, selectionFormula, (lotus.domino.View) toLotus(templateView),
					prohibitDesignRefresh), View.class, this);
>>>>>>> 1298861d
		} catch (NotesException e) {
			DominoUtils.handleException(e);
			return null;

		}
	}

	public View createView(String viewName, String selectionFormula, lotus.domino.View templateView) {
		try {
<<<<<<< HEAD
			return Factory.fromLotus(getDelegate().createView(arg0, arg1, (lotus.domino.View) Factory.toLotus(arg2)), View.class, this);
=======
			return Factory.fromLotus(getDelegate().createView(viewName, selectionFormula, (lotus.domino.View) toLotus(templateView)),
					View.class, this);
>>>>>>> 1298861d
		} catch (NotesException e) {
			DominoUtils.handleException(e);
			return null;

		}
	}

	public View createView(String viewName, String selectionFormula) {
		try {
			return Factory.fromLotus(getDelegate().createView(viewName, selectionFormula), View.class, this);
		} catch (NotesException e) {
			DominoUtils.handleException(e);
			return null;

		}
	}

	public View createView(String viewName) {
		try {
			return Factory.fromLotus(getDelegate().createView(viewName), View.class, this);
		} catch (NotesException e) {
			DominoUtils.handleException(e);
			return null;

		}
	}

	public void enableFolder(String folder) {
		try {
			getDelegate().enableFolder(folder);
		} catch (NotesException e) {
			DominoUtils.handleException(e);

		}
	}

	public void fixup() {
		try {
			getDelegate().fixup();
		} catch (NotesException e) {
			DominoUtils.handleException(e);

		}
	}

	public void fixup(int options) {
		try {
			getDelegate().fixup(options);
		} catch (NotesException e) {
			DominoUtils.handleException(e);

		}
	}

	public ACL getACL() {
		try {
			return Factory.fromLotus(getDelegate().getACL(), ACL.class, this);
		} catch (NotesException e) {
			DominoUtils.handleException(e);
			return null;

		}
	}

	public Vector getACLActivityLog() {
		try {
			return getDelegate().getACLActivityLog();
		} catch (NotesException e) {
			DominoUtils.handleException(e);
			return null;

		}
	}

<<<<<<< HEAD
	public lotus.domino.Agent getAgent(String arg0) {
		try {
			return getDelegate().getAgent(arg0);
=======
	public Agent getAgent(String name) {
		try {
			return Factory.fromLotus(getDelegate().getAgent(name), Agent.class, this);
>>>>>>> 1298861d
		} catch (NotesException e) {
			DominoUtils.handleException(e);
			return null;

		}
	}

	public Vector getAgents() {
		try {
<<<<<<< HEAD
			return getDelegate().getAgents();
=======
			return Factory.fromLotusAsVector(getDelegate().getAgents(), org.openntf.domino.Agent.class, this);
>>>>>>> 1298861d
		} catch (NotesException e) {
			DominoUtils.handleException(e);
			return null;

		}
	}

	public org.openntf.domino.DocumentCollection getAllDocuments() {
		try {
			return Factory.fromLotus(getDelegate().getAllDocuments(), org.openntf.domino.DocumentCollection.class, this);
		} catch (NotesException e) {
			DominoUtils.handleException(e);
			return null;

		}
	}

	public DocumentCollection getAllReadDocuments() {
		try {
			return Factory.fromLotus(getDelegate().getAllReadDocuments(), DocumentCollection.class, this);
		} catch (NotesException e) {
			DominoUtils.handleException(e);
			return null;

		}
	}

	public DocumentCollection getAllReadDocuments(String userName) {
		try {
			return Factory.fromLotus(getDelegate().getAllReadDocuments(userName), DocumentCollection.class, this);
		} catch (NotesException e) {
			DominoUtils.handleException(e);
			return null;

		}
	}

	public DocumentCollection getAllUnreadDocuments() {
		try {
			return Factory.fromLotus(getDelegate().getAllUnreadDocuments(), DocumentCollection.class, this);
		} catch (NotesException e) {
			DominoUtils.handleException(e);
			return null;

		}
	}

	public DocumentCollection getAllUnreadDocuments(String userName) {
		try {
			return Factory.fromLotus(getDelegate().getAllUnreadDocuments(userName), DocumentCollection.class, this);
		} catch (NotesException e) {
			DominoUtils.handleException(e);
			return null;

		}
	}

	public String getCategories() {
		try {
			return getDelegate().getCategories();
		} catch (NotesException e) {
			DominoUtils.handleException(e);
			return null;

		}
	}

	public DateTime getCreated() {
		try {
			return Factory.fromLotus(getDelegate().getCreated(), DateTime.class, this);
		} catch (NotesException e) {
			DominoUtils.handleException(e);
			return null;

		}
	}

	public int getCurrentAccessLevel() {
		try {
			return getDelegate().getCurrentAccessLevel();
		} catch (NotesException e) {
			DominoUtils.handleException(e);
			return 0;

		}
	}

	public String getDB2Schema() {
		try {
			return getDelegate().getDB2Schema();
		} catch (NotesException e) {
			DominoUtils.handleException(e);
			return null;

		}
	}

	public String getDesignTemplateName() {
		try {
			return getDelegate().getDesignTemplateName();
		} catch (NotesException e) {
			DominoUtils.handleException(e);
			return null;

		}
	}

	public Document getDocumentByID(String noteid) {
		try {
			return Factory.fromLotus(getDelegate().getDocumentByID(noteid), Document.class, this);
		} catch (NotesException e) {
			DominoUtils.handleException(e);
			return null;

		}
	}

	public Document getDocumentByUNID(String unid) {
		try {
			return Factory.fromLotus(getDelegate().getDocumentByUNID(unid), Document.class, this);
		} catch (NotesException e) {
			DominoUtils.handleException(e);
			return null;

		}
	}

	public Document getDocumentByURL(String url, boolean reload, boolean reloadIfModified, boolean urlList, String charSet, String webUser,
			String webPassword, String proxyUser, String proxyPassword, boolean returnImmediately) {
		try {
			return Factory.fromLotus(getDelegate().getDocumentByURL(url, reload, reloadIfModified, urlList, charSet, webUser, webPassword,
					proxyUser, proxyPassword, returnImmediately), Document.class, this);
		} catch (NotesException e) {
			DominoUtils.handleException(e);
			return null;

		}
	}

	public Document getDocumentByURL(String url, boolean reload) {
		try {
			return Factory.fromLotus(getDelegate().getDocumentByURL(url, reload), Document.class, this);
		} catch (NotesException e) {
			DominoUtils.handleException(e);
			return null;

		}
	}

	public int getFTIndexFrequency() {
		try {
			return getDelegate().getFTIndexFrequency();
		} catch (NotesException e) {
			DominoUtils.handleException(e);
			return 0;

		}
	}

	public int getFileFormat() {
		try {
			return getDelegate().getFileFormat();
		} catch (NotesException e) {
			DominoUtils.handleException(e);
			return 0;

		}
	}

	public String getFileName() {
		try {
			return getDelegate().getFileName();
		} catch (NotesException e) {
			DominoUtils.handleException(e);
			return null;

		}
	}

	public String getFilePath() {
		try {
			return getDelegate().getFilePath();
		} catch (NotesException e) {
			DominoUtils.handleException(e);
			return null;

		}
	}

	public boolean getFolderReferencesEnabled() {
		try {
			return getDelegate().getFolderReferencesEnabled();
		} catch (NotesException e) {
			DominoUtils.handleException(e);
			return false;

		}
	}

<<<<<<< HEAD
	public lotus.domino.Form getForm(String arg0) {
		try {
			return getDelegate().getForm(arg0);
=======
	public Form getForm(String name) {
		try {
			return Factory.fromLotus(getDelegate().getForm(name), Form.class, this);
>>>>>>> 1298861d
		} catch (NotesException e) {
			DominoUtils.handleException(e);
			return null;

		}
	}

	public Vector<org.openntf.domino.Form> getForms() {
		try {
			return Factory.fromLotusAsVector(getDelegate().getForms(), org.openntf.domino.Form.class, this);
		} catch (NotesException e) {
			DominoUtils.handleException(e);
			return null;

		}
	}

	public String getHttpURL() {
		try {
			return getDelegate().getHttpURL();
		} catch (NotesException e) {
			DominoUtils.handleException(e);
			return null;

		}
	}

	public DateTime getLastFTIndexed() {
		try {
			return Factory.fromLotus(getDelegate().getLastFTIndexed(), DateTime.class, Factory.getSession(this));
		} catch (NotesException e) {
			DominoUtils.handleException(e);
			return null;

		}
	}

	public DateTime getLastFixup() {
		try {
			return Factory.fromLotus(getDelegate().getLastFixup(), DateTime.class, Factory.getSession(this));
		} catch (NotesException e) {
			DominoUtils.handleException(e);
			return null;

		}
	}

	public DateTime getLastModified() {
		try {
			return Factory.fromLotus(getDelegate().getLastModified(), DateTime.class, Factory.getSession(this));
		} catch (NotesException e) {
			DominoUtils.handleException(e);
			return null;

		}
	}

	public double getLimitRevisions() {
		try {
			return getDelegate().getLimitRevisions();
		} catch (NotesException e) {
			DominoUtils.handleException(e);
			return 0d;

		}
	}

	public double getLimitUpdatedBy() {
		try {
			return getDelegate().getLimitUpdatedBy();
		} catch (NotesException e) {
			DominoUtils.handleException(e);
			return 0d;

		}
	}

	public boolean getListInDbCatalog() {
		try {
			return getDelegate().getListInDbCatalog();
		} catch (NotesException e) {
			DominoUtils.handleException(e);
			return false;

		}
	}

	public Vector getManagers() {
		try {
			return getDelegate().getManagers();
		} catch (NotesException e) {
			DominoUtils.handleException(e);
			return null;

		}
	}

	public long getMaxSize() {
		try {
			return getDelegate().getMaxSize();
		} catch (NotesException e) {
			DominoUtils.handleException(e);
			return 0L;

		}
	}

	public DocumentCollection getModifiedDocuments() {
		try {
			return Factory.fromLotus(getDelegate().getModifiedDocuments(), DocumentCollection.class, this);
		} catch (NotesException e) {
			DominoUtils.handleException(e);
			return null;

		}
	}

	public DocumentCollection getModifiedDocuments(lotus.domino.DateTime since, int noteClass) {
		try {
<<<<<<< HEAD
			return Factory.fromLotus(getDelegate().getModifiedDocuments((lotus.domino.DateTime) Factory.toLotus(arg0)),
=======
			return Factory.fromLotus(getDelegate().getModifiedDocuments((lotus.domino.DateTime) toLotus(since), noteClass),
>>>>>>> 1298861d
					DocumentCollection.class, this);
		} catch (NotesException e) {
			DominoUtils.handleException(e);
			return null;

		}
	}

	public DocumentCollection getModifiedDocuments(lotus.domino.DateTime since) {
		try {
<<<<<<< HEAD
			return Factory.fromLotus(getDelegate().getModifiedDocuments((lotus.domino.DateTime) Factory.toLotus(arg0)),
					DocumentCollection.class, this);
=======
			return Factory.fromLotus(getDelegate().getModifiedDocuments(since), DocumentCollection.class, this);
>>>>>>> 1298861d
		} catch (NotesException e) {
			DominoUtils.handleException(e);
			return null;

		}
	}

	public String getNotesURL() {
		try {
			return getDelegate().getNotesURL();
		} catch (NotesException e) {
			DominoUtils.handleException(e);
			return null;

		}
	}

	public boolean getOption(int optionName) {
		try {
			return getDelegate().getOption(optionName);
		} catch (NotesException e) {
			DominoUtils.handleException(e);
			return false;

		}
	}

<<<<<<< HEAD
	public lotus.domino.Outline getOutline(String arg0) {
=======
	public Outline getOutline(String outlineName) {
>>>>>>> 1298861d
		try {
			return Factory.fromLotus(getDelegate().getOutline(outlineName), Outline.class, this);
		} catch (NotesException e) {
			DominoUtils.handleException(e);
			return null;

		}
	}

	@Override
	public Session getParent() {
		return (Session) super.getParent();
	}

	public double getPercentUsed() {
		try {
			return getDelegate().getPercentUsed();
		} catch (NotesException e) {
			DominoUtils.handleException(e);
			return 0d;

		}
	}

	public DocumentCollection getProfileDocCollection(String profileName) {
		try {
			return Factory.fromLotus(getDelegate().getProfileDocCollection(profileName), DocumentCollection.class, this);
		} catch (NotesException e) {
			DominoUtils.handleException(e);
			return null;

		}
	}

	public Document getProfileDocument(String profileName, String key) {
		try {
			return Factory.fromLotus(getDelegate().getProfileDocument(profileName, key), Document.class, this);
		} catch (NotesException e) {
			DominoUtils.handleException(e);
			return null;

		}
	}

	public String getReplicaID() {
		try {
			return getDelegate().getReplicaID();
		} catch (NotesException e) {
			DominoUtils.handleException(e);
			return null;

		}
	}

	public lotus.domino.Replication getReplicationInfo() {
		try {
			return Factory.fromLotus(getDelegate().getReplicationInfo(), Replication.class, this);
		} catch (NotesException e) {
			DominoUtils.handleException(e);
			return null;

		}
	}

	public String getServer() {
		try {
			return getDelegate().getServer();
		} catch (NotesException e) {
			DominoUtils.handleException(e);
			return null;

		}
	}

	public double getSize() {
		try {
			return getDelegate().getSize();
		} catch (NotesException e) {
			DominoUtils.handleException(e);
			return 0d;

		}
	}

	public int getSizeQuota() {
		try {
			return getDelegate().getSizeQuota();
		} catch (NotesException e) {
			DominoUtils.handleException(e);
			return 0;

		}
	}

	public long getSizeWarning() {
		try {
			return getDelegate().getSizeWarning();
		} catch (NotesException e) {
			DominoUtils.handleException(e);
			return 0L;

		}
	}

	public String getTemplateName() {
		try {
			return getDelegate().getTemplateName();
		} catch (NotesException e) {
			DominoUtils.handleException(e);
			return null;

		}
	}

	public String getTitle() {
		try {
			return getDelegate().getTitle();
		} catch (NotesException e) {
			DominoUtils.handleException(e);
			return null;

		}
	}

	public int getType() {
		try {
			return getDelegate().getType();
		} catch (NotesException e) {
			DominoUtils.handleException(e);
			return 0;

		}
	}

	public String getURL() {
		try {
			return getDelegate().getURL();
		} catch (NotesException e) {
			DominoUtils.handleException(e);
			return null;

		}
	}

	public String getURLHeaderInfo(String url, String header, String webUser, String webPassword, String proxyUser, String proxyPassword) {
		try {
			return getDelegate().getURLHeaderInfo(url, header, webUser, webPassword, proxyUser, proxyPassword);
		} catch (NotesException e) {
			DominoUtils.handleException(e);
			return null;

		}
	}

	public int getUndeleteExpireTime() {
		try {
			return getDelegate().getUndeleteExpireTime();
		} catch (NotesException e) {
			DominoUtils.handleException(e);
			return 0;

		}
	}

	public View getView(String name) {
		try {
			return Factory.fromLotus(getDelegate().getView(name), View.class, this);
		} catch (NotesException e) {
			DominoUtils.handleException(e);
			return null;

		}
	}

<<<<<<< HEAD
	@SuppressWarnings("unchecked")
	public Vector<View> getViews() {
		try {
			Vector<lotus.domino.View> views = getDelegate().getViews();
			org.openntf.domino.impl.Vector<View> result = new org.openntf.domino.impl.Vector<View>();
			for (lotus.domino.View view : views) {
				result.add((View) Factory.fromLotus(view, View.class, this));
			}
			return result;
=======
	public Vector<org.openntf.domino.View> getViews() {
		try {
			return Factory.fromLotusAsVector(getDelegate().getViews(), org.openntf.domino.View.class, this);
>>>>>>> 1298861d
		} catch (NotesException e) {
			DominoUtils.handleException(e);
			return null;

		}
	}

	public void grantAccess(String name, int level) {
		try {
			getDelegate().grantAccess(name, level);
		} catch (NotesException e) {
			DominoUtils.handleException(e);

		}
	}

	public boolean isAllowOpenSoftDeleted() {
		try {
			return getDelegate().isAllowOpenSoftDeleted();
		} catch (NotesException e) {
			DominoUtils.handleException(e);
			return false;

		}
	}

	public boolean isClusterReplication() {
		try {
			return getDelegate().isClusterReplication();
		} catch (NotesException e) {
			DominoUtils.handleException(e);
			return false;

		}
	}

	public boolean isConfigurationDirectory() {
		try {
			return getDelegate().isConfigurationDirectory();
		} catch (NotesException e) {
			DominoUtils.handleException(e);
			return false;

		}
	}

	public boolean isCurrentAccessPublicReader() {
		try {
			return getDelegate().isCurrentAccessPublicReader();
		} catch (NotesException e) {
			DominoUtils.handleException(e);
			return false;

		}
	}

	public boolean isCurrentAccessPublicWriter() {
		try {
			return getDelegate().isCurrentAccessPublicWriter();
		} catch (NotesException e) {
			DominoUtils.handleException(e);
			return false;

		}
	}

	public boolean isDB2() {
		try {
			return getDelegate().isDB2();
		} catch (NotesException e) {
			DominoUtils.handleException(e);
			return false;

		}
	}

	public boolean isDelayUpdates() {
		try {
			return getDelegate().isDelayUpdates();
		} catch (NotesException e) {
			DominoUtils.handleException(e);
			return false;

		}
	}

	public boolean isDesignLockingEnabled() {
		try {
			return getDelegate().isDesignLockingEnabled();
		} catch (NotesException e) {
			DominoUtils.handleException(e);
			return false;

		}
	}

	public boolean isDirectoryCatalog() {
		try {
			return getDelegate().isDirectoryCatalog();
		} catch (NotesException e) {
			DominoUtils.handleException(e);
			return false;

		}
	}

	public boolean isDocumentLockingEnabled() {
		try {
			return getDelegate().isDocumentLockingEnabled();
		} catch (NotesException e) {
			DominoUtils.handleException(e);
			return false;

		}
	}

	public boolean isFTIndexed() {
		try {
			return getDelegate().isFTIndexed();
		} catch (NotesException e) {
			DominoUtils.handleException(e);
			return false;

		}
	}

	public boolean isInMultiDbIndexing() {
		try {
			return getDelegate().isInMultiDbIndexing();
		} catch (NotesException e) {
			DominoUtils.handleException(e);
			return false;

		}
	}

	public boolean isInService() {
		try {
			return getDelegate().isInService();
		} catch (NotesException e) {
			DominoUtils.handleException(e);
			return false;

		}
	}

	public boolean isLink() {
		try {
			return getDelegate().isLink();
		} catch (NotesException e) {
			DominoUtils.handleException(e);
			return false;

		}
	}

	public boolean isMultiDbSearch() {
		try {
			return getDelegate().isMultiDbSearch();
		} catch (NotesException e) {
			DominoUtils.handleException(e);
			return false;

		}
	}

	public boolean isOpen() {
		try {
			return getDelegate().isOpen();
		} catch (NotesException e) {
			DominoUtils.handleException(e);
			return false;

		}
	}

	public boolean isPendingDelete() {
		try {
			return getDelegate().isPendingDelete();
		} catch (NotesException e) {
			DominoUtils.handleException(e);
			return false;

		}
	}

	public boolean isPrivateAddressBook() {
		try {
			return getDelegate().isPrivateAddressBook();
		} catch (NotesException e) {
			DominoUtils.handleException(e);
			return false;

		}
	}

	public boolean isPublicAddressBook() {
		try {
			return getDelegate().isPublicAddressBook();
		} catch (NotesException e) {
			DominoUtils.handleException(e);
			return false;

		}
	}

	public void markForDelete() {
		try {
			getDelegate().markForDelete();
		} catch (NotesException e) {
			DominoUtils.handleException(e);

		}
	}

	public boolean open() {
		try {
			return getDelegate().open();
		} catch (NotesException e) {
			DominoUtils.handleException(e);
			return false;

		}
	}

	public boolean openByReplicaID(String server, String replicaId) {
		try {
			return getDelegate().openByReplicaID(server, replicaId);
		} catch (NotesException e) {
			DominoUtils.handleException(e);
			return false;

		}
	}

	public boolean openIfModified(String server, String dbFile, lotus.domino.DateTime modifiedSince) {
		try {
<<<<<<< HEAD
			return getDelegate().openIfModified(arg0, arg1, (lotus.domino.DateTime) Factory.toLotus(arg2));
=======
			return getDelegate().openIfModified(server, dbFile, (lotus.domino.DateTime) toLotus(modifiedSince));
>>>>>>> 1298861d
		} catch (NotesException e) {
			DominoUtils.handleException(e);
			return false;

		}
	}

	public boolean openWithFailover(String server, String dbFile) {
		try {
			return getDelegate().openWithFailover(server, dbFile);
		} catch (NotesException e) {
			DominoUtils.handleException(e);
			return false;

		}
	}

	public int queryAccess(String name) {
		try {
			return getDelegate().queryAccess(name);
		} catch (NotesException e) {
			DominoUtils.handleException(e);
			return 0;

		}
	}

	public int queryAccessPrivileges(String name) {
		try {
			return getDelegate().queryAccessPrivileges(name);
		} catch (NotesException e) {
			DominoUtils.handleException(e);
			return 0;

		}
	}

<<<<<<< HEAD
	public Vector queryAccessRoles(String arg0) {
		try {
			return getDelegate().queryAccessRoles(arg0);
=======
	@SuppressWarnings("unchecked")
	public Vector<String> queryAccessRoles(String name) {
		try {
			return (Vector<String>) getDelegate().queryAccessRoles(name);
>>>>>>> 1298861d
		} catch (NotesException e) {
			DominoUtils.handleException(e);
			return null;

		}
	}

<<<<<<< HEAD
	@Override
	public void recycle() {
		try {
			getDelegate().recycle();
		} catch (NotesException e) {
			DominoUtils.handleException(e);

		}
	}

	@Override
	public void recycle(Vector arg0) {
		try {
			getDelegate().recycle(arg0);
		} catch (NotesException e) {
			DominoUtils.handleException(e);

		}
	}

=======
>>>>>>> 1298861d
	public void remove() {
		try {
			getDelegate().remove();
		} catch (NotesException e) {
			DominoUtils.handleException(e);

		}
	}

	public void removeFTIndex() {
		try {
			getDelegate().removeFTIndex();
		} catch (NotesException e) {
			DominoUtils.handleException(e);

		}
	}

	public boolean replicate(String server) {
		try {
			return getDelegate().replicate(server);
		} catch (NotesException e) {
			DominoUtils.handleException(e);
			return false;

		}
	}

	public void revokeAccess(String name) {
		try {
			getDelegate().revokeAccess(name);
		} catch (NotesException e) {
			DominoUtils.handleException(e);

		}
	}

	public DocumentCollection search(String formula, lotus.domino.DateTime startDate, int maxDocs) {
		try {
<<<<<<< HEAD
			return Factory.fromLotus(getDelegate().search(arg0, (lotus.domino.DateTime) Factory.toLotus(arg1), arg2),
=======
			return Factory.fromLotus(getDelegate().search(formula, (lotus.domino.DateTime) toLotus(startDate), maxDocs),
>>>>>>> 1298861d
					DocumentCollection.class, this);
		} catch (NotesException e) {
			DominoUtils.handleException(e);
			return null;

		}
	}

	public DocumentCollection search(String formula, lotus.domino.DateTime startDate) {
		try {
<<<<<<< HEAD
			return Factory.fromLotus(getDelegate().search(arg0, (lotus.domino.DateTime) Factory.toLotus(arg1)), DocumentCollection.class,
=======
			return Factory.fromLotus(getDelegate().search(formula, (lotus.domino.DateTime) toLotus(startDate)), DocumentCollection.class,
>>>>>>> 1298861d
					this);
		} catch (NotesException e) {
			DominoUtils.handleException(e);
			return null;

		}
	}

	public DocumentCollection search(String formula) {
		try {
			return Factory.fromLotus(getDelegate().search(formula), DocumentCollection.class, this);
		} catch (NotesException e) {
			DominoUtils.handleException(e);
			return null;

		}
	}

	public void setAllowOpenSoftDeleted(boolean flag) {
		try {
			getDelegate().setAllowOpenSoftDeleted(flag);
		} catch (NotesException e) {
			DominoUtils.handleException(e);

		}
	}

	public void setCategories(String categories) {
		try {
			getDelegate().setCategories(categories);
		} catch (NotesException e) {
			DominoUtils.handleException(e);

		}
	}

	public void setDelayUpdates(boolean flag) {
		try {
			getDelegate().setDelayUpdates(flag);
		} catch (NotesException e) {
			DominoUtils.handleException(e);

		}
	}

	public void setDesignLockingEnabled(boolean flag) {
		try {
			getDelegate().setDesignLockingEnabled(flag);
		} catch (NotesException e) {
			DominoUtils.handleException(e);

		}
	}

	public void setDocumentLockingEnabled(boolean flag) {
		try {
			getDelegate().setDocumentLockingEnabled(flag);
		} catch (NotesException e) {
			DominoUtils.handleException(e);

		}
	}

	public void setFTIndexFrequency(int frequency) {
		try {
			getDelegate().setFTIndexFrequency(frequency);
		} catch (NotesException e) {
			DominoUtils.handleException(e);

		}
	}

	public void setFolderReferencesEnabled(boolean flag) {
		try {
			getDelegate().setFolderReferencesEnabled(flag);
		} catch (NotesException e) {
			DominoUtils.handleException(e);

		}
	}

	public void setInMultiDbIndexing(boolean flag) {
		try {
			getDelegate().setInMultiDbIndexing(flag);
		} catch (NotesException e) {
			DominoUtils.handleException(e);

		}
	}

	public void setInService(boolean flag) {
		try {
			getDelegate().setInService(flag);
		} catch (NotesException e) {
			DominoUtils.handleException(e);

		}
	}

	public void setLimitRevisions(double revisions) {
		try {
			getDelegate().setLimitRevisions(revisions);
		} catch (NotesException e) {
			DominoUtils.handleException(e);

		}
	}

	public void setLimitUpdatedBy(double updatedBys) {
		try {
			getDelegate().setLimitUpdatedBy(updatedBys);
		} catch (NotesException e) {
			DominoUtils.handleException(e);

		}
	}

	public void setListInDbCatalog(boolean flag) {
		try {
			getDelegate().setListInDbCatalog(flag);
		} catch (NotesException e) {
			DominoUtils.handleException(e);

		}
	}

	public void setOption(int optionName, boolean flag) {
		try {
			getDelegate().setOption(optionName, flag);
		} catch (NotesException e) {
			DominoUtils.handleException(e);

		}
	}

	public void setSizeQuota(int quota) {
		try {
			getDelegate().setSizeQuota(quota);
		} catch (NotesException e) {
			DominoUtils.handleException(e);

		}
	}

	public void setSizeWarning(int warning) {
		try {
			getDelegate().setSizeWarning(warning);
		} catch (NotesException e) {
			DominoUtils.handleException(e);

		}
	}

	public void setTitle(String title) {
		try {
			getDelegate().setTitle(title);
		} catch (NotesException e) {
			DominoUtils.handleException(e);

		}
	}

	public void setUndeleteExpireTime(int hours) {
		try {
			getDelegate().setUndeleteExpireTime(hours);
		} catch (NotesException e) {
			DominoUtils.handleException(e);

		}
	}

	public void sign() {
		try {
			getDelegate().sign();
		} catch (NotesException e) {
			DominoUtils.handleException(e);

		}
	}

	public void sign(int documentType, boolean existingSigsOnly, String name, boolean nameIsNoteid) {
		try {
			getDelegate().sign(documentType, existingSigsOnly, name, nameIsNoteid);
		} catch (NotesException e) {
			DominoUtils.handleException(e);

		}
	}

	public void sign(int documentType, boolean existingSigsOnly, String name) {
		try {
			getDelegate().sign(documentType, existingSigsOnly, name);
		} catch (NotesException e) {
			DominoUtils.handleException(e);

		}
	}

	public void sign(int documentType, boolean existingSigsOnly) {
		try {
			getDelegate().sign(documentType, existingSigsOnly);
		} catch (NotesException e) {
			DominoUtils.handleException(e);

		}
	}

	public void sign(int documentType) {
		try {
			getDelegate().sign(documentType);
		} catch (NotesException e) {
			DominoUtils.handleException(e);

		}
	}

	public void updateFTIndex(boolean create) {
		try {
			getDelegate().updateFTIndex(create);
		} catch (NotesException e) {
			DominoUtils.handleException(e);

		}
	}

}
<|MERGE_RESOLUTION|>--- conflicted
+++ resolved
@@ -1,1590 +1,1465 @@
-package org.openntf.domino.impl;
-
-import java.util.Vector;
-
-import lotus.domino.NotesException;
-
-import org.openntf.domino.DateTime;
-import org.openntf.domino.View;
-import org.openntf.domino.utils.DominoUtils;
-import org.openntf.domino.utils.Factory;
-
-public class Database extends Base<org.openntf.domino.Database, lotus.domino.Database> implements org.openntf.domino.Database {
-	private String server_;
-	private String path_;
-	private String replid_;
-
-	public Database(lotus.domino.Database delegate, org.openntf.domino.Base parent) {
-		super(delegate, (parent instanceof org.openntf.domino.Session) ? parent : Factory.getSession(parent));
-
-	}
-
-	public Document FTDomainSearch(String query, int maxDocs, int sortOpt, int otherOpt, int start, int count, String entryForm) {
-		try {
-			return Factory.fromLotus(getDelegate().FTDomainSearch(query, maxDocs, sortOpt, otherOpt, start, count, entryForm),
-					Document.class, this);
-		} catch (NotesException e) {
-			DominoUtils.handleException(e);
-			return null;
-
-		}
-	}
-
-	public DocumentCollection FTSearch(String query, int maxDocs, int sortOpt, int otherOpt) {
-		try {
-<<<<<<< HEAD
-			return Factory.fromLotus(getDelegate().FTSearch(arg0, arg1, arg2, arg3), DocumentCollection.class, this);
-=======
-			return Factory.fromLotus(getDelegate().FTSearch(query, maxDocs, sortOpt, otherOpt), Document.class, this);
->>>>>>> 1298861d
-		} catch (NotesException e) {
-			DominoUtils.handleException(e);
-			return null;
-		}
-	}
-
-	public DocumentCollection FTSearch(String query, int maxDocs) {
-		try {
-<<<<<<< HEAD
-			return Factory.fromLotus(getDelegate().FTSearch(arg0, arg1), DocumentCollection.class, this);
-=======
-			return Factory.fromLotus(getDelegate().FTSearch(query, maxDocs), Document.class, this);
->>>>>>> 1298861d
-		} catch (NotesException e) {
-			DominoUtils.handleException(e);
-			return null;
-		}
-	}
-
-	public DocumentCollection FTSearch(String query) {
-		try {
-<<<<<<< HEAD
-			return Factory.fromLotus(getDelegate().FTSearch(arg0), DocumentCollection.class, this);
-=======
-			return Factory.fromLotus(getDelegate().FTSearch(query), Document.class, this);
->>>>>>> 1298861d
-		} catch (NotesException e) {
-			DominoUtils.handleException(e);
-			return null;
-
-		}
-	}
-
-	public DocumentCollection FTSearchRange(String query, int maxDocs, int sortOpt, int otherOpt, int start) {
-		try {
-			return Factory.fromLotus(getDelegate().FTSearchRange(query, maxDocs, sortOpt, otherOpt, start), DocumentCollection.class, this);
-		} catch (NotesException e) {
-			DominoUtils.handleException(e);
-			return null;
-
-		}
-	}
-
-	public int compact() {
-		try {
-			return getDelegate().compact();
-		} catch (NotesException e) {
-			DominoUtils.handleException(e);
-			return 0;
-		}
-	}
-
-	public int compactWithOptions(int options, String spaceThreshold) {
-		try {
-			return getDelegate().compactWithOptions(options, spaceThreshold);
-		} catch (NotesException e) {
-			DominoUtils.handleException(e);
-			return 0;
-
-		}
-	}
-
-	public int compactWithOptions(int options) {
-		try {
-			return getDelegate().compactWithOptions(options);
-		} catch (NotesException e) {
-			DominoUtils.handleException(e);
-			return 0;
-
-		}
-	}
-
-	public int compactWithOptions(String spaceThreshold) {
-		try {
-			return getDelegate().compactWithOptions(spaceThreshold);
-		} catch (NotesException e) {
-			DominoUtils.handleException(e);
-			return 0;
-
-		}
-	}
-
-	public Database createCopy(String server, String dbFile, int maxSize) {
-		try {
-			return Factory.fromLotus(getDelegate().createCopy(server, dbFile, maxSize), Database.class, this);
-		} catch (NotesException e) {
-			DominoUtils.handleException(e);
-			return null;
-
-		}
-	}
-
-	public Database createCopy(String server, String dbFile) {
-		try {
-			return Factory.fromLotus(getDelegate().createCopy(server, dbFile), Database.class, this);
-		} catch (NotesException e) {
-			DominoUtils.handleException(e);
-			return null;
-
-		}
-	}
-
-	public Document createDocument() {
-		try {
-			return Factory.fromLotus(getDelegate().createDocument(), Document.class, this);
-		} catch (NotesException e) {
-			DominoUtils.handleException(e);
-			return null;
-
-		}
-	}
-
-	public DocumentCollection createDocumentCollection() {
-		try {
-			return Factory.fromLotus(getDelegate().createDocumentCollection(), DocumentCollection.class, this);
-		} catch (NotesException e) {
-			DominoUtils.handleException(e);
-			return null;
-
-		}
-	}
-
-	public void createFTIndex(int options, boolean recreate) {
-		try {
-			getDelegate().createFTIndex(options, recreate);
-		} catch (NotesException e) {
-			DominoUtils.handleException(e);
-
-		}
-	}
-
-	public Database createFromTemplate(String server, String dbFile, boolean inherit, int maxSize) {
-		try {
-			return Factory.fromLotus(getDelegate().createFromTemplate(server, dbFile, inherit, maxSize), Database.class, this);
-		} catch (NotesException e) {
-			DominoUtils.handleException(e);
-			return null;
-
-		}
-	}
-
-	public Database createFromTemplate(String server, String dbFile, boolean inherit) {
-		try {
-			return Factory.fromLotus(getDelegate().createFromTemplate(server, dbFile, inherit), Database.class, this);
-		} catch (NotesException e) {
-			DominoUtils.handleException(e);
-			return null;
-
-		}
-	}
-
-<<<<<<< HEAD
-	public org.openntf.domino.NoteCollection createNoteCollection(boolean arg0) {
-		try {
-			return Factory.fromLotus(getDelegate().createNoteCollection(arg0), org.openntf.domino.NoteCollection.class, this);
-=======
-	public NoteCollection createNoteCollection(boolean selectAllFlag) {
-		try {
-			return Factory.fromLotus(getDelegate().createNoteCollection(selectAllFlag), NoteCollection.class, this);
->>>>>>> 1298861d
-		} catch (NotesException e) {
-			DominoUtils.handleException(e);
-			return null;
-
-		}
-	}
-
-<<<<<<< HEAD
-	public lotus.domino.Outline createOutline(String arg0, boolean arg1) {
-=======
-	public Outline createOutline(String name, boolean defaultOutline) {
->>>>>>> 1298861d
-		try {
-			return Factory.fromLotus(getDelegate().createOutline(name, defaultOutline), Outline.class, this);
-		} catch (NotesException e) {
-			DominoUtils.handleException(e);
-			return null;
-
-		}
-	}
-
-<<<<<<< HEAD
-	public lotus.domino.Outline createOutline(String arg0) {
-=======
-	public Outline createOutline(String name) {
->>>>>>> 1298861d
-		try {
-			return Factory.fromLotus(getDelegate().createOutline(name), Outline.class, this);
-		} catch (NotesException e) {
-			DominoUtils.handleException(e);
-			return null;
-
-		}
-	}
-
-	public View createQueryView(String viewName, String query, lotus.domino.View templateView, boolean prohibitDesignRefresh) {
-		try {
-<<<<<<< HEAD
-			return Factory.fromLotus(getDelegate().createQueryView(arg0, arg1, (lotus.domino.View) Factory.toLotus(arg2), arg3),
-					View.class, this);
-=======
-			return Factory.fromLotus(getDelegate().createQueryView(viewName, query, (lotus.domino.View) toLotus(templateView),
-					prohibitDesignRefresh), View.class, this);
->>>>>>> 1298861d
-		} catch (NotesException e) {
-			DominoUtils.handleException(e);
-			return null;
-
-		}
-	}
-
-	public View createQueryView(String viewName, String query, lotus.domino.View templateView) {
-		try {
-<<<<<<< HEAD
-			return Factory
-					.fromLotus(getDelegate().createQueryView(arg0, arg1, (lotus.domino.View) Factory.toLotus(arg2)), View.class, this);
-=======
-			return Factory.fromLotus(getDelegate().createQueryView(viewName, query, (lotus.domino.View) toLotus(templateView)), View.class,
-					this);
->>>>>>> 1298861d
-		} catch (NotesException e) {
-			DominoUtils.handleException(e);
-			return null;
-
-		}
-	}
-
-	public View createQueryView(String viewName, String query) {
-		try {
-			return Factory.fromLotus(getDelegate().createQueryView(viewName, query), View.class, this);
-		} catch (NotesException e) {
-			DominoUtils.handleException(e);
-			return null;
-
-		}
-	}
-
-	public Database createReplica(String server, String dbFile) {
-		try {
-			return Factory.fromLotus(getDelegate().createReplica(server, dbFile), Database.class, this);
-		} catch (NotesException e) {
-			DominoUtils.handleException(e);
-			return null;
-
-		}
-	}
-
-	public View createView() {
-		try {
-			return Factory.fromLotus(getDelegate().createView(), View.class, this);
-		} catch (NotesException e) {
-			DominoUtils.handleException(e);
-			return null;
-
-		}
-	}
-
-	public View createView(String viewName, String selectionFormula, lotus.domino.View templateView, boolean prohibitDesignRefresh) {
-		try {
-<<<<<<< HEAD
-			return Factory.fromLotus(getDelegate().createView(arg0, arg1, (lotus.domino.View) Factory.toLotus(arg2), arg3), View.class,
-					this);
-=======
-			return Factory.fromLotus(getDelegate().createView(viewName, selectionFormula, (lotus.domino.View) toLotus(templateView),
-					prohibitDesignRefresh), View.class, this);
->>>>>>> 1298861d
-		} catch (NotesException e) {
-			DominoUtils.handleException(e);
-			return null;
-
-		}
-	}
-
-	public View createView(String viewName, String selectionFormula, lotus.domino.View templateView) {
-		try {
-<<<<<<< HEAD
-			return Factory.fromLotus(getDelegate().createView(arg0, arg1, (lotus.domino.View) Factory.toLotus(arg2)), View.class, this);
-=======
-			return Factory.fromLotus(getDelegate().createView(viewName, selectionFormula, (lotus.domino.View) toLotus(templateView)),
-					View.class, this);
->>>>>>> 1298861d
-		} catch (NotesException e) {
-			DominoUtils.handleException(e);
-			return null;
-
-		}
-	}
-
-	public View createView(String viewName, String selectionFormula) {
-		try {
-			return Factory.fromLotus(getDelegate().createView(viewName, selectionFormula), View.class, this);
-		} catch (NotesException e) {
-			DominoUtils.handleException(e);
-			return null;
-
-		}
-	}
-
-	public View createView(String viewName) {
-		try {
-			return Factory.fromLotus(getDelegate().createView(viewName), View.class, this);
-		} catch (NotesException e) {
-			DominoUtils.handleException(e);
-			return null;
-
-		}
-	}
-
-	public void enableFolder(String folder) {
-		try {
-			getDelegate().enableFolder(folder);
-		} catch (NotesException e) {
-			DominoUtils.handleException(e);
-
-		}
-	}
-
-	public void fixup() {
-		try {
-			getDelegate().fixup();
-		} catch (NotesException e) {
-			DominoUtils.handleException(e);
-
-		}
-	}
-
-	public void fixup(int options) {
-		try {
-			getDelegate().fixup(options);
-		} catch (NotesException e) {
-			DominoUtils.handleException(e);
-
-		}
-	}
-
-	public ACL getACL() {
-		try {
-			return Factory.fromLotus(getDelegate().getACL(), ACL.class, this);
-		} catch (NotesException e) {
-			DominoUtils.handleException(e);
-			return null;
-
-		}
-	}
-
-	public Vector getACLActivityLog() {
-		try {
-			return getDelegate().getACLActivityLog();
-		} catch (NotesException e) {
-			DominoUtils.handleException(e);
-			return null;
-
-		}
-	}
-
-<<<<<<< HEAD
-	public lotus.domino.Agent getAgent(String arg0) {
-		try {
-			return getDelegate().getAgent(arg0);
-=======
-	public Agent getAgent(String name) {
-		try {
-			return Factory.fromLotus(getDelegate().getAgent(name), Agent.class, this);
->>>>>>> 1298861d
-		} catch (NotesException e) {
-			DominoUtils.handleException(e);
-			return null;
-
-		}
-	}
-
-	public Vector getAgents() {
-		try {
-<<<<<<< HEAD
-			return getDelegate().getAgents();
-=======
-			return Factory.fromLotusAsVector(getDelegate().getAgents(), org.openntf.domino.Agent.class, this);
->>>>>>> 1298861d
-		} catch (NotesException e) {
-			DominoUtils.handleException(e);
-			return null;
-
-		}
-	}
-
-	public org.openntf.domino.DocumentCollection getAllDocuments() {
-		try {
-			return Factory.fromLotus(getDelegate().getAllDocuments(), org.openntf.domino.DocumentCollection.class, this);
-		} catch (NotesException e) {
-			DominoUtils.handleException(e);
-			return null;
-
-		}
-	}
-
-	public DocumentCollection getAllReadDocuments() {
-		try {
-			return Factory.fromLotus(getDelegate().getAllReadDocuments(), DocumentCollection.class, this);
-		} catch (NotesException e) {
-			DominoUtils.handleException(e);
-			return null;
-
-		}
-	}
-
-	public DocumentCollection getAllReadDocuments(String userName) {
-		try {
-			return Factory.fromLotus(getDelegate().getAllReadDocuments(userName), DocumentCollection.class, this);
-		} catch (NotesException e) {
-			DominoUtils.handleException(e);
-			return null;
-
-		}
-	}
-
-	public DocumentCollection getAllUnreadDocuments() {
-		try {
-			return Factory.fromLotus(getDelegate().getAllUnreadDocuments(), DocumentCollection.class, this);
-		} catch (NotesException e) {
-			DominoUtils.handleException(e);
-			return null;
-
-		}
-	}
-
-	public DocumentCollection getAllUnreadDocuments(String userName) {
-		try {
-			return Factory.fromLotus(getDelegate().getAllUnreadDocuments(userName), DocumentCollection.class, this);
-		} catch (NotesException e) {
-			DominoUtils.handleException(e);
-			return null;
-
-		}
-	}
-
-	public String getCategories() {
-		try {
-			return getDelegate().getCategories();
-		} catch (NotesException e) {
-			DominoUtils.handleException(e);
-			return null;
-
-		}
-	}
-
-	public DateTime getCreated() {
-		try {
-			return Factory.fromLotus(getDelegate().getCreated(), DateTime.class, this);
-		} catch (NotesException e) {
-			DominoUtils.handleException(e);
-			return null;
-
-		}
-	}
-
-	public int getCurrentAccessLevel() {
-		try {
-			return getDelegate().getCurrentAccessLevel();
-		} catch (NotesException e) {
-			DominoUtils.handleException(e);
-			return 0;
-
-		}
-	}
-
-	public String getDB2Schema() {
-		try {
-			return getDelegate().getDB2Schema();
-		} catch (NotesException e) {
-			DominoUtils.handleException(e);
-			return null;
-
-		}
-	}
-
-	public String getDesignTemplateName() {
-		try {
-			return getDelegate().getDesignTemplateName();
-		} catch (NotesException e) {
-			DominoUtils.handleException(e);
-			return null;
-
-		}
-	}
-
-	public Document getDocumentByID(String noteid) {
-		try {
-			return Factory.fromLotus(getDelegate().getDocumentByID(noteid), Document.class, this);
-		} catch (NotesException e) {
-			DominoUtils.handleException(e);
-			return null;
-
-		}
-	}
-
-	public Document getDocumentByUNID(String unid) {
-		try {
-			return Factory.fromLotus(getDelegate().getDocumentByUNID(unid), Document.class, this);
-		} catch (NotesException e) {
-			DominoUtils.handleException(e);
-			return null;
-
-		}
-	}
-
-	public Document getDocumentByURL(String url, boolean reload, boolean reloadIfModified, boolean urlList, String charSet, String webUser,
-			String webPassword, String proxyUser, String proxyPassword, boolean returnImmediately) {
-		try {
-			return Factory.fromLotus(getDelegate().getDocumentByURL(url, reload, reloadIfModified, urlList, charSet, webUser, webPassword,
-					proxyUser, proxyPassword, returnImmediately), Document.class, this);
-		} catch (NotesException e) {
-			DominoUtils.handleException(e);
-			return null;
-
-		}
-	}
-
-	public Document getDocumentByURL(String url, boolean reload) {
-		try {
-			return Factory.fromLotus(getDelegate().getDocumentByURL(url, reload), Document.class, this);
-		} catch (NotesException e) {
-			DominoUtils.handleException(e);
-			return null;
-
-		}
-	}
-
-	public int getFTIndexFrequency() {
-		try {
-			return getDelegate().getFTIndexFrequency();
-		} catch (NotesException e) {
-			DominoUtils.handleException(e);
-			return 0;
-
-		}
-	}
-
-	public int getFileFormat() {
-		try {
-			return getDelegate().getFileFormat();
-		} catch (NotesException e) {
-			DominoUtils.handleException(e);
-			return 0;
-
-		}
-	}
-
-	public String getFileName() {
-		try {
-			return getDelegate().getFileName();
-		} catch (NotesException e) {
-			DominoUtils.handleException(e);
-			return null;
-
-		}
-	}
-
-	public String getFilePath() {
-		try {
-			return getDelegate().getFilePath();
-		} catch (NotesException e) {
-			DominoUtils.handleException(e);
-			return null;
-
-		}
-	}
-
-	public boolean getFolderReferencesEnabled() {
-		try {
-			return getDelegate().getFolderReferencesEnabled();
-		} catch (NotesException e) {
-			DominoUtils.handleException(e);
-			return false;
-
-		}
-	}
-
-<<<<<<< HEAD
-	public lotus.domino.Form getForm(String arg0) {
-		try {
-			return getDelegate().getForm(arg0);
-=======
-	public Form getForm(String name) {
-		try {
-			return Factory.fromLotus(getDelegate().getForm(name), Form.class, this);
->>>>>>> 1298861d
-		} catch (NotesException e) {
-			DominoUtils.handleException(e);
-			return null;
-
-		}
-	}
-
-	public Vector<org.openntf.domino.Form> getForms() {
-		try {
-			return Factory.fromLotusAsVector(getDelegate().getForms(), org.openntf.domino.Form.class, this);
-		} catch (NotesException e) {
-			DominoUtils.handleException(e);
-			return null;
-
-		}
-	}
-
-	public String getHttpURL() {
-		try {
-			return getDelegate().getHttpURL();
-		} catch (NotesException e) {
-			DominoUtils.handleException(e);
-			return null;
-
-		}
-	}
-
-	public DateTime getLastFTIndexed() {
-		try {
-			return Factory.fromLotus(getDelegate().getLastFTIndexed(), DateTime.class, Factory.getSession(this));
-		} catch (NotesException e) {
-			DominoUtils.handleException(e);
-			return null;
-
-		}
-	}
-
-	public DateTime getLastFixup() {
-		try {
-			return Factory.fromLotus(getDelegate().getLastFixup(), DateTime.class, Factory.getSession(this));
-		} catch (NotesException e) {
-			DominoUtils.handleException(e);
-			return null;
-
-		}
-	}
-
-	public DateTime getLastModified() {
-		try {
-			return Factory.fromLotus(getDelegate().getLastModified(), DateTime.class, Factory.getSession(this));
-		} catch (NotesException e) {
-			DominoUtils.handleException(e);
-			return null;
-
-		}
-	}
-
-	public double getLimitRevisions() {
-		try {
-			return getDelegate().getLimitRevisions();
-		} catch (NotesException e) {
-			DominoUtils.handleException(e);
-			return 0d;
-
-		}
-	}
-
-	public double getLimitUpdatedBy() {
-		try {
-			return getDelegate().getLimitUpdatedBy();
-		} catch (NotesException e) {
-			DominoUtils.handleException(e);
-			return 0d;
-
-		}
-	}
-
-	public boolean getListInDbCatalog() {
-		try {
-			return getDelegate().getListInDbCatalog();
-		} catch (NotesException e) {
-			DominoUtils.handleException(e);
-			return false;
-
-		}
-	}
-
-	public Vector getManagers() {
-		try {
-			return getDelegate().getManagers();
-		} catch (NotesException e) {
-			DominoUtils.handleException(e);
-			return null;
-
-		}
-	}
-
-	public long getMaxSize() {
-		try {
-			return getDelegate().getMaxSize();
-		} catch (NotesException e) {
-			DominoUtils.handleException(e);
-			return 0L;
-
-		}
-	}
-
-	public DocumentCollection getModifiedDocuments() {
-		try {
-			return Factory.fromLotus(getDelegate().getModifiedDocuments(), DocumentCollection.class, this);
-		} catch (NotesException e) {
-			DominoUtils.handleException(e);
-			return null;
-
-		}
-	}
-
-	public DocumentCollection getModifiedDocuments(lotus.domino.DateTime since, int noteClass) {
-		try {
-<<<<<<< HEAD
-			return Factory.fromLotus(getDelegate().getModifiedDocuments((lotus.domino.DateTime) Factory.toLotus(arg0)),
-=======
-			return Factory.fromLotus(getDelegate().getModifiedDocuments((lotus.domino.DateTime) toLotus(since), noteClass),
->>>>>>> 1298861d
-					DocumentCollection.class, this);
-		} catch (NotesException e) {
-			DominoUtils.handleException(e);
-			return null;
-
-		}
-	}
-
-	public DocumentCollection getModifiedDocuments(lotus.domino.DateTime since) {
-		try {
-<<<<<<< HEAD
-			return Factory.fromLotus(getDelegate().getModifiedDocuments((lotus.domino.DateTime) Factory.toLotus(arg0)),
-					DocumentCollection.class, this);
-=======
-			return Factory.fromLotus(getDelegate().getModifiedDocuments(since), DocumentCollection.class, this);
->>>>>>> 1298861d
-		} catch (NotesException e) {
-			DominoUtils.handleException(e);
-			return null;
-
-		}
-	}
-
-	public String getNotesURL() {
-		try {
-			return getDelegate().getNotesURL();
-		} catch (NotesException e) {
-			DominoUtils.handleException(e);
-			return null;
-
-		}
-	}
-
-	public boolean getOption(int optionName) {
-		try {
-			return getDelegate().getOption(optionName);
-		} catch (NotesException e) {
-			DominoUtils.handleException(e);
-			return false;
-
-		}
-	}
-
-<<<<<<< HEAD
-	public lotus.domino.Outline getOutline(String arg0) {
-=======
-	public Outline getOutline(String outlineName) {
->>>>>>> 1298861d
-		try {
-			return Factory.fromLotus(getDelegate().getOutline(outlineName), Outline.class, this);
-		} catch (NotesException e) {
-			DominoUtils.handleException(e);
-			return null;
-
-		}
-	}
-
-	@Override
-	public Session getParent() {
-		return (Session) super.getParent();
-	}
-
-	public double getPercentUsed() {
-		try {
-			return getDelegate().getPercentUsed();
-		} catch (NotesException e) {
-			DominoUtils.handleException(e);
-			return 0d;
-
-		}
-	}
-
-	public DocumentCollection getProfileDocCollection(String profileName) {
-		try {
-			return Factory.fromLotus(getDelegate().getProfileDocCollection(profileName), DocumentCollection.class, this);
-		} catch (NotesException e) {
-			DominoUtils.handleException(e);
-			return null;
-
-		}
-	}
-
-	public Document getProfileDocument(String profileName, String key) {
-		try {
-			return Factory.fromLotus(getDelegate().getProfileDocument(profileName, key), Document.class, this);
-		} catch (NotesException e) {
-			DominoUtils.handleException(e);
-			return null;
-
-		}
-	}
-
-	public String getReplicaID() {
-		try {
-			return getDelegate().getReplicaID();
-		} catch (NotesException e) {
-			DominoUtils.handleException(e);
-			return null;
-
-		}
-	}
-
-	public lotus.domino.Replication getReplicationInfo() {
-		try {
-			return Factory.fromLotus(getDelegate().getReplicationInfo(), Replication.class, this);
-		} catch (NotesException e) {
-			DominoUtils.handleException(e);
-			return null;
-
-		}
-	}
-
-	public String getServer() {
-		try {
-			return getDelegate().getServer();
-		} catch (NotesException e) {
-			DominoUtils.handleException(e);
-			return null;
-
-		}
-	}
-
-	public double getSize() {
-		try {
-			return getDelegate().getSize();
-		} catch (NotesException e) {
-			DominoUtils.handleException(e);
-			return 0d;
-
-		}
-	}
-
-	public int getSizeQuota() {
-		try {
-			return getDelegate().getSizeQuota();
-		} catch (NotesException e) {
-			DominoUtils.handleException(e);
-			return 0;
-
-		}
-	}
-
-	public long getSizeWarning() {
-		try {
-			return getDelegate().getSizeWarning();
-		} catch (NotesException e) {
-			DominoUtils.handleException(e);
-			return 0L;
-
-		}
-	}
-
-	public String getTemplateName() {
-		try {
-			return getDelegate().getTemplateName();
-		} catch (NotesException e) {
-			DominoUtils.handleException(e);
-			return null;
-
-		}
-	}
-
-	public String getTitle() {
-		try {
-			return getDelegate().getTitle();
-		} catch (NotesException e) {
-			DominoUtils.handleException(e);
-			return null;
-
-		}
-	}
-
-	public int getType() {
-		try {
-			return getDelegate().getType();
-		} catch (NotesException e) {
-			DominoUtils.handleException(e);
-			return 0;
-
-		}
-	}
-
-	public String getURL() {
-		try {
-			return getDelegate().getURL();
-		} catch (NotesException e) {
-			DominoUtils.handleException(e);
-			return null;
-
-		}
-	}
-
-	public String getURLHeaderInfo(String url, String header, String webUser, String webPassword, String proxyUser, String proxyPassword) {
-		try {
-			return getDelegate().getURLHeaderInfo(url, header, webUser, webPassword, proxyUser, proxyPassword);
-		} catch (NotesException e) {
-			DominoUtils.handleException(e);
-			return null;
-
-		}
-	}
-
-	public int getUndeleteExpireTime() {
-		try {
-			return getDelegate().getUndeleteExpireTime();
-		} catch (NotesException e) {
-			DominoUtils.handleException(e);
-			return 0;
-
-		}
-	}
-
-	public View getView(String name) {
-		try {
-			return Factory.fromLotus(getDelegate().getView(name), View.class, this);
-		} catch (NotesException e) {
-			DominoUtils.handleException(e);
-			return null;
-
-		}
-	}
-
-<<<<<<< HEAD
-	@SuppressWarnings("unchecked")
-	public Vector<View> getViews() {
-		try {
-			Vector<lotus.domino.View> views = getDelegate().getViews();
-			org.openntf.domino.impl.Vector<View> result = new org.openntf.domino.impl.Vector<View>();
-			for (lotus.domino.View view : views) {
-				result.add((View) Factory.fromLotus(view, View.class, this));
-			}
-			return result;
-=======
-	public Vector<org.openntf.domino.View> getViews() {
-		try {
-			return Factory.fromLotusAsVector(getDelegate().getViews(), org.openntf.domino.View.class, this);
->>>>>>> 1298861d
-		} catch (NotesException e) {
-			DominoUtils.handleException(e);
-			return null;
-
-		}
-	}
-
-	public void grantAccess(String name, int level) {
-		try {
-			getDelegate().grantAccess(name, level);
-		} catch (NotesException e) {
-			DominoUtils.handleException(e);
-
-		}
-	}
-
-	public boolean isAllowOpenSoftDeleted() {
-		try {
-			return getDelegate().isAllowOpenSoftDeleted();
-		} catch (NotesException e) {
-			DominoUtils.handleException(e);
-			return false;
-
-		}
-	}
-
-	public boolean isClusterReplication() {
-		try {
-			return getDelegate().isClusterReplication();
-		} catch (NotesException e) {
-			DominoUtils.handleException(e);
-			return false;
-
-		}
-	}
-
-	public boolean isConfigurationDirectory() {
-		try {
-			return getDelegate().isConfigurationDirectory();
-		} catch (NotesException e) {
-			DominoUtils.handleException(e);
-			return false;
-
-		}
-	}
-
-	public boolean isCurrentAccessPublicReader() {
-		try {
-			return getDelegate().isCurrentAccessPublicReader();
-		} catch (NotesException e) {
-			DominoUtils.handleException(e);
-			return false;
-
-		}
-	}
-
-	public boolean isCurrentAccessPublicWriter() {
-		try {
-			return getDelegate().isCurrentAccessPublicWriter();
-		} catch (NotesException e) {
-			DominoUtils.handleException(e);
-			return false;
-
-		}
-	}
-
-	public boolean isDB2() {
-		try {
-			return getDelegate().isDB2();
-		} catch (NotesException e) {
-			DominoUtils.handleException(e);
-			return false;
-
-		}
-	}
-
-	public boolean isDelayUpdates() {
-		try {
-			return getDelegate().isDelayUpdates();
-		} catch (NotesException e) {
-			DominoUtils.handleException(e);
-			return false;
-
-		}
-	}
-
-	public boolean isDesignLockingEnabled() {
-		try {
-			return getDelegate().isDesignLockingEnabled();
-		} catch (NotesException e) {
-			DominoUtils.handleException(e);
-			return false;
-
-		}
-	}
-
-	public boolean isDirectoryCatalog() {
-		try {
-			return getDelegate().isDirectoryCatalog();
-		} catch (NotesException e) {
-			DominoUtils.handleException(e);
-			return false;
-
-		}
-	}
-
-	public boolean isDocumentLockingEnabled() {
-		try {
-			return getDelegate().isDocumentLockingEnabled();
-		} catch (NotesException e) {
-			DominoUtils.handleException(e);
-			return false;
-
-		}
-	}
-
-	public boolean isFTIndexed() {
-		try {
-			return getDelegate().isFTIndexed();
-		} catch (NotesException e) {
-			DominoUtils.handleException(e);
-			return false;
-
-		}
-	}
-
-	public boolean isInMultiDbIndexing() {
-		try {
-			return getDelegate().isInMultiDbIndexing();
-		} catch (NotesException e) {
-			DominoUtils.handleException(e);
-			return false;
-
-		}
-	}
-
-	public boolean isInService() {
-		try {
-			return getDelegate().isInService();
-		} catch (NotesException e) {
-			DominoUtils.handleException(e);
-			return false;
-
-		}
-	}
-
-	public boolean isLink() {
-		try {
-			return getDelegate().isLink();
-		} catch (NotesException e) {
-			DominoUtils.handleException(e);
-			return false;
-
-		}
-	}
-
-	public boolean isMultiDbSearch() {
-		try {
-			return getDelegate().isMultiDbSearch();
-		} catch (NotesException e) {
-			DominoUtils.handleException(e);
-			return false;
-
-		}
-	}
-
-	public boolean isOpen() {
-		try {
-			return getDelegate().isOpen();
-		} catch (NotesException e) {
-			DominoUtils.handleException(e);
-			return false;
-
-		}
-	}
-
-	public boolean isPendingDelete() {
-		try {
-			return getDelegate().isPendingDelete();
-		} catch (NotesException e) {
-			DominoUtils.handleException(e);
-			return false;
-
-		}
-	}
-
-	public boolean isPrivateAddressBook() {
-		try {
-			return getDelegate().isPrivateAddressBook();
-		} catch (NotesException e) {
-			DominoUtils.handleException(e);
-			return false;
-
-		}
-	}
-
-	public boolean isPublicAddressBook() {
-		try {
-			return getDelegate().isPublicAddressBook();
-		} catch (NotesException e) {
-			DominoUtils.handleException(e);
-			return false;
-
-		}
-	}
-
-	public void markForDelete() {
-		try {
-			getDelegate().markForDelete();
-		} catch (NotesException e) {
-			DominoUtils.handleException(e);
-
-		}
-	}
-
-	public boolean open() {
-		try {
-			return getDelegate().open();
-		} catch (NotesException e) {
-			DominoUtils.handleException(e);
-			return false;
-
-		}
-	}
-
-	public boolean openByReplicaID(String server, String replicaId) {
-		try {
-			return getDelegate().openByReplicaID(server, replicaId);
-		} catch (NotesException e) {
-			DominoUtils.handleException(e);
-			return false;
-
-		}
-	}
-
-	public boolean openIfModified(String server, String dbFile, lotus.domino.DateTime modifiedSince) {
-		try {
-<<<<<<< HEAD
-			return getDelegate().openIfModified(arg0, arg1, (lotus.domino.DateTime) Factory.toLotus(arg2));
-=======
-			return getDelegate().openIfModified(server, dbFile, (lotus.domino.DateTime) toLotus(modifiedSince));
->>>>>>> 1298861d
-		} catch (NotesException e) {
-			DominoUtils.handleException(e);
-			return false;
-
-		}
-	}
-
-	public boolean openWithFailover(String server, String dbFile) {
-		try {
-			return getDelegate().openWithFailover(server, dbFile);
-		} catch (NotesException e) {
-			DominoUtils.handleException(e);
-			return false;
-
-		}
-	}
-
-	public int queryAccess(String name) {
-		try {
-			return getDelegate().queryAccess(name);
-		} catch (NotesException e) {
-			DominoUtils.handleException(e);
-			return 0;
-
-		}
-	}
-
-	public int queryAccessPrivileges(String name) {
-		try {
-			return getDelegate().queryAccessPrivileges(name);
-		} catch (NotesException e) {
-			DominoUtils.handleException(e);
-			return 0;
-
-		}
-	}
-
-<<<<<<< HEAD
-	public Vector queryAccessRoles(String arg0) {
-		try {
-			return getDelegate().queryAccessRoles(arg0);
-=======
-	@SuppressWarnings("unchecked")
-	public Vector<String> queryAccessRoles(String name) {
-		try {
-			return (Vector<String>) getDelegate().queryAccessRoles(name);
->>>>>>> 1298861d
-		} catch (NotesException e) {
-			DominoUtils.handleException(e);
-			return null;
-
-		}
-	}
-
-<<<<<<< HEAD
-	@Override
-	public void recycle() {
-		try {
-			getDelegate().recycle();
-		} catch (NotesException e) {
-			DominoUtils.handleException(e);
-
-		}
-	}
-
-	@Override
-	public void recycle(Vector arg0) {
-		try {
-			getDelegate().recycle(arg0);
-		} catch (NotesException e) {
-			DominoUtils.handleException(e);
-
-		}
-	}
-
-=======
->>>>>>> 1298861d
-	public void remove() {
-		try {
-			getDelegate().remove();
-		} catch (NotesException e) {
-			DominoUtils.handleException(e);
-
-		}
-	}
-
-	public void removeFTIndex() {
-		try {
-			getDelegate().removeFTIndex();
-		} catch (NotesException e) {
-			DominoUtils.handleException(e);
-
-		}
-	}
-
-	public boolean replicate(String server) {
-		try {
-			return getDelegate().replicate(server);
-		} catch (NotesException e) {
-			DominoUtils.handleException(e);
-			return false;
-
-		}
-	}
-
-	public void revokeAccess(String name) {
-		try {
-			getDelegate().revokeAccess(name);
-		} catch (NotesException e) {
-			DominoUtils.handleException(e);
-
-		}
-	}
-
-	public DocumentCollection search(String formula, lotus.domino.DateTime startDate, int maxDocs) {
-		try {
-<<<<<<< HEAD
-			return Factory.fromLotus(getDelegate().search(arg0, (lotus.domino.DateTime) Factory.toLotus(arg1), arg2),
-=======
-			return Factory.fromLotus(getDelegate().search(formula, (lotus.domino.DateTime) toLotus(startDate), maxDocs),
->>>>>>> 1298861d
-					DocumentCollection.class, this);
-		} catch (NotesException e) {
-			DominoUtils.handleException(e);
-			return null;
-
-		}
-	}
-
-	public DocumentCollection search(String formula, lotus.domino.DateTime startDate) {
-		try {
-<<<<<<< HEAD
-			return Factory.fromLotus(getDelegate().search(arg0, (lotus.domino.DateTime) Factory.toLotus(arg1)), DocumentCollection.class,
-=======
-			return Factory.fromLotus(getDelegate().search(formula, (lotus.domino.DateTime) toLotus(startDate)), DocumentCollection.class,
->>>>>>> 1298861d
-					this);
-		} catch (NotesException e) {
-			DominoUtils.handleException(e);
-			return null;
-
-		}
-	}
-
-	public DocumentCollection search(String formula) {
-		try {
-			return Factory.fromLotus(getDelegate().search(formula), DocumentCollection.class, this);
-		} catch (NotesException e) {
-			DominoUtils.handleException(e);
-			return null;
-
-		}
-	}
-
-	public void setAllowOpenSoftDeleted(boolean flag) {
-		try {
-			getDelegate().setAllowOpenSoftDeleted(flag);
-		} catch (NotesException e) {
-			DominoUtils.handleException(e);
-
-		}
-	}
-
-	public void setCategories(String categories) {
-		try {
-			getDelegate().setCategories(categories);
-		} catch (NotesException e) {
-			DominoUtils.handleException(e);
-
-		}
-	}
-
-	public void setDelayUpdates(boolean flag) {
-		try {
-			getDelegate().setDelayUpdates(flag);
-		} catch (NotesException e) {
-			DominoUtils.handleException(e);
-
-		}
-	}
-
-	public void setDesignLockingEnabled(boolean flag) {
-		try {
-			getDelegate().setDesignLockingEnabled(flag);
-		} catch (NotesException e) {
-			DominoUtils.handleException(e);
-
-		}
-	}
-
-	public void setDocumentLockingEnabled(boolean flag) {
-		try {
-			getDelegate().setDocumentLockingEnabled(flag);
-		} catch (NotesException e) {
-			DominoUtils.handleException(e);
-
-		}
-	}
-
-	public void setFTIndexFrequency(int frequency) {
-		try {
-			getDelegate().setFTIndexFrequency(frequency);
-		} catch (NotesException e) {
-			DominoUtils.handleException(e);
-
-		}
-	}
-
-	public void setFolderReferencesEnabled(boolean flag) {
-		try {
-			getDelegate().setFolderReferencesEnabled(flag);
-		} catch (NotesException e) {
-			DominoUtils.handleException(e);
-
-		}
-	}
-
-	public void setInMultiDbIndexing(boolean flag) {
-		try {
-			getDelegate().setInMultiDbIndexing(flag);
-		} catch (NotesException e) {
-			DominoUtils.handleException(e);
-
-		}
-	}
-
-	public void setInService(boolean flag) {
-		try {
-			getDelegate().setInService(flag);
-		} catch (NotesException e) {
-			DominoUtils.handleException(e);
-
-		}
-	}
-
-	public void setLimitRevisions(double revisions) {
-		try {
-			getDelegate().setLimitRevisions(revisions);
-		} catch (NotesException e) {
-			DominoUtils.handleException(e);
-
-		}
-	}
-
-	public void setLimitUpdatedBy(double updatedBys) {
-		try {
-			getDelegate().setLimitUpdatedBy(updatedBys);
-		} catch (NotesException e) {
-			DominoUtils.handleException(e);
-
-		}
-	}
-
-	public void setListInDbCatalog(boolean flag) {
-		try {
-			getDelegate().setListInDbCatalog(flag);
-		} catch (NotesException e) {
-			DominoUtils.handleException(e);
-
-		}
-	}
-
-	public void setOption(int optionName, boolean flag) {
-		try {
-			getDelegate().setOption(optionName, flag);
-		} catch (NotesException e) {
-			DominoUtils.handleException(e);
-
-		}
-	}
-
-	public void setSizeQuota(int quota) {
-		try {
-			getDelegate().setSizeQuota(quota);
-		} catch (NotesException e) {
-			DominoUtils.handleException(e);
-
-		}
-	}
-
-	public void setSizeWarning(int warning) {
-		try {
-			getDelegate().setSizeWarning(warning);
-		} catch (NotesException e) {
-			DominoUtils.handleException(e);
-
-		}
-	}
-
-	public void setTitle(String title) {
-		try {
-			getDelegate().setTitle(title);
-		} catch (NotesException e) {
-			DominoUtils.handleException(e);
-
-		}
-	}
-
-	public void setUndeleteExpireTime(int hours) {
-		try {
-			getDelegate().setUndeleteExpireTime(hours);
-		} catch (NotesException e) {
-			DominoUtils.handleException(e);
-
-		}
-	}
-
-	public void sign() {
-		try {
-			getDelegate().sign();
-		} catch (NotesException e) {
-			DominoUtils.handleException(e);
-
-		}
-	}
-
-	public void sign(int documentType, boolean existingSigsOnly, String name, boolean nameIsNoteid) {
-		try {
-			getDelegate().sign(documentType, existingSigsOnly, name, nameIsNoteid);
-		} catch (NotesException e) {
-			DominoUtils.handleException(e);
-
-		}
-	}
-
-	public void sign(int documentType, boolean existingSigsOnly, String name) {
-		try {
-			getDelegate().sign(documentType, existingSigsOnly, name);
-		} catch (NotesException e) {
-			DominoUtils.handleException(e);
-
-		}
-	}
-
-	public void sign(int documentType, boolean existingSigsOnly) {
-		try {
-			getDelegate().sign(documentType, existingSigsOnly);
-		} catch (NotesException e) {
-			DominoUtils.handleException(e);
-
-		}
-	}
-
-	public void sign(int documentType) {
-		try {
-			getDelegate().sign(documentType);
-		} catch (NotesException e) {
-			DominoUtils.handleException(e);
-
-		}
-	}
-
-	public void updateFTIndex(boolean create) {
-		try {
-			getDelegate().updateFTIndex(create);
-		} catch (NotesException e) {
-			DominoUtils.handleException(e);
-
-		}
-	}
-
-}
+package org.openntf.domino.impl;
+
+import java.util.Vector;
+
+import lotus.domino.NotesException;
+
+import org.openntf.domino.DateTime;
+import org.openntf.domino.View;
+import org.openntf.domino.utils.DominoUtils;
+import org.openntf.domino.utils.Factory;
+
+public class Database extends Base<org.openntf.domino.Database, lotus.domino.Database> implements org.openntf.domino.Database {
+	private String server_;
+	private String path_;
+	private String replid_;
+
+	public Database(lotus.domino.Database delegate, org.openntf.domino.Base parent) {
+		super(delegate, (parent instanceof org.openntf.domino.Session) ? parent : Factory.getSession(parent));
+
+	}
+
+	public Document FTDomainSearch(String query, int maxDocs, int sortOpt, int otherOpt, int start, int count, String entryForm) {
+		try {
+			return Factory.fromLotus(getDelegate().FTDomainSearch(query, maxDocs, sortOpt, otherOpt, start, count, entryForm),
+					Document.class, this);
+		} catch (NotesException e) {
+			DominoUtils.handleException(e);
+			return null;
+
+		}
+	}
+
+	public DocumentCollection FTSearch(String query, int maxDocs, int sortOpt, int otherOpt) {
+		try {
+			return Factory.fromLotus(getDelegate().FTSearch(query, maxDocs, sortOpt, otherOpt), DocumentCollection.class, this);
+		} catch (NotesException e) {
+			DominoUtils.handleException(e);
+			return null;
+		}
+	}
+
+	public DocumentCollection FTSearch(String query, int maxDocs) {
+		try {
+			return Factory.fromLotus(getDelegate().FTSearch(query, maxDocs), DocumentCollection.class, this);
+		} catch (NotesException e) {
+			DominoUtils.handleException(e);
+			return null;
+		}
+	}
+
+	public DocumentCollection FTSearch(String query) {
+		try {
+			return Factory.fromLotus(getDelegate().FTSearch(query), DocumentCollection.class, this);
+		} catch (NotesException e) {
+			DominoUtils.handleException(e);
+			return null;
+
+		}
+	}
+
+	public DocumentCollection FTSearchRange(String query, int maxDocs, int sortOpt, int otherOpt, int start) {
+		try {
+			return Factory.fromLotus(getDelegate().FTSearchRange(query, maxDocs, sortOpt, otherOpt, start), DocumentCollection.class, this);
+		} catch (NotesException e) {
+			DominoUtils.handleException(e);
+			return null;
+
+		}
+	}
+
+	public int compact() {
+		try {
+			return getDelegate().compact();
+		} catch (NotesException e) {
+			DominoUtils.handleException(e);
+			return 0;
+		}
+	}
+
+	public int compactWithOptions(int options, String spaceThreshold) {
+		try {
+			return getDelegate().compactWithOptions(options, spaceThreshold);
+		} catch (NotesException e) {
+			DominoUtils.handleException(e);
+			return 0;
+
+		}
+	}
+
+	public int compactWithOptions(int options) {
+		try {
+			return getDelegate().compactWithOptions(options);
+		} catch (NotesException e) {
+			DominoUtils.handleException(e);
+			return 0;
+
+		}
+	}
+
+	public int compactWithOptions(String spaceThreshold) {
+		try {
+			return getDelegate().compactWithOptions(spaceThreshold);
+		} catch (NotesException e) {
+			DominoUtils.handleException(e);
+			return 0;
+
+		}
+	}
+
+	public Database createCopy(String server, String dbFile, int maxSize) {
+		try {
+			return Factory.fromLotus(getDelegate().createCopy(server, dbFile, maxSize), Database.class, this);
+		} catch (NotesException e) {
+			DominoUtils.handleException(e);
+			return null;
+
+		}
+	}
+
+	public Database createCopy(String server, String dbFile) {
+		try {
+			return Factory.fromLotus(getDelegate().createCopy(server, dbFile), Database.class, this);
+		} catch (NotesException e) {
+			DominoUtils.handleException(e);
+			return null;
+
+		}
+	}
+
+	public Document createDocument() {
+		try {
+			return Factory.fromLotus(getDelegate().createDocument(), Document.class, this);
+		} catch (NotesException e) {
+			DominoUtils.handleException(e);
+			return null;
+
+		}
+	}
+
+	public DocumentCollection createDocumentCollection() {
+		try {
+			return Factory.fromLotus(getDelegate().createDocumentCollection(), DocumentCollection.class, this);
+		} catch (NotesException e) {
+			DominoUtils.handleException(e);
+			return null;
+
+		}
+	}
+
+	public void createFTIndex(int options, boolean recreate) {
+		try {
+			getDelegate().createFTIndex(options, recreate);
+		} catch (NotesException e) {
+			DominoUtils.handleException(e);
+
+		}
+	}
+
+	public Database createFromTemplate(String server, String dbFile, boolean inherit, int maxSize) {
+		try {
+			return Factory.fromLotus(getDelegate().createFromTemplate(server, dbFile, inherit, maxSize), Database.class, this);
+		} catch (NotesException e) {
+			DominoUtils.handleException(e);
+			return null;
+
+		}
+	}
+
+	public Database createFromTemplate(String server, String dbFile, boolean inherit) {
+		try {
+			return Factory.fromLotus(getDelegate().createFromTemplate(server, dbFile, inherit), Database.class, this);
+		} catch (NotesException e) {
+			DominoUtils.handleException(e);
+			return null;
+
+		}
+	}
+
+	public NoteCollection createNoteCollection(boolean selectAllFlag) {
+		try {
+			return Factory.fromLotus(getDelegate().createNoteCollection(selectAllFlag), NoteCollection.class, this);
+		} catch (NotesException e) {
+			DominoUtils.handleException(e);
+			return null;
+
+		}
+	}
+
+	public Outline createOutline(String name, boolean defaultOutline) {
+		try {
+			return Factory.fromLotus(getDelegate().createOutline(name, defaultOutline), Outline.class, this);
+		} catch (NotesException e) {
+			DominoUtils.handleException(e);
+			return null;
+
+		}
+	}
+
+	public Outline createOutline(String name) {
+		try {
+			return Factory.fromLotus(getDelegate().createOutline(name), Outline.class, this);
+		} catch (NotesException e) {
+			DominoUtils.handleException(e);
+			return null;
+
+		}
+	}
+
+	public View createQueryView(String viewName, String query, lotus.domino.View templateView, boolean prohibitDesignRefresh) {
+		try {
+			return Factory.fromLotus(
+					getDelegate().createQueryView(viewName, query, (lotus.domino.View) toLotus(templateView), prohibitDesignRefresh),
+					View.class, this);
+		} catch (NotesException e) {
+			DominoUtils.handleException(e);
+			return null;
+
+		}
+	}
+
+	public View createQueryView(String viewName, String query, lotus.domino.View templateView) {
+		try {
+			return Factory.fromLotus(getDelegate().createQueryView(viewName, query, (lotus.domino.View) toLotus(templateView)), View.class,
+					this);
+		} catch (NotesException e) {
+			DominoUtils.handleException(e);
+			return null;
+
+		}
+	}
+
+	public View createQueryView(String viewName, String query) {
+		try {
+			return Factory.fromLotus(getDelegate().createQueryView(viewName, query), View.class, this);
+		} catch (NotesException e) {
+			DominoUtils.handleException(e);
+			return null;
+
+		}
+	}
+
+	public Database createReplica(String server, String dbFile) {
+		try {
+			return Factory.fromLotus(getDelegate().createReplica(server, dbFile), Database.class, this);
+		} catch (NotesException e) {
+			DominoUtils.handleException(e);
+			return null;
+
+		}
+	}
+
+	public View createView() {
+		try {
+			return Factory.fromLotus(getDelegate().createView(), View.class, this);
+		} catch (NotesException e) {
+			DominoUtils.handleException(e);
+			return null;
+
+		}
+	}
+
+	public View createView(String viewName, String selectionFormula, lotus.domino.View templateView, boolean prohibitDesignRefresh) {
+		try {
+			return Factory.fromLotus(
+					getDelegate().createView(viewName, selectionFormula, (lotus.domino.View) toLotus(templateView), prohibitDesignRefresh),
+					View.class, this);
+		} catch (NotesException e) {
+			DominoUtils.handleException(e);
+			return null;
+
+		}
+	}
+
+	public View createView(String viewName, String selectionFormula, lotus.domino.View templateView) {
+		try {
+			return Factory.fromLotus(getDelegate().createView(viewName, selectionFormula, (lotus.domino.View) toLotus(templateView)),
+					View.class, this);
+		} catch (NotesException e) {
+			DominoUtils.handleException(e);
+			return null;
+
+		}
+	}
+
+	public View createView(String viewName, String selectionFormula) {
+		try {
+			return Factory.fromLotus(getDelegate().createView(viewName, selectionFormula), View.class, this);
+		} catch (NotesException e) {
+			DominoUtils.handleException(e);
+			return null;
+
+		}
+	}
+
+	public View createView(String viewName) {
+		try {
+			return Factory.fromLotus(getDelegate().createView(viewName), View.class, this);
+		} catch (NotesException e) {
+			DominoUtils.handleException(e);
+			return null;
+
+		}
+	}
+
+	public void enableFolder(String folder) {
+		try {
+			getDelegate().enableFolder(folder);
+		} catch (NotesException e) {
+			DominoUtils.handleException(e);
+
+		}
+	}
+
+	public void fixup() {
+		try {
+			getDelegate().fixup();
+		} catch (NotesException e) {
+			DominoUtils.handleException(e);
+
+		}
+	}
+
+	public void fixup(int options) {
+		try {
+			getDelegate().fixup(options);
+		} catch (NotesException e) {
+			DominoUtils.handleException(e);
+
+		}
+	}
+
+	public ACL getACL() {
+		try {
+			return Factory.fromLotus(getDelegate().getACL(), ACL.class, this);
+		} catch (NotesException e) {
+			DominoUtils.handleException(e);
+			return null;
+
+		}
+	}
+
+	public Vector getACLActivityLog() {
+		try {
+			return getDelegate().getACLActivityLog();
+		} catch (NotesException e) {
+			DominoUtils.handleException(e);
+			return null;
+
+		}
+	}
+
+	public Agent getAgent(String name) {
+		try {
+			return Factory.fromLotus(getDelegate().getAgent(name), Agent.class, this);
+		} catch (NotesException e) {
+			DominoUtils.handleException(e);
+			return null;
+
+		}
+	}
+
+	public Vector getAgents() {
+		try {
+			return Factory.fromLotusAsVector(getDelegate().getAgents(), org.openntf.domino.Agent.class, this);
+		} catch (NotesException e) {
+			DominoUtils.handleException(e);
+			return null;
+
+		}
+	}
+
+	public org.openntf.domino.DocumentCollection getAllDocuments() {
+		try {
+			return Factory.fromLotus(getDelegate().getAllDocuments(), org.openntf.domino.DocumentCollection.class, this);
+		} catch (NotesException e) {
+			DominoUtils.handleException(e);
+			return null;
+
+		}
+	}
+
+	public DocumentCollection getAllReadDocuments() {
+		try {
+			return Factory.fromLotus(getDelegate().getAllReadDocuments(), DocumentCollection.class, this);
+		} catch (NotesException e) {
+			DominoUtils.handleException(e);
+			return null;
+
+		}
+	}
+
+	public DocumentCollection getAllReadDocuments(String userName) {
+		try {
+			return Factory.fromLotus(getDelegate().getAllReadDocuments(userName), DocumentCollection.class, this);
+		} catch (NotesException e) {
+			DominoUtils.handleException(e);
+			return null;
+
+		}
+	}
+
+	public DocumentCollection getAllUnreadDocuments() {
+		try {
+			return Factory.fromLotus(getDelegate().getAllUnreadDocuments(), DocumentCollection.class, this);
+		} catch (NotesException e) {
+			DominoUtils.handleException(e);
+			return null;
+
+		}
+	}
+
+	public DocumentCollection getAllUnreadDocuments(String userName) {
+		try {
+			return Factory.fromLotus(getDelegate().getAllUnreadDocuments(userName), DocumentCollection.class, this);
+		} catch (NotesException e) {
+			DominoUtils.handleException(e);
+			return null;
+
+		}
+	}
+
+	public String getCategories() {
+		try {
+			return getDelegate().getCategories();
+		} catch (NotesException e) {
+			DominoUtils.handleException(e);
+			return null;
+
+		}
+	}
+
+	public DateTime getCreated() {
+		try {
+			return Factory.fromLotus(getDelegate().getCreated(), DateTime.class, this);
+		} catch (NotesException e) {
+			DominoUtils.handleException(e);
+			return null;
+
+		}
+	}
+
+	public int getCurrentAccessLevel() {
+		try {
+			return getDelegate().getCurrentAccessLevel();
+		} catch (NotesException e) {
+			DominoUtils.handleException(e);
+			return 0;
+
+		}
+	}
+
+	public String getDB2Schema() {
+		try {
+			return getDelegate().getDB2Schema();
+		} catch (NotesException e) {
+			DominoUtils.handleException(e);
+			return null;
+
+		}
+	}
+
+	public String getDesignTemplateName() {
+		try {
+			return getDelegate().getDesignTemplateName();
+		} catch (NotesException e) {
+			DominoUtils.handleException(e);
+			return null;
+
+		}
+	}
+
+	public Document getDocumentByID(String noteid) {
+		try {
+			return Factory.fromLotus(getDelegate().getDocumentByID(noteid), Document.class, this);
+		} catch (NotesException e) {
+			DominoUtils.handleException(e);
+			return null;
+
+		}
+	}
+
+	public Document getDocumentByUNID(String unid) {
+		try {
+			return Factory.fromLotus(getDelegate().getDocumentByUNID(unid), Document.class, this);
+		} catch (NotesException e) {
+			DominoUtils.handleException(e);
+			return null;
+
+		}
+	}
+
+	public Document getDocumentByURL(String url, boolean reload, boolean reloadIfModified, boolean urlList, String charSet, String webUser,
+			String webPassword, String proxyUser, String proxyPassword, boolean returnImmediately) {
+		try {
+			return Factory.fromLotus(
+					getDelegate().getDocumentByURL(url, reload, reloadIfModified, urlList, charSet, webUser, webPassword, proxyUser,
+							proxyPassword, returnImmediately), Document.class, this);
+		} catch (NotesException e) {
+			DominoUtils.handleException(e);
+			return null;
+
+		}
+	}
+
+	public Document getDocumentByURL(String url, boolean reload) {
+		try {
+			return Factory.fromLotus(getDelegate().getDocumentByURL(url, reload), Document.class, this);
+		} catch (NotesException e) {
+			DominoUtils.handleException(e);
+			return null;
+
+		}
+	}
+
+	public int getFTIndexFrequency() {
+		try {
+			return getDelegate().getFTIndexFrequency();
+		} catch (NotesException e) {
+			DominoUtils.handleException(e);
+			return 0;
+
+		}
+	}
+
+	public int getFileFormat() {
+		try {
+			return getDelegate().getFileFormat();
+		} catch (NotesException e) {
+			DominoUtils.handleException(e);
+			return 0;
+
+		}
+	}
+
+	public String getFileName() {
+		try {
+			return getDelegate().getFileName();
+		} catch (NotesException e) {
+			DominoUtils.handleException(e);
+			return null;
+
+		}
+	}
+
+	public String getFilePath() {
+		try {
+			return getDelegate().getFilePath();
+		} catch (NotesException e) {
+			DominoUtils.handleException(e);
+			return null;
+
+		}
+	}
+
+	public boolean getFolderReferencesEnabled() {
+		try {
+			return getDelegate().getFolderReferencesEnabled();
+		} catch (NotesException e) {
+			DominoUtils.handleException(e);
+			return false;
+
+		}
+	}
+
+	public Form getForm(String name) {
+		try {
+			return Factory.fromLotus(getDelegate().getForm(name), Form.class, this);
+		} catch (NotesException e) {
+			DominoUtils.handleException(e);
+			return null;
+
+		}
+	}
+
+	public Vector<org.openntf.domino.Form> getForms() {
+		try {
+			return Factory.fromLotusAsVector(getDelegate().getForms(), org.openntf.domino.Form.class, this);
+		} catch (NotesException e) {
+			DominoUtils.handleException(e);
+			return null;
+
+		}
+	}
+
+	public String getHttpURL() {
+		try {
+			return getDelegate().getHttpURL();
+		} catch (NotesException e) {
+			DominoUtils.handleException(e);
+			return null;
+
+		}
+	}
+
+	public DateTime getLastFTIndexed() {
+		try {
+			return Factory.fromLotus(getDelegate().getLastFTIndexed(), DateTime.class, Factory.getSession(this));
+		} catch (NotesException e) {
+			DominoUtils.handleException(e);
+			return null;
+
+		}
+	}
+
+	public DateTime getLastFixup() {
+		try {
+			return Factory.fromLotus(getDelegate().getLastFixup(), DateTime.class, Factory.getSession(this));
+		} catch (NotesException e) {
+			DominoUtils.handleException(e);
+			return null;
+
+		}
+	}
+
+	public DateTime getLastModified() {
+		try {
+			return Factory.fromLotus(getDelegate().getLastModified(), DateTime.class, Factory.getSession(this));
+		} catch (NotesException e) {
+			DominoUtils.handleException(e);
+			return null;
+
+		}
+	}
+
+	public double getLimitRevisions() {
+		try {
+			return getDelegate().getLimitRevisions();
+		} catch (NotesException e) {
+			DominoUtils.handleException(e);
+			return 0d;
+
+		}
+	}
+
+	public double getLimitUpdatedBy() {
+		try {
+			return getDelegate().getLimitUpdatedBy();
+		} catch (NotesException e) {
+			DominoUtils.handleException(e);
+			return 0d;
+
+		}
+	}
+
+	public boolean getListInDbCatalog() {
+		try {
+			return getDelegate().getListInDbCatalog();
+		} catch (NotesException e) {
+			DominoUtils.handleException(e);
+			return false;
+
+		}
+	}
+
+	public Vector getManagers() {
+		try {
+			return getDelegate().getManagers();
+		} catch (NotesException e) {
+			DominoUtils.handleException(e);
+			return null;
+
+		}
+	}
+
+	public long getMaxSize() {
+		try {
+			return getDelegate().getMaxSize();
+		} catch (NotesException e) {
+			DominoUtils.handleException(e);
+			return 0L;
+
+		}
+	}
+
+	public DocumentCollection getModifiedDocuments() {
+		try {
+			return Factory.fromLotus(getDelegate().getModifiedDocuments(), DocumentCollection.class, this);
+		} catch (NotesException e) {
+			DominoUtils.handleException(e);
+			return null;
+
+		}
+	}
+
+	public DocumentCollection getModifiedDocuments(lotus.domino.DateTime since, int noteClass) {
+		try {
+			return Factory.fromLotus(getDelegate().getModifiedDocuments((lotus.domino.DateTime) toLotus(since), noteClass),
+					DocumentCollection.class, this);
+		} catch (NotesException e) {
+			DominoUtils.handleException(e);
+			return null;
+
+		}
+	}
+
+	public DocumentCollection getModifiedDocuments(lotus.domino.DateTime since) {
+		try {
+			return Factory.fromLotus(getDelegate().getModifiedDocuments(since), DocumentCollection.class, this);
+		} catch (NotesException e) {
+			DominoUtils.handleException(e);
+			return null;
+
+		}
+	}
+
+	public String getNotesURL() {
+		try {
+			return getDelegate().getNotesURL();
+		} catch (NotesException e) {
+			DominoUtils.handleException(e);
+			return null;
+
+		}
+	}
+
+	public boolean getOption(int optionName) {
+		try {
+			return getDelegate().getOption(optionName);
+		} catch (NotesException e) {
+			DominoUtils.handleException(e);
+			return false;
+
+		}
+	}
+
+	public Outline getOutline(String outlineName) {
+		try {
+			return Factory.fromLotus(getDelegate().getOutline(outlineName), Outline.class, this);
+		} catch (NotesException e) {
+			DominoUtils.handleException(e);
+			return null;
+
+		}
+	}
+
+	@Override
+	public Session getParent() {
+		return (Session) super.getParent();
+	}
+
+	public double getPercentUsed() {
+		try {
+			return getDelegate().getPercentUsed();
+		} catch (NotesException e) {
+			DominoUtils.handleException(e);
+			return 0d;
+
+		}
+	}
+
+	public DocumentCollection getProfileDocCollection(String profileName) {
+		try {
+			return Factory.fromLotus(getDelegate().getProfileDocCollection(profileName), DocumentCollection.class, this);
+		} catch (NotesException e) {
+			DominoUtils.handleException(e);
+			return null;
+
+		}
+	}
+
+	public Document getProfileDocument(String profileName, String key) {
+		try {
+			return Factory.fromLotus(getDelegate().getProfileDocument(profileName, key), Document.class, this);
+		} catch (NotesException e) {
+			DominoUtils.handleException(e);
+			return null;
+
+		}
+	}
+
+	public String getReplicaID() {
+		try {
+			return getDelegate().getReplicaID();
+		} catch (NotesException e) {
+			DominoUtils.handleException(e);
+			return null;
+
+		}
+	}
+
+	public Replication getReplicationInfo() {
+		try {
+			return Factory.fromLotus(getDelegate().getReplicationInfo(), Replication.class, this);
+		} catch (NotesException e) {
+			DominoUtils.handleException(e);
+			return null;
+
+		}
+	}
+
+	public String getServer() {
+		try {
+			return getDelegate().getServer();
+		} catch (NotesException e) {
+			DominoUtils.handleException(e);
+			return null;
+
+		}
+	}
+
+	public double getSize() {
+		try {
+			return getDelegate().getSize();
+		} catch (NotesException e) {
+			DominoUtils.handleException(e);
+			return 0d;
+
+		}
+	}
+
+	public int getSizeQuota() {
+		try {
+			return getDelegate().getSizeQuota();
+		} catch (NotesException e) {
+			DominoUtils.handleException(e);
+			return 0;
+
+		}
+	}
+
+	public long getSizeWarning() {
+		try {
+			return getDelegate().getSizeWarning();
+		} catch (NotesException e) {
+			DominoUtils.handleException(e);
+			return 0L;
+
+		}
+	}
+
+	public String getTemplateName() {
+		try {
+			return getDelegate().getTemplateName();
+		} catch (NotesException e) {
+			DominoUtils.handleException(e);
+			return null;
+
+		}
+	}
+
+	public String getTitle() {
+		try {
+			return getDelegate().getTitle();
+		} catch (NotesException e) {
+			DominoUtils.handleException(e);
+			return null;
+
+		}
+	}
+
+	public int getType() {
+		try {
+			return getDelegate().getType();
+		} catch (NotesException e) {
+			DominoUtils.handleException(e);
+			return 0;
+
+		}
+	}
+
+	public String getURL() {
+		try {
+			return getDelegate().getURL();
+		} catch (NotesException e) {
+			DominoUtils.handleException(e);
+			return null;
+
+		}
+	}
+
+	public String getURLHeaderInfo(String url, String header, String webUser, String webPassword, String proxyUser, String proxyPassword) {
+		try {
+			return getDelegate().getURLHeaderInfo(url, header, webUser, webPassword, proxyUser, proxyPassword);
+		} catch (NotesException e) {
+			DominoUtils.handleException(e);
+			return null;
+
+		}
+	}
+
+	public int getUndeleteExpireTime() {
+		try {
+			return getDelegate().getUndeleteExpireTime();
+		} catch (NotesException e) {
+			DominoUtils.handleException(e);
+			return 0;
+
+		}
+	}
+
+	public View getView(String name) {
+		try {
+			return Factory.fromLotus(getDelegate().getView(name), View.class, this);
+		} catch (NotesException e) {
+			DominoUtils.handleException(e);
+			return null;
+
+		}
+	}
+
+	public Vector<org.openntf.domino.View> getViews() {
+		try {
+			return Factory.fromLotusAsVector(getDelegate().getViews(), org.openntf.domino.View.class, this);
+		} catch (NotesException e) {
+			DominoUtils.handleException(e);
+			return null;
+
+		}
+	}
+
+	public void grantAccess(String name, int level) {
+		try {
+			getDelegate().grantAccess(name, level);
+		} catch (NotesException e) {
+			DominoUtils.handleException(e);
+
+		}
+	}
+
+	public boolean isAllowOpenSoftDeleted() {
+		try {
+			return getDelegate().isAllowOpenSoftDeleted();
+		} catch (NotesException e) {
+			DominoUtils.handleException(e);
+			return false;
+
+		}
+	}
+
+	public boolean isClusterReplication() {
+		try {
+			return getDelegate().isClusterReplication();
+		} catch (NotesException e) {
+			DominoUtils.handleException(e);
+			return false;
+
+		}
+	}
+
+	public boolean isConfigurationDirectory() {
+		try {
+			return getDelegate().isConfigurationDirectory();
+		} catch (NotesException e) {
+			DominoUtils.handleException(e);
+			return false;
+
+		}
+	}
+
+	public boolean isCurrentAccessPublicReader() {
+		try {
+			return getDelegate().isCurrentAccessPublicReader();
+		} catch (NotesException e) {
+			DominoUtils.handleException(e);
+			return false;
+
+		}
+	}
+
+	public boolean isCurrentAccessPublicWriter() {
+		try {
+			return getDelegate().isCurrentAccessPublicWriter();
+		} catch (NotesException e) {
+			DominoUtils.handleException(e);
+			return false;
+
+		}
+	}
+
+	public boolean isDB2() {
+		try {
+			return getDelegate().isDB2();
+		} catch (NotesException e) {
+			DominoUtils.handleException(e);
+			return false;
+
+		}
+	}
+
+	public boolean isDelayUpdates() {
+		try {
+			return getDelegate().isDelayUpdates();
+		} catch (NotesException e) {
+			DominoUtils.handleException(e);
+			return false;
+
+		}
+	}
+
+	public boolean isDesignLockingEnabled() {
+		try {
+			return getDelegate().isDesignLockingEnabled();
+		} catch (NotesException e) {
+			DominoUtils.handleException(e);
+			return false;
+
+		}
+	}
+
+	public boolean isDirectoryCatalog() {
+		try {
+			return getDelegate().isDirectoryCatalog();
+		} catch (NotesException e) {
+			DominoUtils.handleException(e);
+			return false;
+
+		}
+	}
+
+	public boolean isDocumentLockingEnabled() {
+		try {
+			return getDelegate().isDocumentLockingEnabled();
+		} catch (NotesException e) {
+			DominoUtils.handleException(e);
+			return false;
+
+		}
+	}
+
+	public boolean isFTIndexed() {
+		try {
+			return getDelegate().isFTIndexed();
+		} catch (NotesException e) {
+			DominoUtils.handleException(e);
+			return false;
+
+		}
+	}
+
+	public boolean isInMultiDbIndexing() {
+		try {
+			return getDelegate().isInMultiDbIndexing();
+		} catch (NotesException e) {
+			DominoUtils.handleException(e);
+			return false;
+
+		}
+	}
+
+	public boolean isInService() {
+		try {
+			return getDelegate().isInService();
+		} catch (NotesException e) {
+			DominoUtils.handleException(e);
+			return false;
+
+		}
+	}
+
+	public boolean isLink() {
+		try {
+			return getDelegate().isLink();
+		} catch (NotesException e) {
+			DominoUtils.handleException(e);
+			return false;
+
+		}
+	}
+
+	public boolean isMultiDbSearch() {
+		try {
+			return getDelegate().isMultiDbSearch();
+		} catch (NotesException e) {
+			DominoUtils.handleException(e);
+			return false;
+
+		}
+	}
+
+	public boolean isOpen() {
+		try {
+			return getDelegate().isOpen();
+		} catch (NotesException e) {
+			DominoUtils.handleException(e);
+			return false;
+
+		}
+	}
+
+	public boolean isPendingDelete() {
+		try {
+			return getDelegate().isPendingDelete();
+		} catch (NotesException e) {
+			DominoUtils.handleException(e);
+			return false;
+
+		}
+	}
+
+	public boolean isPrivateAddressBook() {
+		try {
+			return getDelegate().isPrivateAddressBook();
+		} catch (NotesException e) {
+			DominoUtils.handleException(e);
+			return false;
+
+		}
+	}
+
+	public boolean isPublicAddressBook() {
+		try {
+			return getDelegate().isPublicAddressBook();
+		} catch (NotesException e) {
+			DominoUtils.handleException(e);
+			return false;
+
+		}
+	}
+
+	public void markForDelete() {
+		try {
+			getDelegate().markForDelete();
+		} catch (NotesException e) {
+			DominoUtils.handleException(e);
+
+		}
+	}
+
+	public boolean open() {
+		try {
+			return getDelegate().open();
+		} catch (NotesException e) {
+			DominoUtils.handleException(e);
+			return false;
+
+		}
+	}
+
+	public boolean openByReplicaID(String server, String replicaId) {
+		try {
+			return getDelegate().openByReplicaID(server, replicaId);
+		} catch (NotesException e) {
+			DominoUtils.handleException(e);
+			return false;
+
+		}
+	}
+
+	public boolean openIfModified(String server, String dbFile, lotus.domino.DateTime modifiedSince) {
+		try {
+			return getDelegate().openIfModified(server, dbFile, (lotus.domino.DateTime) toLotus(modifiedSince));
+		} catch (NotesException e) {
+			DominoUtils.handleException(e);
+			return false;
+
+		}
+	}
+
+	public boolean openWithFailover(String server, String dbFile) {
+		try {
+			return getDelegate().openWithFailover(server, dbFile);
+		} catch (NotesException e) {
+			DominoUtils.handleException(e);
+			return false;
+
+		}
+	}
+
+	public int queryAccess(String name) {
+		try {
+			return getDelegate().queryAccess(name);
+		} catch (NotesException e) {
+			DominoUtils.handleException(e);
+			return 0;
+
+		}
+	}
+
+	public int queryAccessPrivileges(String name) {
+		try {
+			return getDelegate().queryAccessPrivileges(name);
+		} catch (NotesException e) {
+			DominoUtils.handleException(e);
+			return 0;
+
+		}
+	}
+
+	@SuppressWarnings("unchecked")
+	public Vector<String> queryAccessRoles(String name) {
+		try {
+			return (Vector<String>) getDelegate().queryAccessRoles(name);
+		} catch (NotesException e) {
+			DominoUtils.handleException(e);
+			return null;
+		}
+	}
+
+	public void remove() {
+		try {
+			getDelegate().remove();
+		} catch (NotesException e) {
+			DominoUtils.handleException(e);
+
+		}
+	}
+
+	public void removeFTIndex() {
+		try {
+			getDelegate().removeFTIndex();
+		} catch (NotesException e) {
+			DominoUtils.handleException(e);
+
+		}
+	}
+
+	public boolean replicate(String server) {
+		try {
+			return getDelegate().replicate(server);
+		} catch (NotesException e) {
+			DominoUtils.handleException(e);
+			return false;
+
+		}
+	}
+
+	public void revokeAccess(String name) {
+		try {
+			getDelegate().revokeAccess(name);
+		} catch (NotesException e) {
+			DominoUtils.handleException(e);
+
+		}
+	}
+
+	public DocumentCollection search(String formula, lotus.domino.DateTime startDate, int maxDocs) {
+		try {
+			return Factory.fromLotus(getDelegate().search(formula, (lotus.domino.DateTime) toLotus(startDate), maxDocs),
+					DocumentCollection.class, this);
+		} catch (NotesException e) {
+			DominoUtils.handleException(e);
+			return null;
+
+		}
+	}
+
+	public DocumentCollection search(String formula, lotus.domino.DateTime startDate) {
+		try {
+			return Factory.fromLotus(getDelegate().search(formula, (lotus.domino.DateTime) toLotus(startDate)), DocumentCollection.class,
+					this);
+		} catch (NotesException e) {
+			DominoUtils.handleException(e);
+			return null;
+
+		}
+	}
+
+	public DocumentCollection search(String formula) {
+		try {
+			return Factory.fromLotus(getDelegate().search(formula), DocumentCollection.class, this);
+		} catch (NotesException e) {
+			DominoUtils.handleException(e);
+			return null;
+
+		}
+	}
+
+	public void setAllowOpenSoftDeleted(boolean flag) {
+		try {
+			getDelegate().setAllowOpenSoftDeleted(flag);
+		} catch (NotesException e) {
+			DominoUtils.handleException(e);
+
+		}
+	}
+
+	public void setCategories(String categories) {
+		try {
+			getDelegate().setCategories(categories);
+		} catch (NotesException e) {
+			DominoUtils.handleException(e);
+
+		}
+	}
+
+	public void setDelayUpdates(boolean flag) {
+		try {
+			getDelegate().setDelayUpdates(flag);
+		} catch (NotesException e) {
+			DominoUtils.handleException(e);
+
+		}
+	}
+
+	public void setDesignLockingEnabled(boolean flag) {
+		try {
+			getDelegate().setDesignLockingEnabled(flag);
+		} catch (NotesException e) {
+			DominoUtils.handleException(e);
+
+		}
+	}
+
+	public void setDocumentLockingEnabled(boolean flag) {
+		try {
+			getDelegate().setDocumentLockingEnabled(flag);
+		} catch (NotesException e) {
+			DominoUtils.handleException(e);
+
+		}
+	}
+
+	public void setFTIndexFrequency(int frequency) {
+		try {
+			getDelegate().setFTIndexFrequency(frequency);
+		} catch (NotesException e) {
+			DominoUtils.handleException(e);
+
+		}
+	}
+
+	public void setFolderReferencesEnabled(boolean flag) {
+		try {
+			getDelegate().setFolderReferencesEnabled(flag);
+		} catch (NotesException e) {
+			DominoUtils.handleException(e);
+
+		}
+	}
+
+	public void setInMultiDbIndexing(boolean flag) {
+		try {
+			getDelegate().setInMultiDbIndexing(flag);
+		} catch (NotesException e) {
+			DominoUtils.handleException(e);
+
+		}
+	}
+
+	public void setInService(boolean flag) {
+		try {
+			getDelegate().setInService(flag);
+		} catch (NotesException e) {
+			DominoUtils.handleException(e);
+
+		}
+	}
+
+	public void setLimitRevisions(double revisions) {
+		try {
+			getDelegate().setLimitRevisions(revisions);
+		} catch (NotesException e) {
+			DominoUtils.handleException(e);
+
+		}
+	}
+
+	public void setLimitUpdatedBy(double updatedBys) {
+		try {
+			getDelegate().setLimitUpdatedBy(updatedBys);
+		} catch (NotesException e) {
+			DominoUtils.handleException(e);
+
+		}
+	}
+
+	public void setListInDbCatalog(boolean flag) {
+		try {
+			getDelegate().setListInDbCatalog(flag);
+		} catch (NotesException e) {
+			DominoUtils.handleException(e);
+
+		}
+	}
+
+	public void setOption(int optionName, boolean flag) {
+		try {
+			getDelegate().setOption(optionName, flag);
+		} catch (NotesException e) {
+			DominoUtils.handleException(e);
+
+		}
+	}
+
+	public void setSizeQuota(int quota) {
+		try {
+			getDelegate().setSizeQuota(quota);
+		} catch (NotesException e) {
+			DominoUtils.handleException(e);
+
+		}
+	}
+
+	public void setSizeWarning(int warning) {
+		try {
+			getDelegate().setSizeWarning(warning);
+		} catch (NotesException e) {
+			DominoUtils.handleException(e);
+
+		}
+	}
+
+	public void setTitle(String title) {
+		try {
+			getDelegate().setTitle(title);
+		} catch (NotesException e) {
+			DominoUtils.handleException(e);
+
+		}
+	}
+
+	public void setUndeleteExpireTime(int hours) {
+		try {
+			getDelegate().setUndeleteExpireTime(hours);
+		} catch (NotesException e) {
+			DominoUtils.handleException(e);
+
+		}
+	}
+
+	public void sign() {
+		try {
+			getDelegate().sign();
+		} catch (NotesException e) {
+			DominoUtils.handleException(e);
+
+		}
+	}
+
+	public void sign(int documentType, boolean existingSigsOnly, String name, boolean nameIsNoteid) {
+		try {
+			getDelegate().sign(documentType, existingSigsOnly, name, nameIsNoteid);
+		} catch (NotesException e) {
+			DominoUtils.handleException(e);
+
+		}
+	}
+
+	public void sign(int documentType, boolean existingSigsOnly, String name) {
+		try {
+			getDelegate().sign(documentType, existingSigsOnly, name);
+		} catch (NotesException e) {
+			DominoUtils.handleException(e);
+
+		}
+	}
+
+	public void sign(int documentType, boolean existingSigsOnly) {
+		try {
+			getDelegate().sign(documentType, existingSigsOnly);
+		} catch (NotesException e) {
+			DominoUtils.handleException(e);
+
+		}
+	}
+
+	public void sign(int documentType) {
+		try {
+			getDelegate().sign(documentType);
+		} catch (NotesException e) {
+			DominoUtils.handleException(e);
+
+		}
+	}
+
+	public void updateFTIndex(boolean create) {
+		try {
+			getDelegate().updateFTIndex(create);
+		} catch (NotesException e) {
+			DominoUtils.handleException(e);
+
+		}
+	}
+
+}