/*
 * Copyright 2013
 * 
 * Licensed under the Apache License, Version 2.0 (the "License"); 
 * you may not use this file except in compliance with the License. 
 * You may obtain a copy of the License at:
 * 
 * http://www.apache.org/licenses/LICENSE-2.0 
 * 
 * Unless required by applicable law or agreed to in writing, software 
 * distributed under the License is distributed on an "AS IS" BASIS, 
 * WITHOUT WARRANTIES OR CONDITIONS OF ANY KIND, either express or 
 * implied. See the License for the specific language governing 
 * permissions and limitations under the License.
 */
package org.openntf.domino.impl;

import java.util.Iterator;
import java.util.Set;
import java.util.Vector;
import java.util.logging.Level;
import java.util.logging.Logger;

import lotus.domino.NotesException;

import org.openntf.domino.Database;
import org.openntf.domino.DateTime;
import org.openntf.domino.Session;
import org.openntf.domino.iterators.NoteIterator;
import org.openntf.domino.utils.DominoUtils;
import org.openntf.domino.utils.Factory;

// TODO: Auto-generated Javadoc
/**
 * The Class NoteCollection.
 */
/**
 * @author withersp
 * 
 */
public class NoteCollection extends org.openntf.domino.impl.Base<org.openntf.domino.NoteCollection, lotus.domino.NoteCollection> implements
		org.openntf.domino.NoteCollection {
	private static final Logger log_ = Logger.getLogger(NoteCollection.class.getName());

	/**
	 * To lotus document collection.
	 * 
	 * @param collection
	 *            the collection
	 * @return the org.openntf.domino. document collection
	 */
	public static org.openntf.domino.DocumentCollection toLotusDocumentCollection(final org.openntf.domino.NoteCollection collection) {
		// TODO NTF - this could be more heavily optimized with a .getNoteIds(). Feel free to replace it.
		org.openntf.domino.DocumentCollection result = null;
		if (collection instanceof org.openntf.domino.impl.NoteCollection) {
			org.openntf.domino.Database db = ((org.openntf.domino.impl.NoteCollection) collection).getParent();
			result = db.createDocumentCollection();
			if (collection.getCount() > 0) {
				String nid = collection.getFirstNoteID();
				while (nid != null) {
					result.addDocument(db.getDocumentByID(nid));
					nid = collection.getNextNoteID(nid);
				}
			}
		} else if (collection instanceof lotus.domino.NoteCollection) {
			org.openntf.domino.Database db = (org.openntf.domino.Database) collection.getParent();
			org.openntf.domino.DocumentCollection coll = db.createDocumentCollection();
			if (collection.getCount() > 0) {
				String nid = collection.getFirstNoteID();
				while (nid != null) {
					coll.addDocument(db.getDocumentByID(nid));
					nid = collection.getNextNoteID(nid);
				}
			}
			result = coll;
		}
		return result;
	}

	/**
	 * Instantiates a new note collection.
	 * 
	 * @param delegate
	 *            the delegate
	 * @param parent
	 *            the parent
	 */
	public NoteCollection(final lotus.domino.NoteCollection delegate, final org.openntf.domino.Base<?> parent) {
		super(delegate, Factory.getParentDatabase(parent));
	}

	/*
	 * (non-Javadoc)
	 * 
	 * @see org.openntf.domino.NoteCollection#add(int)
	 */
	@Override
	public void add(final int additionSpecifier) {
		try {
			getDelegate().add(additionSpecifier);
		} catch (NotesException e) {
			DominoUtils.handleException(e);
		}
	}

	/*
	 * (non-Javadoc)
	 * 
	 * @see org.openntf.domino.NoteCollection#add(int[])
	 */
	@Override
	public void add(final int[] additionSpecifier) {
		try {
			getDelegate().add(additionSpecifier);
		} catch (NotesException e) {
			DominoUtils.handleException(e);
		}
	}

	/*
	 * (non-Javadoc)
	 * 
	 * @see org.openntf.domino.NoteCollection#add(lotus.domino.Agent)
	 */
	@Override
	public void add(final lotus.domino.Agent additionSpecifier) {
		try {
			getDelegate().add((lotus.domino.Agent) toLotus(additionSpecifier));
		} catch (NotesException e) {
			DominoUtils.handleException(e);
		}
	}

	/*
	 * (non-Javadoc)
	 * 
	 * @see org.openntf.domino.NoteCollection#add(lotus.domino.Document)
	 */
	@Override
	public void add(final lotus.domino.Document additionSpecifier) {
		try {
			getDelegate().add((lotus.domino.Document) toLotus(additionSpecifier));
		} catch (NotesException e) {
			DominoUtils.handleException(e);
		}
	}

	/*
	 * (non-Javadoc)
	 * 
	 * @see org.openntf.domino.NoteCollection#add(lotus.domino.DocumentCollection)
	 */
	@Override
	public void add(final lotus.domino.DocumentCollection additionSpecifier) {
		try {
			// TODO Figure out why the normal add() line with the DC throws a NotesException("Invalid object type for method argument")
<<<<<<< HEAD
			//lotus.domino.DocumentCollection adder = (lotus.domino.DocumentCollection) toLotus(additionSpecifier);

			//we have to do this here, because we must not recycle the notes document (it can be in use elsewhere!)
			lotus.domino.Document doc = additionSpecifier.getFirstDocument();
			while (doc != null) {

				getDelegate().add((lotus.domino.Document) toLotus(doc));

				lotus.domino.Document tempDoc = doc;
				doc = additionSpecifier.getNextDocument(doc);
				tempDoc.recycle();
=======
			if (additionSpecifier instanceof lotus.domino.DocumentCollection) {
				lotus.domino.Document doc = additionSpecifier.getFirstDocument();
				lotus.domino.Document nextDoc = null;
				while (doc != null) {
					nextDoc = additionSpecifier.getNextDocument(doc);
					getDelegate().add(doc);
					doc.recycle();
					doc = nextDoc;
				}
			} else {
				if (log_.isLoggable(Level.WARNING)) {
					log_.log(
							Level.WARNING,
							"Attempting to add a native lotus.domino.DocumentCollection to an org.openntf.domino.NoteCollection. Because we cannot know the use of the DocumentCollection argument later, we cannot auto-recycle. You really shouldn't mix your API types.");
				}
				lotus.domino.Document doc = additionSpecifier.getFirstDocument();
				while (doc != null) {
					getDelegate().add((lotus.domino.Document) toLotus(doc));

					doc = additionSpecifier.getNextDocument(doc);
				}
>>>>>>> 1bd24f8c
			}
		} catch (NotesException e) {
			//			e.printStackTrace();
			DominoUtils.handleException(e);
		}
	}

	/*
	 * (non-Javadoc)
	 * 
	 * @see org.openntf.domino.NoteCollection#add(lotus.domino.Form)
	 */
	@Override
	public void add(final lotus.domino.Form additionSpecifier) {
		try {
			getDelegate().add((lotus.domino.Form) toLotus(additionSpecifier));
		} catch (NotesException e) {
			DominoUtils.handleException(e);
		}
	}

	/*
	 * (non-Javadoc)
	 * 
	 * @see org.openntf.domino.NoteCollection#add(lotus.domino.NoteCollection)
	 */
	@Override
	public void add(final lotus.domino.NoteCollection additionSpecifier) {
		try {
			getDelegate().add((lotus.domino.NoteCollection) toLotus(additionSpecifier));
		} catch (NotesException e) {
			DominoUtils.handleException(e);
		}
	}

	/*
	 * (non-Javadoc)
	 * 
	 * @see org.openntf.domino.NoteCollection#add(lotus.domino.View)
	 */
	@Override
	public void add(final lotus.domino.View additionSpecifier) {
		try {
			getDelegate().add((lotus.domino.View) toLotus(additionSpecifier));
		} catch (NotesException e) {
			DominoUtils.handleException(e);
		}
	}

	/*
	 * (non-Javadoc)
	 * 
	 * @see org.openntf.domino.NoteCollection#add(java.lang.String)
	 */
	@Override
	public void add(final String additionSpecifier) {
		try {
			getDelegate().add(additionSpecifier);
		} catch (NotesException e) {
			DominoUtils.handleException(e);
		}
	}

	/*
	 * (non-Javadoc)
	 * 
	 * @see org.openntf.domino.NoteCollection#buildCollection()
	 */
	@Override
	public void buildCollection() {
		try {
			getDelegate().buildCollection();
		} catch (NotesException e) {
			DominoUtils.handleException(e);
		}
	}

	/*
	 * (non-Javadoc)
	 * 
	 * @see org.openntf.domino.NoteCollection#clearCollection()
	 */
	@Override
	public void clearCollection() {
		try {
			getDelegate().clearCollection();
		} catch (NotesException e) {
			DominoUtils.handleException(e);
		}
	}

	/*
	 * (non-Javadoc)
	 * 
	 * @see org.openntf.domino.NoteCollection#getCount()
	 */
	@Override
	public int getCount() {
		try {
			return getDelegate().getCount();
		} catch (NotesException e) {
			DominoUtils.handleException(e);
		}
		return 0;
	}

	/*
	 * (non-Javadoc)
	 * 
	 * @see org.openntf.domino.NoteCollection#getFirstNoteID()
	 */
	@Override
	public String getFirstNoteID() {
		try {
			return getDelegate().getFirstNoteID();
		} catch (NotesException e) {
			DominoUtils.handleException(e);
		}
		return null;
	}

	/*
	 * (non-Javadoc)
	 * 
	 * @see org.openntf.domino.NoteCollection#getLastBuildTime()
	 */
	@Override
	public DateTime getLastBuildTime() {
		try {
			return Factory.fromLotus(getDelegate().getLastBuildTime(), DateTime.class, this);
		} catch (NotesException e) {
			DominoUtils.handleException(e);
		}
		return null;
	}

	/*
	 * (non-Javadoc)
	 * 
	 * @see org.openntf.domino.NoteCollection#getLastNoteID()
	 */
	@Override
	public String getLastNoteID() {
		try {
			return getDelegate().getLastNoteID();
		} catch (NotesException e) {
			DominoUtils.handleException(e);
		}
		return null;
	}

	/*
	 * (non-Javadoc)
	 * 
	 * @see org.openntf.domino.NoteCollection#getNextNoteID(java.lang.String)
	 */
	@Override
	public String getNextNoteID(final String noteId) {
		try {
			return getDelegate().getNextNoteID(noteId);
		} catch (NotesException e) {
			DominoUtils.handleException(e);
		}
		return null;
	}

	/*
	 * (non-Javadoc)
	 * 
	 * @see org.openntf.domino.NoteCollection#getNoteIDs()
	 */
	@Override
	public int[] getNoteIDs() {
		try {
			return getDelegate().getNoteIDs();
		} catch (NotesException e) {
			DominoUtils.handleException(e);
		}
		return null;
	}

	/*
	 * (non-Javadoc)
	 * 
	 * @see org.openntf.domino.impl.Base#getParent()
	 */
	@Override
	public org.openntf.domino.Database getParent() {
		return (org.openntf.domino.Database) super.getParent();
	}

	/*
	 * (non-Javadoc)
	 * 
	 * @see org.openntf.domino.NoteCollection#getPrevNoteID(java.lang.String)
	 */
	@Override
	public String getPrevNoteID(final String noteId) {
		try {
			return getDelegate().getPrevNoteID(noteId);
		} catch (NotesException e) {
			DominoUtils.handleException(e);
		}
		return null;
	}

	/*
	 * (non-Javadoc)
	 * 
	 * @see org.openntf.domino.NoteCollection#getSelectAcl()
	 */
	@Override
	public boolean getSelectAcl() {
		try {
			return getDelegate().getSelectAcl();
		} catch (NotesException e) {
			DominoUtils.handleException(e);
		}
		return false;
	}

	/*
	 * (non-Javadoc)
	 * 
	 * @see org.openntf.domino.NoteCollection#getSelectActions()
	 */
	@Override
	public boolean getSelectActions() {
		try {
			return getDelegate().getSelectActions();
		} catch (NotesException e) {
			DominoUtils.handleException(e);
			return false;
		}
	}

	/*
	 * (non-Javadoc)
	 * 
	 * @see org.openntf.domino.NoteCollection#getSelectAgents()
	 */
	@Override
	public boolean getSelectAgents() {
		try {
			return getDelegate().getSelectAgents();
		} catch (NotesException e) {
			DominoUtils.handleException(e);
			return false;
		}
	}

	/*
	 * (non-Javadoc)
	 * 
	 * @see org.openntf.domino.NoteCollection#getSelectDatabaseScript()
	 */
	@Override
	public boolean getSelectDatabaseScript() {
		try {
			return getDelegate().getSelectDatabaseScript();
		} catch (NotesException e) {
			DominoUtils.handleException(e);
			return false;
		}
	}

	/*
	 * (non-Javadoc)
	 * 
	 * @see org.openntf.domino.NoteCollection#getSelectDataConnections()
	 */
	@Override
	public boolean getSelectDataConnections() {
		try {
			return getDelegate().getSelectDataConnections();
		} catch (NotesException e) {
			DominoUtils.handleException(e);
			return false;
		}
	}

	/*
	 * (non-Javadoc)
	 * 
	 * @see org.openntf.domino.NoteCollection#getSelectDocuments()
	 */
	@Override
	public boolean getSelectDocuments() {
		try {
			return getDelegate().getSelectDocuments();
		} catch (NotesException e) {
			DominoUtils.handleException(e);
			return false;
		}
	}

	/*
	 * (non-Javadoc)
	 * 
	 * @see org.openntf.domino.NoteCollection#getSelectFolders()
	 */
	@Override
	public boolean getSelectFolders() {
		try {
			return getDelegate().getSelectFolders();
		} catch (NotesException e) {
			DominoUtils.handleException(e);
			return false;
		}
	}

	/*
	 * (non-Javadoc)
	 * 
	 * @see org.openntf.domino.NoteCollection#getSelectForms()
	 */
	@Override
	public boolean getSelectForms() {
		try {
			return getDelegate().getSelectForms();
		} catch (NotesException e) {
			DominoUtils.handleException(e);
			return false;
		}
	}

	/*
	 * (non-Javadoc)
	 * 
	 * @see org.openntf.domino.NoteCollection#getSelectFramesets()
	 */
	@Override
	public boolean getSelectFramesets() {
		try {
			return getDelegate().getSelectFramesets();
		} catch (NotesException e) {
			DominoUtils.handleException(e);
			return false;
		}
	}

	/*
	 * (non-Javadoc)
	 * 
	 * @see org.openntf.domino.NoteCollection#getSelectHelpAbout()
	 */
	@Override
	public boolean getSelectHelpAbout() {
		try {
			return getDelegate().getSelectHelpAbout();
		} catch (NotesException e) {
			DominoUtils.handleException(e);
			return false;
		}
	}

	/*
	 * (non-Javadoc)
	 * 
	 * @see org.openntf.domino.NoteCollection#getSelectHelpIndex()
	 */
	@Override
	public boolean getSelectHelpIndex() {
		try {
			return getDelegate().getSelectHelpIndex();
		} catch (NotesException e) {
			DominoUtils.handleException(e);
			return false;
		}
	}

	/*
	 * (non-Javadoc)
	 * 
	 * @see org.openntf.domino.NoteCollection#getSelectHelpUsing()
	 */
	@Override
	public boolean getSelectHelpUsing() {
		try {
			return getDelegate().getSelectHelpUsing();
		} catch (NotesException e) {
			DominoUtils.handleException(e);
			return false;
		}
	}

	/*
	 * (non-Javadoc)
	 * 
	 * @see org.openntf.domino.NoteCollection#getSelectIcon()
	 */
	@Override
	public boolean getSelectIcon() {
		try {
			return getDelegate().getSelectIcon();
		} catch (NotesException e) {
			DominoUtils.handleException(e);
			return false;
		}
	}

	/*
	 * (non-Javadoc)
	 * 
	 * @see org.openntf.domino.NoteCollection#getSelectImageResources()
	 */
	@Override
	public boolean getSelectImageResources() {
		try {
			return getDelegate().getSelectImageResources();
		} catch (NotesException e) {
			DominoUtils.handleException(e);
			return false;
		}
	}

	/*
	 * (non-Javadoc)
	 * 
	 * @see org.openntf.domino.NoteCollection#getSelectionFormula()
	 */
	@Override
	public String getSelectionFormula() {
		try {
			return getDelegate().getSelectionFormula();
		} catch (NotesException e) {
			DominoUtils.handleException(e);
			return null;
		}
	}

	/*
	 * (non-Javadoc)
	 * 
	 * @see org.openntf.domino.NoteCollection#getSelectJavaResources()
	 */
	@Override
	public boolean getSelectJavaResources() {
		try {
			return getDelegate().getSelectJavaResources();
		} catch (NotesException e) {
			DominoUtils.handleException(e);
			return false;
		}
	}

	/*
	 * (non-Javadoc)
	 * 
	 * @see org.openntf.domino.NoteCollection#getSelectMiscCodeElements()
	 */
	@Override
	public boolean getSelectMiscCodeElements() {
		try {
			return getDelegate().getSelectMiscCodeElements();
		} catch (NotesException e) {
			DominoUtils.handleException(e);
			return false;
		}
	}

	/*
	 * (non-Javadoc)
	 * 
	 * @see org.openntf.domino.NoteCollection#getSelectMiscFormatElements()
	 */
	@Override
	public boolean getSelectMiscFormatElements() {
		try {
			return getDelegate().getSelectMiscFormatElements();
		} catch (NotesException e) {
			DominoUtils.handleException(e);
			return false;
		}
	}

	/*
	 * (non-Javadoc)
	 * 
	 * @see org.openntf.domino.NoteCollection#getSelectMiscIndexElements()
	 */
	@Override
	public boolean getSelectMiscIndexElements() {
		try {
			return getDelegate().getSelectMiscIndexElements();
		} catch (NotesException e) {
			DominoUtils.handleException(e);
			return false;
		}
	}

	/*
	 * (non-Javadoc)
	 * 
	 * @see org.openntf.domino.NoteCollection#getSelectNavigators()
	 */
	@Override
	public boolean getSelectNavigators() {
		try {
			return getDelegate().getSelectNavigators();
		} catch (NotesException e) {
			DominoUtils.handleException(e);
			return false;
		}
	}

	/*
	 * (non-Javadoc)
	 * 
	 * @see org.openntf.domino.NoteCollection#getSelectOutlines()
	 */
	@Override
	public boolean getSelectOutlines() {
		try {
			return getDelegate().getSelectOutlines();
		} catch (NotesException e) {
			DominoUtils.handleException(e);
			return false;
		}
	}

	/*
	 * (non-Javadoc)
	 * 
	 * @see org.openntf.domino.NoteCollection#getSelectPages()
	 */
	@Override
	public boolean getSelectPages() {
		try {
			return getDelegate().getSelectPages();
		} catch (NotesException e) {
			DominoUtils.handleException(e);
			return false;
		}
	}

	/*
	 * (non-Javadoc)
	 * 
	 * @see org.openntf.domino.NoteCollection#getSelectProfiles()
	 */
	@Override
	public boolean getSelectProfiles() {
		try {
			return getDelegate().getSelectProfiles();
		} catch (NotesException e) {
			DominoUtils.handleException(e);
			return false;
		}
	}

	/*
	 * (non-Javadoc)
	 * 
	 * @see org.openntf.domino.NoteCollection#getSelectReplicationFormulas()
	 */
	@Override
	public boolean getSelectReplicationFormulas() {
		try {
			return getDelegate().getSelectReplicationFormulas();
		} catch (NotesException e) {
			DominoUtils.handleException(e);
			return false;
		}
	}

	/*
	 * (non-Javadoc)
	 * 
	 * @see org.openntf.domino.NoteCollection#getSelectScriptLibraries()
	 */
	@Override
	public boolean getSelectScriptLibraries() {
		try {
			return getDelegate().getSelectScriptLibraries();
		} catch (NotesException e) {
			DominoUtils.handleException(e);
			return false;
		}
	}

	/*
	 * (non-Javadoc)
	 * 
	 * @see org.openntf.domino.NoteCollection#getSelectSharedFields()
	 */
	public boolean getSelectSharedFields() {
		try {
			return getDelegate().getSelectSharedFields();
		} catch (NotesException e) {
			DominoUtils.handleException(e);
			return false;
		}
	}

	/*
	 * (non-Javadoc)
	 * 
	 * @see org.openntf.domino.NoteCollection#getSelectStylesheetResources()
	 */
	public boolean getSelectStylesheetResources() {
		try {
			return getDelegate().getSelectStylesheetResources();
		} catch (NotesException e) {
			DominoUtils.handleException(e);
			return false;
		}
	}

	/*
	 * (non-Javadoc)
	 * 
	 * @see org.openntf.domino.NoteCollection#getSelectSubforms()
	 */
	public boolean getSelectSubforms() {
		try {
			return getDelegate().getSelectSubforms();
		} catch (NotesException e) {
			DominoUtils.handleException(e);
			return false;
		}
	}

	/*
	 * (non-Javadoc)
	 * 
	 * @see org.openntf.domino.NoteCollection#getSelectViews()
	 */
	public boolean getSelectViews() {
		try {
			return getDelegate().getSelectViews();
		} catch (NotesException e) {
			DominoUtils.handleException(e);
			return false;
		}
	}

	/*
	 * (non-Javadoc)
	 * 
	 * @see org.openntf.domino.NoteCollection#getSinceTime()
	 */
	public DateTime getSinceTime() {
		try {
			return Factory.fromLotus(getDelegate().getSinceTime(), DateTime.class, this);
		} catch (NotesException e) {
			DominoUtils.handleException(e);
			return null;

		}
	}

	/*
	 * (non-Javadoc)
	 * 
	 * @see org.openntf.domino.NoteCollection#getUNID(java.lang.String)
	 */
	public String getUNID(final String unid) {
		try {
			return getDelegate().getUNID(unid);
		} catch (NotesException e) {
			DominoUtils.handleException(e);
			return null;

		}
	}

	/*
	 * (non-Javadoc)
	 * 
	 * @see org.openntf.domino.NoteCollection#getUntilTime()
	 */
	public DateTime getUntilTime() {
		try {
			return Factory.fromLotus(getDelegate().getUntilTime(), DateTime.class, this);
		} catch (NotesException e) {
			DominoUtils.handleException(e);
			return null;

		}
	}

	/*
	 * (non-Javadoc)
	 * 
	 * @see org.openntf.domino.NoteCollection#intersect(lotus.domino.Agent)
	 */
	public void intersect(final lotus.domino.Agent agent) {
		try {
			getDelegate().intersect((lotus.domino.Agent) toLotus(agent));
		} catch (NotesException e) {
			DominoUtils.handleException(e);

		}
	}

	/*
	 * (non-Javadoc)
	 * 
	 * @see org.openntf.domino.NoteCollection#intersect(lotus.domino.Document)
	 */
	public void intersect(final lotus.domino.Document document) {
		try {
			getDelegate().intersect((lotus.domino.Document) toLotus(document));
		} catch (NotesException e) {
			DominoUtils.handleException(e);

		}
	}

	/*
	 * (non-Javadoc)
	 * 
	 * @see org.openntf.domino.NoteCollection#intersect(lotus.domino.DocumentCollection)
	 */
	public void intersect(final lotus.domino.DocumentCollection collection) {
		try {
			getDelegate().intersect((lotus.domino.DocumentCollection) toLotus(collection));
		} catch (NotesException e) {
			DominoUtils.handleException(e);

		}
	}

	/*
	 * (non-Javadoc)
	 * 
	 * @see org.openntf.domino.NoteCollection#intersect(lotus.domino.Form)
	 */
	public void intersect(final lotus.domino.Form form) {
		try {
			getDelegate().intersect((lotus.domino.Form) toLotus(form));
		} catch (NotesException e) {
			DominoUtils.handleException(e);

		}
	}

	/*
	 * (non-Javadoc)
	 * 
	 * @see org.openntf.domino.NoteCollection#intersect(int)
	 */
	public void intersect(final int noteId) {
		try {
			getDelegate().intersect(noteId);
		} catch (NotesException e) {
			DominoUtils.handleException(e);

		}
	}

	/*
	 * (non-Javadoc)
	 * 
	 * @see org.openntf.domino.NoteCollection#intersect(lotus.domino.NoteCollection)
	 */
	public void intersect(final lotus.domino.NoteCollection collection) {
		try {
			getDelegate().intersect((lotus.domino.NoteCollection) toLotus(collection));
		} catch (NotesException e) {
			DominoUtils.handleException(e);

		}
	}

	/*
	 * (non-Javadoc)
	 * 
	 * @see org.openntf.domino.NoteCollection#intersect(java.lang.String)
	 */
	public void intersect(final String noteId) {
		try {
			getDelegate().intersect(noteId);
		} catch (NotesException e) {
			DominoUtils.handleException(e);

		}
	}

	/*
	 * (non-Javadoc)
	 * 
	 * @see org.openntf.domino.NoteCollection#intersect(lotus.domino.View)
	 */
	public void intersect(final lotus.domino.View view) {
		try {
			getDelegate().intersect((lotus.domino.View) toLotus(view));
		} catch (NotesException e) {
			DominoUtils.handleException(e);

		}
	}

	/*
	 * (non-Javadoc)
	 * 
	 * @see java.lang.Iterable#iterator()
	 */
	@Override
	public Iterator<String> iterator() {
		return new NoteIterator(this);
	}

	/*
	 * (non-Javadoc)
	 * 
	 * @see org.openntf.domino.impl.Base#recycle()
	 */
	@Override
	public void recycle() {
		try {
			getDelegate().recycle();
		} catch (NotesException e) {
			DominoUtils.handleException(e);

		}
	}

	/*
	 * (non-Javadoc)
	 * 
	 * @see org.openntf.domino.impl.Base#recycle(java.util.Vector)
	 */
	@SuppressWarnings("rawtypes")
	@Override
	public void recycle(final Vector objects) {
		try {
			getDelegate().recycle(objects);
		} catch (NotesException e) {
			DominoUtils.handleException(e);

		}
	}

	/*
	 * (non-Javadoc)
	 * 
	 * @see org.openntf.domino.NoteCollection#remove(lotus.domino.Agent)
	 */
	public void remove(final lotus.domino.Agent agent) {
		try {
			getDelegate().remove((lotus.domino.Agent) toLotus(agent));
		} catch (NotesException e) {
			DominoUtils.handleException(e);

		}
	}

	/*
	 * (non-Javadoc)
	 * 
	 * @see org.openntf.domino.NoteCollection#remove(lotus.domino.Document)
	 */
	public void remove(final lotus.domino.Document document) {
		try {
			getDelegate().remove((lotus.domino.Document) toLotus(document));
		} catch (NotesException e) {
			DominoUtils.handleException(e);

		}
	}

	/*
	 * (non-Javadoc)
	 * 
	 * @see org.openntf.domino.NoteCollection#remove(lotus.domino.DocumentCollection)
	 */
	public void remove(final lotus.domino.DocumentCollection collection) {
		try {
			getDelegate().remove((lotus.domino.DocumentCollection) toLotus(collection));
		} catch (NotesException e) {
			DominoUtils.handleException(e);

		}
	}

	/*
	 * (non-Javadoc)
	 * 
	 * @see org.openntf.domino.NoteCollection#remove(lotus.domino.Form)
	 */
	public void remove(final lotus.domino.Form form) {
		try {
			getDelegate().remove((lotus.domino.Form) toLotus(form));
		} catch (NotesException e) {
			DominoUtils.handleException(e);

		}
	}

	/*
	 * (non-Javadoc)
	 * 
	 * @see org.openntf.domino.NoteCollection#remove(int)
	 */
	public void remove(final int noteId) {
		try {
			getDelegate().remove(noteId);
		} catch (NotesException e) {
			DominoUtils.handleException(e);

		}
	}

	/*
	 * (non-Javadoc)
	 * 
	 * @see org.openntf.domino.NoteCollection#remove(lotus.domino.NoteCollection)
	 */
	public void remove(final lotus.domino.NoteCollection collection) {
		try {
			getDelegate().remove((lotus.domino.NoteCollection) toLotus(collection));
		} catch (NotesException e) {
			DominoUtils.handleException(e);

		}
	}

	/*
	 * (non-Javadoc)
	 * 
	 * @see org.openntf.domino.NoteCollection#remove(java.lang.String)
	 */
	public void remove(final String noteId) {
		try {
			getDelegate().remove(noteId);
		} catch (NotesException e) {
			DominoUtils.handleException(e);

		}
	}

	/*
	 * (non-Javadoc)
	 * 
	 * @see org.openntf.domino.NoteCollection#remove(lotus.domino.View)
	 */
	public void remove(final lotus.domino.View view) {
		try {
			getDelegate().remove((lotus.domino.View) toLotus(view));
		} catch (NotesException e) {
			DominoUtils.handleException(e);

		}
	}

	/*
	 * (non-Javadoc)
	 * 
	 * @see org.openntf.domino.NoteCollection#selectAllAdminNotes(boolean)
	 */
	public void selectAllAdminNotes(final boolean flag) {
		try {
			getDelegate().selectAllAdminNotes(flag);
		} catch (NotesException e) {
			DominoUtils.handleException(e);

		}
	}

	/*
	 * (non-Javadoc)
	 * 
	 * @see org.openntf.domino.NoteCollection#selectAllCodeElements(boolean)
	 */
	public void selectAllCodeElements(final boolean flag) {
		try {
			getDelegate().selectAllCodeElements(flag);
		} catch (NotesException e) {
			DominoUtils.handleException(e);

		}
	}

	/*
	 * (non-Javadoc)
	 * 
	 * @see org.openntf.domino.NoteCollection#selectAllDataNotes(boolean)
	 */
	public void selectAllDataNotes(final boolean flag) {
		try {
			getDelegate().selectAllDataNotes(flag);
		} catch (NotesException e) {
			DominoUtils.handleException(e);

		}
	}

	/*
	 * (non-Javadoc)
	 * 
	 * @see org.openntf.domino.NoteCollection#selectAllDesignElements(boolean)
	 */
	public void selectAllDesignElements(final boolean flag) {
		try {
			getDelegate().selectAllDesignElements(flag);
		} catch (NotesException e) {
			DominoUtils.handleException(e);

		}
	}

	/*
	 * (non-Javadoc)
	 * 
	 * @see org.openntf.domino.NoteCollection#selectAllFormatElements(boolean)
	 */
	public void selectAllFormatElements(final boolean flag) {
		try {
			getDelegate().selectAllFormatElements(flag);
		} catch (NotesException e) {
			DominoUtils.handleException(e);

		}
	}

	/*
	 * (non-Javadoc)
	 * 
	 * @see org.openntf.domino.NoteCollection#selectAllIndexElements(boolean)
	 */
	public void selectAllIndexElements(final boolean flag) {
		try {
			getDelegate().selectAllIndexElements(flag);
		} catch (NotesException e) {
			DominoUtils.handleException(e);

		}
	}

	/*
	 * (non-Javadoc)
	 * 
	 * @see org.openntf.domino.NoteCollection#selectAllNotes(boolean)
	 */
	public void selectAllNotes(final boolean flag) {
		try {
			getDelegate().selectAllNotes(flag);
		} catch (NotesException e) {
			DominoUtils.handleException(e);

		}
	}

	/*
	 * (non-Javadoc)
	 * 
	 * @see org.openntf.domino.NoteCollection#setSelectAcl(boolean)
	 */
	public void setSelectAcl(final boolean flag) {
		try {
			getDelegate().setSelectAcl(flag);
		} catch (NotesException e) {
			DominoUtils.handleException(e);

		}
	}

	/*
	 * (non-Javadoc)
	 * 
	 * @see org.openntf.domino.NoteCollection#setSelectActions(boolean)
	 */
	public void setSelectActions(final boolean flag) {
		try {
			getDelegate().setSelectActions(flag);
		} catch (NotesException e) {
			DominoUtils.handleException(e);

		}
	}

	/*
	 * (non-Javadoc)
	 * 
	 * @see org.openntf.domino.NoteCollection#setSelectAgents(boolean)
	 */
	public void setSelectAgents(final boolean flag) {
		try {
			getDelegate().setSelectAgents(flag);
		} catch (NotesException e) {
			DominoUtils.handleException(e);

		}
	}

	/*
	 * (non-Javadoc)
	 * 
	 * @see org.openntf.domino.NoteCollection#setSelectDatabaseScript(boolean)
	 */
	public void setSelectDatabaseScript(final boolean flag) {
		try {
			getDelegate().setSelectDatabaseScript(flag);
		} catch (NotesException e) {
			DominoUtils.handleException(e);

		}
	}

	/*
	 * (non-Javadoc)
	 * 
	 * @see org.openntf.domino.NoteCollection#setSelectDataConnections(boolean)
	 */
	public void setSelectDataConnections(final boolean flag) {
		try {
			getDelegate().setSelectDataConnections(flag);
		} catch (NotesException e) {
			DominoUtils.handleException(e);

		}
	}

	/*
	 * (non-Javadoc)
	 * 
	 * @see org.openntf.domino.NoteCollection#setSelectDocuments(boolean)
	 */
	public void setSelectDocuments(final boolean flag) {
		try {
			getDelegate().setSelectDocuments(flag);
		} catch (NotesException e) {
			DominoUtils.handleException(e);

		}
	}

	/*
	 * (non-Javadoc)
	 * 
	 * @see org.openntf.domino.NoteCollection#setSelectFolders(boolean)
	 */
	public void setSelectFolders(final boolean flag) {
		try {
			getDelegate().setSelectFolders(flag);
		} catch (NotesException e) {
			DominoUtils.handleException(e);

		}
	}

	/*
	 * (non-Javadoc)
	 * 
	 * @see org.openntf.domino.NoteCollection#setSelectForms(boolean)
	 */
	public void setSelectForms(final boolean flag) {
		try {
			getDelegate().setSelectForms(flag);
		} catch (NotesException e) {
			DominoUtils.handleException(e);

		}
	}

	/*
	 * (non-Javadoc)
	 * 
	 * @see org.openntf.domino.NoteCollection#setSelectFramesets(boolean)
	 */
	public void setSelectFramesets(final boolean flag) {
		try {
			getDelegate().setSelectFramesets(flag);
		} catch (NotesException e) {
			DominoUtils.handleException(e);

		}
	}

	/*
	 * (non-Javadoc)
	 * 
	 * @see org.openntf.domino.NoteCollection#setSelectHelpAbout(boolean)
	 */
	public void setSelectHelpAbout(final boolean flag) {
		try {
			getDelegate().setSelectHelpAbout(flag);
		} catch (NotesException e) {
			DominoUtils.handleException(e);

		}
	}

	/*
	 * (non-Javadoc)
	 * 
	 * @see org.openntf.domino.NoteCollection#setSelectHelpIndex(boolean)
	 */
	public void setSelectHelpIndex(final boolean flag) {
		try {
			getDelegate().setSelectHelpIndex(flag);
		} catch (NotesException e) {
			DominoUtils.handleException(e);

		}
	}

	/*
	 * (non-Javadoc)
	 * 
	 * @see org.openntf.domino.NoteCollection#setSelectHelpUsing(boolean)
	 */
	public void setSelectHelpUsing(final boolean flag) {
		try {
			getDelegate().setSelectHelpUsing(flag);
		} catch (NotesException e) {
			DominoUtils.handleException(e);

		}
	}

	/*
	 * (non-Javadoc)
	 * 
	 * @see org.openntf.domino.NoteCollection#setSelectIcon(boolean)
	 */
	public void setSelectIcon(final boolean flag) {
		try {
			getDelegate().setSelectIcon(flag);
		} catch (NotesException e) {
			DominoUtils.handleException(e);
		}
	}

	/*
	 * (non-Javadoc)
	 * 
	 * @see org.openntf.domino.NoteCollection#setSelectImageResources(boolean)
	 */
	public void setSelectImageResources(final boolean flag) {
		try {
			getDelegate().setSelectImageResources(flag);
		} catch (NotesException e) {
			DominoUtils.handleException(e);
		}
	}

	/*
	 * (non-Javadoc)
	 * 
	 * @see org.openntf.domino.NoteCollection#setSelectionFormula(java.lang.String)
	 */
	public void setSelectionFormula(final String formula) {
		try {
			getDelegate().setSelectionFormula(formula);
		} catch (NotesException e) {
			DominoUtils.handleException(e);
		}
	}

	/*
	 * (non-Javadoc)
	 * 
	 * @see org.openntf.domino.NoteCollection#setSelectJavaResources(boolean)
	 */
	public void setSelectJavaResources(final boolean flag) {
		try {
			getDelegate().setSelectJavaResources(flag);
		} catch (NotesException e) {
			DominoUtils.handleException(e);
		}
	}

	/*
	 * (non-Javadoc)
	 * 
	 * @see org.openntf.domino.NoteCollection#setSelectMiscCodeElements(boolean)
	 */
	public void setSelectMiscCodeElements(final boolean flag) {
		try {
			getDelegate().setSelectMiscCodeElements(flag);
		} catch (NotesException e) {
			DominoUtils.handleException(e);
		}
	}

	/*
	 * (non-Javadoc)
	 * 
	 * @see org.openntf.domino.NoteCollection#setSelectMiscFormatElements(boolean)
	 */
	public void setSelectMiscFormatElements(final boolean flag) {
		try {
			getDelegate().setSelectMiscFormatElements(flag);
		} catch (NotesException e) {
			DominoUtils.handleException(e);

		}
	}

	/*
	 * (non-Javadoc)
	 * 
	 * @see org.openntf.domino.NoteCollection#setSelectMiscIndexElements(boolean)
	 */
	public void setSelectMiscIndexElements(final boolean flag) {
		try {
			getDelegate().setSelectMiscIndexElements(flag);
		} catch (NotesException e) {
			DominoUtils.handleException(e);
		}
	}

	/*
	 * (non-Javadoc)
	 * 
	 * @see org.openntf.domino.NoteCollection#setSelectNavigators(boolean)
	 */
	public void setSelectNavigators(final boolean flag) {
		try {
			getDelegate().setSelectNavigators(flag);
		} catch (NotesException e) {
			DominoUtils.handleException(e);
		}
	}

	/*
	 * (non-Javadoc)
	 * 
	 * @see org.openntf.domino.NoteCollection#setSelectOutlines(boolean)
	 */
	public void setSelectOutlines(final boolean flag) {
		try {
			getDelegate().setSelectOutlines(flag);
		} catch (NotesException e) {
			DominoUtils.handleException(e);
		}
	}

	/*
	 * (non-Javadoc)
	 * 
	 * @see org.openntf.domino.NoteCollection#setSelectPages(boolean)
	 */
	public void setSelectPages(final boolean flag) {
		try {
			getDelegate().setSelectPages(flag);
		} catch (NotesException e) {
			DominoUtils.handleException(e);
		}
	}

	/*
	 * (non-Javadoc)
	 * 
	 * @see org.openntf.domino.NoteCollection#setSelectProfiles(boolean)
	 */
	public void setSelectProfiles(final boolean flag) {
		try {
			getDelegate().setSelectProfiles(flag);
		} catch (NotesException e) {
			DominoUtils.handleException(e);
		}
	}

	/*
	 * (non-Javadoc)
	 * 
	 * @see org.openntf.domino.NoteCollection#setSelectReplicationFormulas(boolean)
	 */
	public void setSelectReplicationFormulas(final boolean flag) {
		try {
			getDelegate().setSelectReplicationFormulas(flag);
		} catch (NotesException e) {
			DominoUtils.handleException(e);
		}
	}

	/*
	 * (non-Javadoc)
	 * 
	 * @see org.openntf.domino.NoteCollection#setSelectScriptLibraries(boolean)
	 */
	public void setSelectScriptLibraries(final boolean flag) {
		try {
			getDelegate().setSelectScriptLibraries(flag);
		} catch (NotesException e) {
			DominoUtils.handleException(e);
		}
	}

	/*
	 * (non-Javadoc)
	 * 
	 * @see org.openntf.domino.NoteCollection#setSelectSharedFields(boolean)
	 */
	public void setSelectSharedFields(final boolean flag) {
		try {
			getDelegate().setSelectSharedFields(flag);
		} catch (NotesException e) {
			DominoUtils.handleException(e);
		}
	}

	/*
	 * (non-Javadoc)
	 * 
	 * @see org.openntf.domino.NoteCollection#setSelectStylesheetResources(boolean)
	 */
	public void setSelectStylesheetResources(final boolean flag) {
		try {
			getDelegate().setSelectStylesheetResources(flag);
		} catch (NotesException e) {
			DominoUtils.handleException(e);
		}
	}

	/*
	 * (non-Javadoc)
	 * 
	 * @see org.openntf.domino.NoteCollection#setSelectSubforms(boolean)
	 */
	public void setSelectSubforms(final boolean flag) {
		try {
			getDelegate().setSelectSubforms(flag);
		} catch (NotesException e) {
			DominoUtils.handleException(e);
		}
	}

	/*
	 * (non-Javadoc)
	 * 
	 * @see org.openntf.domino.NoteCollection#setSelectViews(boolean)
	 */
	public void setSelectViews(final boolean flag) {
		try {
			getDelegate().setSelectViews(flag);
		} catch (NotesException e) {
			DominoUtils.handleException(e);
		}
	}

	/*
	 * (non-Javadoc)
	 * 
	 * @see org.openntf.domino.NoteCollection#setSinceTime(lotus.domino.DateTime)
	 */
	public void setSinceTime(final lotus.domino.DateTime date) {
		try {
			lotus.domino.DateTime dt = (lotus.domino.DateTime) toLotus(date);
			getDelegate().setSinceTime(dt);
			enc_recycle(dt);
		} catch (NotesException e) {
			DominoUtils.handleException(e);
		}
	}

	public void setSinceTime(final java.util.Date date) {
		org.openntf.domino.DateTime dt = new org.openntf.domino.impl.DateTime(date, getAncestorSession());
		setSinceTime(dt);
	}

	/*
	 * (non-Javadoc)
	 * 
	 * @see org.openntf.domino.types.DatabaseDescendant#getAncestorDatabase()
	 */
	@Override
	public Database getAncestorDatabase() {
		return this.getParent();
	}

	/*
	 * (non-Javadoc)
	 * 
	 * @see org.openntf.domino.types.SessionDescendant#getAncestorSession()
	 */
	@Override
	public Session getAncestorSession() {
		return this.getAncestorDatabase().getAncestorSession();
	}

	/*
	 * (non-Javadoc)
	 * 
	 * @see org.openntf.domino.ext.NoteCollection#setSelectOptions(java.util.Set)
	 */
	@Override
	public void setSelectOptions(final Set<SelectOption> options) {
		for (SelectOption option : options) {
			switch (option) {
			case ACL:
				setSelectAcl(true);
				break;
			case ACTIONS:
				setSelectActions(true);
				break;
			case AGENTS:
				setSelectAgents(true);
				break;
			case DATABASE_SCRIPT:
				setSelectDatabaseScript(true);
				break;
			case DATA_CONNECTIONS:
				setSelectDataConnections(true);
				break;
			case DOCUMENTS:
				setSelectDocuments(true);
				break;
			case FOLDERS:
				setSelectFolders(true);
				break;
			case FORMS:
				setSelectForms(true);
				break;
			case FRAMESETS:
				setSelectFramesets(true);
				break;
			case HELP_ABOUT:
				setSelectHelpAbout(true);
				break;
			case HELP_INDEX:
				setSelectHelpIndex(true);
				break;
			case HELP_USING:
				setSelectHelpUsing(true);
				break;
			case ICON:
				setSelectIcon(true);
				break;
			case IMAGE_RESOURCES:
				setSelectImageResources(true);
				break;
			case JAVA_RESOURCES:
				setSelectJavaResources(true);
				break;
			case MISC_CODE:
				setSelectMiscCodeElements(true);
				break;
			case MISC_FORMAT:
				setSelectMiscFormatElements(true);
				break;
			case MISC_INDEX:
				setSelectMiscIndexElements(true);
				break;
			case NAVIGATORS:
				setSelectNavigators(true);
				break;
			case OUTLINES:
				setSelectOutlines(true);
				break;
			case PAGES:
				setSelectPages(true);
				break;
			case PROFILES:
				setSelectProfiles(true);
				break;
			case REPLICATION_FORMULAS:
				setSelectReplicationFormulas(true);
				break;
			case SCRIPT_LIBRARIES:
				setSelectScriptLibraries(true);
				break;
			case SHARED_FIELDS:
				setSelectSharedFields(true);
				break;
			case STYLESHEETS:
				setSelectStylesheetResources(true);
				break;
			case SUBFORMS:
				setSelectSubforms(true);
				break;
			case VIEWS:
				setSelectViews(true);
				break;
			}
		}
	}

}<|MERGE_RESOLUTION|>--- conflicted
+++ resolved
@@ -154,23 +154,10 @@
 	public void add(final lotus.domino.DocumentCollection additionSpecifier) {
 		try {
 			// TODO Figure out why the normal add() line with the DC throws a NotesException("Invalid object type for method argument")
-<<<<<<< HEAD
-			//lotus.domino.DocumentCollection adder = (lotus.domino.DocumentCollection) toLotus(additionSpecifier);
-
-			//we have to do this here, because we must not recycle the notes document (it can be in use elsewhere!)
-			lotus.domino.Document doc = additionSpecifier.getFirstDocument();
-			while (doc != null) {
-
-				getDelegate().add((lotus.domino.Document) toLotus(doc));
-
-				lotus.domino.Document tempDoc = doc;
-				doc = additionSpecifier.getNextDocument(doc);
-				tempDoc.recycle();
-=======
 			if (additionSpecifier instanceof lotus.domino.DocumentCollection) {
 				lotus.domino.Document doc = additionSpecifier.getFirstDocument();
 				lotus.domino.Document nextDoc = null;
-				while (doc != null) {
+			while (doc != null) {
 					nextDoc = additionSpecifier.getNextDocument(doc);
 					getDelegate().add(doc);
 					doc.recycle();
@@ -187,8 +174,7 @@
 					getDelegate().add((lotus.domino.Document) toLotus(doc));
 
 					doc = additionSpecifier.getNextDocument(doc);
-				}
->>>>>>> 1bd24f8c
+			}
 			}
 		} catch (NotesException e) {
 			//			e.printStackTrace();
