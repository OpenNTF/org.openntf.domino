--- conflicted
+++ resolved
@@ -1,815 +1,796 @@
-package org.openntf.domino.impl;
-
-import lotus.domino.DateTime;
-import lotus.domino.Document;
-import lotus.domino.DocumentCollection;
-import lotus.domino.Form;
-import lotus.domino.NotesException;
-import lotus.domino.View;
-
-import org.openntf.domino.Agent;
-import org.openntf.domino.utils.DominoUtils;
-
-public class NoteCollection extends org.openntf.domino.impl.Base<org.openntf.domino.NoteCollection, lotus.domino.NoteCollection> implements
-		org.openntf.domino.NoteCollection {
-
-	public NoteCollection(lotus.domino.NoteCollection delegate, org.openntf.domino.Database parent) {
-		super(delegate, parent);
-	}
-
-<<<<<<< HEAD
-	public void add(Agent arg0) {
-		// TODO Auto-generated method stub
-=======
-	@Override
-	public void add(Agent additionSpecifier) {
-		try {
-			getDelegate().add(additionSpecifier);
-		} catch (NotesException e) {
-			DominoUtils.handleException(e);
->>>>>>> 38f2bdd3
-
-		}
-	}
-
-	@Override
-	public void add(Document additionSpecifier) {
-		try {
-			getDelegate().add(additionSpecifier);
-		} catch (NotesException e) {
-			DominoUtils.handleException(e);
-		}
-	}
-
-	@Override
-	public void add(lotus.domino.Agent additionSpecifier) {
-		try {
-			getDelegate().add(additionSpecifier);
-		} catch (NotesException e) {
-			DominoUtils.handleException(e);
-		}
-	}
-
-	@Override
-	public void add(DocumentCollection additionSpecifier) {
-		try {
-			getDelegate().add(additionSpecifier);
-		} catch (NotesException e) {
-			DominoUtils.handleException(e);
-		}
-	}
-
-	@Override
-	public void add(Form additionSpecifier) {
-		try {
-			getDelegate().add(additionSpecifier);
-		} catch (NotesException e) {
-			DominoUtils.handleException(e);
-		}
-	}
-
-	@Override
-	public void add(int additionSpecifier) {
-		try {
-			getDelegate().add(additionSpecifier);
-		} catch (NotesException e) {
-			DominoUtils.handleException(e);
-		}
-	}
-
-	@Override
-	public void add(int[] additionSpecifier) {
-		try {
-			getDelegate().add(additionSpecifier);
-		} catch (NotesException e) {
-			DominoUtils.handleException(e);
-		}
-	}
-
-	@Override
-	public void add(lotus.domino.NoteCollection additionSpecifier) {
-		try {
-			getDelegate().add(additionSpecifier);
-		} catch (NotesException e) {
-			DominoUtils.handleException(e);
-		}
-	}
-
-	@Override
-	public void add(String additionSpecifier) {
-		try {
-			getDelegate().add(additionSpecifier);
-		} catch (NotesException e) {
-			DominoUtils.handleException(e);
-		}
-	}
-
-	@Override
-	public void add(View additionSpecifier) {
-		try {
-			getDelegate().add(additionSpecifier);
-		} catch (NotesException e) {
-			DominoUtils.handleException(e);
-		}
-	}
-
-	@Override
-	public void buildCollection() {
-		try {
-			getDelegate().buildCollection();
-		} catch (NotesException e) {
-			DominoUtils.handleException(e);
-		}
-	}
-
-	@Override
-	public void clearCollection() {
-		try {
-			getDelegate().clearCollection();
-		} catch (NotesException e) {
-			DominoUtils.handleException(e);
-		}
-	}
-
-	@Override
-	public int getCount() {
-		try {
-			return getDelegate().getCount();
-		} catch (NotesException e) {
-			DominoUtils.handleException(e);
-		}
-		return 0;
-	}
-
-	@Override
-	public String getFirstNoteID() {
-		try {
-			return getDelegate().getFirstNoteID();
-		} catch (NotesException e) {
-			DominoUtils.handleException(e);
-		}
-		return null;
-	}
-
-	@Override
-	public DateTime getLastBuildTime() {
-		try {
-			return getDelegate().getLastBuildTime();
-		} catch (NotesException e) {
-			DominoUtils.handleException(e);
-		}
-		return null;
-	}
-
-	@Override
-	public String getLastNoteID() {
-		try {
-			return getDelegate().getLastNoteID();
-		} catch (NotesException e) {
-			DominoUtils.handleException(e);
-		}
-		return null;
-	}
-
-	@Override
-	public String getNextNoteID(String noteId) {
-		try {
-			return getDelegate().getNextNoteID(noteId);
-		} catch (NotesException e) {
-			DominoUtils.handleException(e);
-		}
-		return null;
-	}
-
-	@Override
-	public int[] getNoteIDs() {
-		try {
-			return getDelegate().getNoteIDs();
-		} catch (NotesException e) {
-			DominoUtils.handleException(e);
-		}
-		return null;
-	}
-
-	@Override
-	public org.openntf.domino.Database getParent() {
-		return (org.openntf.domino.Database) super.getParent();
-	}
-
-	@Override
-	public String getPrevNoteID(String noteId) {
-		try {
-			return getDelegate().getPrevNoteID(noteId);
-		} catch (NotesException e) {
-			DominoUtils.handleException(e);
-		}
-		return null;
-	}
-
-	@Override
-	public boolean getSelectAcl() {
-		try {
-			return getDelegate().getSelectAcl();
-		} catch (NotesException e) {
-			DominoUtils.handleException(e);
-		}
-		return false;
-	}
-
-	@Override
-	public boolean getSelectActions() {
-		try {
-			return getDelegate().getSelectActions();
-		} catch (NotesException e) {
-			DominoUtils.handleException(e);
-			return false;
-		}
-	}
-
-	@Override
-	public boolean getSelectAgents() {
-		try {
-			return getDelegate().getSelectAgents();
-		} catch (NotesException e) {
-			DominoUtils.handleException(e);
-			return false;
-		}
-	}
-
-	@Override
-	public boolean getSelectDatabaseScript() {
-		try {
-			return getDelegate().getSelectDatabaseScript();
-		} catch (NotesException e) {
-			DominoUtils.handleException(e);
-			return false;
-		}
-	}
-
-	@Override
-	public boolean getSelectDataConnections() {
-		try {
-			return getDelegate().getSelectDataConnections();
-		} catch (NotesException e) {
-			DominoUtils.handleException(e);
-			return false;
-		}
-	}
-
-	@Override
-	public boolean getSelectDocuments() {
-		try {
-			return getDelegate().getSelectDocuments();
-		} catch (NotesException e) {
-			DominoUtils.handleException(e);
-			return false;
-		}
-	}
-
-	@Override
-	public boolean getSelectFolders() {
-		try {
-			return getDelegate().getSelectFolders();
-		} catch (NotesException e) {
-			DominoUtils.handleException(e);
-			return false;
-		}
-	}
-
-	@Override
-	public boolean getSelectForms() {
-		try {
-			return getDelegate().getSelectForms();
-		} catch (NotesException e) {
-			DominoUtils.handleException(e);
-			return false;
-		}
-	}
-
-	@Override
-	public boolean getSelectFramesets() {
-		try {
-			return getDelegate().getSelectFramesets();
-		} catch (NotesException e) {
-			DominoUtils.handleException(e);
-			return false;
-		}
-	}
-
-	@Override
-	public boolean getSelectHelpAbout() {
-		try {
-			return getDelegate().getSelectHelpAbout();
-		} catch (NotesException e) {
-			DominoUtils.handleException(e);
-			return false;
-		}
-	}
-
-	@Override
-	public boolean getSelectHelpIndex() {
-		try {
-			return getDelegate().getSelectHelpIndex();
-		} catch (NotesException e) {
-			DominoUtils.handleException(e);
-			return false;
-		}
-	}
-
-	@Override
-	public boolean getSelectHelpUsing() {
-		try {
-			return getDelegate().getSelectHelpUsing();
-		} catch (NotesException e) {
-			DominoUtils.handleException(e);
-			return false;
-		}
-	}
-
-	@Override
-	public boolean getSelectIcon() {
-		try {
-			return getDelegate().getSelectIcon();
-		} catch (NotesException e) {
-			DominoUtils.handleException(e);
-			return false;
-		}
-	}
-
-	@Override
-	public boolean getSelectImageResources() {
-		try {
-			return getDelegate().getSelectImageResources();
-		} catch (NotesException e) {
-			DominoUtils.handleException(e);
-			return false;
-		}
-	}
-
-	@Override
-	public String getSelectionFormula() {
-		try {
-			return getDelegate().getSelectionFormula();
-		} catch (NotesException e) {
-			DominoUtils.handleException(e);
-			return null;
-		}
-	}
-
-	@Override
-	public boolean getSelectJavaResources() {
-		try {
-			return getDelegate().getSelectJavaResources();
-		} catch (NotesException e) {
-			DominoUtils.handleException(e);
-			return false;
-		}
-	}
-
-	@Override
-	public boolean getSelectMiscCodeElements() {
-		try {
-			return getDelegate().getSelectMiscCodeElements();
-		} catch (NotesException e) {
-			DominoUtils.handleException(e);
-			return false;
-		}
-	}
-
-	@Override
-	public boolean getSelectMiscFormatElements() {
-		try {
-			return getDelegate().getSelectMiscFormatElements();
-		} catch (NotesException e) {
-			DominoUtils.handleException(e);
-			return false;
-		}
-	}
-
-	@Override
-	public boolean getSelectMiscIndexElements() {
-		try {
-			return getDelegate().getSelectMiscIndexElements();
-		} catch (NotesException e) {
-			DominoUtils.handleException(e);
-			return false;
-		}
-	}
-
-	@Override
-	public boolean getSelectNavigators() {
-		try {
-			return getDelegate().getSelectNavigators();
-		} catch (NotesException e) {
-			DominoUtils.handleException(e);
-			return false;
-		}
-	}
-
-	@Override
-	public boolean getSelectOutlines() {
-		try {
-			return getDelegate().getSelectOutlines();
-		} catch (NotesException e) {
-			DominoUtils.handleException(e);
-			return false;
-		}
-	}
-
-	@Override
-	public boolean getSelectPages() {
-		try {
-			return getDelegate().getSelectPages();
-		} catch (NotesException e) {
-			DominoUtils.handleException(e);
-			return false;
-		}
-	}
-
-	@Override
-	public boolean getSelectProfiles() {
-		try {
-			return getDelegate().getSelectProfiles();
-		} catch (NotesException e) {
-			DominoUtils.handleException(e);
-			return false;
-		}
-	}
-
-	@Override
-	public boolean getSelectReplicationFormulas() {
-		try {
-			return getDelegate().getSelectReplicationFormulas();
-		} catch (NotesException e) {
-			DominoUtils.handleException(e);
-			return false;
-		}
-	}
-
-	@Override
-	public boolean getSelectScriptLibraries() {
-		// TODO Auto-generated method stub
-		return false;
-	}
-
-	@Override
-	public boolean getSelectSharedFields() {
-		// TODO Auto-generated method stub
-		return false;
-	}
-
-	@Override
-	public boolean getSelectStylesheetResources() {
-		// TODO Auto-generated method stub
-		return false;
-	}
-
-	@Override
-	public boolean getSelectSubforms() {
-		// TODO Auto-generated method stub
-		return false;
-	}
-
-	@Override
-	public boolean getSelectViews() {
-		// TODO Auto-generated method stub
-		return false;
-	}
-
-	@Override
-	public DateTime getSinceTime() {
-		// TODO Auto-generated method stub
-		return null;
-	}
-
-	@Override
-	public String getUNID(String unid) {
-		// TODO Auto-generated method stub
-		return null;
-	}
-
-	@Override
-	public DateTime getUntilTime() {
-		// TODO Auto-generated method stub
-		return null;
-	}
-
-	@Override
-	public void intersect(lotus.domino.Agent intersectionSpecifier) {
-		// TODO Auto-generated method stub
-
-	}
-
-	@Override
-	public void intersect(Document intersectionSpecifier) {
-		// TODO Auto-generated method stub
-
-	}
-
-	@Override
-	public void intersect(DocumentCollection intersectionSpecifier) {
-		// TODO Auto-generated method stub
-
-	}
-
-	@Override
-	public void intersect(Form intersectionSpecifier) {
-		// TODO Auto-generated method stub
-
-	}
-
-	@Override
-	public void intersect(int intersectionSpecifier) {
-		// TODO Auto-generated method stub
-
-	}
-
-	@Override
-	public void intersect(lotus.domino.NoteCollection intersectionSpecifier) {
-		// TODO Auto-generated method stub
-
-	}
-
-	@Override
-	public void intersect(String intersectionSpecifier) {
-		// TODO Auto-generated method stub
-
-	}
-
-	@Override
-	public void intersect(View intersectionSpecifier) {
-		// TODO Auto-generated method stub
-
-	}
-
-	@Override
-	public void remove(lotus.domino.Agent removalSpecifier) {
-		// TODO Auto-generated method stub
-
-	}
-
-	@Override
-	public void remove(Document removalSpecifier) {
-		// TODO Auto-generated method stub
-
-	}
-
-	@Override
-	public void remove(DocumentCollection removalSpecifier) {
-		// TODO Auto-generated method stub
-
-	}
-
-	@Override
-	public void remove(Form removalSpecifier) {
-		// TODO Auto-generated method stub
-
-	}
-
-	@Override
-	public void remove(int removalSpecifier) {
-		// TODO Auto-generated method stub
-
-	}
-
-	@Override
-	public void remove(lotus.domino.NoteCollection removalSpecifier) {
-		// TODO Auto-generated method stub
-
-	}
-
-	@Override
-	public void remove(String removalSpecifier) {
-		// TODO Auto-generated method stub
-
-	}
-
-	@Override
-	public void remove(View removalSpecifier) {
-		// TODO Auto-generated method stub
-
-	}
-
-	@Override
-	public void selectAllAdminNotes(boolean selectorValue) {
-		// TODO Auto-generated method stub
-
-	}
-
-	@Override
-	public void selectAllCodeElements(boolean selectorValue) {
-		// TODO Auto-generated method stub
-
-	}
-
-	@Override
-	public void selectAllDataNotes(boolean selectorValue) {
-		// TODO Auto-generated method stub
-
-	}
-
-	@Override
-	public void selectAllDesignElements(boolean selectorValue) {
-		// TODO Auto-generated method stub
-
-	}
-
-	@Override
-	public void selectAllFormatElements(boolean selectorValue) {
-		// TODO Auto-generated method stub
-
-	}
-
-	@Override
-	public void selectAllIndexElements(boolean selectorValue) {
-		// TODO Auto-generated method stub
-
-	}
-
-	@Override
-	public void selectAllNotes(boolean selectorValue) {
-		// TODO Auto-generated method stub
-
-	}
-
-	@Override
-	public void setSelectAcl(boolean flag) {
-		// TODO Auto-generated method stub
-
-	}
-
-	@Override
-	public void setSelectActions(boolean flag) {
-		// TODO Auto-generated method stub
-
-	}
-
-	@Override
-	public void setSelectAgents(boolean flag) {
-		// TODO Auto-generated method stub
-
-	}
-
-	@Override
-	public void setSelectDatabaseScript(boolean flag) {
-		// TODO Auto-generated method stub
-
-	}
-
-	@Override
-	public void setSelectDataConnections(boolean flag) {
-		// TODO Auto-generated method stub
-
-	}
-
-	@Override
-	public void setSelectDocuments(boolean flag) {
-		// TODO Auto-generated method stub
-
-	}
-
-	@Override
-	public void setSelectFolders(boolean flag) {
-		// TODO Auto-generated method stub
-
-	}
-
-	@Override
-	public void setSelectForms(boolean flag) {
-		// TODO Auto-generated method stub
-
-	}
-
-	@Override
-	public void setSelectFramesets(boolean flag) {
-		// TODO Auto-generated method stub
-
-	}
-
-	@Override
-	public void setSelectHelpAbout(boolean flag) {
-		// TODO Auto-generated method stub
-
-	}
-
-	@Override
-	public void setSelectHelpIndex(boolean flag) {
-		// TODO Auto-generated method stub
-
-	}
-
-	@Override
-	public void setSelectHelpUsing(boolean flag) {
-		// TODO Auto-generated method stub
-
-	}
-
-	@Override
-	public void setSelectIcon(boolean flag) {
-		// TODO Auto-generated method stub
-
-	}
-
-	@Override
-	public void setSelectImageResources(boolean flag) {
-		// TODO Auto-generated method stub
-
-	}
-
-	@Override
-	public void setSelectionFormula(String flag) {
-		// TODO Auto-generated method stub
-
-	}
-
-	@Override
-	public void setSelectJavaResources(boolean flag) {
-		// TODO Auto-generated method stub
-
-	}
-
-	@Override
-	public void setSelectMiscCodeElements(boolean flag) {
-		// TODO Auto-generated method stub
-
-	}
-
-	@Override
-	public void setSelectMiscFormatElements(boolean flag) {
-		// TODO Auto-generated method stub
-
-	}
-
-	@Override
-	public void setSelectMiscIndexElements(boolean flag) {
-		// TODO Auto-generated method stub
-
-	}
-
-	@Override
-	public void setSelectNavigators(boolean flag) {
-		// TODO Auto-generated method stub
-
-	}
-
-	@Override
-	public void setSelectOutlines(boolean flag) {
-		// TODO Auto-generated method stub
-
-	}
-
-	@Override
-	public void setSelectPages(boolean flag) {
-		// TODO Auto-generated method stub
-
-	}
-
-	@Override
-	public void setSelectProfiles(boolean flag) {
-		// TODO Auto-generated method stub
-
-	}
-
-	@Override
-	public void setSelectReplicationFormulas(boolean flag) {
-		// TODO Auto-generated method stub
-
-	}
-
-	@Override
-	public void setSelectScriptLibraries(boolean flag) {
-		// TODO Auto-generated method stub
-
-	}
-
-	@Override
-	public void setSelectSharedFields(boolean flag) {
-		// TODO Auto-generated method stub
-
-	}
-
-	@Override
-	public void setSelectStylesheetResources(boolean flag) {
-		// TODO Auto-generated method stub
-
-	}
-
-	@Override
-	public void setSelectSubforms(boolean flag) {
-		// TODO Auto-generated method stub
-
-	}
-
-	@Override
-	public void setSelectViews(boolean flag) {
-		// TODO Auto-generated method stub
-
-	}
-
-	@Override
-	public void setSinceTime(DateTime sinceTime) {
-		// TODO Auto-generated method stub
-
-	}
-
-}
+package org.openntf.domino.impl;
+
+import lotus.domino.NotesException;
+
+import org.openntf.domino.DateTime;
+import org.openntf.domino.utils.DominoUtils;
+import org.openntf.domino.utils.Factory;
+
+public class NoteCollection extends org.openntf.domino.impl.Base<org.openntf.domino.NoteCollection, lotus.domino.NoteCollection> implements
+		org.openntf.domino.NoteCollection {
+
+	public NoteCollection(lotus.domino.NoteCollection delegate, org.openntf.domino.Base<?> parent) {
+		super(delegate, Factory.getParentDatabase(parent));
+	}
+
+	@Override
+	public void add(lotus.domino.Document additionSpecifier) {
+		try {
+			getDelegate().add(additionSpecifier);
+		} catch (NotesException e) {
+			DominoUtils.handleException(e);
+		}
+	}
+
+	@Override
+	public void add(lotus.domino.Agent additionSpecifier) {
+		try {
+			getDelegate().add(additionSpecifier);
+		} catch (NotesException e) {
+			DominoUtils.handleException(e);
+		}
+	}
+
+	@Override
+	public void add(lotus.domino.DocumentCollection additionSpecifier) {
+		try {
+			getDelegate().add(additionSpecifier);
+		} catch (NotesException e) {
+			DominoUtils.handleException(e);
+		}
+	}
+
+	@Override
+	public void add(lotus.domino.Form additionSpecifier) {
+		try {
+			getDelegate().add(additionSpecifier);
+		} catch (NotesException e) {
+			DominoUtils.handleException(e);
+		}
+	}
+
+	@Override
+	public void add(int additionSpecifier) {
+		try {
+			getDelegate().add(additionSpecifier);
+		} catch (NotesException e) {
+			DominoUtils.handleException(e);
+		}
+	}
+
+	@Override
+	public void add(int[] additionSpecifier) {
+		try {
+			getDelegate().add(additionSpecifier);
+		} catch (NotesException e) {
+			DominoUtils.handleException(e);
+		}
+	}
+
+	@Override
+	public void add(lotus.domino.NoteCollection additionSpecifier) {
+		try {
+			getDelegate().add(additionSpecifier);
+		} catch (NotesException e) {
+			DominoUtils.handleException(e);
+		}
+	}
+
+	@Override
+	public void add(String additionSpecifier) {
+		try {
+			getDelegate().add(additionSpecifier);
+		} catch (NotesException e) {
+			DominoUtils.handleException(e);
+		}
+	}
+
+	@Override
+	public void add(lotus.domino.View additionSpecifier) {
+		try {
+			getDelegate().add(additionSpecifier);
+		} catch (NotesException e) {
+			DominoUtils.handleException(e);
+		}
+	}
+
+	@Override
+	public void buildCollection() {
+		try {
+			getDelegate().buildCollection();
+		} catch (NotesException e) {
+			DominoUtils.handleException(e);
+		}
+	}
+
+	@Override
+	public void clearCollection() {
+		try {
+			getDelegate().clearCollection();
+		} catch (NotesException e) {
+			DominoUtils.handleException(e);
+		}
+	}
+
+	@Override
+	public int getCount() {
+		try {
+			return getDelegate().getCount();
+		} catch (NotesException e) {
+			DominoUtils.handleException(e);
+		}
+		return 0;
+	}
+
+	@Override
+	public String getFirstNoteID() {
+		try {
+			return getDelegate().getFirstNoteID();
+		} catch (NotesException e) {
+			DominoUtils.handleException(e);
+		}
+		return null;
+	}
+
+	@Override
+	public DateTime getLastBuildTime() {
+		try {
+			return Factory.fromLotus(getDelegate().getLastBuildTime(), DateTime.class, this);
+		} catch (NotesException e) {
+			DominoUtils.handleException(e);
+		}
+		return null;
+	}
+
+	@Override
+	public String getLastNoteID() {
+		try {
+			return getDelegate().getLastNoteID();
+		} catch (NotesException e) {
+			DominoUtils.handleException(e);
+		}
+		return null;
+	}
+
+	@Override
+	public String getNextNoteID(String noteId) {
+		try {
+			return getDelegate().getNextNoteID(noteId);
+		} catch (NotesException e) {
+			DominoUtils.handleException(e);
+		}
+		return null;
+	}
+
+	@Override
+	public int[] getNoteIDs() {
+		try {
+			return getDelegate().getNoteIDs();
+		} catch (NotesException e) {
+			DominoUtils.handleException(e);
+		}
+		return null;
+	}
+
+	@Override
+	public org.openntf.domino.Database getParent() {
+		return (org.openntf.domino.Database) super.getParent();
+	}
+
+	@Override
+	public String getPrevNoteID(String noteId) {
+		try {
+			return getDelegate().getPrevNoteID(noteId);
+		} catch (NotesException e) {
+			DominoUtils.handleException(e);
+		}
+		return null;
+	}
+
+	@Override
+	public boolean getSelectAcl() {
+		try {
+			return getDelegate().getSelectAcl();
+		} catch (NotesException e) {
+			DominoUtils.handleException(e);
+		}
+		return false;
+	}
+
+	@Override
+	public boolean getSelectActions() {
+		try {
+			return getDelegate().getSelectActions();
+		} catch (NotesException e) {
+			DominoUtils.handleException(e);
+			return false;
+		}
+	}
+
+	@Override
+	public boolean getSelectAgents() {
+		try {
+			return getDelegate().getSelectAgents();
+		} catch (NotesException e) {
+			DominoUtils.handleException(e);
+			return false;
+		}
+	}
+
+	@Override
+	public boolean getSelectDatabaseScript() {
+		try {
+			return getDelegate().getSelectDatabaseScript();
+		} catch (NotesException e) {
+			DominoUtils.handleException(e);
+			return false;
+		}
+	}
+
+	@Override
+	public boolean getSelectDataConnections() {
+		try {
+			return getDelegate().getSelectDataConnections();
+		} catch (NotesException e) {
+			DominoUtils.handleException(e);
+			return false;
+		}
+	}
+
+	@Override
+	public boolean getSelectDocuments() {
+		try {
+			return getDelegate().getSelectDocuments();
+		} catch (NotesException e) {
+			DominoUtils.handleException(e);
+			return false;
+		}
+	}
+
+	@Override
+	public boolean getSelectFolders() {
+		try {
+			return getDelegate().getSelectFolders();
+		} catch (NotesException e) {
+			DominoUtils.handleException(e);
+			return false;
+		}
+	}
+
+	@Override
+	public boolean getSelectForms() {
+		try {
+			return getDelegate().getSelectForms();
+		} catch (NotesException e) {
+			DominoUtils.handleException(e);
+			return false;
+		}
+	}
+
+	@Override
+	public boolean getSelectFramesets() {
+		try {
+			return getDelegate().getSelectFramesets();
+		} catch (NotesException e) {
+			DominoUtils.handleException(e);
+			return false;
+		}
+	}
+
+	@Override
+	public boolean getSelectHelpAbout() {
+		try {
+			return getDelegate().getSelectHelpAbout();
+		} catch (NotesException e) {
+			DominoUtils.handleException(e);
+			return false;
+		}
+	}
+
+	@Override
+	public boolean getSelectHelpIndex() {
+		try {
+			return getDelegate().getSelectHelpIndex();
+		} catch (NotesException e) {
+			DominoUtils.handleException(e);
+			return false;
+		}
+	}
+
+	@Override
+	public boolean getSelectHelpUsing() {
+		try {
+			return getDelegate().getSelectHelpUsing();
+		} catch (NotesException e) {
+			DominoUtils.handleException(e);
+			return false;
+		}
+	}
+
+	@Override
+	public boolean getSelectIcon() {
+		try {
+			return getDelegate().getSelectIcon();
+		} catch (NotesException e) {
+			DominoUtils.handleException(e);
+			return false;
+		}
+	}
+
+	@Override
+	public boolean getSelectImageResources() {
+		try {
+			return getDelegate().getSelectImageResources();
+		} catch (NotesException e) {
+			DominoUtils.handleException(e);
+			return false;
+		}
+	}
+
+	@Override
+	public String getSelectionFormula() {
+		try {
+			return getDelegate().getSelectionFormula();
+		} catch (NotesException e) {
+			DominoUtils.handleException(e);
+			return null;
+		}
+	}
+
+	@Override
+	public boolean getSelectJavaResources() {
+		try {
+			return getDelegate().getSelectJavaResources();
+		} catch (NotesException e) {
+			DominoUtils.handleException(e);
+			return false;
+		}
+	}
+
+	@Override
+	public boolean getSelectMiscCodeElements() {
+		try {
+			return getDelegate().getSelectMiscCodeElements();
+		} catch (NotesException e) {
+			DominoUtils.handleException(e);
+			return false;
+		}
+	}
+
+	@Override
+	public boolean getSelectMiscFormatElements() {
+		try {
+			return getDelegate().getSelectMiscFormatElements();
+		} catch (NotesException e) {
+			DominoUtils.handleException(e);
+			return false;
+		}
+	}
+
+	@Override
+	public boolean getSelectMiscIndexElements() {
+		try {
+			return getDelegate().getSelectMiscIndexElements();
+		} catch (NotesException e) {
+			DominoUtils.handleException(e);
+			return false;
+		}
+	}
+
+	@Override
+	public boolean getSelectNavigators() {
+		try {
+			return getDelegate().getSelectNavigators();
+		} catch (NotesException e) {
+			DominoUtils.handleException(e);
+			return false;
+		}
+	}
+
+	@Override
+	public boolean getSelectOutlines() {
+		try {
+			return getDelegate().getSelectOutlines();
+		} catch (NotesException e) {
+			DominoUtils.handleException(e);
+			return false;
+		}
+	}
+
+	@Override
+	public boolean getSelectPages() {
+		try {
+			return getDelegate().getSelectPages();
+		} catch (NotesException e) {
+			DominoUtils.handleException(e);
+			return false;
+		}
+	}
+
+	@Override
+	public boolean getSelectProfiles() {
+		try {
+			return getDelegate().getSelectProfiles();
+		} catch (NotesException e) {
+			DominoUtils.handleException(e);
+			return false;
+		}
+	}
+
+	@Override
+	public boolean getSelectReplicationFormulas() {
+		try {
+			return getDelegate().getSelectReplicationFormulas();
+		} catch (NotesException e) {
+			DominoUtils.handleException(e);
+			return false;
+		}
+	}
+
+	@Override
+	public boolean getSelectScriptLibraries() {
+		// TODO Auto-generated method stub
+		return false;
+	}
+
+	@Override
+	public boolean getSelectSharedFields() {
+		// TODO Auto-generated method stub
+		return false;
+	}
+
+	@Override
+	public boolean getSelectStylesheetResources() {
+		// TODO Auto-generated method stub
+		return false;
+	}
+
+	@Override
+	public boolean getSelectSubforms() {
+		// TODO Auto-generated method stub
+		return false;
+	}
+
+	@Override
+	public boolean getSelectViews() {
+		// TODO Auto-generated method stub
+		return false;
+	}
+
+	@Override
+	public DateTime getSinceTime() {
+		// TODO Auto-generated method stub
+		return null;
+	}
+
+	@Override
+	public String getUNID(String unid) {
+		// TODO Auto-generated method stub
+		return null;
+	}
+
+	@Override
+	public DateTime getUntilTime() {
+		// TODO Auto-generated method stub
+		return null;
+	}
+
+	@Override
+	public void intersect(lotus.domino.Agent intersectionSpecifier) {
+		// TODO Auto-generated method stub
+
+	}
+
+	@Override
+	public void intersect(lotus.domino.Document intersectionSpecifier) {
+		// TODO Auto-generated method stub
+
+	}
+
+	@Override
+	public void intersect(lotus.domino.DocumentCollection intersectionSpecifier) {
+		// TODO Auto-generated method stub
+
+	}
+
+	@Override
+	public void intersect(lotus.domino.Form intersectionSpecifier) {
+		// TODO Auto-generated method stub
+
+	}
+
+	@Override
+	public void intersect(int intersectionSpecifier) {
+		// TODO Auto-generated method stub
+
+	}
+
+	@Override
+	public void intersect(lotus.domino.NoteCollection intersectionSpecifier) {
+		// TODO Auto-generated method stub
+
+	}
+
+	@Override
+	public void intersect(String intersectionSpecifier) {
+		// TODO Auto-generated method stub
+
+	}
+
+	@Override
+	public void intersect(lotus.domino.View intersectionSpecifier) {
+		// TODO Auto-generated method stub
+
+	}
+
+	@Override
+	public void remove(lotus.domino.Agent removalSpecifier) {
+		// TODO Auto-generated method stub
+
+	}
+
+	@Override
+	public void remove(lotus.domino.Document removalSpecifier) {
+		// TODO Auto-generated method stub
+
+	}
+
+	@Override
+	public void remove(lotus.domino.DocumentCollection removalSpecifier) {
+		// TODO Auto-generated method stub
+
+	}
+
+	@Override
+	public void remove(lotus.domino.Form removalSpecifier) {
+		// TODO Auto-generated method stub
+
+	}
+
+	@Override
+	public void remove(int removalSpecifier) {
+		// TODO Auto-generated method stub
+
+	}
+
+	@Override
+	public void remove(lotus.domino.NoteCollection removalSpecifier) {
+		// TODO Auto-generated method stub
+
+	}
+
+	@Override
+	public void remove(String removalSpecifier) {
+		// TODO Auto-generated method stub
+
+	}
+
+	@Override
+	public void remove(lotus.domino.View removalSpecifier) {
+		// TODO Auto-generated method stub
+
+	}
+
+	@Override
+	public void selectAllAdminNotes(boolean selectorValue) {
+		// TODO Auto-generated method stub
+
+	}
+
+	@Override
+	public void selectAllCodeElements(boolean selectorValue) {
+		// TODO Auto-generated method stub
+
+	}
+
+	@Override
+	public void selectAllDataNotes(boolean selectorValue) {
+		// TODO Auto-generated method stub
+
+	}
+
+	@Override
+	public void selectAllDesignElements(boolean selectorValue) {
+		// TODO Auto-generated method stub
+
+	}
+
+	@Override
+	public void selectAllFormatElements(boolean selectorValue) {
+		// TODO Auto-generated method stub
+
+	}
+
+	@Override
+	public void selectAllIndexElements(boolean selectorValue) {
+		// TODO Auto-generated method stub
+
+	}
+
+	@Override
+	public void selectAllNotes(boolean selectorValue) {
+		// TODO Auto-generated method stub
+
+	}
+
+	@Override
+	public void setSelectAcl(boolean flag) {
+		// TODO Auto-generated method stub
+
+	}
+
+	@Override
+	public void setSelectActions(boolean flag) {
+		// TODO Auto-generated method stub
+
+	}
+
+	@Override
+	public void setSelectAgents(boolean flag) {
+		// TODO Auto-generated method stub
+
+	}
+
+	@Override
+	public void setSelectDatabaseScript(boolean flag) {
+		// TODO Auto-generated method stub
+
+	}
+
+	@Override
+	public void setSelectDataConnections(boolean flag) {
+		// TODO Auto-generated method stub
+
+	}
+
+	@Override
+	public void setSelectDocuments(boolean flag) {
+		// TODO Auto-generated method stub
+
+	}
+
+	@Override
+	public void setSelectFolders(boolean flag) {
+		// TODO Auto-generated method stub
+
+	}
+
+	@Override
+	public void setSelectForms(boolean flag) {
+		// TODO Auto-generated method stub
+
+	}
+
+	@Override
+	public void setSelectFramesets(boolean flag) {
+		// TODO Auto-generated method stub
+
+	}
+
+	@Override
+	public void setSelectHelpAbout(boolean flag) {
+		// TODO Auto-generated method stub
+
+	}
+
+	@Override
+	public void setSelectHelpIndex(boolean flag) {
+		// TODO Auto-generated method stub
+
+	}
+
+	@Override
+	public void setSelectHelpUsing(boolean flag) {
+		// TODO Auto-generated method stub
+
+	}
+
+	@Override
+	public void setSelectIcon(boolean flag) {
+		// TODO Auto-generated method stub
+
+	}
+
+	@Override
+	public void setSelectImageResources(boolean flag) {
+		// TODO Auto-generated method stub
+
+	}
+
+	@Override
+	public void setSelectionFormula(String flag) {
+		// TODO Auto-generated method stub
+
+	}
+
+	@Override
+	public void setSelectJavaResources(boolean flag) {
+		// TODO Auto-generated method stub
+
+	}
+
+	@Override
+	public void setSelectMiscCodeElements(boolean flag) {
+		// TODO Auto-generated method stub
+
+	}
+
+	@Override
+	public void setSelectMiscFormatElements(boolean flag) {
+		// TODO Auto-generated method stub
+
+	}
+
+	@Override
+	public void setSelectMiscIndexElements(boolean flag) {
+		// TODO Auto-generated method stub
+
+	}
+
+	@Override
+	public void setSelectNavigators(boolean flag) {
+		// TODO Auto-generated method stub
+
+	}
+
+	@Override
+	public void setSelectOutlines(boolean flag) {
+		// TODO Auto-generated method stub
+
+	}
+
+	@Override
+	public void setSelectPages(boolean flag) {
+		// TODO Auto-generated method stub
+
+	}
+
+	@Override
+	public void setSelectProfiles(boolean flag) {
+		// TODO Auto-generated method stub
+
+	}
+
+	@Override
+	public void setSelectReplicationFormulas(boolean flag) {
+		// TODO Auto-generated method stub
+
+	}
+
+	@Override
+	public void setSelectScriptLibraries(boolean flag) {
+		// TODO Auto-generated method stub
+
+	}
+
+	@Override
+	public void setSelectSharedFields(boolean flag) {
+		// TODO Auto-generated method stub
+
+	}
+
+	@Override
+	public void setSelectStylesheetResources(boolean flag) {
+		// TODO Auto-generated method stub
+
+	}
+
+	@Override
+	public void setSelectSubforms(boolean flag) {
+		// TODO Auto-generated method stub
+
+	}
+
+	@Override
+	public void setSelectViews(boolean flag) {
+		// TODO Auto-generated method stub
+
+	}
+
+	@Override
+	public void setSinceTime(lotus.domino.DateTime sinceTime) {
+		// TODO Auto-generated method stub
+
+	}
+
+}