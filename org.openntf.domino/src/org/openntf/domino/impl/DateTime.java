package org.openntf.domino.impl;

import java.util.Calendar;
import java.util.Date;
import java.util.GregorianCalendar;

import lotus.domino.NotesException;

import org.openntf.domino.Session;
import org.openntf.domino.utils.DominoUtils;
import org.openntf.domino.utils.Factory;

public class DateTime extends Base<org.openntf.domino.DateTime, lotus.domino.DateTime> implements org.openntf.domino.DateTime {
	private final Calendar cal_ = GregorianCalendar.getInstance();
	private boolean dst_;
	private boolean isDateOnly_;
	private boolean isTimeOnly_;
	private int notesZone_;

	public DateTime(lotus.domino.DateTime delegate, org.openntf.domino.Base<?> parent) {
		super(delegate, Factory.getSession(parent));
		initialize(delegate);
		org.openntf.domino.impl.Base.recycle(delegate);
	}

	public DateTime(Date date, org.openntf.domino.Base<?> parent) {
		super(null, Factory.getSession(parent));
		initialize(date);
	}

	public DateTime(Date date) {
		super(null, null);
		initialize(date);
	}

	private void initialize(java.util.Date date) {
		cal_.setTime(date);
		dst_ = false;
		notesZone_ = 0;
	}

	private void initialize(lotus.domino.DateTime delegate) {
		try {
			dst_ = delegate.isDST();
			notesZone_ = delegate.getTimeZone();
			String dateonly = delegate.getDateOnly();
			if (dateonly == null || dateonly.length() == 0)
				isTimeOnly_ = true;
			String timeonly = delegate.getTimeOnly();
			if (timeonly == null || timeonly.length() == 0)
				isDateOnly_ = true;
			Date date = delegate.toJavaDate();
			cal_.setTime(date);

		} catch (NotesException e) {
			DominoUtils.handleException(e);
		}
	}

	public void adjustDay(int n, boolean preserveLocalTime) {
		try {
			getDelegate().adjustDay(n, preserveLocalTime);
		} catch (NotesException e) {
			DominoUtils.handleException(e);

		}
	}

	public void adjustDay(int n) {
		adjustDay(n, false);
	}

	public void adjustHour(int n, boolean preserveLocalTime) {
		try {
			getDelegate().adjustHour(n, preserveLocalTime);
		} catch (NotesException e) {
			DominoUtils.handleException(e);

		}
	}

	public void adjustHour(int n) {
		adjustHour(n, false);
	}

	public void adjustMinute(int n, boolean preserveLocalTime) {
		try {
			getDelegate().adjustMinute(n, preserveLocalTime);
		} catch (NotesException e) {
			DominoUtils.handleException(e);

		}
	}

	public void adjustMinute(int n) {
		adjustMinute(n, false);
	}

	public void adjustMonth(int n, boolean preserveLocalTime) {
		try {
			getDelegate().adjustMonth(n, preserveLocalTime);
		} catch (NotesException e) {
			DominoUtils.handleException(e);

		}
	}

	public void adjustMonth(int n) {
		adjustMonth(n, false);
	}

	public void adjustSecond(int n, boolean preserveLocalTime) {
		try {
			getDelegate().adjustSecond(n, preserveLocalTime);
		} catch (NotesException e) {
			DominoUtils.handleException(e);

		}
	}

	public void adjustSecond(int n) {
		adjustSecond(n, false);
	}

	public void adjustYear(int n, boolean preserveLocalTime) {
		try {
			getDelegate().adjustYear(n, preserveLocalTime);
		} catch (NotesException e) {
			DominoUtils.handleException(e);

		}
	}

	public void adjustYear(int n) {
		adjustYear(n, false);
	}

	public void convertToZone(int zone, boolean isDST) {
		try {
			getDelegate().convertToZone(zone, isDST);
		} catch (NotesException e) {
			DominoUtils.handleException(e);

		}
	}

	public String getDateOnly() {
		return org.openntf.domino.impl.Session.getFormatter().getDateOnly(cal_.getTime());
	}

	public String getGMTTime() {
		return org.openntf.domino.impl.Session.getFormatter().getDateTime(cal_.getTime());
	}

	public String getLocalTime() {
		try {
			return getDelegate().getLocalTime();
		} catch (NotesException e) {
			DominoUtils.handleException(e);
			return null;

		}
	}

	@Override
	public Session getParent() {
		return Factory.getSession(super.getParent());
	}

	public String getTimeOnly() {
		return org.openntf.domino.impl.Session.getFormatter().getTimeOnly(cal_.getTime());
	}

	public int getTimeZone() {
		try {
			return getDelegate().getTimeZone();
		} catch (NotesException e) {
			DominoUtils.handleException(e);
			return 0;

		}
	}

	public String getZoneTime() {
		try {
			return getDelegate().getZoneTime();
		} catch (NotesException e) {
			DominoUtils.handleException(e);
			return null;

		}
	}

	public boolean isDST() {
		try {
			return getDelegate().isDST();
		} catch (NotesException e) {
			DominoUtils.handleException(e);
			return false;

		}
	}

	public void setAnyDate() {
		try {
			getDelegate().setAnyDate();
		} catch (NotesException e) {
			DominoUtils.handleException(e);

		}
	}

	public void setAnyTime() {
		try {
			getDelegate().setAnyTime();
		} catch (NotesException e) {
			DominoUtils.handleException(e);

		}
	}

	public void setLocalDate(int year, int month, int day, boolean preserveLocalTime) {
		try {
			getDelegate().setLocalDate(year, month, day, preserveLocalTime);
		} catch (NotesException e) {
			DominoUtils.handleException(e);

		}
	}

	public void setLocalDate(int year, int month, int day) {
		try {
			getDelegate().setLocalDate(year, month, day);
		} catch (NotesException e) {
			DominoUtils.handleException(e);

		}
	}

	public void setLocalTime(Calendar calendar) {
		try {
			getDelegate().setLocalTime(calendar);
		} catch (NotesException e) {
			DominoUtils.handleException(e);

		}
	}

	public void setLocalTime(Date date) {
		try {
			getDelegate().setLocalTime(date);
		} catch (NotesException e) {
			DominoUtils.handleException(e);

		}
	}

	public void setLocalTime(int hour, int minute, int second, int hundredth) {
		try {
			getDelegate().setLocalTime(hour, minute, second, hundredth);
		} catch (NotesException e) {
			DominoUtils.handleException(e);

		}
	}

	public void setLocalTime(String time) {
		try {
			getDelegate().setLocalTime(time);
		} catch (NotesException e) {
			DominoUtils.handleException(e);

		}
	}

	public void setNow() {
		try {
			getDelegate().setNow();
		} catch (NotesException e) {
			DominoUtils.handleException(e);

		}
	}

	public int timeDifference(lotus.domino.DateTime dt) {
		try {
<<<<<<< HEAD
			return getDelegate().timeDifference((lotus.domino.DateTime) Factory.toLotus(arg0));
=======
			return getDelegate().timeDifference(dt);
>>>>>>> 1298861d
		} catch (NotesException e) {
			DominoUtils.handleException(e);
			return 0;

		}
	}

	public double timeDifferenceDouble(lotus.domino.DateTime dt) {
		try {
<<<<<<< HEAD
			return getDelegate().timeDifferenceDouble((lotus.domino.DateTime) Factory.toLotus(arg0));
=======
			return getDelegate().timeDifferenceDouble(dt);
>>>>>>> 1298861d
		} catch (NotesException e) {
			DominoUtils.handleException(e);
			return 0d;

		}
	}

	public Date toJavaDate() {
		try {
			return getDelegate().toJavaDate();
		} catch (NotesException e) {
			DominoUtils.handleException(e);
			return null;

		}
	}
}
<|MERGE_RESOLUTION|>--- conflicted
+++ resolved
@@ -1,322 +1,314 @@
-package org.openntf.domino.impl;
-
-import java.util.Calendar;
-import java.util.Date;
-import java.util.GregorianCalendar;
-
-import lotus.domino.NotesException;
-
-import org.openntf.domino.Session;
-import org.openntf.domino.utils.DominoUtils;
-import org.openntf.domino.utils.Factory;
-
-public class DateTime extends Base<org.openntf.domino.DateTime, lotus.domino.DateTime> implements org.openntf.domino.DateTime {
-	private final Calendar cal_ = GregorianCalendar.getInstance();
-	private boolean dst_;
-	private boolean isDateOnly_;
-	private boolean isTimeOnly_;
-	private int notesZone_;
-
-	public DateTime(lotus.domino.DateTime delegate, org.openntf.domino.Base<?> parent) {
-		super(delegate, Factory.getSession(parent));
-		initialize(delegate);
-		org.openntf.domino.impl.Base.recycle(delegate);
-	}
-
-	public DateTime(Date date, org.openntf.domino.Base<?> parent) {
-		super(null, Factory.getSession(parent));
-		initialize(date);
-	}
-
-	public DateTime(Date date) {
-		super(null, null);
-		initialize(date);
-	}
-
-	private void initialize(java.util.Date date) {
-		cal_.setTime(date);
-		dst_ = false;
-		notesZone_ = 0;
-	}
-
-	private void initialize(lotus.domino.DateTime delegate) {
-		try {
-			dst_ = delegate.isDST();
-			notesZone_ = delegate.getTimeZone();
-			String dateonly = delegate.getDateOnly();
-			if (dateonly == null || dateonly.length() == 0)
-				isTimeOnly_ = true;
-			String timeonly = delegate.getTimeOnly();
-			if (timeonly == null || timeonly.length() == 0)
-				isDateOnly_ = true;
-			Date date = delegate.toJavaDate();
-			cal_.setTime(date);
-
-		} catch (NotesException e) {
-			DominoUtils.handleException(e);
-		}
-	}
-
-	public void adjustDay(int n, boolean preserveLocalTime) {
-		try {
-			getDelegate().adjustDay(n, preserveLocalTime);
-		} catch (NotesException e) {
-			DominoUtils.handleException(e);
-
-		}
-	}
-
-	public void adjustDay(int n) {
-		adjustDay(n, false);
-	}
-
-	public void adjustHour(int n, boolean preserveLocalTime) {
-		try {
-			getDelegate().adjustHour(n, preserveLocalTime);
-		} catch (NotesException e) {
-			DominoUtils.handleException(e);
-
-		}
-	}
-
-	public void adjustHour(int n) {
-		adjustHour(n, false);
-	}
-
-	public void adjustMinute(int n, boolean preserveLocalTime) {
-		try {
-			getDelegate().adjustMinute(n, preserveLocalTime);
-		} catch (NotesException e) {
-			DominoUtils.handleException(e);
-
-		}
-	}
-
-	public void adjustMinute(int n) {
-		adjustMinute(n, false);
-	}
-
-	public void adjustMonth(int n, boolean preserveLocalTime) {
-		try {
-			getDelegate().adjustMonth(n, preserveLocalTime);
-		} catch (NotesException e) {
-			DominoUtils.handleException(e);
-
-		}
-	}
-
-	public void adjustMonth(int n) {
-		adjustMonth(n, false);
-	}
-
-	public void adjustSecond(int n, boolean preserveLocalTime) {
-		try {
-			getDelegate().adjustSecond(n, preserveLocalTime);
-		} catch (NotesException e) {
-			DominoUtils.handleException(e);
-
-		}
-	}
-
-	public void adjustSecond(int n) {
-		adjustSecond(n, false);
-	}
-
-	public void adjustYear(int n, boolean preserveLocalTime) {
-		try {
-			getDelegate().adjustYear(n, preserveLocalTime);
-		} catch (NotesException e) {
-			DominoUtils.handleException(e);
-
-		}
-	}
-
-	public void adjustYear(int n) {
-		adjustYear(n, false);
-	}
-
-	public void convertToZone(int zone, boolean isDST) {
-		try {
-			getDelegate().convertToZone(zone, isDST);
-		} catch (NotesException e) {
-			DominoUtils.handleException(e);
-
-		}
-	}
-
-	public String getDateOnly() {
-		return org.openntf.domino.impl.Session.getFormatter().getDateOnly(cal_.getTime());
-	}
-
-	public String getGMTTime() {
-		return org.openntf.domino.impl.Session.getFormatter().getDateTime(cal_.getTime());
-	}
-
-	public String getLocalTime() {
-		try {
-			return getDelegate().getLocalTime();
-		} catch (NotesException e) {
-			DominoUtils.handleException(e);
-			return null;
-
-		}
-	}
-
-	@Override
-	public Session getParent() {
-		return Factory.getSession(super.getParent());
-	}
-
-	public String getTimeOnly() {
-		return org.openntf.domino.impl.Session.getFormatter().getTimeOnly(cal_.getTime());
-	}
-
-	public int getTimeZone() {
-		try {
-			return getDelegate().getTimeZone();
-		} catch (NotesException e) {
-			DominoUtils.handleException(e);
-			return 0;
-
-		}
-	}
-
-	public String getZoneTime() {
-		try {
-			return getDelegate().getZoneTime();
-		} catch (NotesException e) {
-			DominoUtils.handleException(e);
-			return null;
-
-		}
-	}
-
-	public boolean isDST() {
-		try {
-			return getDelegate().isDST();
-		} catch (NotesException e) {
-			DominoUtils.handleException(e);
-			return false;
-
-		}
-	}
-
-	public void setAnyDate() {
-		try {
-			getDelegate().setAnyDate();
-		} catch (NotesException e) {
-			DominoUtils.handleException(e);
-
-		}
-	}
-
-	public void setAnyTime() {
-		try {
-			getDelegate().setAnyTime();
-		} catch (NotesException e) {
-			DominoUtils.handleException(e);
-
-		}
-	}
-
-	public void setLocalDate(int year, int month, int day, boolean preserveLocalTime) {
-		try {
-			getDelegate().setLocalDate(year, month, day, preserveLocalTime);
-		} catch (NotesException e) {
-			DominoUtils.handleException(e);
-
-		}
-	}
-
-	public void setLocalDate(int year, int month, int day) {
-		try {
-			getDelegate().setLocalDate(year, month, day);
-		} catch (NotesException e) {
-			DominoUtils.handleException(e);
-
-		}
-	}
-
-	public void setLocalTime(Calendar calendar) {
-		try {
-			getDelegate().setLocalTime(calendar);
-		} catch (NotesException e) {
-			DominoUtils.handleException(e);
-
-		}
-	}
-
-	public void setLocalTime(Date date) {
-		try {
-			getDelegate().setLocalTime(date);
-		} catch (NotesException e) {
-			DominoUtils.handleException(e);
-
-		}
-	}
-
-	public void setLocalTime(int hour, int minute, int second, int hundredth) {
-		try {
-			getDelegate().setLocalTime(hour, minute, second, hundredth);
-		} catch (NotesException e) {
-			DominoUtils.handleException(e);
-
-		}
-	}
-
-	public void setLocalTime(String time) {
-		try {
-			getDelegate().setLocalTime(time);
-		} catch (NotesException e) {
-			DominoUtils.handleException(e);
-
-		}
-	}
-
-	public void setNow() {
-		try {
-			getDelegate().setNow();
-		} catch (NotesException e) {
-			DominoUtils.handleException(e);
-
-		}
-	}
-
-	public int timeDifference(lotus.domino.DateTime dt) {
-		try {
-<<<<<<< HEAD
-			return getDelegate().timeDifference((lotus.domino.DateTime) Factory.toLotus(arg0));
-=======
-			return getDelegate().timeDifference(dt);
->>>>>>> 1298861d
-		} catch (NotesException e) {
-			DominoUtils.handleException(e);
-			return 0;
-
-		}
-	}
-
-	public double timeDifferenceDouble(lotus.domino.DateTime dt) {
-		try {
-<<<<<<< HEAD
-			return getDelegate().timeDifferenceDouble((lotus.domino.DateTime) Factory.toLotus(arg0));
-=======
-			return getDelegate().timeDifferenceDouble(dt);
->>>>>>> 1298861d
-		} catch (NotesException e) {
-			DominoUtils.handleException(e);
-			return 0d;
-
-		}
-	}
-
-	public Date toJavaDate() {
-		try {
-			return getDelegate().toJavaDate();
-		} catch (NotesException e) {
-			DominoUtils.handleException(e);
-			return null;
-
-		}
-	}
-}
+package org.openntf.domino.impl;
+
+import java.util.Calendar;
+import java.util.Date;
+import java.util.GregorianCalendar;
+
+import lotus.domino.NotesException;
+
+import org.openntf.domino.Session;
+import org.openntf.domino.utils.DominoUtils;
+import org.openntf.domino.utils.Factory;
+
+public class DateTime extends Base<org.openntf.domino.DateTime, lotus.domino.DateTime> implements org.openntf.domino.DateTime {
+	private final Calendar cal_ = GregorianCalendar.getInstance();
+	private boolean dst_;
+	private boolean isDateOnly_;
+	private boolean isTimeOnly_;
+	private int notesZone_;
+
+	public DateTime(lotus.domino.DateTime delegate, org.openntf.domino.Base<?> parent) {
+		super(delegate, Factory.getSession(parent));
+		initialize(delegate);
+		org.openntf.domino.impl.Base.recycle(delegate);
+	}
+
+	public DateTime(Date date, org.openntf.domino.Base<?> parent) {
+		super(null, Factory.getSession(parent));
+		initialize(date);
+	}
+
+	public DateTime(Date date) {
+		super(null, null);
+		initialize(date);
+	}
+
+	private void initialize(java.util.Date date) {
+		cal_.setTime(date);
+		dst_ = false;
+		notesZone_ = 0;
+	}
+
+	private void initialize(lotus.domino.DateTime delegate) {
+		try {
+			dst_ = delegate.isDST();
+			notesZone_ = delegate.getTimeZone();
+			String dateonly = delegate.getDateOnly();
+			if (dateonly == null || dateonly.length() == 0)
+				isTimeOnly_ = true;
+			String timeonly = delegate.getTimeOnly();
+			if (timeonly == null || timeonly.length() == 0)
+				isDateOnly_ = true;
+			Date date = delegate.toJavaDate();
+			cal_.setTime(date);
+
+		} catch (NotesException e) {
+			DominoUtils.handleException(e);
+		}
+	}
+
+	public void adjustDay(int n, boolean preserveLocalTime) {
+		try {
+			getDelegate().adjustDay(n, preserveLocalTime);
+		} catch (NotesException e) {
+			DominoUtils.handleException(e);
+
+		}
+	}
+
+	public void adjustDay(int n) {
+		adjustDay(n, false);
+	}
+
+	public void adjustHour(int n, boolean preserveLocalTime) {
+		try {
+			getDelegate().adjustHour(n, preserveLocalTime);
+		} catch (NotesException e) {
+			DominoUtils.handleException(e);
+
+		}
+	}
+
+	public void adjustHour(int n) {
+		adjustHour(n, false);
+	}
+
+	public void adjustMinute(int n, boolean preserveLocalTime) {
+		try {
+			getDelegate().adjustMinute(n, preserveLocalTime);
+		} catch (NotesException e) {
+			DominoUtils.handleException(e);
+
+		}
+	}
+
+	public void adjustMinute(int n) {
+		adjustMinute(n, false);
+	}
+
+	public void adjustMonth(int n, boolean preserveLocalTime) {
+		try {
+			getDelegate().adjustMonth(n, preserveLocalTime);
+		} catch (NotesException e) {
+			DominoUtils.handleException(e);
+
+		}
+	}
+
+	public void adjustMonth(int n) {
+		adjustMonth(n, false);
+	}
+
+	public void adjustSecond(int n, boolean preserveLocalTime) {
+		try {
+			getDelegate().adjustSecond(n, preserveLocalTime);
+		} catch (NotesException e) {
+			DominoUtils.handleException(e);
+
+		}
+	}
+
+	public void adjustSecond(int n) {
+		adjustSecond(n, false);
+	}
+
+	public void adjustYear(int n, boolean preserveLocalTime) {
+		try {
+			getDelegate().adjustYear(n, preserveLocalTime);
+		} catch (NotesException e) {
+			DominoUtils.handleException(e);
+
+		}
+	}
+
+	public void adjustYear(int n) {
+		adjustYear(n, false);
+	}
+
+	public void convertToZone(int zone, boolean isDST) {
+		try {
+			getDelegate().convertToZone(zone, isDST);
+		} catch (NotesException e) {
+			DominoUtils.handleException(e);
+
+		}
+	}
+
+	public String getDateOnly() {
+		return org.openntf.domino.impl.Session.getFormatter().getDateOnly(cal_.getTime());
+	}
+
+	public String getGMTTime() {
+		return org.openntf.domino.impl.Session.getFormatter().getDateTime(cal_.getTime());
+	}
+
+	public String getLocalTime() {
+		try {
+			return getDelegate().getLocalTime();
+		} catch (NotesException e) {
+			DominoUtils.handleException(e);
+			return null;
+
+		}
+	}
+
+	@Override
+	public Session getParent() {
+		return Factory.getSession(super.getParent());
+	}
+
+	public String getTimeOnly() {
+		return org.openntf.domino.impl.Session.getFormatter().getTimeOnly(cal_.getTime());
+	}
+
+	public int getTimeZone() {
+		try {
+			return getDelegate().getTimeZone();
+		} catch (NotesException e) {
+			DominoUtils.handleException(e);
+			return 0;
+
+		}
+	}
+
+	public String getZoneTime() {
+		try {
+			return getDelegate().getZoneTime();
+		} catch (NotesException e) {
+			DominoUtils.handleException(e);
+			return null;
+
+		}
+	}
+
+	public boolean isDST() {
+		try {
+			return getDelegate().isDST();
+		} catch (NotesException e) {
+			DominoUtils.handleException(e);
+			return false;
+
+		}
+	}
+
+	public void setAnyDate() {
+		try {
+			getDelegate().setAnyDate();
+		} catch (NotesException e) {
+			DominoUtils.handleException(e);
+
+		}
+	}
+
+	public void setAnyTime() {
+		try {
+			getDelegate().setAnyTime();
+		} catch (NotesException e) {
+			DominoUtils.handleException(e);
+
+		}
+	}
+
+	public void setLocalDate(int year, int month, int day, boolean preserveLocalTime) {
+		try {
+			getDelegate().setLocalDate(year, month, day, preserveLocalTime);
+		} catch (NotesException e) {
+			DominoUtils.handleException(e);
+
+		}
+	}
+
+	public void setLocalDate(int year, int month, int day) {
+		try {
+			getDelegate().setLocalDate(year, month, day);
+		} catch (NotesException e) {
+			DominoUtils.handleException(e);
+
+		}
+	}
+
+	public void setLocalTime(Calendar calendar) {
+		try {
+			getDelegate().setLocalTime(calendar);
+		} catch (NotesException e) {
+			DominoUtils.handleException(e);
+
+		}
+	}
+
+	public void setLocalTime(Date date) {
+		try {
+			getDelegate().setLocalTime(date);
+		} catch (NotesException e) {
+			DominoUtils.handleException(e);
+
+		}
+	}
+
+	public void setLocalTime(int hour, int minute, int second, int hundredth) {
+		try {
+			getDelegate().setLocalTime(hour, minute, second, hundredth);
+		} catch (NotesException e) {
+			DominoUtils.handleException(e);
+
+		}
+	}
+
+	public void setLocalTime(String time) {
+		try {
+			getDelegate().setLocalTime(time);
+		} catch (NotesException e) {
+			DominoUtils.handleException(e);
+
+		}
+	}
+
+	public void setNow() {
+		try {
+			getDelegate().setNow();
+		} catch (NotesException e) {
+			DominoUtils.handleException(e);
+
+		}
+	}
+
+	public int timeDifference(lotus.domino.DateTime dt) {
+		try {
+			return getDelegate().timeDifference(dt);
+		} catch (NotesException e) {
+			DominoUtils.handleException(e);
+			return 0;
+
+		}
+	}
+
+	public double timeDifferenceDouble(lotus.domino.DateTime dt) {
+		try {
+			return getDelegate().timeDifferenceDouble(dt);
+		} catch (NotesException e) {
+			DominoUtils.handleException(e);
+			return 0d;
+
+		}
+	}
+
+	public Date toJavaDate() {
+		try {
+			return getDelegate().toJavaDate();
+		} catch (NotesException e) {
+			DominoUtils.handleException(e);
+			return null;
+
+		}
+	}
+}