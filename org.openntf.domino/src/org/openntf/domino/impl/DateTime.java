--- conflicted
+++ resolved
@@ -1,4 +1,18 @@
-<<<<<<< HEAD
+/*
+ * Copyright OpenNTF 2013
+ * 
+ * Licensed under the Apache License, Version 2.0 (the "License"); 
+ * you may not use this file except in compliance with the License. 
+ * You may obtain a copy of the License at:
+ * 
+ * http://www.apache.org/licenses/LICENSE-2.0 
+ * 
+ * Unless required by applicable law or agreed to in writing, software 
+ * distributed under the License is distributed on an "AS IS" BASIS, 
+ * WITHOUT WARRANTIES OR CONDITIONS OF ANY KIND, either express or 
+ * implied. See the License for the specific language governing 
+ * permissions and limitations under the License.
+ */
 package org.openntf.domino.impl;
 
 import java.util.Calendar;
@@ -11,35 +25,83 @@
 import org.openntf.domino.utils.DominoUtils;
 import org.openntf.domino.utils.Factory;
 
+// TODO: Auto-generated Javadoc
+/**
+ * The Class DateTime.
+ */
 public class DateTime extends Base<org.openntf.domino.DateTime, lotus.domino.DateTime> implements org.openntf.domino.DateTime {
+
+	/** The cal_. */
 	private final Calendar cal_ = GregorianCalendar.getInstance();
+
+	/** The dst_. */
 	private boolean dst_;
+
+	/** The is date only_. */
 	private boolean isDateOnly_;
+
+	/** The is time only_. */
 	private boolean isTimeOnly_;
+
+	/** The notes zone_. */
 	private int notesZone_;
 
+	/**
+	 * Instantiates a new date time.
+	 * 
+	 * @param delegate
+	 *            the delegate
+	 * @param parent
+	 *            the parent
+	 */
 	public DateTime(lotus.domino.DateTime delegate, org.openntf.domino.Base<?> parent) {
 		super(delegate, Factory.getSession(parent));
 		initialize(delegate);
 		org.openntf.domino.impl.Base.recycle(delegate);
 	}
 
+	/**
+	 * Instantiates a new date time.
+	 * 
+	 * @param date
+	 *            the date
+	 * @param parent
+	 *            the parent
+	 */
 	public DateTime(Date date, org.openntf.domino.Base<?> parent) {
 		super(null, Factory.getSession(parent));
 		initialize(date);
 	}
 
+	/**
+	 * Instantiates a new date time.
+	 * 
+	 * @param date
+	 *            the date
+	 */
 	public DateTime(Date date) {
 		super(null, null);
 		initialize(date);
 	}
 
+	/**
+	 * Initialize.
+	 * 
+	 * @param date
+	 *            the date
+	 */
 	private void initialize(java.util.Date date) {
 		cal_.setTime(date);
 		dst_ = false;
 		notesZone_ = 0;
 	}
 
+	/**
+	 * Initialize.
+	 * 
+	 * @param delegate
+	 *            the delegate
+	 */
 	private void initialize(lotus.domino.DateTime delegate) {
 		try {
 			dst_ = delegate.isDST();
@@ -58,6 +120,11 @@
 		}
 	}
 
+	/*
+	 * (non-Javadoc)
+	 * 
+	 * @see org.openntf.domino.DateTime#adjustDay(int, boolean)
+	 */
 	public void adjustDay(int n, boolean preserveLocalTime) {
 		try {
 			getDelegate().adjustDay(n, preserveLocalTime);
@@ -67,10 +134,20 @@
 		}
 	}
 
+	/*
+	 * (non-Javadoc)
+	 * 
+	 * @see org.openntf.domino.DateTime#adjustDay(int)
+	 */
 	public void adjustDay(int n) {
 		adjustDay(n, false);
 	}
 
+	/*
+	 * (non-Javadoc)
+	 * 
+	 * @see org.openntf.domino.DateTime#adjustHour(int, boolean)
+	 */
 	public void adjustHour(int n, boolean preserveLocalTime) {
 		try {
 			getDelegate().adjustHour(n, preserveLocalTime);
@@ -80,10 +157,20 @@
 		}
 	}
 
+	/*
+	 * (non-Javadoc)
+	 * 
+	 * @see org.openntf.domino.DateTime#adjustHour(int)
+	 */
 	public void adjustHour(int n) {
 		adjustHour(n, false);
 	}
 
+	/*
+	 * (non-Javadoc)
+	 * 
+	 * @see org.openntf.domino.DateTime#adjustMinute(int, boolean)
+	 */
 	public void adjustMinute(int n, boolean preserveLocalTime) {
 		try {
 			getDelegate().adjustMinute(n, preserveLocalTime);
@@ -93,10 +180,20 @@
 		}
 	}
 
+	/*
+	 * (non-Javadoc)
+	 * 
+	 * @see org.openntf.domino.DateTime#adjustMinute(int)
+	 */
 	public void adjustMinute(int n) {
 		adjustMinute(n, false);
 	}
 
+	/*
+	 * (non-Javadoc)
+	 * 
+	 * @see org.openntf.domino.DateTime#adjustMonth(int, boolean)
+	 */
 	public void adjustMonth(int n, boolean preserveLocalTime) {
 		try {
 			getDelegate().adjustMonth(n, preserveLocalTime);
@@ -106,10 +203,20 @@
 		}
 	}
 
+	/*
+	 * (non-Javadoc)
+	 * 
+	 * @see org.openntf.domino.DateTime#adjustMonth(int)
+	 */
 	public void adjustMonth(int n) {
 		adjustMonth(n, false);
 	}
 
+	/*
+	 * (non-Javadoc)
+	 * 
+	 * @see org.openntf.domino.DateTime#adjustSecond(int, boolean)
+	 */
 	public void adjustSecond(int n, boolean preserveLocalTime) {
 		try {
 			getDelegate().adjustSecond(n, preserveLocalTime);
@@ -119,10 +226,20 @@
 		}
 	}
 
+	/*
+	 * (non-Javadoc)
+	 * 
+	 * @see org.openntf.domino.DateTime#adjustSecond(int)
+	 */
 	public void adjustSecond(int n) {
 		adjustSecond(n, false);
 	}
 
+	/*
+	 * (non-Javadoc)
+	 * 
+	 * @see org.openntf.domino.DateTime#adjustYear(int, boolean)
+	 */
 	public void adjustYear(int n, boolean preserveLocalTime) {
 		try {
 			getDelegate().adjustYear(n, preserveLocalTime);
@@ -132,10 +249,20 @@
 		}
 	}
 
+	/*
+	 * (non-Javadoc)
+	 * 
+	 * @see org.openntf.domino.DateTime#adjustYear(int)
+	 */
 	public void adjustYear(int n) {
 		adjustYear(n, false);
 	}
 
+	/*
+	 * (non-Javadoc)
+	 * 
+	 * @see org.openntf.domino.DateTime#convertToZone(int, boolean)
+	 */
 	public void convertToZone(int zone, boolean isDST) {
 		try {
 			getDelegate().convertToZone(zone, isDST);
@@ -145,14 +272,29 @@
 		}
 	}
 
+	/*
+	 * (non-Javadoc)
+	 * 
+	 * @see org.openntf.domino.DateTime#getDateOnly()
+	 */
 	public String getDateOnly() {
 		return org.openntf.domino.impl.Session.getFormatter().getDateOnly(cal_.getTime());
 	}
 
+	/*
+	 * (non-Javadoc)
+	 * 
+	 * @see org.openntf.domino.DateTime#getGMTTime()
+	 */
 	public String getGMTTime() {
 		return org.openntf.domino.impl.Session.getFormatter().getDateTime(cal_.getTime());
 	}
 
+	/*
+	 * (non-Javadoc)
+	 * 
+	 * @see org.openntf.domino.DateTime#getLocalTime()
+	 */
 	public String getLocalTime() {
 		try {
 			return getDelegate().getLocalTime();
@@ -163,15 +305,30 @@
 		}
 	}
 
+	/*
+	 * (non-Javadoc)
+	 * 
+	 * @see org.openntf.domino.impl.Base#getParent()
+	 */
 	@Override
 	public Session getParent() {
 		return Factory.getSession(super.getParent());
 	}
 
+	/*
+	 * (non-Javadoc)
+	 * 
+	 * @see org.openntf.domino.DateTime#getTimeOnly()
+	 */
 	public String getTimeOnly() {
 		return org.openntf.domino.impl.Session.getFormatter().getTimeOnly(cal_.getTime());
 	}
 
+	/*
+	 * (non-Javadoc)
+	 * 
+	 * @see org.openntf.domino.DateTime#getTimeZone()
+	 */
 	public int getTimeZone() {
 		try {
 			return getDelegate().getTimeZone();
@@ -182,6 +339,11 @@
 		}
 	}
 
+	/*
+	 * (non-Javadoc)
+	 * 
+	 * @see org.openntf.domino.DateTime#getZoneTime()
+	 */
 	public String getZoneTime() {
 		try {
 			return getDelegate().getZoneTime();
@@ -192,6 +354,11 @@
 		}
 	}
 
+	/*
+	 * (non-Javadoc)
+	 * 
+	 * @see org.openntf.domino.DateTime#isDST()
+	 */
 	public boolean isDST() {
 		try {
 			return getDelegate().isDST();
@@ -202,6 +369,11 @@
 		}
 	}
 
+	/*
+	 * (non-Javadoc)
+	 * 
+	 * @see org.openntf.domino.DateTime#setAnyDate()
+	 */
 	public void setAnyDate() {
 		try {
 			getDelegate().setAnyDate();
@@ -211,6 +383,11 @@
 		}
 	}
 
+	/*
+	 * (non-Javadoc)
+	 * 
+	 * @see org.openntf.domino.DateTime#setAnyTime()
+	 */
 	public void setAnyTime() {
 		try {
 			getDelegate().setAnyTime();
@@ -220,6 +397,11 @@
 		}
 	}
 
+	/*
+	 * (non-Javadoc)
+	 * 
+	 * @see org.openntf.domino.DateTime#setLocalDate(int, int, int, boolean)
+	 */
 	public void setLocalDate(int year, int month, int day, boolean preserveLocalTime) {
 		try {
 			getDelegate().setLocalDate(year, month, day, preserveLocalTime);
@@ -229,6 +411,11 @@
 		}
 	}
 
+	/*
+	 * (non-Javadoc)
+	 * 
+	 * @see org.openntf.domino.DateTime#setLocalDate(int, int, int)
+	 */
 	public void setLocalDate(int year, int month, int day) {
 		try {
 			getDelegate().setLocalDate(year, month, day);
@@ -238,6 +425,11 @@
 		}
 	}
 
+	/*
+	 * (non-Javadoc)
+	 * 
+	 * @see org.openntf.domino.DateTime#setLocalTime(java.util.Calendar)
+	 */
 	public void setLocalTime(Calendar calendar) {
 		try {
 			getDelegate().setLocalTime(calendar);
@@ -247,6 +439,11 @@
 		}
 	}
 
+	/*
+	 * (non-Javadoc)
+	 * 
+	 * @see org.openntf.domino.DateTime#setLocalTime(java.util.Date)
+	 */
 	public void setLocalTime(Date date) {
 		try {
 			getDelegate().setLocalTime(date);
@@ -256,6 +453,11 @@
 		}
 	}
 
+	/*
+	 * (non-Javadoc)
+	 * 
+	 * @see org.openntf.domino.DateTime#setLocalTime(int, int, int, int)
+	 */
 	public void setLocalTime(int hour, int minute, int second, int hundredth) {
 		try {
 			getDelegate().setLocalTime(hour, minute, second, hundredth);
@@ -265,6 +467,11 @@
 		}
 	}
 
+	/*
+	 * (non-Javadoc)
+	 * 
+	 * @see org.openntf.domino.DateTime#setLocalTime(java.lang.String)
+	 */
 	public void setLocalTime(String time) {
 		try {
 			getDelegate().setLocalTime(time);
@@ -274,10 +481,20 @@
 		}
 	}
 
+	/*
+	 * (non-Javadoc)
+	 * 
+	 * @see org.openntf.domino.DateTime#setNow()
+	 */
 	public void setNow() {
 		cal_.setTime(new Date());
 	}
 
+	/*
+	 * (non-Javadoc)
+	 * 
+	 * @see org.openntf.domino.DateTime#timeDifference(lotus.domino.DateTime)
+	 */
 	public int timeDifference(lotus.domino.DateTime dt) {
 		int result = 0;
 		if (dt instanceof org.openntf.domino.impl.DateTime) {
@@ -298,490 +515,23 @@
 		return result;
 	}
 
+	/*
+	 * (non-Javadoc)
+	 * 
+	 * @see org.openntf.domino.DateTime#timeDifferenceDouble(lotus.domino.DateTime)
+	 */
 	public double timeDifferenceDouble(lotus.domino.DateTime dt) {
 		int i = this.timeDifference(dt);
 		return Double.valueOf(i).doubleValue();
 	}
 
+	/*
+	 * (non-Javadoc)
+	 * 
+	 * @see org.openntf.domino.DateTime#toJavaDate()
+	 */
 	public Date toJavaDate() {
 		return cal_.getTime();
 	}
-}
-=======
-/*
- * Copyright OpenNTF 2013
- * 
- * Licensed under the Apache License, Version 2.0 (the "License"); 
- * you may not use this file except in compliance with the License. 
- * You may obtain a copy of the License at:
- * 
- * http://www.apache.org/licenses/LICENSE-2.0 
- * 
- * Unless required by applicable law or agreed to in writing, software 
- * distributed under the License is distributed on an "AS IS" BASIS, 
- * WITHOUT WARRANTIES OR CONDITIONS OF ANY KIND, either express or 
- * implied. See the License for the specific language governing 
- * permissions and limitations under the License.
- */
-package org.openntf.domino.impl;
-
-import java.util.Calendar;
-import java.util.Date;
-import java.util.GregorianCalendar;
-
-import lotus.domino.NotesException;
-
-import org.openntf.domino.Session;
-import org.openntf.domino.utils.DominoUtils;
-import org.openntf.domino.utils.Factory;
-
-// TODO: Auto-generated Javadoc
-/**
- * The Class DateTime.
- */
-public class DateTime extends Base<org.openntf.domino.DateTime, lotus.domino.DateTime> implements org.openntf.domino.DateTime {
-	
-	/** The cal_. */
-	private final Calendar cal_ = GregorianCalendar.getInstance();
-	
-	/** The dst_. */
-	private boolean dst_;
-	
-	/** The is date only_. */
-	private boolean isDateOnly_;
-	
-	/** The is time only_. */
-	private boolean isTimeOnly_;
-	
-	/** The notes zone_. */
-	private int notesZone_;
-
-	/**
-	 * Instantiates a new date time.
-	 * 
-	 * @param delegate
-	 *            the delegate
-	 * @param parent
-	 *            the parent
-	 */
-	public DateTime(lotus.domino.DateTime delegate, org.openntf.domino.Base<?> parent) {
-		super(delegate, Factory.getSession(parent));
-		initialize(delegate);
-		org.openntf.domino.impl.Base.recycle(delegate);
-	}
-
-	/**
-	 * Instantiates a new date time.
-	 * 
-	 * @param date
-	 *            the date
-	 * @param parent
-	 *            the parent
-	 */
-	public DateTime(Date date, org.openntf.domino.Base<?> parent) {
-		super(null, Factory.getSession(parent));
-		initialize(date);
-	}
-
-	/**
-	 * Instantiates a new date time.
-	 * 
-	 * @param date
-	 *            the date
-	 */
-	public DateTime(Date date) {
-		super(null, null);
-		initialize(date);
-	}
-
-	/**
-	 * Initialize.
-	 * 
-	 * @param date
-	 *            the date
-	 */
-	private void initialize(java.util.Date date) {
-		cal_.setTime(date);
-		dst_ = false;
-		notesZone_ = 0;
-	}
-
-	/**
-	 * Initialize.
-	 * 
-	 * @param delegate
-	 *            the delegate
-	 */
-	private void initialize(lotus.domino.DateTime delegate) {
-		try {
-			dst_ = delegate.isDST();
-			notesZone_ = delegate.getTimeZone();
-			String dateonly = delegate.getDateOnly();
-			if (dateonly == null || dateonly.length() == 0)
-				isTimeOnly_ = true;
-			String timeonly = delegate.getTimeOnly();
-			if (timeonly == null || timeonly.length() == 0)
-				isDateOnly_ = true;
-			Date date = delegate.toJavaDate();
-			cal_.setTime(date);
-
-		} catch (NotesException e) {
-			DominoUtils.handleException(e);
-		}
-	}
-
-	/* (non-Javadoc)
-	 * @see org.openntf.domino.DateTime#adjustDay(int, boolean)
-	 */
-	public void adjustDay(int n, boolean preserveLocalTime) {
-		try {
-			getDelegate().adjustDay(n, preserveLocalTime);
-		} catch (NotesException e) {
-			DominoUtils.handleException(e);
-
-		}
-	}
-
-	/* (non-Javadoc)
-	 * @see org.openntf.domino.DateTime#adjustDay(int)
-	 */
-	public void adjustDay(int n) {
-		adjustDay(n, false);
-	}
-
-	/* (non-Javadoc)
-	 * @see org.openntf.domino.DateTime#adjustHour(int, boolean)
-	 */
-	public void adjustHour(int n, boolean preserveLocalTime) {
-		try {
-			getDelegate().adjustHour(n, preserveLocalTime);
-		} catch (NotesException e) {
-			DominoUtils.handleException(e);
-
-		}
-	}
-
-	/* (non-Javadoc)
-	 * @see org.openntf.domino.DateTime#adjustHour(int)
-	 */
-	public void adjustHour(int n) {
-		adjustHour(n, false);
-	}
-
-	/* (non-Javadoc)
-	 * @see org.openntf.domino.DateTime#adjustMinute(int, boolean)
-	 */
-	public void adjustMinute(int n, boolean preserveLocalTime) {
-		try {
-			getDelegate().adjustMinute(n, preserveLocalTime);
-		} catch (NotesException e) {
-			DominoUtils.handleException(e);
-
-		}
-	}
-
-	/* (non-Javadoc)
-	 * @see org.openntf.domino.DateTime#adjustMinute(int)
-	 */
-	public void adjustMinute(int n) {
-		adjustMinute(n, false);
-	}
-
-	/* (non-Javadoc)
-	 * @see org.openntf.domino.DateTime#adjustMonth(int, boolean)
-	 */
-	public void adjustMonth(int n, boolean preserveLocalTime) {
-		try {
-			getDelegate().adjustMonth(n, preserveLocalTime);
-		} catch (NotesException e) {
-			DominoUtils.handleException(e);
-
-		}
-	}
-
-	/* (non-Javadoc)
-	 * @see org.openntf.domino.DateTime#adjustMonth(int)
-	 */
-	public void adjustMonth(int n) {
-		adjustMonth(n, false);
-	}
-
-	/* (non-Javadoc)
-	 * @see org.openntf.domino.DateTime#adjustSecond(int, boolean)
-	 */
-	public void adjustSecond(int n, boolean preserveLocalTime) {
-		try {
-			getDelegate().adjustSecond(n, preserveLocalTime);
-		} catch (NotesException e) {
-			DominoUtils.handleException(e);
-
-		}
-	}
-
-	/* (non-Javadoc)
-	 * @see org.openntf.domino.DateTime#adjustSecond(int)
-	 */
-	public void adjustSecond(int n) {
-		adjustSecond(n, false);
-	}
-
-	/* (non-Javadoc)
-	 * @see org.openntf.domino.DateTime#adjustYear(int, boolean)
-	 */
-	public void adjustYear(int n, boolean preserveLocalTime) {
-		try {
-			getDelegate().adjustYear(n, preserveLocalTime);
-		} catch (NotesException e) {
-			DominoUtils.handleException(e);
-
-		}
-	}
-
-	/* (non-Javadoc)
-	 * @see org.openntf.domino.DateTime#adjustYear(int)
-	 */
-	public void adjustYear(int n) {
-		adjustYear(n, false);
-	}
-
-	/* (non-Javadoc)
-	 * @see org.openntf.domino.DateTime#convertToZone(int, boolean)
-	 */
-	public void convertToZone(int zone, boolean isDST) {
-		try {
-			getDelegate().convertToZone(zone, isDST);
-		} catch (NotesException e) {
-			DominoUtils.handleException(e);
-
-		}
-	}
-
-	/* (non-Javadoc)
-	 * @see org.openntf.domino.DateTime#getDateOnly()
-	 */
-	public String getDateOnly() {
-		return org.openntf.domino.impl.Session.getFormatter().getDateOnly(cal_.getTime());
-	}
-
-	/* (non-Javadoc)
-	 * @see org.openntf.domino.DateTime#getGMTTime()
-	 */
-	public String getGMTTime() {
-		return org.openntf.domino.impl.Session.getFormatter().getDateTime(cal_.getTime());
-	}
-
-	/* (non-Javadoc)
-	 * @see org.openntf.domino.DateTime#getLocalTime()
-	 */
-	public String getLocalTime() {
-		try {
-			return getDelegate().getLocalTime();
-		} catch (NotesException e) {
-			DominoUtils.handleException(e);
-			return null;
-
-		}
-	}
-
-	/* (non-Javadoc)
-	 * @see org.openntf.domino.impl.Base#getParent()
-	 */
-	@Override
-	public Session getParent() {
-		return Factory.getSession(super.getParent());
-	}
-
-	/* (non-Javadoc)
-	 * @see org.openntf.domino.DateTime#getTimeOnly()
-	 */
-	public String getTimeOnly() {
-		return org.openntf.domino.impl.Session.getFormatter().getTimeOnly(cal_.getTime());
-	}
-
-	/* (non-Javadoc)
-	 * @see org.openntf.domino.DateTime#getTimeZone()
-	 */
-	public int getTimeZone() {
-		try {
-			return getDelegate().getTimeZone();
-		} catch (NotesException e) {
-			DominoUtils.handleException(e);
-			return 0;
-
-		}
-	}
-
-	/* (non-Javadoc)
-	 * @see org.openntf.domino.DateTime#getZoneTime()
-	 */
-	public String getZoneTime() {
-		try {
-			return getDelegate().getZoneTime();
-		} catch (NotesException e) {
-			DominoUtils.handleException(e);
-			return null;
-
-		}
-	}
-
-	/* (non-Javadoc)
-	 * @see org.openntf.domino.DateTime#isDST()
-	 */
-	public boolean isDST() {
-		try {
-			return getDelegate().isDST();
-		} catch (NotesException e) {
-			DominoUtils.handleException(e);
-			return false;
-
-		}
-	}
-
-	/* (non-Javadoc)
-	 * @see org.openntf.domino.DateTime#setAnyDate()
-	 */
-	public void setAnyDate() {
-		try {
-			getDelegate().setAnyDate();
-		} catch (NotesException e) {
-			DominoUtils.handleException(e);
-
-		}
-	}
-
-	/* (non-Javadoc)
-	 * @see org.openntf.domino.DateTime#setAnyTime()
-	 */
-	public void setAnyTime() {
-		try {
-			getDelegate().setAnyTime();
-		} catch (NotesException e) {
-			DominoUtils.handleException(e);
-
-		}
-	}
-
-	/* (non-Javadoc)
-	 * @see org.openntf.domino.DateTime#setLocalDate(int, int, int, boolean)
-	 */
-	public void setLocalDate(int year, int month, int day, boolean preserveLocalTime) {
-		try {
-			getDelegate().setLocalDate(year, month, day, preserveLocalTime);
-		} catch (NotesException e) {
-			DominoUtils.handleException(e);
-
-		}
-	}
-
-	/* (non-Javadoc)
-	 * @see org.openntf.domino.DateTime#setLocalDate(int, int, int)
-	 */
-	public void setLocalDate(int year, int month, int day) {
-		try {
-			getDelegate().setLocalDate(year, month, day);
-		} catch (NotesException e) {
-			DominoUtils.handleException(e);
-
-		}
-	}
-
-	/* (non-Javadoc)
-	 * @see org.openntf.domino.DateTime#setLocalTime(java.util.Calendar)
-	 */
-	public void setLocalTime(Calendar calendar) {
-		try {
-			getDelegate().setLocalTime(calendar);
-		} catch (NotesException e) {
-			DominoUtils.handleException(e);
-
-		}
-	}
-
-	/* (non-Javadoc)
-	 * @see org.openntf.domino.DateTime#setLocalTime(java.util.Date)
-	 */
-	public void setLocalTime(Date date) {
-		try {
-			getDelegate().setLocalTime(date);
-		} catch (NotesException e) {
-			DominoUtils.handleException(e);
-
-		}
-	}
-
-	/* (non-Javadoc)
-	 * @see org.openntf.domino.DateTime#setLocalTime(int, int, int, int)
-	 */
-	public void setLocalTime(int hour, int minute, int second, int hundredth) {
-		try {
-			getDelegate().setLocalTime(hour, minute, second, hundredth);
-		} catch (NotesException e) {
-			DominoUtils.handleException(e);
-
-		}
-	}
-
-	/* (non-Javadoc)
-	 * @see org.openntf.domino.DateTime#setLocalTime(java.lang.String)
-	 */
-	public void setLocalTime(String time) {
-		try {
-			getDelegate().setLocalTime(time);
-		} catch (NotesException e) {
-			DominoUtils.handleException(e);
-
-		}
-	}
-
-	/* (non-Javadoc)
-	 * @see org.openntf.domino.DateTime#setNow()
-	 */
-	public void setNow() {
-		try {
-			getDelegate().setNow();
-		} catch (NotesException e) {
-			DominoUtils.handleException(e);
-
-		}
-	}
-
-	/* (non-Javadoc)
-	 * @see org.openntf.domino.DateTime#timeDifference(lotus.domino.DateTime)
-	 */
-	public int timeDifference(lotus.domino.DateTime dt) {
-		try {
-			return getDelegate().timeDifference(dt);
-		} catch (NotesException e) {
-			DominoUtils.handleException(e);
-			return 0;
-
-		}
-	}
-
-	/* (non-Javadoc)
-	 * @see org.openntf.domino.DateTime#timeDifferenceDouble(lotus.domino.DateTime)
-	 */
-	public double timeDifferenceDouble(lotus.domino.DateTime dt) {
-		try {
-			return getDelegate().timeDifferenceDouble(dt);
-		} catch (NotesException e) {
-			DominoUtils.handleException(e);
-			return 0d;
-
-		}
-	}
-
-	/* (non-Javadoc)
-	 * @see org.openntf.domino.DateTime#toJavaDate()
-	 */
-	public Date toJavaDate() {
-		try {
-			return getDelegate().toJavaDate();
-		} catch (NotesException e) {
-			DominoUtils.handleException(e);
-			return null;
-
-		}
-	}
-}
->>>>>>> 42b49685
+
+}