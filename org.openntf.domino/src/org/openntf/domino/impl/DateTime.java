/*
 * Copyright 2013
 * 
 * Licensed under the Apache License, Version 2.0 (the "License"); 
 * you may not use this file except in compliance with the License. 
 * You may obtain a copy of the License at:
 * 
 * http://www.apache.org/licenses/LICENSE-2.0 
 * 
 * Unless required by applicable law or agreed to in writing, software 
 * distributed under the License is distributed on an "AS IS" BASIS, 
 * WITHOUT WARRANTIES OR CONDITIONS OF ANY KIND, either express or 
 * implied. See the License for the specific language governing 
 * permissions and limitations under the License.
 */
package org.openntf.domino.impl;

import java.util.Date;

import lotus.domino.NotesException;

import org.openntf.domino.Session;
import org.openntf.domino.exceptions.UnimplementedException;
import org.openntf.domino.utils.DominoUtils;
import org.openntf.domino.utils.Factory;

import com.ibm.icu.util.Calendar;
import com.ibm.icu.util.GregorianCalendar;

// TODO: Auto-generated Javadoc
/**
 * The Class DateTime.
 */
public class DateTime extends Base<org.openntf.domino.DateTime, lotus.domino.DateTime> implements org.openntf.domino.DateTime {

	private static final long serialVersionUID = 1L;

	/** The cal_. */
	private final Calendar cal_ = GregorianCalendar.getInstance();

	/** The dst_. */
	private boolean dst_;

	/** The is date only_. */
	private boolean isDateOnly_;

	/** The is time only_. */
	private boolean isTimeOnly_;

	/** The notes zone_. */
	private int notesZone_;

	/**
	 * Instantiates a new date time.
	 * 
	 * @param delegate
	 *            the delegate
	 * @param parent
	 *            the parent
	 */
	public DateTime(final lotus.domino.DateTime delegate, final org.openntf.domino.Base<?> parent) {
		super(delegate, Factory.getSession(parent));
		initialize(delegate);
		org.openntf.domino.impl.Base.s_recycle(delegate);
	}

	/**
	 * Instantiates a new date time.
	 * 
	 * @param date
	 *            the date
	 * @param parent
	 *            the parent
	 */
	public DateTime(final Date date, final org.openntf.domino.Base<?> parent) {
		super(null, Factory.getSession(parent));
		initialize(date);
	}

	/**
	 * Instantiates a new date time.
	 * 
	 * @param date
	 *            the date
	 */
	public DateTime(final Date date) {
		super(null, null);
		initialize(date);
	}

	/*
	 * (non-Javadoc)
	 * 
	 * @see org.openntf.domino.impl.Base#getDelegate()
	 */
	@Override
	protected lotus.domino.DateTime getDelegate() {
		try {
			lotus.domino.DateTime delegate = ((org.openntf.domino.impl.Session) getParent()).getDelegate().createDateTime(cal_.getTime());
			if (isAnyTime()) {
				delegate.setAnyTime();
			}
			if (isAnyDate()) {
				delegate.setAnyDate();
			}
			return delegate;
		} catch (NotesException ne) {
			DominoUtils.handleException(ne);
			return null;
		}
	}

	/**
	 * Initialize.
	 * 
	 * @param date
	 *            the date
	 */
	private void initialize(final java.util.Date date) {
		cal_.setTime(date);
		dst_ = false;
		notesZone_ = 0;
	}

	/**
	 * Initialize.
	 * 
	 * @param delegate
	 *            the delegate
	 */
	private void initialize(final lotus.domino.DateTime delegate) {
		try {
			dst_ = delegate.isDST();
			notesZone_ = delegate.getTimeZone();
			String dateonly = delegate.getDateOnly();
			if (dateonly == null || dateonly.length() == 0)
				isTimeOnly_ = true;
			String timeonly = delegate.getTimeOnly();
			if (timeonly == null || timeonly.length() == 0)
				isDateOnly_ = true;
			Date date = delegate.toJavaDate();
			cal_.setTime(date);

		} catch (NotesException e) {
			DominoUtils.handleException(e);
		}
	}

	/*
	 * (non-Javadoc)
	 * 
	 * @see org.openntf.domino.DateTime#adjustDay(int, boolean)
	 */
	public void adjustDay(final int n, final boolean preserveLocalTime) {
		cal_.add(Calendar.DAY_OF_MONTH, n); // TODO NTF - figure out what preserveLocalTime *REALLY* does
		// getDelegate().adjustDay(n, preserveLocalTime);
	}

	/*
	 * (non-Javadoc)
	 * 
	 * @see org.openntf.domino.DateTime#adjustDay(int)
	 */
	public void adjustDay(final int n) {
		adjustDay(n, false);
	}

	/*
	 * (non-Javadoc)
	 * 
	 * @see org.openntf.domino.DateTime#adjustHour(int, boolean)
	 */
	public void adjustHour(final int n, final boolean preserveLocalTime) {
		cal_.add(Calendar.HOUR_OF_DAY, n); // TODO flag
	}

	/*
	 * (non-Javadoc)
	 * 
	 * @see org.openntf.domino.DateTime#adjustHour(int)
	 */
	public void adjustHour(final int n) {
		adjustHour(n, false);
	}

	/*
	 * (non-Javadoc)
	 * 
	 * @see org.openntf.domino.DateTime#adjustMinute(int, boolean)
	 */
	public void adjustMinute(final int n, final boolean preserveLocalTime) {
		cal_.add(Calendar.MINUTE, n); // TODO flag
	}

	/*
	 * (non-Javadoc)
	 * 
	 * @see org.openntf.domino.DateTime#adjustMinute(int)
	 */
	public void adjustMinute(final int n) {
		adjustMinute(n, false);
	}

	/*
	 * (non-Javadoc)
	 * 
	 * @see org.openntf.domino.DateTime#adjustMonth(int, boolean)
	 */
	public void adjustMonth(final int n, final boolean preserveLocalTime) {
		cal_.add(Calendar.MONTH, n); // TODO flag
	}

	/*
	 * (non-Javadoc)
	 * 
	 * @see org.openntf.domino.DateTime#adjustMonth(int)
	 */
	public void adjustMonth(final int n) {
		adjustMonth(n, false);
	}

	/*
	 * (non-Javadoc)
	 * 
	 * @see org.openntf.domino.DateTime#adjustSecond(int, boolean)
	 */
	public void adjustSecond(final int n, final boolean preserveLocalTime) {
		cal_.add(Calendar.SECOND, n); // TODO flag
	}

	/*
	 * (non-Javadoc)
	 * 
	 * @see org.openntf.domino.DateTime#adjustSecond(int)
	 */
	public void adjustSecond(final int n) {
		adjustSecond(n, false);
	}

	/*
	 * (non-Javadoc)
	 * 
	 * @see org.openntf.domino.DateTime#adjustYear(int, boolean)
	 */
	public void adjustYear(final int n, final boolean preserveLocalTime) {
		cal_.add(Calendar.YEAR, n); // TODO flag
	}

	/*
	 * (non-Javadoc)
	 * 
	 * @see org.openntf.domino.DateTime#adjustYear(int)
	 */
	public void adjustYear(final int n) {
		adjustYear(n, false);
	}

	/*
	 * (non-Javadoc)
	 * 
	 * @see org.openntf.domino.DateTime#convertToZone(int, boolean)
	 */
	public void convertToZone(final int zone, final boolean isDST) {
		// TODO NTF - find out what this actually does. The documentation is... vague
		throw new UnimplementedException("convertToZone is not yet implemented.");
	}

	/*
	 * (non-Javadoc)
	 * 
	 * @see org.openntf.domino.DateTime#isEqual(org.openntf.domino.DateTime)
	 */
	@Override
	public boolean equals(final org.openntf.domino.DateTime comparDate) {
		return cal_.equals(comparDate.toJavaCal());
	}

	/*
	 * (non-Javadoc)
	 * 
	 * @see org.openntf.domino.DateTime#equalsIgnoreDate(org.openntf.domino.DateTime)
	 */
	@Override
	public boolean equalsIgnoreDate(final org.openntf.domino.DateTime comparDate) {
		Calendar c1 = GregorianCalendar.getInstance();
		Calendar c2 = GregorianCalendar.getInstance();
		c1.setTime(toJavaDate());
		c1.set(Calendar.DAY_OF_MONTH, 1);
		c1.set(Calendar.MONTH, 0);
		c1.set(Calendar.YEAR, 2000);
		c2.setTime(comparDate.toJavaDate());
		c2.set(Calendar.DAY_OF_MONTH, 1);
		c2.set(Calendar.MONTH, 0);
		c2.set(Calendar.YEAR, 2000);
		return c1.equals(c2);
	}

	/*
	 * (non-Javadoc)
	 * 
	 * @see org.openntf.domino.DateTime#equalsIgnoreTime(org.openntf.domino.DateTime)
	 */
	@Override
	public boolean equalsIgnoreTime(final org.openntf.domino.DateTime comparDate) {
		Calendar c1 = GregorianCalendar.getInstance();
		Calendar c2 = GregorianCalendar.getInstance();
		c1.setTime(toJavaDate());
		c1.set(Calendar.HOUR_OF_DAY, 0);
		c1.set(Calendar.MINUTE, 0);
		c1.set(Calendar.SECOND, 0);
		c1.set(Calendar.MILLISECOND, 0);
		c2.setTime(comparDate.toJavaDate());
		c2.set(Calendar.HOUR_OF_DAY, 0);
		c2.set(Calendar.MINUTE, 0);
		c2.set(Calendar.SECOND, 0);
		c2.set(Calendar.MILLISECOND, 0);
		return c1.equals(c2);
	}

	/*
	 * (non-Javadoc)
	 * 
	 * @see org.openntf.domino.DateTime#getDateOnly()
	 */
	public String getDateOnly() {
		return org.openntf.domino.impl.Session.getFormatter().getDateOnly(cal_.getTime());
	}

	/*
	 * (non-Javadoc)
	 * 
	 * @see org.openntf.domino.DateTime#getGMTTime()
	 */
	public String getGMTTime() {
		return org.openntf.domino.impl.Session.getFormatter().getDateTime(cal_.getTime());
	}

	/*
	 * (non-Javadoc)
	 * 
	 * @see org.openntf.domino.DateTime#getLocalTime()
	 */
	public String getLocalTime() {
		// TODO rationalize timezone stuff
		return org.openntf.domino.impl.Session.getFormatter().getDateTime(cal_.getTime());
	}

	/*
	 * (non-Javadoc)
	 * 
	 * @see org.openntf.domino.impl.Base#getParent()
	 */
	@Override
	public Session getParent() {
		return Factory.getSession(super.getParent());
	}

	/*
	 * (non-Javadoc)
	 * 
	 * @see org.openntf.domino.DateTime#getTimeOnly()
	 */
	public String getTimeOnly() {
		return org.openntf.domino.impl.Session.getFormatter().getTimeOnly(cal_.getTime());
	}

	/*
	 * (non-Javadoc)
	 * 
	 * @see org.openntf.domino.DateTime#getTimeZone()
	 */
	public int getTimeZone() {
		return notesZone_;
	}

	/*
	 * (non-Javadoc)
	 * 
	 * @see org.openntf.domino.DateTime#getZoneTime()
	 */
	public String getZoneTime() {
		// TODO NTF - find out what this really does
		throw new UnimplementedException("getZoneTime is not yet implemented.");
	}

	/*
	 * (non-Javadoc)
	 * 
	 * @see org.openntf.domino.DateTime#isAfter(org.openntf.domino.DateTime)
	 */
	public boolean isAfter(final org.openntf.domino.DateTime comparDate) {
		return cal_.after(comparDate.toJavaCal());
	}

	/*
	 * (non-Javadoc)
	 * 
	 * @see org.openntf.domino.DateTime#isBefore(org.openntf.domino.DateTime)
	 */
	@Override
	public boolean isBefore(final org.openntf.domino.DateTime comparDate) {
		return cal_.before(comparDate.toJavaCal());
	}

	/*
	 * (non-Javadoc)
	 * 
	 * @see org.openntf.domino.DateTime#isDST()
	 */
	public boolean isDST() {
		return dst_;
	}

	/*
	 * (non-Javadoc)
	 * 
	 * @see org.openntf.domino.DateTime#setAnyDate()
	 */
	public void setAnyDate() {
		isTimeOnly_ = true;
	}

	/*
	 * (non-Javadoc)
	 * 
	 * @see org.openntf.domino.DateTime#setAnyTime()
	 */
	public void setAnyTime() {
		isDateOnly_ = true;
	}

	/*
	 * (non-Javadoc)
	 * 
	 * @see org.openntf.domino.DateTime#setLocalDate(int, int, int, boolean)
	 */
	public void setLocalDate(final int year, final int month, final int day, final boolean preserveLocalTime) {
		// TODO NTF - deal with timezone and dst nonsense :-/
		cal_.set(Calendar.YEAR, year);
		cal_.set(Calendar.MONTH, month);
		cal_.set(Calendar.DAY_OF_MONTH, day);

	}

	/*
	 * (non-Javadoc)
	 * 
	 * @see org.openntf.domino.DateTime#setLocalDate(int, int, int)
	 */
	public void setLocalDate(final int year, final int month, final int day) {
		cal_.set(Calendar.YEAR, year);
		cal_.set(Calendar.MONTH, month);
		cal_.set(Calendar.DAY_OF_MONTH, day);
	}

	/*
	 * (non-Javadoc)
	 * 
	 * @see org.openntf.domino.DateTime#setLocalTime(java.util.Calendar)
	 */
<<<<<<< HEAD
	public void setLocalTime(java.util.Calendar calendar) {
		cal_.setTime(calendar.getTime());
	}

	/*
	 * (non-Javadoc)
	 * 
	 * @see org.openntf.domino.ext.DateTime#setLocalTime(com.ibm.icu.util.Calendar)
	 */
	@Override
	public void setLocalTime(Calendar calendar) {
=======
	public void setLocalTime(final Calendar calendar) {
>>>>>>> 147f63cc
		cal_.setTime(calendar.getTime());
	}

	/*
	 * (non-Javadoc)
	 * 
	 * @see org.openntf.domino.DateTime#setLocalTime(java.util.Date)
	 */
	public void setLocalTime(final Date date) {
		cal_.setTime(date);
	}

	/*
	 * (non-Javadoc)
	 * 
	 * @see org.openntf.domino.DateTime#setLocalTime(int, int, int, int)
	 */
	public void setLocalTime(final int hour, final int minute, final int second, final int hundredth) {
		// TODO NTF - figure out exactly what this means vis a vis timezones
		cal_.set(Calendar.HOUR_OF_DAY, hour);
		cal_.set(Calendar.MINUTE, minute);
		cal_.set(Calendar.SECOND, second);
		cal_.set(Calendar.MILLISECOND, hundredth * 10);

	}

	/*
	 * (non-Javadoc)
	 * 
	 * @see org.openntf.domino.DateTime#setLocalTime(java.lang.String)
	 */
	public void setLocalTime(final String time) {
		Date date = org.openntf.domino.impl.Session.getFormatter().parseDateFromString(time);
		cal_.setTime(date);
	}

	/*
	 * (non-Javadoc)
	 * 
	 * @see org.openntf.domino.DateTime#setNow()
	 */
	public void setNow() {
		cal_.setTime(new Date());
	}

	/*
	 * (non-Javadoc)
	 * 
	 * @see org.openntf.domino.DateTime#timeDifference(lotus.domino.DateTime)
	 */
	public int timeDifference(final lotus.domino.DateTime dt) {
		int result = 0;
		if (dt instanceof org.openntf.domino.impl.DateTime) {
			DateTime otherDT = (org.openntf.domino.impl.DateTime) dt; // so we can access private members directly.
			long left = cal_.getTimeInMillis() / 1000; // math is in seconds
			long right = otherDT.toJavaDate().getTime() / 1000; // math is also in seconds
			result = Long.valueOf(left - right).intValue();
		} else {
			long left = cal_.getTimeInMillis() / 1000; // math is in seconds
			long right = 0;
			try {
				right = dt.toJavaDate().getTime() / 1000; // math is also in seconds
			} catch (NotesException ne) {
				DominoUtils.handleException(ne);
			}
			result = Long.valueOf(left - right).intValue();
		}
		return result;
	}

	/*
	 * (non-Javadoc)
	 * 
	 * @see org.openntf.domino.DateTime#timeDifferenceDouble(lotus.domino.DateTime)
	 */
	public double timeDifferenceDouble(final lotus.domino.DateTime dt) {
		// TODO NTF - this probably returns a higher-precision number in the legacy API
		int i = this.timeDifference(dt);
		return Double.valueOf(i).doubleValue();
	}

	/*
	 * (non-Javadoc)
	 * 
	 * @see org.openntf.domino.DateTime#toJavaDate()
	 */
	public Date toJavaDate() {
		return cal_.getTime();
	}

	/*
	 * (non-Javadoc)
	 * 
	 * @see java.lang.Object#toString()
	 */
	@Override
	public String toString() {
		// return cal_.getTime().toString();
		// Just re-instantiate the delegate for now to ensure compatibility
		// TODO Switch to a date formatter that properly mimics the original
		return this.getDelegate().toString();
	}

	/*
	 * (non-Javadoc)
	 * 
	 * @see org.openntf.domino.types.SessionDescendant#getAncestorSession()
	 */
	@Override
	public Session getAncestorSession() {
		return this.getParent();
	}

	/*
	 * (non-Javadoc)
	 * 
	 * @see org.openntf.domino.ext.DateTime#isAnyDate()
	 */
	@Override
	public boolean isAnyDate() {
		return isTimeOnly_;
	}

	/*
	 * (non-Javadoc)
	 * 
	 * @see org.openntf.domino.ext.DateTime#isAnyTime()
	 */
	@Override
	public boolean isAnyTime() {
		return isDateOnly_;
	}

	/*
	 * (non-Javadoc)
	 * 
	 * @see org.openntf.domino.DateTime#toJavaCal()
	 */
	@Override
	public Calendar toJavaCal() {
		return cal_;
	}

}<|MERGE_RESOLUTION|>--- conflicted
+++ resolved
@@ -458,8 +458,7 @@
 	 * 
 	 * @see org.openntf.domino.DateTime#setLocalTime(java.util.Calendar)
 	 */
-<<<<<<< HEAD
-	public void setLocalTime(java.util.Calendar calendar) {
+	public void setLocalTime(final java.util.Calendar calendar) {
 		cal_.setTime(calendar.getTime());
 	}
 
@@ -469,10 +468,7 @@
 	 * @see org.openntf.domino.ext.DateTime#setLocalTime(com.ibm.icu.util.Calendar)
 	 */
 	@Override
-	public void setLocalTime(Calendar calendar) {
-=======
 	public void setLocalTime(final Calendar calendar) {
->>>>>>> 147f63cc
 		cal_.setTime(calendar.getTime());
 	}
 
