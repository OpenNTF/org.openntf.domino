/*
 * Copyright OpenNTF 2013
 * 
 * Licensed under the Apache License, Version 2.0 (the "License"); 
 * you may not use this file except in compliance with the License. 
 * You may obtain a copy of the License at:
 * 
 * http://www.apache.org/licenses/LICENSE-2.0 
 * 
 * Unless required by applicable law or agreed to in writing, software 
 * distributed under the License is distributed on an "AS IS" BASIS, 
 * WITHOUT WARRANTIES OR CONDITIONS OF ANY KIND, either express or 
 * implied. See the License for the specific language governing 
 * permissions and limitations under the License.
 */
package org.openntf.domino.impl;

import java.util.Calendar;
import java.util.Date;
import java.util.GregorianCalendar;

import lotus.domino.NotesException;

import org.openntf.domino.Session;
import org.openntf.domino.exceptions.UnimplementedException;
import org.openntf.domino.utils.DominoUtils;
import org.openntf.domino.utils.Factory;

// TODO: Auto-generated Javadoc
/**
 * The Class DateTime.
 */
public class DateTime extends Base<org.openntf.domino.DateTime, lotus.domino.DateTime> implements org.openntf.domino.DateTime {

	/** The cal_. */
	private final Calendar cal_ = GregorianCalendar.getInstance();

	/** The dst_. */
	private boolean dst_;

	/** The is date only_. */
	private boolean isDateOnly_;

	/** The is time only_. */
	private boolean isTimeOnly_;

	/** The notes zone_. */
	private int notesZone_;

	/**
	 * Instantiates a new date time.
	 * 
	 * @param delegate
	 *            the delegate
	 * @param parent
	 *            the parent
	 */
	public DateTime(lotus.domino.DateTime delegate, org.openntf.domino.Base<?> parent) {
		super(delegate, Factory.getSession(parent));
		initialize(delegate);
		org.openntf.domino.impl.Base.recycle(delegate);
	}

	/**
	 * Instantiates a new date time.
	 * 
	 * @param date
	 *            the date
	 * @param parent
	 *            the parent
	 */
	public DateTime(Date date, org.openntf.domino.Base<?> parent) {
		super(null, Factory.getSession(parent));
		initialize(date);
	}

	/**
	 * Instantiates a new date time.
	 * 
	 * @param date
	 *            the date
	 */
	public DateTime(Date date) {
		super(null, null);
		initialize(date);
	}

	@Override
	protected lotus.domino.DateTime getDelegate() {
		try {
			return ((org.openntf.domino.impl.Session) getParent()).getDelegate().createDateTime(cal_);
		} catch (NotesException ne) {
			DominoUtils.handleException(ne);
			return null;
		}
	}

	/**
	 * Initialize.
	 * 
	 * @param date
	 *            the date
	 */
	private void initialize(java.util.Date date) {
		cal_.setTime(date);
		dst_ = false;
		notesZone_ = 0;
	}

	/**
	 * Initialize.
	 * 
	 * @param delegate
	 *            the delegate
	 */
	private void initialize(lotus.domino.DateTime delegate) {
		try {
			dst_ = delegate.isDST();
			notesZone_ = delegate.getTimeZone();
			String dateonly = delegate.getDateOnly();
			if (dateonly == null || dateonly.length() == 0)
				isTimeOnly_ = true;
			String timeonly = delegate.getTimeOnly();
			if (timeonly == null || timeonly.length() == 0)
				isDateOnly_ = true;
			Date date = delegate.toJavaDate();
			cal_.setTime(date);

		} catch (NotesException e) {
			DominoUtils.handleException(e);
		}
	}

	/*
	 * (non-Javadoc)
	 * 
	 * @see org.openntf.domino.DateTime#adjustDay(int, boolean)
	 */
	public void adjustDay(int n, boolean preserveLocalTime) {
		cal_.add(Calendar.DAY_OF_MONTH, n); // TODO NTF - figure out what preserveLocalTime *REALLY* does
		// getDelegate().adjustDay(n, preserveLocalTime);
	}

	/*
	 * (non-Javadoc)
	 * 
	 * @see org.openntf.domino.DateTime#adjustDay(int)
	 */
	public void adjustDay(int n) {
		adjustDay(n, false);
	}

	/*
	 * (non-Javadoc)
	 * 
	 * @see org.openntf.domino.DateTime#adjustHour(int, boolean)
	 */
	public void adjustHour(int n, boolean preserveLocalTime) {
		cal_.add(Calendar.HOUR_OF_DAY, n); // TODO flag
	}

	/*
	 * (non-Javadoc)
	 * 
	 * @see org.openntf.domino.DateTime#adjustHour(int)
	 */
	public void adjustHour(int n) {
		adjustHour(n, false);
	}

	/*
	 * (non-Javadoc)
	 * 
	 * @see org.openntf.domino.DateTime#adjustMinute(int, boolean)
	 */
	public void adjustMinute(int n, boolean preserveLocalTime) {
		cal_.add(Calendar.MINUTE, n); // TODO flag
	}

	/*
	 * (non-Javadoc)
	 * 
	 * @see org.openntf.domino.DateTime#adjustMinute(int)
	 */
	public void adjustMinute(int n) {
		adjustMinute(n, false);
	}

	/*
	 * (non-Javadoc)
	 * 
	 * @see org.openntf.domino.DateTime#adjustMonth(int, boolean)
	 */
	public void adjustMonth(int n, boolean preserveLocalTime) {
		cal_.add(Calendar.MONTH, n); // TODO flag
	}

	/*
	 * (non-Javadoc)
	 * 
	 * @see org.openntf.domino.DateTime#adjustMonth(int)
	 */
	public void adjustMonth(int n) {
		adjustMonth(n, false);
	}

	/*
	 * (non-Javadoc)
	 * 
	 * @see org.openntf.domino.DateTime#adjustSecond(int, boolean)
	 */
	public void adjustSecond(int n, boolean preserveLocalTime) {
		cal_.add(Calendar.SECOND, n); // TODO flag
	}

	/*
	 * (non-Javadoc)
	 * 
	 * @see org.openntf.domino.DateTime#adjustSecond(int)
	 */
	public void adjustSecond(int n) {
		adjustSecond(n, false);
	}

	/*
	 * (non-Javadoc)
	 * 
	 * @see org.openntf.domino.DateTime#adjustYear(int, boolean)
	 */
	public void adjustYear(int n, boolean preserveLocalTime) {
		cal_.add(Calendar.YEAR, n); // TODO flag
	}

	/*
	 * (non-Javadoc)
	 * 
	 * @see org.openntf.domino.DateTime#adjustYear(int)
	 */
	public void adjustYear(int n) {
		adjustYear(n, false);
	}

	/*
	 * (non-Javadoc)
	 * 
	 * @see org.openntf.domino.DateTime#convertToZone(int, boolean)
	 */
	public void convertToZone(int zone, boolean isDST) {
		// TODO NTF - find out what this actually does. The documentation is... vague
		throw new UnimplementedException("convertToZone is not yet implemented.");
	}

	/*
	 * (non-Javadoc)
	 * 
	 * @see org.openntf.domino.DateTime#isEqual(org.openntf.domino.DateTime)
	 */
	@Override
	public boolean equals(org.openntf.domino.DateTime comparDate) {
		return cal_.equals(comparDate.toJavaCal());
	}

	@Override
	public boolean equalsIgnoreDate(org.openntf.domino.DateTime comparDate) {
		Calendar c1 = cal_;
		c1.set(Calendar.DAY_OF_MONTH, 1);
		c1.set(Calendar.MONTH, 1);
		c1.set(Calendar.YEAR, 2000);
		Calendar c2 = comparDate.toJavaCal();
		c2.set(Calendar.DAY_OF_MONTH, 1);
		c2.set(Calendar.MONTH, 1);
		c2.set(Calendar.YEAR, 2000);
		return c1.equals(c2);
	}

	@Override
	public boolean equalsIgnoreTime(org.openntf.domino.DateTime comparDate) {
		Calendar c1 = cal_;
		c1.set(Calendar.HOUR_OF_DAY, 0);
		c1.set(Calendar.MINUTE, 0);
		c1.set(Calendar.SECOND, 0);
		c1.set(Calendar.MILLISECOND, 0);
		Calendar c2 = comparDate.toJavaCal();
		c2.set(Calendar.HOUR_OF_DAY, 0);
		c2.set(Calendar.MINUTE, 0);
		c2.set(Calendar.SECOND, 0);
		c2.set(Calendar.MILLISECOND, 0);
		return c1.equals(c2);
	}

	/*
	 * (non-Javadoc)
	 * 
	 * @see org.openntf.domino.DateTime#getDateOnly()
	 */
	public String getDateOnly() {
		return org.openntf.domino.impl.Session.getFormatter().getDateOnly(cal_.getTime());
	}

	/*
	 * (non-Javadoc)
	 * 
	 * @see org.openntf.domino.DateTime#getGMTTime()
	 */
	public String getGMTTime() {
		return org.openntf.domino.impl.Session.getFormatter().getDateTime(cal_.getTime());
	}

	/*
	 * (non-Javadoc)
	 * 
	 * @see org.openntf.domino.DateTime#getLocalTime()
	 */
	public String getLocalTime() {
		// TODO rationalize timezone stuff
		return org.openntf.domino.impl.Session.getFormatter().getDateTime(cal_.getTime());
	}

	/*
	 * (non-Javadoc)
	 * 
	 * @see org.openntf.domino.impl.Base#getParent()
	 */
	@Override
	public Session getParent() {
		return Factory.getSession(super.getParent());
	}

	/*
	 * (non-Javadoc)
	 * 
	 * @see org.openntf.domino.DateTime#getTimeOnly()
	 */
	public String getTimeOnly() {
		return org.openntf.domino.impl.Session.getFormatter().getTimeOnly(cal_.getTime());
	}

	/*
	 * (non-Javadoc)
	 * 
	 * @see org.openntf.domino.DateTime#getTimeZone()
	 */
	public int getTimeZone() {
		return notesZone_;
	}

	/*
	 * (non-Javadoc)
	 * 
	 * @see org.openntf.domino.DateTime#getZoneTime()
	 */
	public String getZoneTime() {
		// TODO NTF - find out what this really does
		throw new UnimplementedException("getZoneTime is not yet implemented.");
	}

	/*
	 * (non-Javadoc)
	 * 
	 * @see org.openntf.domino.DateTime#isAfter(org.openntf.domino.DateTime)
	 */
	public boolean isAfter(org.openntf.domino.DateTime comparDate) {
		return cal_.after(comparDate.toJavaCal());
	}

	/*
	 * (non-Javadoc)
	 * 
	 * @see org.openntf.domino.DateTime#isBefore(org.openntf.domino.DateTime)
	 */
	@Override
	public boolean isBefore(org.openntf.domino.DateTime comparDate) {
		return cal_.before(comparDate.toJavaCal());
	}

	/*
	 * (non-Javadoc)
	 * 
	 * @see org.openntf.domino.DateTime#isDST()
	 */
	public boolean isDST() {
		return dst_;
	}

	/*
	 * (non-Javadoc)
	 * 
	 * @see org.openntf.domino.DateTime#setAnyDate()
	 */
	public void setAnyDate() {
		isTimeOnly_ = true;
	}

	/*
	 * (non-Javadoc)
	 * 
	 * @see org.openntf.domino.DateTime#setAnyTime()
	 */
	public void setAnyTime() {
		isDateOnly_ = true;
	}

	/*
	 * (non-Javadoc)
	 * 
	 * @see org.openntf.domino.DateTime#setLocalDate(int, int, int, boolean)
	 */
	public void setLocalDate(int year, int month, int day, boolean preserveLocalTime) {
		// TODO NTF - deal with timezone and dst nonsense :-/
		cal_.set(Calendar.YEAR, year);
		cal_.set(Calendar.MONTH, month);
		cal_.set(Calendar.DAY_OF_MONTH, day);

	}

	/*
	 * (non-Javadoc)
	 * 
	 * @see org.openntf.domino.DateTime#setLocalDate(int, int, int)
	 */
	public void setLocalDate(int year, int month, int day) {
		cal_.set(Calendar.YEAR, year);
		cal_.set(Calendar.MONTH, month);
		cal_.set(Calendar.DAY_OF_MONTH, day);
	}

	/*
	 * (non-Javadoc)
	 * 
	 * @see org.openntf.domino.DateTime#setLocalTime(java.util.Calendar)
	 */
	public void setLocalTime(Calendar calendar) {
		cal_.setTime(calendar.getTime());
	}

	/*
	 * (non-Javadoc)
	 * 
	 * @see org.openntf.domino.DateTime#setLocalTime(java.util.Date)
	 */
	public void setLocalTime(Date date) {
		cal_.setTime(date);
	}

	/*
	 * (non-Javadoc)
	 * 
	 * @see org.openntf.domino.DateTime#setLocalTime(int, int, int, int)
	 */
	public void setLocalTime(int hour, int minute, int second, int hundredth) {
		// TODO NTF - figure out exactly what this means vis a vis timezones
		cal_.set(Calendar.HOUR_OF_DAY, hour);
		cal_.set(Calendar.MINUTE, minute);
		cal_.set(Calendar.SECOND, second);
		cal_.set(Calendar.MILLISECOND, hundredth * 10);

	}

	/*
	 * (non-Javadoc)
	 * 
	 * @see org.openntf.domino.DateTime#setLocalTime(java.lang.String)
	 */
	public void setLocalTime(String time) {
		Date date = org.openntf.domino.impl.Session.getFormatter().parseDateFromString(time);
		cal_.setTime(date);
	}

	/*
	 * (non-Javadoc)
	 * 
	 * @see org.openntf.domino.DateTime#setNow()
	 */
	public void setNow() {
		cal_.setTime(new Date());
	}

	/*
	 * (non-Javadoc)
	 * 
	 * @see org.openntf.domino.DateTime#timeDifference(lotus.domino.DateTime)
	 */
	public int timeDifference(lotus.domino.DateTime dt) {
		int result = 0;
		if (dt instanceof org.openntf.domino.impl.DateTime) {
			DateTime otherDT = (org.openntf.domino.impl.DateTime) dt; // so we can access private members directly.
			long left = cal_.getTimeInMillis() / 1000; // math is in seconds
			long right = otherDT.toJavaDate().getTime() / 1000; // math is also in seconds
			result = Long.valueOf(left - right).intValue();
		} else {
			long left = cal_.getTimeInMillis() / 1000; // math is in seconds
			long right = 0;
			try {
				right = dt.toJavaDate().getTime() / 1000; // math is also in seconds
			} catch (NotesException ne) {
				DominoUtils.handleException(ne);
			}
			result = Long.valueOf(left - right).intValue();
		}
		return result;
	}

	/*
	 * (non-Javadoc)
	 * 
	 * @see org.openntf.domino.DateTime#timeDifferenceDouble(lotus.domino.DateTime)
	 */
	public double timeDifferenceDouble(lotus.domino.DateTime dt) {
		// TODO NTF - this probably returns a higher-precision number in the legacy API
		int i = this.timeDifference(dt);
		return Double.valueOf(i).doubleValue();
	}

	/*
	 * (non-Javadoc)
	 * 
	 * @see org.openntf.domino.DateTime#toJavaDate()
	 */
	public Date toJavaDate() {
		return cal_.getTime();
	}

<<<<<<< HEAD
	@Override
	public String toString() {
		return cal_.getTime().toString();
	}
=======
	/*
	 * (non-Javadoc)
	 * 
	 * @see org.openntf.domino.DateTime#toJavaCal()
	 */
	public Calendar toJavaCal() {
		return cal_;
	}

>>>>>>> 9492533e
}<|MERGE_RESOLUTION|>--- conflicted
+++ resolved
@@ -520,12 +520,11 @@
 		return cal_.getTime();
 	}
 
-<<<<<<< HEAD
 	@Override
 	public String toString() {
 		return cal_.getTime().toString();
 	}
-=======
+
 	/*
 	 * (non-Javadoc)
 	 * 
@@ -535,5 +534,4 @@
 		return cal_;
 	}
 
->>>>>>> 9492533e
 }