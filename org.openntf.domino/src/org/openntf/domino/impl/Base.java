/*
 * Copyright 2013
 * 
 * Licensed under the Apache License, Version 2.0 (the "License"); 
 * you may not use this file except in compliance with the License. 
 * You may obtain a copy of the License at:
 * 
 * http://www.apache.org/licenses/LICENSE-2.0 
 * 
 * Unless required by applicable law or agreed to in writing, software 
 * distributed under the License is distributed on an "AS IS" BASIS, 
 * WITHOUT WARRANTIES OR CONDITIONS OF ANY KIND, either express or 
 * implied. See the License for the specific language governing 
 * permissions and limitations under the License.
 */
package org.openntf.domino.impl;

import java.lang.ref.Reference;
import java.lang.reflect.Method;
import java.security.AccessController;
import java.security.PrivilegedExceptionAction;
import java.util.ArrayList;
import java.util.Collection;
import java.util.List;
import java.util.Vector;
import java.util.logging.Level;
import java.util.logging.Logger;
import java.util.regex.Pattern;

import org.openntf.domino.events.EnumEvent;
import org.openntf.domino.events.IDominoEvent;
import org.openntf.domino.events.IDominoListener;
import org.openntf.domino.ext.Formula;
import org.openntf.domino.thread.DominoLockSet;
import org.openntf.domino.thread.DominoReference;
import org.openntf.domino.thread.DominoReferenceQueue;
import org.openntf.domino.types.Encapsulated;
import org.openntf.domino.utils.DominoUtils;
import org.openntf.domino.utils.Factory;

// TODO: Auto-generated Javadoc
/**
 * The Class Base.
 * 
 * @param <T>
 *            the generic type
 * @param <D>
 *            the generic type
 */
public abstract class Base<T extends org.openntf.domino.Base<D>, D extends lotus.domino.Base> implements org.openntf.domino.Base<D> {
	/** The Constant log_. */
	private static final Logger log_ = Logger.getLogger(Base.class.getName());

	// TODO NTF - we really should keep a Map of lotus objects to references, so we can only auto-recycle when we know there are no other
	// references to the same shared object.
	// problem today is: there's no clear way to determine an identity for the NotesBase object.
	/** The recycle queue. */
	private static ThreadLocal<DominoReferenceQueue> recycleQueue = new ThreadLocal<DominoReferenceQueue>() {
		@Override
		protected DominoReferenceQueue initialValue() {
			return new DominoReferenceQueue();
		};
	};

	/** The cpp_object. */
	private long cpp_object = 0l;

	// /** The reference bag. */
	// private static ThreadLocal<Set<DominoReference>> referenceBag = new ThreadLocal<Set<DominoReference>>() {
	// @Override
	// protected Set<DominoReference> initialValue() {
	// return new HashSet<DominoReference>();
	// // return Collections.newSetFromMap(new WeakHashMap<DominoReference, Boolean>());
	// };
	// };

	/** The Constant lockedRefSet. */
	private static final DominoLockSet lockedRefSet = new DominoLockSet();

	/** The get cpp method. */
	private static Method getCppMethod;

	/** The is invalid method. */
	private static Method isInvalidMethod;

	static {
		try {
			AccessController.doPrivileged(new PrivilegedExceptionAction<Object>() {
				@Override
				public Object run() throws Exception {
					getCppMethod = lotus.domino.local.NotesBase.class.getDeclaredMethod("GetCppObj", (Class<?>[]) null);
					getCppMethod.setAccessible(true);
					isInvalidMethod = lotus.domino.local.NotesBase.class.getDeclaredMethod("isInvalid", (Class<?>[]) null);
					isInvalidMethod.setAccessible(true);
					return null;
				}
			});
		} catch (Exception e) {
			e.printStackTrace();
			DominoUtils.handleException(e);
		}

	}

	// /** The recycled_. */
	// protected boolean recycled_;

	/** The delegate_. */
	protected D delegate_; // NTF final???

	// /** The encapsulated_. */
	// private boolean encapsulated_ = false;

	/** The parent_. */
	private org.openntf.domino.Base<?> parent_;

	// TODO NTF - not sure about maintaining a set pointer to children. Not using for now. Just setting up (no pun intended)
	/** The children_. */
	// private final Set<org.openntf.domino.Base<?>> children_ = Collections
	// .newSetFromMap(new WeakHashMap<org.openntf.domino.Base<?>, Boolean>());

	/**
	 * Sets the parent.
	 * 
	 * @param parent
	 *            the new parent
	 */
	void setParent(final org.openntf.domino.Base<?> parent) {
		parent_ = parent;
		// TODO NTF - add to parent's children set?
	}

	/**
	 * Gets the parent.
	 * 
	 * @return the parent
	 */
	org.openntf.domino.Base<?> getParent() {
		return parent_;
	}

	/**
	 * Instantiates a new base.
	 * 
	 * @param delegate
	 *            the delegate
	 * @param parent
	 *            the parent
	 */
	@SuppressWarnings("rawtypes")
	protected Base(final D delegate, final org.openntf.domino.Base<?> parent) {
		if (parent != null) {
			setParent(parent);
		}
		if (delegate != null) {
			if (delegate instanceof org.openntf.domino.impl.Base) {
				if (log_.isLoggable(Level.INFO))
					log_.log(Level.INFO, "Why are you wrapping a non-Lotus object? " + delegate.getClass().getName());
				recycleQueue.get().bagReference(
						new DominoReference(this, recycleQueue.get(), ((org.openntf.domino.impl.Base) delegate).getDelegate()));
			} else if (delegate instanceof lotus.domino.local.NotesBase) {
				delegate_ = delegate;
				cpp_object = getLotusId((lotus.domino.local.NotesBase) delegate);
				if (delegate instanceof lotus.domino.Name || delegate instanceof lotus.domino.DateTime
						|| delegate instanceof lotus.domino.Session) {
					// No reference needed. Will be recycled directly...
					// Not creating auto-recycle references for Sessions
					// TODO - NTF come up with a better solution for recycling Sessions!!!
				} else {
					recycleQueue.get().bagReference(new DominoReference(this, recycleQueue.get(), delegate));
				}
			} else {
				if (log_.isLoggable(Level.WARNING))
					log_.log(Level.WARNING, "Why are you wrapping a non-Lotus object? " + delegate.getClass().getName());
			}
		}
		drainQueue(cpp_object);
		// else {
		// encapsulated_ = true;
		// }

	}

	void setDelegate(final D delegate) {

		delegate_ = delegate;
		cpp_object = getLotusId((lotus.domino.local.NotesBase) delegate);
		if (delegate instanceof lotus.domino.Name || delegate instanceof lotus.domino.DateTime || delegate instanceof lotus.domino.Session) {
			// TODO - NTF come up with a better solution for recycling Sessions!!!
		} else {
			recycleQueue.get().bagReference(new DominoReference(this, recycleQueue.get(), delegate));
		}
		// if (delegate instanceof lotus.domino.Document) {
		// try {
		// System.out.println("Redelegating a document: " + ((lotus.domino.Document) delegate).getNoteID() + " (" + cpp_object + ")");
		// } catch (NotesException e) {
		// DominoUtils.handleException(e);
		// }
		// }
	}

	/**
	 * Gets the lotus id.
	 * 
	 * @param base
	 *            the base
	 * @return the lotus id
	 */
	public static long getLotusId(final lotus.domino.local.NotesBase base) {
		try {
			return ((Long) getCppMethod.invoke(base, (Object[]) null)).longValue();
		} catch (Exception e) {
			return 0L;
		}
	}

	/**
	 * _get recycle queue.
	 * 
	 * @return the domino reference queue
	 */
	private static DominoReferenceQueue _getRecycleQueue() {
		return recycleQueue.get();
	}

	/**
	 * Drain queue.
	 * 
	 * @return the int
	 */
	public static int drainQueue(final long cppid) {
		int result = 0;
		DominoReferenceQueue drq = _getRecycleQueue();
		Reference<?> ref = drq.poll(cppid);

		while (ref != null) {
			ref = drq.poll(cppid);
			result++;
		}
		return result;
	}

	/**
	 * Finalize queue.
	 * 
	 * @return the int
	 */
	public static int finalizeQueue() {
		int result = 0;
		DominoReferenceQueue drq = _getRecycleQueue();
		result = drq.finalizeQueue();
		return result;
	}

	/**
	 * Gets the delegate.
	 * 
	 * @param wrapper
	 *            the wrapper
	 * @return the delegate
	 */
	@SuppressWarnings("rawtypes")
	public static lotus.domino.Base getDelegate(final lotus.domino.Base wrapper) {
		if (wrapper instanceof org.openntf.domino.impl.Base) {
			return ((org.openntf.domino.impl.Base) wrapper).getDelegate();
		}
		return wrapper;
	}

	/**
	 * Gets the cpp_object.
	 * 
	 * @param wrapper
	 *            the wrapper
	 * @return the cpp handle
	 */
	@SuppressWarnings("rawtypes")
	public static long getDelegateId(final org.openntf.domino.impl.Base wrapper) {
		return ((org.openntf.domino.impl.Base) wrapper).cpp_object;
	}

	/**
	 * Gets the delegate.
	 * 
	 * @return the delegate
	 */
	protected D getDelegate() {
		// if (delegate_ instanceof lotus.domino.local.Document) {
		// try {
		// ((lotus.domino.local.Document) delegate_).isProfile();
		// } catch (NotesException e) {
		// System.out.println("Delegate validation failed on a document with cpp id " + cpp_object);
		// }
		// }
		return delegate_;
	}

	/**
	 * Checks if is encapsulated.
	 * 
	 * @return true, if is encapsulated
	 */
	public boolean isEncapsulated() {
		return (this instanceof Encapsulated);
	}

	/**
	 * Checks if is locked.
	 * 
	 * @param base
	 *            the base
	 * @return true, if is locked
	 */
	public static boolean isLocked(final lotus.domino.Base base) {
		return lockedRefSet.isLocked(base);
	}

	/**
	 * Unlock.
	 * 
	 * @param base
	 *            the base
	 */
	public static void unlock(final lotus.domino.Base base) {
		lockedRefSet.unlock(base);
	}

	/**
	 * Lock.
	 * 
	 * @param base
	 *            the base
	 */
	public static void lock(final lotus.domino.Base base) {
		lockedRefSet.lock(base);
	}

	/**
	 * Lock.
	 * 
	 * @param allYourBase
	 *            the all your base
	 */
	public static void lock(final lotus.domino.Base... allYourBase) {
		for (lotus.domino.Base everyZig : allYourBase) {
			lockedRefSet.lock(everyZig);
		}
	}

	/**
	 * Unlock.
	 * 
	 * @param allYourBase
	 *            the all your base
	 */
	public static void unlock(final lotus.domino.Base... allYourBase) {
		lockedRefSet.unlock(allYourBase);
	}

	/*
	 * (non-Javadoc)
	 * 
	 * @see lotus.domino.Base#recycle()
	 */
	@Deprecated
	public void recycle() {
		s_recycle(this);
	}

	/**
	 * Checks if is recycled.
	 * 
	 * @param base
	 *            the base
	 * @return true, if is recycled
	 */
	public static boolean isRecycled(final lotus.domino.local.NotesBase base) {
		try {
			return ((Boolean) isInvalidMethod.invoke(base, (Object[]) null)).booleanValue();
		} catch (Exception e) {
			return false;
		}
	}

	// /**
	// * Decrement counter.
	// *
	// * @param base
	// * the base
	// * @return the int
	// */
	// public static int decrementCounter(lotus.domino.local.NotesBase base) {
	// int count = lotusReferenceCounter_.decrement(base);
	// return count;
	// }

	// /**
	// * Increment counter.
	// *
	// * @param base
	// * the base
	// * @return the int
	// */
	// public static int incrementCounter(lotus.domino.local.NotesBase base) {
	// int count = lotusReferenceCounter_.increment(base);
	// return count;
	// }

	// Convert a wrapper object to its delegate form
	/**
	 * To lotus.
	 * 
	 * @param baseObj
	 *            the base obj
	 * @return the lotus.domino. base
	 */
	public static lotus.domino.Base toLotus(final lotus.domino.Base baseObj) {
		if (baseObj instanceof org.openntf.domino.Base) {
			return ((Base<?, ?>) baseObj).getDelegate();
		}
		return baseObj;
	}

	// Convert a wrapper object to its delegate form, allowing for non-Lotus objects (e.g. for getDocumentByKey)
	/**
	 * To lotus.
	 * 
	 * @param baseObj
	 *            the base obj
	 * @return the lotus.domino. base version or the object itself, as appropriate
	 */
	public static Object toLotus(final Object baseObj) {
		if (baseObj instanceof org.openntf.domino.Base) {
			return ((Base<?, ?>) baseObj).getDelegate();
		}
		return baseObj;
	}

	/**
	 * 
	 * <p>
	 * Attempts to convert a provided scalar value to a "Domino-friendly" data type like DateTime, String, etc. Currently, the data types
	 * supported are the already-Domino-friendly ones, Number, Date, Calendar, and CharSequence.
	 * </p>
	 * 
	 * @param value
	 *            The incoming non-collection value
	 * @param context
	 *            The context Base object, for finding the correct session
	 * @return The Domino-friendly conversion of the object, or the object itself if it is already usable.
	 * @throws IllegalArgumentException
	 *             When the object is not convertible.
	 */
	protected static Object toDominoFriendly(final Object value, final Base<?, ?> context) throws IllegalArgumentException {
		if (value == null) {
			log_.log(Level.WARNING, "Trying to convert a null argument to Domino friendly. Returning null...");
			return null;
		}
		if (value instanceof Collection) {
			java.util.Vector<Object> result = new java.util.Vector<Object>();
			Collection<?> coll = (Collection) value;
			for (Object o : coll) {
				result.add(toDominoFriendly(o, context));
			}
			return result;
		}

		// First, go over the normal data types
		if (value instanceof lotus.domino.DateTime) {
			return toLotus((lotus.domino.DateTime) value);
		} else if (value instanceof lotus.domino.DateRange) {
			return toLotus((lotus.domino.DateRange) value);
		} else if (value instanceof lotus.domino.Item) {
			return toLotus((lotus.domino.Item) value);
		} else if (value instanceof Integer || value instanceof Double) {
			return value;
		} else if (value instanceof String) {
			return value;
		} else if (value instanceof Boolean) {
			if ((Boolean) value) {
				return "1";
			} else {
				return "0";
			}
		}

		// Now for the illegal-but-convertible types
		if (value instanceof Number) {
			// TODO Check if this is greater than what Domino can handle and serialize if so
			return ((Number) value).doubleValue();
		} else if (value instanceof java.util.Date) {
			lotus.domino.Session lsess = (lotus.domino.Session) Base.getDelegate(Factory.getSession(context));
			try {
				return lsess.createDateTime((java.util.Date) value);
			} catch (Throwable t) {
				DominoUtils.handleException(t);
				return null;
			}
			// return toLotus(Factory.getSession(context).createDateTime((java.util.Date) value));
		} else if (value instanceof java.util.Calendar) {
			lotus.domino.Session lsess = (lotus.domino.Session) Base.getDelegate(Factory.getSession(context));
			try {
				return lsess.createDateTime((java.util.Calendar) value);
			} catch (Throwable t) {
				DominoUtils.handleException(t);
				return null;
			}
			// return toLotus(Factory.getSession(context).createDateTime((java.util.Calendar) value));
		} else if (value instanceof CharSequence) {
			return value.toString();
		} else if (value instanceof Pattern) {
			return ((Pattern) value).pattern();
		} else if (value instanceof Class<?>) {
			return ((Class<?>) value).getName();
		} else if (value instanceof Formula) {
			return ((Formula) value).getExpression();
		}

		throw new IllegalArgumentException("Cannot convert to Domino friendly from type " + value.getClass().getName());
	}

	/**
	 * To domino friendly.
	 * 
	 * @param values
	 *            the values
	 * @param context
	 *            the context
	 * @return the vector
	 * @throws IllegalArgumentException
	 *             the illegal argument exception
	 */
	protected static java.util.Vector<Object> toDominoFriendly(final Collection<?> values, final Base<?, ?> context)
			throws IllegalArgumentException {
		java.util.Vector<Object> result = new java.util.Vector<Object>();
		for (Object value : values) {
			result.add(toDominoFriendly(value, context));
		}
		return result;
	}

	/**
	 * To lotus.
	 * 
	 * @param values
	 *            the values
	 * @return the java.util. vector
	 */
	public static java.util.Vector<Object> toLotus(final Collection<?> values) {
		java.util.Vector<Object> result = new java.util.Vector<Object>(values.size());
		for (Object value : values) {
			if (value instanceof lotus.domino.Base) {
				result.add(toLotus((lotus.domino.Base) value));
			} else {
				result.add(value);
			}
		}
		return result;
	}

	/**
	 * Recycle.
	 * 
	 * @param base
	 *            the base
	 * @return true, if successful
	 */
	public static boolean s_recycle(final lotus.domino.local.NotesBase base) {
		boolean result = false;
		if (!isLocked(base)) {
			try {
				base.recycle();
				result = true;
			} catch (Throwable t) {
				Factory.countRecycleError();
				// shikata ga nai
			}
		} else {
			System.out.println("Not recycling a " + base.getClass().getName() + " because it's locked.");
		}
		return result;
	}

	/**
	 * Recycle.
	 * 
	 * @param o
	 *            the o
	 */
	public static void s_recycle(final Object o) {
		if (o instanceof lotus.domino.Base) {
			if (o instanceof lotus.domino.local.NotesBase) {
				s_recycle((lotus.domino.local.NotesBase) o);
			}
		}

	}

	public static void enc_recycle(final Object o) {
		// NTF this is for recycling of encapsulated objects like DateTime and Name
		if (o instanceof Collection) {
			if (!((Collection) o).isEmpty()) {
				for (Object io : (Collection) o) {
					if (io instanceof lotus.domino.DateTime || io instanceof lotus.domino.Name) {
						s_recycle(io);
					}
				}
			}
		}
		if (o instanceof lotus.domino.DateTime || o instanceof lotus.domino.Name) {
			s_recycle(o);
		}

	}

	// /**
	// * Checks if is recycled.
	// *
	// * @return true, if is recycled
	// */
	// public boolean isRecycled() {
	// return recycled_;
	// }

	/*
	 * (non-Javadoc)
	 * 
	 * @see lotus.domino.Base#recycle(java.util.Vector)
	 */
	@Deprecated
	@SuppressWarnings("rawtypes")
	public void recycle(final Vector arg0) {
		for (Object o : arg0) {
			if (o instanceof org.openntf.domino.impl.Base) {
				s_recycle((org.openntf.domino.impl.Base) o);
			} else if (o instanceof lotus.domino.local.NotesBase) {
				s_recycle((lotus.domino.local.NotesBase) o);
			}
		}
	}

<<<<<<< HEAD
	private List<IDominoListener> listeners_;

	public List<IDominoListener> getListeners() {
		if (listeners_ == null) {
			listeners_ = new ArrayList<IDominoListener>();
		}
		return listeners_;
	}

	public void addListener(final IDominoListener listener) {
		getListeners().add(listener);
	}

	public void removeListener(final IDominoListener listener) {
		getListeners().remove(listener);
	}

	public List<IDominoListener> getListeners(final EnumEvent event) {
		List<IDominoListener> result = new ArrayList<IDominoListener>();
		for (IDominoListener listener : getListeners()) {
			for (EnumEvent curEvent : listener.getEventTypes()) {
				if (curEvent.equals(event)) {
					result.add(listener);
					break;
				}
			}
		}
		return result;
	}

	public boolean fireListener(final IDominoEvent event) {
		boolean result = true;
		for (IDominoListener listener : getListeners(event.getEvent())) {
			try {
				if (!listener.eventHappened(event)) {
					result = false;
					break;
				}
			} catch (Throwable t) {
				DominoUtils.handleException(t);
			}
		}
		return result;
=======
	/*
	 * (non-Javadoc)
	 * 
	 * @see java.lang.Object#toString()
	 */
	@Override
	public String toString() {
		return getDelegate().toString();
>>>>>>> f9e038d7
	}

}<|MERGE_RESOLUTION|>--- conflicted
+++ resolved
@@ -639,7 +639,6 @@
 		}
 	}
 
-<<<<<<< HEAD
 	private List<IDominoListener> listeners_;
 
 	public List<IDominoListener> getListeners() {
@@ -683,7 +682,8 @@
 			}
 		}
 		return result;
-=======
+	}
+
 	/*
 	 * (non-Javadoc)
 	 * 
@@ -692,7 +692,7 @@
 	@Override
 	public String toString() {
 		return getDelegate().toString();
->>>>>>> f9e038d7
+
 	}
 
 }