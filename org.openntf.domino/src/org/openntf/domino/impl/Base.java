--- conflicted
+++ resolved
@@ -158,7 +158,6 @@
 	/** The Constant log_. */
 	private static final Logger log_ = Logger.getLogger(Base.class.getName());
 
-<<<<<<< HEAD
 	private static Method getCppObjMethod;
 	private static Method checkArgMethod;
 	private static Method checkObjectMethod;
@@ -170,47 +169,23 @@
 	//	private static Method getStringArrayPropertyMethod;
 	private static Method getWeakMethod;
 	private static Method isDeadMethod;
+	private static Method isInvalidMethod;
 	private static Method isEqualMethod;
-=======
-	/** The cpp_object. */
-	private long cpp_object = 0;
-
-	/** The cpp_object. */
-	private final long cpp_session;
-
-	/** the class id of this object type (implemented as precaution) **/
-	final int clsid;
-
-	/** The Constant lockedRefSet. */
-	// private static final DominoLockSet lockedRefSet = new DominoLockSet();
-
-	/** The get cpp method. */
-	private static Method getCppObjMethod;
-
-	/** The is invalid method. */
->>>>>>> ef82c4d2
-	private static Method isInvalidMethod;
 	private static Method markInvalidMethod;
 	private static Method notImplementedMethod;
 	private static Method validateObjArgMethod;
 	private static Method restoreObjectMethod;
 
+	/** the class id of this object type (implemented as precaution) **/
+	final int clsid;
 	/** The wrapperFactory we are from **/
 	private final WrapperFactory factory_;
-
-	/** The delegate_. */
-	protected D delegate_; // NTF final??? RPr: Final not possible, otherwise ressurect won't work
-
-	/** The parent_. */
-	@SuppressWarnings("rawtypes")
-	private final org.openntf.domino.Base parent_;
 
 	static {
 		try {
 			AccessController.doPrivileged(new PrivilegedExceptionAction<Object>() {
 				@Override
 				public Object run() throws Exception {
-<<<<<<< HEAD
 					checkArgMethod = lotus.domino.local.NotesBase.class.getDeclaredMethod("CheckArg", Object.class);
 					checkArgMethod.setAccessible(true);
 					checkObjectMethod = lotus.domino.local.NotesBase.class.getDeclaredMethod("CheckObject", (Class<?>[]) null);
@@ -232,12 +207,6 @@
 					isDeadMethod = lotus.domino.local.NotesBase.class.getDeclaredMethod("isDead", (Class<?>[]) null);
 					isDeadMethod.setAccessible(true);
 					isInvalidMethod = lotus.domino.local.NotesBase.class.getDeclaredMethod("isInvalid", (Class<?>[]) null);
-=======
-					Class<?> lotusClass = lotus.domino.local.NotesBase.class;
-					getCppObjMethod = lotusClass.getDeclaredMethod("GetCppObj", (Class<?>[]) null);
-					getCppObjMethod.setAccessible(true);
-					isInvalidMethod = lotusClass.getDeclaredMethod("isInvalid", (Class<?>[]) null);
->>>>>>> ef82c4d2
 					isInvalidMethod.setAccessible(true);
 					isEqualMethod = lotus.domino.local.NotesBase.class.getDeclaredMethod("isEqual", Long.TYPE);
 					isEqualMethod.setAccessible(true);
@@ -256,68 +225,47 @@
 
 	}
 
-<<<<<<< HEAD
-	// /** The recycled_. */
-	// protected boolean recycled_;
-
 	/** The delegate_. */
 	protected D delegate_;
 
 	private long cpp_object;
 	private long cpp_session;
 
-=======
 	/**
 	 * returns the cpp_id. DO NOT REMOVE. Otherwise native funtions won't work
 	 * 
 	 * @return the cpp_id
 	 */
->>>>>>> ef82c4d2
 	public long GetCppObj() {
 		return cpp_object;
 	}
 
-<<<<<<< HEAD
+	/** The parent_. */
+	private org.openntf.domino.Base<?> parent_;
+
+	/**
+	 * returns the cpp-session id. Needed for some BackendBridge functions
+	 * 
+	 * @return the cpp_id of the session
+	 */
 	public long GetCppSession() {
 		return cpp_session;
 	}
 
-	// /** The encapsulated_. */
-	// private boolean encapsulated_ = false;
-
-	/** The parent_. */
-	private org.openntf.domino.Base<?> parent_;
-
-	// TODO NTF - not sure about maintaining a set pointer to children. Not using for now. Just setting up (no pun intended)
-	/** The children_. */
-	// private final Set<org.openntf.domino.Base<?>> children_ = Collections
-	// .newSetFromMap(new WeakHashMap<org.openntf.domino.Base<?>, Boolean>());
-=======
-	/**
-	 * returns the cpp-session id. Needed for some BackendBridge functions
-	 * 
-	 * @return the cpp_id of the session
-	 */
-	public long GetCppSession() {
-		return cpp_session;
-	}
->>>>>>> ef82c4d2
-
-	/**
-	 * Returns the class-id. Currently not used
-	 * 
-	 * @return
-	 */
-<<<<<<< HEAD
 	void setParent(final org.openntf.domino.Base<?> parent) {
 		parent_ = parent;
 		if (parent != null) {
 			cpp_session = ((org.openntf.domino.impl.Base) parent).GetCppSession();
 		}
-=======
+	}
+
+	/**
+	 * Returns the class-id. Currently not used
+	 * 
+	 * @return
+	 */
 	int GetClassID() {
 		return clsid;
->>>>>>> ef82c4d2
 	}
 
 	public static class WrapCounter extends ThreadLocal<Long> {
@@ -404,23 +352,6 @@
 	 *            the parent
 	 */
 	@SuppressWarnings("rawtypes")
-<<<<<<< HEAD
-	protected Base(final D delegate, final org.openntf.domino.Base<?> parent) {
-		//		traceWrapCount.increment();
-		if (parent != null) {
-			setParent(parent);
-		}
-
-		if (delegate != null) {
-			if (delegate instanceof org.openntf.domino.impl.Base) {
-				// normally you won't get here if you come from Factory.fromLotus
-				throw new IllegalArgumentException("Why are you wrapping a non-Lotus object? " + delegate.getClass().getName());
-			} else if (delegate instanceof lotus.domino.local.NotesBase) {
-				setDelegate(delegate);
-			} else {
-				throw new IllegalArgumentException("Why are you wrapping a non-Lotus object? " + delegate.getClass().getName());
-			}
-=======
 	protected Base(final D delegate, final org.openntf.domino.Base parent, final WrapperFactory wf, final long cppId, final int classId) {
 		// final, these will never change
 		parent_ = parent;
@@ -441,7 +372,6 @@
 			cpp_session = cpp_object;
 		} else {
 			cpp_session = 0;
->>>>>>> ef82c4d2
 		}
 	}
 
@@ -458,20 +388,10 @@
 	 */
 	void setDelegate(final D delegate, final long cppId) {
 		delegate_ = delegate;
-<<<<<<< HEAD
-		cpp_object = getLotusId((lotus.domino.local.NotesBase) delegate);
-		if (delegate instanceof lotus.domino.Session)
-			cpp_session = cpp_object;
-		if (traceCpp) {
-			long diff = cpp_object - cpp_session;
-			traceMinDelta.set(diff);
-			traceMaxDelta.set(diff);
-=======
 		if (cppId != 0) {
 			cpp_object = cppId;
 		} else {
 			cpp_object = getLotusId(delegate);
->>>>>>> ef82c4d2
 		}
 	}
 
@@ -501,13 +421,7 @@
 		if (base == null)
 			return true;
 		try {
-<<<<<<< HEAD
-			long cpp_id = ((Long) getCppObjMethod.invoke((lotus.domino.local.NotesBase) base, (Object[]) null)).longValue();
-
-			return Integer.valueOf((int) ((cpp_id >> 2) & 0xFFFFFFFFL));
-=======
 			return ((Boolean) isInvalidMethod.invoke(base, (Object[]) null)).booleanValue();
->>>>>>> ef82c4d2
 		} catch (Exception e) {
 			return true;
 		}
