--- conflicted
+++ resolved
@@ -462,10 +462,6 @@
 			log_.log(Level.INFO, "Trying to convert a null argument to Domino friendly. Returning null...");
 			return null;
 		}
-<<<<<<< HEAD
-
-=======
->>>>>>> 1bd24f8c
 		//Extended in order to deal with Arrays
 		if (value.getClass().isArray()) {
 			int i = Array.getLength(value);
