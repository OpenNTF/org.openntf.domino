--- conflicted
+++ resolved
@@ -475,13 +475,7 @@
 		} else if (value instanceof java.util.Date) {
 			return ((Session) toLotus(Factory.getSession(context))).createDateTime((java.util.Date) value);
 		} else if (value instanceof java.util.Calendar) {
-<<<<<<< HEAD
-			return toLotus(Factory.getSession(context).createDateTime((java.util.Calendar) value));
-		} else if (value instanceof com.ibm.icu.util.Calendar) {
-			return toLotus(Factory.getSession(context).createDateTime((com.ibm.icu.util.Calendar) value));
-=======
 			return ((Session) toLotus(Factory.getSession(context))).createDateTime((java.util.Calendar) value);
->>>>>>> e6bc8e55
 		} else if (value instanceof CharSequence) {
 			return value.toString();
 		}
