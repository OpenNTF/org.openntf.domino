--- conflicted
+++ resolved
@@ -1,809 +1,651 @@
-package org.openntf.domino.impl;
-
-import java.util.Vector;
-
-import lotus.domino.NotesException;
-
-import org.openntf.domino.utils.DominoUtils;
-import org.openntf.domino.utils.Factory;
-
-public class AdministrationProcess extends Base<org.openntf.domino.AdministrationProcess, lotus.domino.AdministrationProcess> implements
-		org.openntf.domino.AdministrationProcess {
-
-	public AdministrationProcess(lotus.domino.AdministrationProcess delegate, org.openntf.domino.Base<?> parent) {
-		super(delegate, parent);
-	}
-
-	@SuppressWarnings("unchecked")
-	@Override
-	public String addGroupMembers(String group, Vector members) {
-		try {
-			return getDelegate().addGroupMembers(group, members);
-		} catch (NotesException e) {
-			DominoUtils.handleException(e);
-		}
-		return null;
-	}
-
-	@Override
-<<<<<<< HEAD
-	public String addInternetCertificateToUser(String user, String keyringFile, String keyringPassword) {
-=======
-	public String addInternetCertificateToUser(String user, String keyringfile, String keyringpassword) {
->>>>>>> eb618ecc
-		try {
-			return getDelegate().addInternetCertificateToUser(user, keyringFile, keyringPassword);
-		} catch (NotesException e) {
-			DominoUtils.handleException(e);
-		}
-		return null;
-	}
-
-	@Override
-<<<<<<< HEAD
-	public String addInternetCertificateToUser(String user, String keyringFile, String keyringPassword, lotus.domino.DateTime expiration) {
-=======
-	public String addInternetCertificateToUser(String user, String keyringfile, String keyringpassword, DateTime expiration) {
->>>>>>> eb618ecc
-		try {
-			return getDelegate().addInternetCertificateToUser(user, keyringFile, keyringPassword,
-					(lotus.domino.DateTime) Factory.toLotus(expiration));
-		} catch (NotesException e) {
-			DominoUtils.handleException(e);
-		}
-		return null;
-	}
-
-	@Override
-	public String addServerToCluster(String server, String cluster) {
-		try {
-			return getDelegate().addServerToCluster(server, cluster);
-		} catch (NotesException e) {
-			DominoUtils.handleException(e);
-		}
-		return null;
-	}
-
-	@Override
-	public String approveDeletePersonInDirectory(String noteid) {
-		try {
-			return getDelegate().approveDeletePersonInDirectory(noteid);
-		} catch (NotesException e) {
-			DominoUtils.handleException(e);
-		}
-		return null;
-	}
-
-	@Override
-	public String approveDeleteServerInDirectory(String noteid) {
-		try {
-			return getDelegate().approveDeleteServerInDirectory(noteid);
-		} catch (NotesException e) {
-			DominoUtils.handleException(e);
-		}
-		return null;
-	}
-
-	@Override
-	public String approveDesignElementDeletion(String noteid) {
-		try {
-			return getDelegate().approveDesignElementDeletion(noteid);
-		} catch (NotesException e) {
-			DominoUtils.handleException(e);
-		}
-		return null;
-	}
-
-	@Override
-	public String approveHostedOrgStorageDeletion(String noteid) {
-		try {
-			return getDelegate().approveHostedOrgStorageDeletion(noteid);
-		} catch (NotesException e) {
-			DominoUtils.handleException(e);
-		}
-		return null;
-	}
-
-	@Override
-	public String approveMailFileDeletion(String noteid) {
-		try {
-			return getDelegate().approveMailFileDeletion(noteid);
-		} catch (NotesException e) {
-			DominoUtils.handleException(e);
-		}
-		return null;
-	}
-
-	@Override
-	public String approveMovedReplicaDeletion(String noteid) {
-		try {
-			return getDelegate().approveMovedReplicaDeletion(noteid);
-		} catch (NotesException e) {
-			DominoUtils.handleException(e);
-		}
-		return null;
-	}
-
-	@Override
-	public String approveNameChangeRetraction(String noteid) {
-		try {
-			return getDelegate().approveNameChangeRetraction(noteid);
-		} catch (NotesException e) {
-			DominoUtils.handleException(e);
-		}
-		return null;
-	}
-
-	@Override
-	public String approveRenamePersonInDirectory(String noteid) {
-		try {
-			return getDelegate().approveRenamePersonInDirectory(noteid);
-		} catch (NotesException e) {
-			DominoUtils.handleException(e);
-		}
-		return null;
-	}
-
-	@Override
-	public String approveRenameServerInDirectory(String noteid) {
-		try {
-			return getDelegate().approveRenameServerInDirectory(noteid);
-		} catch (NotesException e) {
-			DominoUtils.handleException(e);
-		}
-		return null;
-	}
-
-	@Override
-	public String approveReplicaDeletion(String noteid) {
-		try {
-			return getDelegate().approveReplicaDeletion(noteid);
-		} catch (NotesException e) {
-			DominoUtils.handleException(e);
-		}
-		return null;
-	}
-
-	@Override
-	public String approveResourceDeletion(String noteid) {
-		try {
-			return getDelegate().approveResourceDeletion(noteid);
-		} catch (NotesException e) {
-			DominoUtils.handleException(e);
-		}
-		return null;
-	}
-
-	@Override
-<<<<<<< HEAD
-	public String changeHTTPPassword(String userName, String oldPassword, String newPassword) {
-=======
-	public String changeHTTPPassword(String username, String oldpassword, String newpassword) {
->>>>>>> eb618ecc
-		try {
-			return getDelegate().changeHTTPPassword(userName, oldPassword, newPassword);
-		} catch (NotesException e) {
-			DominoUtils.handleException(e);
-		}
-		return null;
-	}
-
-	@Override
-<<<<<<< HEAD
-	public String configureMailAgent(String userName, String agentName) {
-=======
-	public String configureMailAgent(String username, String agentname) {
->>>>>>> eb618ecc
-		try {
-			return getDelegate().configureMailAgent(userName, agentName);
-		} catch (NotesException e) {
-			DominoUtils.handleException(e);
-		}
-		return null;
-	}
-
-	@Override
-<<<<<<< HEAD
-	public String configureMailAgent(String userName, String agentName, boolean activatable, boolean enable) {
-=======
-	public String configureMailAgent(String username, String agentname, boolean activatable, boolean enable) {
->>>>>>> eb618ecc
-		try {
-			return getDelegate().configureMailAgent(userName, agentName, activatable, enable);
-		} catch (NotesException e) {
-			DominoUtils.handleException(e);
-		}
-		return null;
-	}
-
-	@Override
-<<<<<<< HEAD
-	public String createReplica(String sourceServer, String sourceDBFile, String destServer) {
-=======
-	public String createReplica(String sourceserver, String sourcedbfile, String destserver) {
->>>>>>> eb618ecc
-		try {
-			return getDelegate().createReplica(sourceServer, sourceDBFile, destServer);
-		} catch (NotesException e) {
-			DominoUtils.handleException(e);
-		}
-		return null;
-	}
-
-	@Override
-<<<<<<< HEAD
-	public String createReplica(String sourceServer, String sourceDBFile, String destServer, String destDBFile, boolean copyACL,
-			boolean createFTIndex) {
-=======
-	public String createReplica(String sourceserver, String sourcedbfile, String destserver, String destdbfile, boolean copyacl,
-			boolean createftindex) {
->>>>>>> eb618ecc
-		try {
-			return getDelegate().createReplica(sourceServer, sourceDBFile, destServer, destDBFile, copyACL, createFTIndex);
-		} catch (NotesException e) {
-			DominoUtils.handleException(e);
-		}
-		return null;
-	}
-
-	@Override
-<<<<<<< HEAD
-	public String deleteGroup(String groupName, boolean immediate) {
-=======
-	public String deleteGroup(String groupname, boolean immediate) {
->>>>>>> eb618ecc
-		try {
-			return getDelegate().deleteGroup(groupName, immediate);
-		} catch (NotesException e) {
-			DominoUtils.handleException(e);
-		}
-		return null;
-	}
-
-	@Override
-<<<<<<< HEAD
-	public String deleteGroup(String groupName, boolean immediate, boolean deleteWindowsGroup) {
-=======
-	public String deleteGroup(String groupname, boolean immediate, boolean deletewindowsgroup) {
->>>>>>> eb618ecc
-		try {
-			return getDelegate().deleteGroup(groupName, immediate, deleteWindowsGroup);
-		} catch (NotesException e) {
-			DominoUtils.handleException(e);
-		}
-		return null;
-	}
-
-	@Override
-<<<<<<< HEAD
-	public String deleteReplicas(String serverName, String fileName) {
-=======
-	public String deleteReplicas(String servername, String filename) {
->>>>>>> eb618ecc
-		try {
-			return getDelegate().deleteReplicas(serverName, fileName);
-		} catch (NotesException e) {
-			DominoUtils.handleException(e);
-		}
-		return null;
-	}
-
-	@Override
-<<<<<<< HEAD
-	public String deleteServer(String serverName, boolean immediate) {
-=======
-	public String deleteServer(String servername, boolean immediate) {
->>>>>>> eb618ecc
-		try {
-			return getDelegate().deleteServer(serverName, immediate);
-		} catch (NotesException e) {
-			DominoUtils.handleException(e);
-		}
-		return null;
-	}
-
-	@Override
-<<<<<<< HEAD
-	public String deleteUser(String userName, boolean immediate, int mailFileAction, String denyGroup) {
-=======
-	public String deleteUser(String username, boolean immediate, int mailfileaction, String denygroup) {
->>>>>>> eb618ecc
-		try {
-			return getDelegate().deleteUser(userName, immediate, mailFileAction, denyGroup);
-		} catch (NotesException e) {
-			DominoUtils.handleException(e);
-		}
-		return null;
-	}
-
-	@Override
-<<<<<<< HEAD
-	public String deleteUser(String userName, boolean immediate, int mailFileAction, String denyGroup, boolean deleteWindowsUser) {
-=======
-	public String deleteUser(String username, boolean immediate, int mailfileaction, String denygroup, boolean deletewindowsuser) {
->>>>>>> eb618ecc
-		try {
-			return getDelegate().deleteUser(userName, immediate, mailFileAction, denyGroup, deleteWindowsUser);
-		} catch (NotesException e) {
-			DominoUtils.handleException(e);
-		}
-		return null;
-	}
-
-	@Override
-	public String findGroupInDomain(String group) {
-		try {
-			return getDelegate().findGroupInDomain(group);
-		} catch (NotesException e) {
-			DominoUtils.handleException(e);
-		}
-		return null;
-	}
-
-	@Override
-	public String findServerInDomain(String server) {
-		try {
-			return getDelegate().findServerInDomain(server);
-		} catch (NotesException e) {
-			DominoUtils.handleException(e);
-		}
-		return null;
-	}
-
-	@Override
-	public String findUserInDomain(String user) {
-		try {
-			return getDelegate().findUserInDomain(user);
-		} catch (NotesException e) {
-			DominoUtils.handleException(e);
-		}
-		return null;
-	}
-
-	@Override
-	public String getCertificateAuthorityOrg() {
-		try {
-			return getDelegate().getCertificateAuthorityOrg();
-		} catch (NotesException e) {
-			DominoUtils.handleException(e);
-		}
-		return null;
-	}
-
-	@Override
-	public DateTime getCertificateExpiration() {
-		try {
-			return Factory.fromLotus(getDelegate().getCertificateExpiration(), DateTime.class);
-		} catch (NotesException e) {
-			DominoUtils.handleException(e);
-		}
-		return null;
-	}
-
-	@Override
-	public String getCertifierFile() {
-		try {
-			return getDelegate().getCertifierFile();
-		} catch (NotesException e) {
-			DominoUtils.handleException(e);
-		}
-		return null;
-	}
-
-	@Override
-	public String getCertifierPassword() {
-		try {
-			return getDelegate().getCertifierPassword();
-		} catch (NotesException e) {
-			DominoUtils.handleException(e);
-		}
-		return null;
-	}
-
-	@Override
-<<<<<<< HEAD
-	public Session getParent() {
-		try {
-			return Factory.fromLotus(getDelegate().getParent(), Session.class);
-		} catch (NotesException e) {
-			DominoUtils.handleException(e);
-		}
-		return null;
-=======
-	public org.openntf.domino.Session getParent() {
-		return (org.openntf.domino.Session) super.getParent();
->>>>>>> eb618ecc
-	}
-
-	@Override
-	public boolean isCertificateAuthorityAvailable() {
-		try {
-			return getDelegate().isCertificateAuthorityAvailable();
-		} catch (NotesException e) {
-			DominoUtils.handleException(e);
-		}
-		return false;
-	}
-
-	@Override
-	public boolean isUseCertificateAuthority() {
-		try {
-			return getDelegate().isUseCertificateAuthority();
-		} catch (NotesException e) {
-			DominoUtils.handleException(e);
-		}
-		return false;
-	}
-
-	@Override
-<<<<<<< HEAD
-	public String moveMailUser(String userName, String newHomeServer, String newHomeServerMailPath) {
-=======
-	public String moveMailUser(String username, String newhomeserver, String newhomeservermailpath) {
->>>>>>> eb618ecc
-		try {
-			return getDelegate().moveMailUser(userName, newHomeServer, newHomeServerMailPath);
-		} catch (NotesException e) {
-			DominoUtils.handleException(e);
-		}
-		return null;
-	}
-
-	@SuppressWarnings("unchecked")
-	@Override
-<<<<<<< HEAD
-	public String moveMailUser(String userName, String newHomeServer, String newHomeServerMailPath, boolean useSCOS,
-			Vector newClusterReplicas, boolean deleteOldClusterReplicas) {
-=======
-	public String moveMailUser(String username, String newhomeserver, String newhomeservermailpath, boolean usescos,
-			Vector newclusterreplicas, boolean deleteoldclusterreplicas) {
->>>>>>> eb618ecc
-		try {
-			return getDelegate().moveMailUser(userName, newHomeServer, newHomeServerMailPath, useSCOS, newClusterReplicas,
-					deleteOldClusterReplicas);
-		} catch (NotesException e) {
-			DominoUtils.handleException(e);
-		}
-		return null;
-	}
-
-	@Override
-<<<<<<< HEAD
-	public String moveReplica(String sourceServer, String sourceDBFile, String destServer) {
-=======
-	public String moveReplica(String sourceserver, String sourcedbfile, String destserver) {
->>>>>>> eb618ecc
-		try {
-			return getDelegate().moveReplica(sourceServer, sourceDBFile, destServer);
-		} catch (NotesException e) {
-			DominoUtils.handleException(e);
-		}
-		return null;
-	}
-
-	@Override
-<<<<<<< HEAD
-	public String moveReplica(String sourceServer, String sourceDBFile, String destServer, String destDBFile, boolean copyACL,
-			boolean createFTIndex) {
-=======
-	public String moveReplica(String sourceserver, String sourcedbfile, String destserver, String destdbfile, boolean copyacl,
-			boolean createftindex) {
->>>>>>> eb618ecc
-		try {
-			return getDelegate().moveReplica(sourceServer, sourceDBFile, destServer, destDBFile, copyACL, createFTIndex);
-		} catch (NotesException e) {
-			DominoUtils.handleException(e);
-		}
-		return null;
-	}
-
-	@Override
-<<<<<<< HEAD
-	public String moveRoamingUser(String userName, String destServer, String destServerPath) {
-=======
-	public String moveRoamingUser(String username, String destserver, String destserverpath) {
->>>>>>> eb618ecc
-		try {
-			return getDelegate().moveRoamingUser(userName, destServer, destServerPath);
-		} catch (NotesException e) {
-			DominoUtils.handleException(e);
-		}
-		return null;
-	}
-
-	@Override
-<<<<<<< HEAD
-	public String moveUserInHierarchyComplete(String requestNoteid) {
-=======
-	public String moveUserInHierarchyComplete(String requestnoteid) {
->>>>>>> eb618ecc
-		try {
-			return getDelegate().moveUserInHierarchyComplete(requestNoteid);
-		} catch (NotesException e) {
-			DominoUtils.handleException(e);
-		}
-		return null;
-	}
-
-	@Override
-<<<<<<< HEAD
-	public String moveUserInHierarchyComplete(String requestNoteid, String lastName, String firstName, String middleInitial,
-			String orgUnit, String altCommonName, String altOrgUnit, String altLanguage, boolean renameWindowsUser) {
-=======
-	public String moveUserInHierarchyComplete(String requestnoteid, String lastname, String firstname, String middleinitial,
-			String orgunit, String altcommonname, String altorgunit, String altlanguage, boolean renamewindowsuser) {
->>>>>>> eb618ecc
-		try {
-			return getDelegate().moveUserInHierarchyComplete(requestNoteid, lastName, firstName, middleInitial, orgUnit, altCommonName,
-					altOrgUnit, altLanguage, renameWindowsUser);
-		} catch (NotesException e) {
-			DominoUtils.handleException(e);
-		}
-		return null;
-	}
-
-	@Override
-<<<<<<< HEAD
-	public String moveUserInHierarchyRequest(String userName, String targetCertifier) {
-=======
-	public String moveUserInHierarchyRequest(String username, String targetcertifier) {
->>>>>>> eb618ecc
-		try {
-			return getDelegate().moveUserInHierarchyRequest(userName, targetCertifier);
-		} catch (NotesException e) {
-			DominoUtils.handleException(e);
-		}
-		return null;
-	}
-
-	@Override
-<<<<<<< HEAD
-	public String moveUserInHierarchyRequest(String userName, String targetCertifier, boolean allowPrimaryNameChange) {
-=======
-	public String moveUserInHierarchyRequest(String username, String targetcertifier, boolean allowprimarynamechange) {
->>>>>>> eb618ecc
-		try {
-			return getDelegate().moveUserInHierarchyRequest(userName, targetCertifier, allowPrimaryNameChange);
-		} catch (NotesException e) {
-			DominoUtils.handleException(e);
-		}
-		return null;
-	}
-
-	@Override
-	public String recertifyServer(String server) {
-		try {
-			return getDelegate().recertifyServer(server);
-		} catch (NotesException e) {
-			DominoUtils.handleException(e);
-		}
-		return null;
-	}
-
-	@Override
-<<<<<<< HEAD
-	public String recertifyUser(String userName) {
-=======
-	public String recertifyUser(String username) {
->>>>>>> eb618ecc
-		try {
-			return getDelegate().recertifyUser(userName);
-		} catch (NotesException e) {
-			DominoUtils.handleException(e);
-		}
-		return null;
-	}
-
-	@Override
-	public String removeServerFromCluster(String server) {
-		try {
-			return getDelegate().removeServerFromCluster(server);
-		} catch (NotesException e) {
-			DominoUtils.handleException(e);
-		}
-		return null;
-	}
-
-	@Override
-<<<<<<< HEAD
-	public String renameGroup(String group, String newGroup) {
-=======
-	public String renameGroup(String group, String newgroup) {
->>>>>>> eb618ecc
-		try {
-			return getDelegate().renameGroup(group, newGroup);
-		} catch (NotesException e) {
-			DominoUtils.handleException(e);
-		}
-		return null;
-	}
-
-	@Override
-<<<<<<< HEAD
-	public String renameNotesUser(String userName, String lastName, String firstName, String middleInitial, String orgUnit) {
-=======
-	public String renameNotesUser(String username, String lastname, String firstname, String middleinitial, String orgunit) {
->>>>>>> eb618ecc
-		try {
-			return getDelegate().renameNotesUser(userName, lastName, firstName, middleInitial, orgUnit);
-		} catch (NotesException e) {
-			DominoUtils.handleException(e);
-		}
-		return null;
-	}
-
-	@Override
-<<<<<<< HEAD
-	public String renameNotesUser(String userName, String lastName, String firstName, String middleInitial, String orgUnit,
-			String altCommonName, String altOrgUnit, String altLanguage, boolean renameWindowsUser) {
-=======
-	public String renameNotesUser(String username, String lastname, String firstname, String middleinitial, String orgunit,
-			String altcommonname, String altorgunit, String altlanguage, boolean renamewindowsuser) {
->>>>>>> eb618ecc
-		try {
-			return getDelegate().renameNotesUser(userName, lastName, firstName, middleInitial, orgUnit, altCommonName, altOrgUnit,
-					altLanguage, renameWindowsUser);
-		} catch (NotesException e) {
-			DominoUtils.handleException(e);
-		}
-		return null;
-	}
-
-	@Override
-<<<<<<< HEAD
-	public String renameWebUser(String userName, String newFullName, String newLastName, String newFirstName, String newMiddleInitial,
-			String newShortName, String newInternetAddress) {
-=======
-	public String renameWebUser(String username, String newfullname, String newlastname, String newfirstname, String newmiddleinitial,
-			String newshortname, String newinternetaccess) {
->>>>>>> eb618ecc
-		try {
-			return getDelegate().renameWebUser(userName, newFullName, newLastName, newFirstName, newMiddleInitial, newShortName,
-					newInternetAddress);
-		} catch (NotesException e) {
-			DominoUtils.handleException(e);
-		}
-		return null;
-	}
-
-	@Override
-	public void setCertificateAuthorityOrg(String org) {
-		try {
-			getDelegate().setCertificateAuthorityOrg(org);
-		} catch (NotesException e) {
-			DominoUtils.handleException(e);
-		}
-	}
-
-	@Override
-<<<<<<< HEAD
-	public void setCertificateExpiration(lotus.domino.DateTime expiration) {
-=======
-	public void setCertificateExpiration(DateTime expiration) {
->>>>>>> eb618ecc
-		try {
-			getDelegate().setCertificateExpiration((lotus.domino.DateTime) Factory.toLotus(expiration));
-		} catch (NotesException e) {
-			DominoUtils.handleException(e);
-		}
-	}
-
-	@Override
-<<<<<<< HEAD
-	public void setCertifierFile(String fileSpec) {
-=======
-	public void setCertifierFile(String filespec) {
->>>>>>> eb618ecc
-		try {
-			getDelegate().setCertifierFile(fileSpec);
-		} catch (NotesException e) {
-			DominoUtils.handleException(e);
-		}
-	}
-
-	@Override
-	public void setCertifierPassword(String password) {
-		try {
-			getDelegate().setCertifierPassword(password);
-		} catch (NotesException e) {
-			DominoUtils.handleException(e);
-		}
-	}
-
-	@Override
-<<<<<<< HEAD
-	public String setServerDirectoryAssistanceSettings(String server, String dbFile) {
-=======
-	public String setServerDirectoryAssistanceSettings(String server, String dbfile) {
->>>>>>> eb618ecc
-		try {
-			return getDelegate().setServerDirectoryAssistanceSettings(server, dbFile);
-		} catch (NotesException e) {
-			DominoUtils.handleException(e);
-		}
-		return null;
-	}
-
-	@Override
-	public void setUseCertificateAuthority(boolean flag) {
-		try {
-			getDelegate().setUseCertificateAuthority(flag);
-		} catch (NotesException e) {
-			DominoUtils.handleException(e);
-		}
-	}
-
-	@Override
-<<<<<<< HEAD
-	public String setUserPasswordSettings(String userName, Integer notesPasswordCheckSetting, Integer notesPasswordChangeInterval,
-			Integer notesPasswordGracePeriod, Boolean internetPasswordForceChange) {
-=======
-	public String setUserPasswordSettings(String username, Integer notespasswordchecksetting, Integer notespasswordchangeinterval,
-			Integer notespasswordgraceperiod, Boolean internetpasswordforcechange) {
->>>>>>> eb618ecc
-		try {
-			return getDelegate().setUserPasswordSettings(userName, notesPasswordCheckSetting, notesPasswordChangeInterval,
-					notesPasswordGracePeriod, internetPasswordForceChange);
-		} catch (NotesException e) {
-			DominoUtils.handleException(e);
-		}
-		return null;
-	}
-
-	@Override
-<<<<<<< HEAD
-	public String signDatabaseWithServerID(String server, String dbFile) {
-=======
-	public String signDatabaseWithServerID(String server, String dbfile) {
->>>>>>> eb618ecc
-		try {
-			return getDelegate().signDatabaseWithServerID(server, dbFile);
-		} catch (NotesException e) {
-			DominoUtils.handleException(e);
-		}
-		return null;
-	}
-
-	@Override
-<<<<<<< HEAD
-	public String signDatabaseWithServerID(String server, String dbFile, boolean updateOnly) {
-=======
-	public String signDatabaseWithServerID(String server, String dbfile, boolean updateonly) {
->>>>>>> eb618ecc
-		try {
-			return getDelegate().signDatabaseWithServerID(server, dbFile, updateOnly);
-		} catch (NotesException e) {
-			DominoUtils.handleException(e);
-		}
-		return null;
-	}
-
-	@Override
-<<<<<<< HEAD
-	public String upgradeUserToHierarchical(String userName) {
-=======
-	public String upgradeUserToHierarchical(String username) {
->>>>>>> eb618ecc
-		try {
-			return getDelegate().upgradeUserToHierarchical(userName);
-		} catch (NotesException e) {
-			DominoUtils.handleException(e);
-		}
-		return null;
-	}
-
-	@Override
-<<<<<<< HEAD
-	public String upgradeUserToHierarchical(String userName, String orgUnit, String altCommonName, String altOrgUnit, String altLanguage) {
-=======
-	public String upgradeUserToHierarchical(String username, String orgunit, String altcommonname, String altorgunit, String altlanguage) {
->>>>>>> eb618ecc
-		try {
-			return getDelegate().upgradeUserToHierarchical(userName, orgUnit, altCommonName, altOrgUnit, altLanguage);
-		} catch (NotesException e) {
-			DominoUtils.handleException(e);
-		}
-		return null;
-	}
-
-}
+package org.openntf.domino.impl;
+
+import java.util.Vector;
+
+import lotus.domino.NotesException;
+
+import org.openntf.domino.utils.DominoUtils;
+import org.openntf.domino.utils.Factory;
+
+public class AdministrationProcess extends Base<org.openntf.domino.AdministrationProcess, lotus.domino.AdministrationProcess> implements
+		org.openntf.domino.AdministrationProcess {
+
+	public AdministrationProcess(lotus.domino.AdministrationProcess delegate, org.openntf.domino.Base<?> parent) {
+		super(delegate, parent);
+	}
+
+	@SuppressWarnings("unchecked")
+	@Override
+	public String addGroupMembers(String group, Vector members) {
+		try {
+			return getDelegate().addGroupMembers(group, members);
+		} catch (NotesException e) {
+			DominoUtils.handleException(e);
+		}
+		return null;
+	}
+
+	@Override
+	public String addInternetCertificateToUser(String user, String keyringfile, String keyringpassword) {
+		try {
+			return getDelegate().addInternetCertificateToUser(user, keyringfile, keyringpassword);
+		} catch (NotesException e) {
+			DominoUtils.handleException(e);
+		}
+		return null;
+	}
+
+	@Override
+	public String addInternetCertificateToUser(String user, String keyringfile, String keyringpassword, lotus.domino.DateTime expiration) {
+		try {
+			return getDelegate().addInternetCertificateToUser(user, keyringfile, keyringpassword, expiration);
+		} catch (NotesException e) {
+			DominoUtils.handleException(e);
+		}
+		return null;
+	}
+
+	@Override
+	public String addServerToCluster(String server, String cluster) {
+		try {
+			return getDelegate().addServerToCluster(server, cluster);
+		} catch (NotesException e) {
+			DominoUtils.handleException(e);
+		}
+		return null;
+	}
+
+	@Override
+	public String approveDeletePersonInDirectory(String noteid) {
+		try {
+			return getDelegate().approveDeletePersonInDirectory(noteid);
+		} catch (NotesException e) {
+			DominoUtils.handleException(e);
+		}
+		return null;
+	}
+
+	@Override
+	public String approveDeleteServerInDirectory(String noteid) {
+		try {
+			return getDelegate().approveDeleteServerInDirectory(noteid);
+		} catch (NotesException e) {
+			DominoUtils.handleException(e);
+		}
+		return null;
+	}
+
+	@Override
+	public String approveDesignElementDeletion(String noteid) {
+		try {
+			return getDelegate().approveDesignElementDeletion(noteid);
+		} catch (NotesException e) {
+			DominoUtils.handleException(e);
+		}
+		return null;
+	}
+
+	@Override
+	public String approveHostedOrgStorageDeletion(String noteid) {
+		try {
+			return getDelegate().approveHostedOrgStorageDeletion(noteid);
+		} catch (NotesException e) {
+			DominoUtils.handleException(e);
+		}
+		return null;
+	}
+
+	@Override
+	public String approveMailFileDeletion(String noteid) {
+		try {
+			return getDelegate().approveMailFileDeletion(noteid);
+		} catch (NotesException e) {
+			DominoUtils.handleException(e);
+		}
+		return null;
+	}
+
+	@Override
+	public String approveMovedReplicaDeletion(String noteid) {
+		try {
+			return getDelegate().approveMovedReplicaDeletion(noteid);
+		} catch (NotesException e) {
+			DominoUtils.handleException(e);
+		}
+		return null;
+	}
+
+	@Override
+	public String approveNameChangeRetraction(String noteid) {
+		try {
+			return getDelegate().approveNameChangeRetraction(noteid);
+		} catch (NotesException e) {
+			DominoUtils.handleException(e);
+		}
+		return null;
+	}
+
+	@Override
+	public String approveRenamePersonInDirectory(String noteid) {
+		try {
+			return getDelegate().approveRenamePersonInDirectory(noteid);
+		} catch (NotesException e) {
+			DominoUtils.handleException(e);
+		}
+		return null;
+	}
+
+	@Override
+	public String approveRenameServerInDirectory(String noteid) {
+		try {
+			return getDelegate().approveRenameServerInDirectory(noteid);
+		} catch (NotesException e) {
+			DominoUtils.handleException(e);
+		}
+		return null;
+	}
+
+	@Override
+	public String approveReplicaDeletion(String noteid) {
+		try {
+			return getDelegate().approveReplicaDeletion(noteid);
+		} catch (NotesException e) {
+			DominoUtils.handleException(e);
+		}
+		return null;
+	}
+
+	@Override
+	public String approveResourceDeletion(String noteid) {
+		try {
+			return getDelegate().approveResourceDeletion(noteid);
+		} catch (NotesException e) {
+			DominoUtils.handleException(e);
+		}
+		return null;
+	}
+
+	@Override
+	public String changeHTTPPassword(String username, String oldpassword, String newpassword) {
+		try {
+			return getDelegate().changeHTTPPassword(username, oldpassword, newpassword);
+		} catch (NotesException e) {
+			DominoUtils.handleException(e);
+		}
+		return null;
+	}
+
+	@Override
+	public String configureMailAgent(String username, String agentname) {
+		try {
+			return getDelegate().configureMailAgent(username, agentname);
+		} catch (NotesException e) {
+			DominoUtils.handleException(e);
+		}
+		return null;
+	}
+
+	@Override
+	public String configureMailAgent(String username, String agentname, boolean activatable, boolean enable) {
+		try {
+			return getDelegate().configureMailAgent(username, agentname, activatable, enable);
+		} catch (NotesException e) {
+			DominoUtils.handleException(e);
+		}
+		return null;
+	}
+
+	@Override
+	public String createReplica(String sourceserver, String sourcedbfile, String destserver) {
+		try {
+			return getDelegate().createReplica(sourceserver, sourcedbfile, destserver);
+		} catch (NotesException e) {
+			DominoUtils.handleException(e);
+		}
+		return null;
+	}
+
+	@Override
+	public String createReplica(String sourceserver, String sourcedbfile, String destserver, String destdbfile, boolean copyacl,
+			boolean createftindex) {
+		try {
+			return getDelegate().createReplica(sourceserver, sourcedbfile, destserver, destdbfile, copyacl, createftindex);
+		} catch (NotesException e) {
+			DominoUtils.handleException(e);
+		}
+		return null;
+	}
+
+	@Override
+	public String deleteGroup(String groupname, boolean immediate) {
+		try {
+			return getDelegate().deleteGroup(groupname, immediate);
+		} catch (NotesException e) {
+			DominoUtils.handleException(e);
+		}
+		return null;
+	}
+
+	@Override
+	public String deleteGroup(String groupname, boolean immediate, boolean deletewindowsgroup) {
+		try {
+			return getDelegate().deleteGroup(groupname, immediate, deletewindowsgroup);
+		} catch (NotesException e) {
+			DominoUtils.handleException(e);
+		}
+		return null;
+	}
+
+	@Override
+	public String deleteReplicas(String servername, String filename) {
+		try {
+			return getDelegate().deleteReplicas(servername, filename);
+		} catch (NotesException e) {
+			DominoUtils.handleException(e);
+		}
+		return null;
+	}
+
+	@Override
+	public String deleteServer(String servername, boolean immediate) {
+		try {
+			return getDelegate().deleteServer(servername, immediate);
+		} catch (NotesException e) {
+			DominoUtils.handleException(e);
+		}
+		return null;
+	}
+
+	@Override
+	public String deleteUser(String username, boolean immediate, int mailfileaction, String denygroup) {
+		try {
+			return getDelegate().deleteUser(username, immediate, mailfileaction, denygroup);
+		} catch (NotesException e) {
+			DominoUtils.handleException(e);
+		}
+		return null;
+	}
+
+	@Override
+	public String deleteUser(String username, boolean immediate, int mailfileaction, String denygroup, boolean deletewindowsuser) {
+		try {
+			return getDelegate().deleteUser(username, immediate, mailfileaction, denygroup, deletewindowsuser);
+		} catch (NotesException e) {
+			DominoUtils.handleException(e);
+		}
+		return null;
+	}
+
+	@Override
+	public String findGroupInDomain(String group) {
+		try {
+			return getDelegate().findGroupInDomain(group);
+		} catch (NotesException e) {
+			DominoUtils.handleException(e);
+		}
+		return null;
+	}
+
+	@Override
+	public String findServerInDomain(String server) {
+		try {
+			return getDelegate().findServerInDomain(server);
+		} catch (NotesException e) {
+			DominoUtils.handleException(e);
+		}
+		return null;
+	}
+
+	@Override
+	public String findUserInDomain(String user) {
+		try {
+			return getDelegate().findUserInDomain(user);
+		} catch (NotesException e) {
+			DominoUtils.handleException(e);
+		}
+		return null;
+	}
+
+	@Override
+	public String getCertificateAuthorityOrg() {
+		try {
+			return getDelegate().getCertificateAuthorityOrg();
+		} catch (NotesException e) {
+			DominoUtils.handleException(e);
+		}
+		return null;
+	}
+
+	@Override
+	public DateTime getCertificateExpiration() {
+		try {
+			return Factory.fromLotus(getDelegate().getCertificateExpiration(), DateTime.class, this);
+		} catch (NotesException e) {
+			DominoUtils.handleException(e);
+		}
+		return null;
+	}
+
+	@Override
+	public String getCertifierFile() {
+		try {
+			return getDelegate().getCertifierFile();
+		} catch (NotesException e) {
+			DominoUtils.handleException(e);
+		}
+		return null;
+	}
+
+	@Override
+	public String getCertifierPassword() {
+		try {
+			return getDelegate().getCertifierPassword();
+		} catch (NotesException e) {
+			DominoUtils.handleException(e);
+		}
+		return null;
+	}
+
+	@Override
+	public org.openntf.domino.Session getParent() {
+		return (org.openntf.domino.Session) super.getParent();
+	}
+
+	@Override
+	public boolean isCertificateAuthorityAvailable() {
+		try {
+			return getDelegate().isCertificateAuthorityAvailable();
+		} catch (NotesException e) {
+			DominoUtils.handleException(e);
+		}
+		return false;
+	}
+
+	@Override
+	public boolean isUseCertificateAuthority() {
+		try {
+			return getDelegate().isUseCertificateAuthority();
+		} catch (NotesException e) {
+			DominoUtils.handleException(e);
+		}
+		return false;
+	}
+
+	@Override
+	public String moveMailUser(String username, String newhomeserver, String newhomeservermailpath) {
+		try {
+			return getDelegate().moveMailUser(username, newhomeserver, newhomeservermailpath);
+		} catch (NotesException e) {
+			DominoUtils.handleException(e);
+		}
+		return null;
+	}
+
+	@SuppressWarnings("unchecked")
+	@Override
+	public String moveMailUser(String username, String newhomeserver, String newhomeservermailpath, boolean usescos,
+			Vector newclusterreplicas, boolean deleteoldclusterreplicas) {
+		try {
+			return getDelegate().moveMailUser(username, newhomeserver, newhomeservermailpath, usescos, newclusterreplicas,
+					deleteoldclusterreplicas);
+		} catch (NotesException e) {
+			DominoUtils.handleException(e);
+		}
+		return null;
+	}
+
+	@Override
+	public String moveReplica(String sourceserver, String sourcedbfile, String destserver) {
+		try {
+			return getDelegate().moveReplica(sourceserver, sourcedbfile, destserver);
+		} catch (NotesException e) {
+			DominoUtils.handleException(e);
+		}
+		return null;
+	}
+
+	@Override
+	public String moveReplica(String sourceserver, String sourcedbfile, String destserver, String destdbfile, boolean copyacl,
+			boolean createftindex) {
+		try {
+			return getDelegate().moveReplica(sourceserver, sourcedbfile, destserver, destdbfile, copyacl, createftindex);
+		} catch (NotesException e) {
+			DominoUtils.handleException(e);
+		}
+		return null;
+	}
+
+	@Override
+	public String moveRoamingUser(String username, String destserver, String destserverpath) {
+		try {
+			return getDelegate().moveRoamingUser(username, destserver, destserverpath);
+		} catch (NotesException e) {
+			DominoUtils.handleException(e);
+		}
+		return null;
+	}
+
+	@Override
+	public String moveUserInHierarchyComplete(String requestnoteid) {
+		try {
+			return getDelegate().moveUserInHierarchyComplete(requestnoteid);
+		} catch (NotesException e) {
+			DominoUtils.handleException(e);
+		}
+		return null;
+	}
+
+	@Override
+	public String moveUserInHierarchyComplete(String requestnoteid, String lastname, String firstname, String middleinitial,
+			String orgunit, String altcommonname, String altorgunit, String altlanguage, boolean renamewindowsuser) {
+		try {
+			return getDelegate().moveUserInHierarchyComplete(requestnoteid, lastname, firstname, middleinitial, orgunit, altcommonname,
+					altorgunit, altlanguage, renamewindowsuser);
+		} catch (NotesException e) {
+			DominoUtils.handleException(e);
+		}
+		return null;
+	}
+
+	@Override
+	public String moveUserInHierarchyRequest(String username, String targetcertifier) {
+		try {
+			return getDelegate().moveUserInHierarchyRequest(username, targetcertifier);
+		} catch (NotesException e) {
+			DominoUtils.handleException(e);
+		}
+		return null;
+	}
+
+	@Override
+	public String moveUserInHierarchyRequest(String username, String targetcertifier, boolean allowprimarynamechange) {
+		try {
+			return getDelegate().moveUserInHierarchyRequest(username, targetcertifier, allowprimarynamechange);
+		} catch (NotesException e) {
+			DominoUtils.handleException(e);
+		}
+		return null;
+	}
+
+	@Override
+	public String recertifyServer(String server) {
+		try {
+			return getDelegate().recertifyServer(server);
+		} catch (NotesException e) {
+			DominoUtils.handleException(e);
+		}
+		return null;
+	}
+
+	@Override
+	public String recertifyUser(String username) {
+		try {
+			return getDelegate().recertifyUser(username);
+		} catch (NotesException e) {
+			DominoUtils.handleException(e);
+		}
+		return null;
+	}
+
+	@Override
+	public String removeServerFromCluster(String server) {
+		try {
+			return getDelegate().removeServerFromCluster(server);
+		} catch (NotesException e) {
+			DominoUtils.handleException(e);
+		}
+		return null;
+	}
+
+	@Override
+	public String renameGroup(String group, String newgroup) {
+		try {
+			return getDelegate().renameGroup(group, newgroup);
+		} catch (NotesException e) {
+			DominoUtils.handleException(e);
+		}
+		return null;
+	}
+
+	@Override
+	public String renameNotesUser(String username, String lastname, String firstname, String middleinitial, String orgunit) {
+		try {
+			return getDelegate().renameNotesUser(username, lastname, firstname, middleinitial, orgunit);
+		} catch (NotesException e) {
+			DominoUtils.handleException(e);
+		}
+		return null;
+	}
+
+	@Override
+	public String renameNotesUser(String username, String lastname, String firstname, String middleinitial, String orgunit,
+			String altcommonname, String altorgunit, String altlanguage, boolean renamewindowsuser) {
+		try {
+			return getDelegate().renameNotesUser(username, lastname, firstname, middleinitial, orgunit, altcommonname, altorgunit,
+					altlanguage, renamewindowsuser);
+		} catch (NotesException e) {
+			DominoUtils.handleException(e);
+		}
+		return null;
+	}
+
+	@Override
+	public String renameWebUser(String username, String newfullname, String newlastname, String newfirstname, String newmiddleinitial,
+			String newshortname, String newinternetaccess) {
+		try {
+			return getDelegate().renameWebUser(username, newfullname, newlastname, newfirstname, newmiddleinitial, newshortname,
+					newinternetaccess);
+		} catch (NotesException e) {
+			DominoUtils.handleException(e);
+		}
+		return null;
+	}
+
+	@Override
+	public void setCertificateAuthorityOrg(String org) {
+		try {
+			getDelegate().setCertificateAuthorityOrg(org);
+		} catch (NotesException e) {
+			DominoUtils.handleException(e);
+		}
+	}
+
+	@Override
+	public void setCertificateExpiration(lotus.domino.DateTime expiration) {
+		try {
+			getDelegate().setCertificateExpiration(expiration);
+		} catch (NotesException e) {
+			DominoUtils.handleException(e);
+		}
+	}
+
+	@Override
+	public void setCertifierFile(String filespec) {
+		try {
+			getDelegate().setCertifierFile(filespec);
+		} catch (NotesException e) {
+			DominoUtils.handleException(e);
+		}
+	}
+
+	@Override
+	public void setCertifierPassword(String password) {
+		try {
+			getDelegate().setCertifierPassword(password);
+		} catch (NotesException e) {
+			DominoUtils.handleException(e);
+		}
+	}
+
+	@Override
+	public String setServerDirectoryAssistanceSettings(String server, String dbfile) {
+		try {
+			return getDelegate().setServerDirectoryAssistanceSettings(server, dbfile);
+		} catch (NotesException e) {
+			DominoUtils.handleException(e);
+		}
+		return null;
+	}
+
+	@Override
+	public void setUseCertificateAuthority(boolean flag) {
+		try {
+			getDelegate().setUseCertificateAuthority(flag);
+		} catch (NotesException e) {
+			DominoUtils.handleException(e);
+		}
+	}
+
+	@Override
+	public String setUserPasswordSettings(String username, Integer notespasswordchecksetting, Integer notespasswordchangeinterval,
+			Integer notespasswordgraceperiod, Boolean internetpasswordforcechange) {
+		try {
+			return getDelegate().setUserPasswordSettings(username, notespasswordchecksetting, notespasswordchangeinterval,
+					notespasswordgraceperiod, internetpasswordforcechange);
+		} catch (NotesException e) {
+			DominoUtils.handleException(e);
+		}
+		return null;
+	}
+
+	@Override
+	public String signDatabaseWithServerID(String server, String dbfile) {
+		try {
+			return getDelegate().signDatabaseWithServerID(server, dbfile);
+		} catch (NotesException e) {
+			DominoUtils.handleException(e);
+		}
+		return null;
+	}
+
+	@Override
+	public String signDatabaseWithServerID(String server, String dbfile, boolean updateonly) {
+		try {
+			return getDelegate().signDatabaseWithServerID(server, dbfile, updateonly);
+		} catch (NotesException e) {
+			DominoUtils.handleException(e);
+		}
+		return null;
+	}
+
+	@Override
+	public String upgradeUserToHierarchical(String username) {
+		try {
+			return getDelegate().upgradeUserToHierarchical(username);
+		} catch (NotesException e) {
+			DominoUtils.handleException(e);
+		}
+		return null;
+	}
+
+	@Override
+	public String upgradeUserToHierarchical(String username, String orgunit, String altcommonname, String altorgunit, String altlanguage) {
+		try {
+			return getDelegate().upgradeUserToHierarchical(username, orgunit, altcommonname, altorgunit, altlanguage);
+		} catch (NotesException e) {
+			DominoUtils.handleException(e);
+		}
+		return null;
+	}
+
+}