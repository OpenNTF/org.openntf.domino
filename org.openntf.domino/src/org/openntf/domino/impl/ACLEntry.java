package org.openntf.domino.impl;

import java.util.Vector;

import lotus.domino.NotesException;

import org.openntf.domino.utils.DominoUtils;
import org.openntf.domino.utils.Factory;

public class ACLEntry extends Base<org.openntf.domino.ACLEntry, lotus.domino.ACLEntry> implements org.openntf.domino.ACLEntry {

	public ACLEntry(lotus.domino.ACLEntry delegate, org.openntf.domino.ACL parent) {
		super(delegate, parent);
	}

	@Override
	public void disableRole(String role) {
		try {
			getDelegate().disableRole(role);
		} catch (NotesException e) {
			DominoUtils.handleException(e);
		}
	}

	@Override
	public void enableRole(String role) {
		try {
			getDelegate().enableRole(role);
		} catch (NotesException e) {
			DominoUtils.handleException(e);
		}
	}

	@Override
	public int getLevel() {
		try {
			return getDelegate().getLevel();
		} catch (NotesException e) {
			DominoUtils.handleException(e);
		}
		return ACL.LEVEL_NOACCESS;
	}

	@Override
	public String getName() {
		try {
			return getDelegate().getName();
		} catch (NotesException e) {
			DominoUtils.handleException(e);
		}
		return null;
	}

	@Override
	public Name getNameObject() {
		try {
			return Factory.fromLotus(getDelegate().getNameObject(), Name.class, this);
		} catch (NotesException e) {
			DominoUtils.handleException(e);
		}
		return null;
	}

	@Override
	public ACL getParent() {
		return (ACL) super.getParent();
	}

	@SuppressWarnings("unchecked")
	@Override
	public Vector<String> getRoles() {
		try {
			return getDelegate().getRoles();
		} catch (NotesException e) {
			DominoUtils.handleException(e);
		}
		return null;
	}

	@Override
	public int getUserType() {
		try {
			return getDelegate().getUserType();
		} catch (NotesException e) {
			DominoUtils.handleException(e);
		}
		return ACLEntry.TYPE_UNSPECIFIED;
	}

	@Override
	public boolean isAdminReaderAuthor() {
		try {
			return getDelegate().isAdminReaderAuthor();
		} catch (NotesException e) {
			DominoUtils.handleException(e);
		}
		return false;
	}

	@Override
	public boolean isAdminServer() {
		try {
			return getDelegate().isAdminServer();
		} catch (NotesException e) {
			DominoUtils.handleException(e);
		}
		return false;
	}

	@Override
	public boolean isCanCreateDocuments() {
		try {
			return getDelegate().isCanCreateDocuments();
		} catch (NotesException e) {
			DominoUtils.handleException(e);
		}
		return false;
	}

	@Override
	public boolean isCanCreateLSOrJavaAgent() {
		try {
			return getDelegate().isCanCreateLSOrJavaAgent();
		} catch (NotesException e) {
			DominoUtils.handleException(e);
		}
		return false;
	}

	@Override
	public boolean isCanCreatePersonalAgent() {
		try {
			return getDelegate().isCanCreatePersonalAgent();
		} catch (NotesException e) {
			DominoUtils.handleException(e);
		}
		return false;
	}

	@Override
	public boolean isCanCreatePersonalFolder() {
		try {
			return getDelegate().isCanCreatePersonalFolder();
		} catch (NotesException e) {
			DominoUtils.handleException(e);
		}
		return false;
	}

	@Override
	public boolean isCanCreateSharedFolder() {
		try {
			return getDelegate().isCanCreateSharedFolder();
		} catch (NotesException e) {
			DominoUtils.handleException(e);
		}
		return false;
	}

	@Override
	public boolean isCanDeleteDocuments() {
		try {
			return getDelegate().isCanDeleteDocuments();
		} catch (NotesException e) {
			DominoUtils.handleException(e);
		}
		return false;
	}

	@Override
	public boolean isCanReplicateOrCopyDocuments() {
		try {
			return getDelegate().isCanReplicateOrCopyDocuments();
		} catch (NotesException e) {
			DominoUtils.handleException(e);
		}
		return false;
	}

	@Override
	public boolean isGroup() {
		try {
			return getDelegate().isGroup();
		} catch (NotesException e) {
			DominoUtils.handleException(e);
		}
		return false;
	}

	@Override
	public boolean isPerson() {
		try {
			return getDelegate().isPerson();
		} catch (NotesException e) {
			DominoUtils.handleException(e);
		}
		return false;
	}

	@Override
	public boolean isPublicReader() {
		try {
			return getDelegate().isPublicReader();
		} catch (NotesException e) {
			DominoUtils.handleException(e);
		}
		return false;
	}

	@Override
	public boolean isPublicWriter() {
		try {
			return getDelegate().isPublicWriter();
		} catch (NotesException e) {
			DominoUtils.handleException(e);
		}
		return false;
	}

	@Override
	public boolean isRoleEnabled(String role) {
		try {
			return getDelegate().isRoleEnabled(role);
		} catch (NotesException e) {
			DominoUtils.handleException(e);
		}
		return false;
	}

	@Override
	public boolean isServer() {
		try {
			return getDelegate().isServer();
		} catch (NotesException e) {
			DominoUtils.handleException(e);
		}
		return false;
	}

	@Override
	public void remove() {
		try {
			getDelegate().remove();
		} catch (NotesException e) {
			DominoUtils.handleException(e);
		}
	}

	@Override
	public void setAdminReaderAuthor(boolean flag) {
		try {
			getDelegate().setAdminReaderAuthor(flag);
		} catch (NotesException e) {
			DominoUtils.handleException(e);
		}
	}

	@Override
	public void setAdminServer(boolean flag) {
		try {
			getDelegate().setAdminServer(flag);
		} catch (NotesException e) {
			DominoUtils.handleException(e);
		}
	}

	@Override
	public void setCanCreateDocuments(boolean flag) {
		try {
			getDelegate().setCanCreateDocuments(flag);
		} catch (NotesException e) {
			DominoUtils.handleException(e);
		}
	}

	@Override
	public void setCanCreateLSOrJavaAgent(boolean flag) {
		try {
			getDelegate().setCanCreateLSOrJavaAgent(flag);
		} catch (NotesException e) {
			DominoUtils.handleException(e);
		}
	}

	@Override
	public void setCanCreatePersonalAgent(boolean flag) {
		try {
			getDelegate().setCanCreatePersonalAgent(flag);
		} catch (NotesException e) {
			DominoUtils.handleException(e);
		}
	}

	@Override
	public void setCanCreatePersonalFolder(boolean flag) {
		try {
			getDelegate().setCanCreatePersonalFolder(flag);
		} catch (NotesException e) {
			DominoUtils.handleException(e);
		}
	}

	@Override
	public void setCanCreateSharedFolder(boolean flag) {
		try {
			getDelegate().setCanCreateSharedFolder(flag);
		} catch (NotesException e) {
			DominoUtils.handleException(e);
		}
	}

	@Override
	public void setCanDeleteDocuments(boolean flag) {
		try {
			getDelegate().setCanDeleteDocuments(flag);
		} catch (NotesException e) {
			DominoUtils.handleException(e);
		}
	}

	@Override
	public void setCanReplicateOrCopyDocuments(boolean flag) {
		try {
			getDelegate().setCanReplicateOrCopyDocuments(flag);
		} catch (NotesException e) {
			DominoUtils.handleException(e);
		}
	}

	@Override
	public void setGroup(boolean flag) {
		try {
			getDelegate().setGroup(flag);
		} catch (NotesException e) {
			DominoUtils.handleException(e);
		}
	}

	@Override
	public void setLevel(int level) {
		try {
			getDelegate().setLevel(level);
		} catch (NotesException e) {
			DominoUtils.handleException(e);
		}
	}

	@Override
	public void setName(String name) {
		try {
			getDelegate().setName(name);
		} catch (NotesException e) {
			DominoUtils.handleException(e);
		}
	}

	@Override
	public void setName(lotus.domino.Name n) {
		try {
<<<<<<< HEAD
			getDelegate().setName((lotus.domino.Name) Factory.toLotus(n));
=======
			getDelegate().setName((lotus.domino.Name) toLotus(n));
>>>>>>> 1298861d
		} catch (NotesException e) {
			DominoUtils.handleException(e);
		}
	}

	@Override
	public void setPerson(boolean flag) {
		try {
			getDelegate().setPerson(flag);
		} catch (NotesException e) {
			DominoUtils.handleException(e);
		}
	}

	@Override
	public void setPublicReader(boolean flag) {
		try {
			getDelegate().setPublicReader(flag);
		} catch (NotesException e) {
			DominoUtils.handleException(e);
		}
	}

	@Override
	public void setPublicWriter(boolean flag) {
		try {
			getDelegate().setPublicWriter(flag);
		} catch (NotesException e) {
			DominoUtils.handleException(e);
		}
	}

	@Override
	public void setServer(boolean flag) {
		try {
			getDelegate().setServer(flag);
		} catch (NotesException e) {
			DominoUtils.handleException(e);
		}
	}

	@Override
	public void setUserType(int tp) {
		try {
			getDelegate().setUserType(tp);
		} catch (NotesException e) {
			DominoUtils.handleException(e);
		}
	}

}
<|MERGE_RESOLUTION|>--- conflicted
+++ resolved
@@ -1,415 +1,411 @@
-package org.openntf.domino.impl;
-
-import java.util.Vector;
-
-import lotus.domino.NotesException;
-
-import org.openntf.domino.utils.DominoUtils;
-import org.openntf.domino.utils.Factory;
-
-public class ACLEntry extends Base<org.openntf.domino.ACLEntry, lotus.domino.ACLEntry> implements org.openntf.domino.ACLEntry {
-
-	public ACLEntry(lotus.domino.ACLEntry delegate, org.openntf.domino.ACL parent) {
-		super(delegate, parent);
-	}
-
-	@Override
-	public void disableRole(String role) {
-		try {
-			getDelegate().disableRole(role);
-		} catch (NotesException e) {
-			DominoUtils.handleException(e);
-		}
-	}
-
-	@Override
-	public void enableRole(String role) {
-		try {
-			getDelegate().enableRole(role);
-		} catch (NotesException e) {
-			DominoUtils.handleException(e);
-		}
-	}
-
-	@Override
-	public int getLevel() {
-		try {
-			return getDelegate().getLevel();
-		} catch (NotesException e) {
-			DominoUtils.handleException(e);
-		}
-		return ACL.LEVEL_NOACCESS;
-	}
-
-	@Override
-	public String getName() {
-		try {
-			return getDelegate().getName();
-		} catch (NotesException e) {
-			DominoUtils.handleException(e);
-		}
-		return null;
-	}
-
-	@Override
-	public Name getNameObject() {
-		try {
-			return Factory.fromLotus(getDelegate().getNameObject(), Name.class, this);
-		} catch (NotesException e) {
-			DominoUtils.handleException(e);
-		}
-		return null;
-	}
-
-	@Override
-	public ACL getParent() {
-		return (ACL) super.getParent();
-	}
-
-	@SuppressWarnings("unchecked")
-	@Override
-	public Vector<String> getRoles() {
-		try {
-			return getDelegate().getRoles();
-		} catch (NotesException e) {
-			DominoUtils.handleException(e);
-		}
-		return null;
-	}
-
-	@Override
-	public int getUserType() {
-		try {
-			return getDelegate().getUserType();
-		} catch (NotesException e) {
-			DominoUtils.handleException(e);
-		}
-		return ACLEntry.TYPE_UNSPECIFIED;
-	}
-
-	@Override
-	public boolean isAdminReaderAuthor() {
-		try {
-			return getDelegate().isAdminReaderAuthor();
-		} catch (NotesException e) {
-			DominoUtils.handleException(e);
-		}
-		return false;
-	}
-
-	@Override
-	public boolean isAdminServer() {
-		try {
-			return getDelegate().isAdminServer();
-		} catch (NotesException e) {
-			DominoUtils.handleException(e);
-		}
-		return false;
-	}
-
-	@Override
-	public boolean isCanCreateDocuments() {
-		try {
-			return getDelegate().isCanCreateDocuments();
-		} catch (NotesException e) {
-			DominoUtils.handleException(e);
-		}
-		return false;
-	}
-
-	@Override
-	public boolean isCanCreateLSOrJavaAgent() {
-		try {
-			return getDelegate().isCanCreateLSOrJavaAgent();
-		} catch (NotesException e) {
-			DominoUtils.handleException(e);
-		}
-		return false;
-	}
-
-	@Override
-	public boolean isCanCreatePersonalAgent() {
-		try {
-			return getDelegate().isCanCreatePersonalAgent();
-		} catch (NotesException e) {
-			DominoUtils.handleException(e);
-		}
-		return false;
-	}
-
-	@Override
-	public boolean isCanCreatePersonalFolder() {
-		try {
-			return getDelegate().isCanCreatePersonalFolder();
-		} catch (NotesException e) {
-			DominoUtils.handleException(e);
-		}
-		return false;
-	}
-
-	@Override
-	public boolean isCanCreateSharedFolder() {
-		try {
-			return getDelegate().isCanCreateSharedFolder();
-		} catch (NotesException e) {
-			DominoUtils.handleException(e);
-		}
-		return false;
-	}
-
-	@Override
-	public boolean isCanDeleteDocuments() {
-		try {
-			return getDelegate().isCanDeleteDocuments();
-		} catch (NotesException e) {
-			DominoUtils.handleException(e);
-		}
-		return false;
-	}
-
-	@Override
-	public boolean isCanReplicateOrCopyDocuments() {
-		try {
-			return getDelegate().isCanReplicateOrCopyDocuments();
-		} catch (NotesException e) {
-			DominoUtils.handleException(e);
-		}
-		return false;
-	}
-
-	@Override
-	public boolean isGroup() {
-		try {
-			return getDelegate().isGroup();
-		} catch (NotesException e) {
-			DominoUtils.handleException(e);
-		}
-		return false;
-	}
-
-	@Override
-	public boolean isPerson() {
-		try {
-			return getDelegate().isPerson();
-		} catch (NotesException e) {
-			DominoUtils.handleException(e);
-		}
-		return false;
-	}
-
-	@Override
-	public boolean isPublicReader() {
-		try {
-			return getDelegate().isPublicReader();
-		} catch (NotesException e) {
-			DominoUtils.handleException(e);
-		}
-		return false;
-	}
-
-	@Override
-	public boolean isPublicWriter() {
-		try {
-			return getDelegate().isPublicWriter();
-		} catch (NotesException e) {
-			DominoUtils.handleException(e);
-		}
-		return false;
-	}
-
-	@Override
-	public boolean isRoleEnabled(String role) {
-		try {
-			return getDelegate().isRoleEnabled(role);
-		} catch (NotesException e) {
-			DominoUtils.handleException(e);
-		}
-		return false;
-	}
-
-	@Override
-	public boolean isServer() {
-		try {
-			return getDelegate().isServer();
-		} catch (NotesException e) {
-			DominoUtils.handleException(e);
-		}
-		return false;
-	}
-
-	@Override
-	public void remove() {
-		try {
-			getDelegate().remove();
-		} catch (NotesException e) {
-			DominoUtils.handleException(e);
-		}
-	}
-
-	@Override
-	public void setAdminReaderAuthor(boolean flag) {
-		try {
-			getDelegate().setAdminReaderAuthor(flag);
-		} catch (NotesException e) {
-			DominoUtils.handleException(e);
-		}
-	}
-
-	@Override
-	public void setAdminServer(boolean flag) {
-		try {
-			getDelegate().setAdminServer(flag);
-		} catch (NotesException e) {
-			DominoUtils.handleException(e);
-		}
-	}
-
-	@Override
-	public void setCanCreateDocuments(boolean flag) {
-		try {
-			getDelegate().setCanCreateDocuments(flag);
-		} catch (NotesException e) {
-			DominoUtils.handleException(e);
-		}
-	}
-
-	@Override
-	public void setCanCreateLSOrJavaAgent(boolean flag) {
-		try {
-			getDelegate().setCanCreateLSOrJavaAgent(flag);
-		} catch (NotesException e) {
-			DominoUtils.handleException(e);
-		}
-	}
-
-	@Override
-	public void setCanCreatePersonalAgent(boolean flag) {
-		try {
-			getDelegate().setCanCreatePersonalAgent(flag);
-		} catch (NotesException e) {
-			DominoUtils.handleException(e);
-		}
-	}
-
-	@Override
-	public void setCanCreatePersonalFolder(boolean flag) {
-		try {
-			getDelegate().setCanCreatePersonalFolder(flag);
-		} catch (NotesException e) {
-			DominoUtils.handleException(e);
-		}
-	}
-
-	@Override
-	public void setCanCreateSharedFolder(boolean flag) {
-		try {
-			getDelegate().setCanCreateSharedFolder(flag);
-		} catch (NotesException e) {
-			DominoUtils.handleException(e);
-		}
-	}
-
-	@Override
-	public void setCanDeleteDocuments(boolean flag) {
-		try {
-			getDelegate().setCanDeleteDocuments(flag);
-		} catch (NotesException e) {
-			DominoUtils.handleException(e);
-		}
-	}
-
-	@Override
-	public void setCanReplicateOrCopyDocuments(boolean flag) {
-		try {
-			getDelegate().setCanReplicateOrCopyDocuments(flag);
-		} catch (NotesException e) {
-			DominoUtils.handleException(e);
-		}
-	}
-
-	@Override
-	public void setGroup(boolean flag) {
-		try {
-			getDelegate().setGroup(flag);
-		} catch (NotesException e) {
-			DominoUtils.handleException(e);
-		}
-	}
-
-	@Override
-	public void setLevel(int level) {
-		try {
-			getDelegate().setLevel(level);
-		} catch (NotesException e) {
-			DominoUtils.handleException(e);
-		}
-	}
-
-	@Override
-	public void setName(String name) {
-		try {
-			getDelegate().setName(name);
-		} catch (NotesException e) {
-			DominoUtils.handleException(e);
-		}
-	}
-
-	@Override
-	public void setName(lotus.domino.Name n) {
-		try {
-<<<<<<< HEAD
-			getDelegate().setName((lotus.domino.Name) Factory.toLotus(n));
-=======
-			getDelegate().setName((lotus.domino.Name) toLotus(n));
->>>>>>> 1298861d
-		} catch (NotesException e) {
-			DominoUtils.handleException(e);
-		}
-	}
-
-	@Override
-	public void setPerson(boolean flag) {
-		try {
-			getDelegate().setPerson(flag);
-		} catch (NotesException e) {
-			DominoUtils.handleException(e);
-		}
-	}
-
-	@Override
-	public void setPublicReader(boolean flag) {
-		try {
-			getDelegate().setPublicReader(flag);
-		} catch (NotesException e) {
-			DominoUtils.handleException(e);
-		}
-	}
-
-	@Override
-	public void setPublicWriter(boolean flag) {
-		try {
-			getDelegate().setPublicWriter(flag);
-		} catch (NotesException e) {
-			DominoUtils.handleException(e);
-		}
-	}
-
-	@Override
-	public void setServer(boolean flag) {
-		try {
-			getDelegate().setServer(flag);
-		} catch (NotesException e) {
-			DominoUtils.handleException(e);
-		}
-	}
-
-	@Override
-	public void setUserType(int tp) {
-		try {
-			getDelegate().setUserType(tp);
-		} catch (NotesException e) {
-			DominoUtils.handleException(e);
-		}
-	}
-
-}
+package org.openntf.domino.impl;
+
+import java.util.Vector;
+
+import lotus.domino.NotesException;
+
+import org.openntf.domino.utils.DominoUtils;
+import org.openntf.domino.utils.Factory;
+
+public class ACLEntry extends Base<org.openntf.domino.ACLEntry, lotus.domino.ACLEntry> implements org.openntf.domino.ACLEntry {
+
+	public ACLEntry(lotus.domino.ACLEntry delegate, org.openntf.domino.ACL parent) {
+		super(delegate, parent);
+	}
+
+	@Override
+	public void disableRole(String role) {
+		try {
+			getDelegate().disableRole(role);
+		} catch (NotesException e) {
+			DominoUtils.handleException(e);
+		}
+	}
+
+	@Override
+	public void enableRole(String role) {
+		try {
+			getDelegate().enableRole(role);
+		} catch (NotesException e) {
+			DominoUtils.handleException(e);
+		}
+	}
+
+	@Override
+	public int getLevel() {
+		try {
+			return getDelegate().getLevel();
+		} catch (NotesException e) {
+			DominoUtils.handleException(e);
+		}
+		return ACL.LEVEL_NOACCESS;
+	}
+
+	@Override
+	public String getName() {
+		try {
+			return getDelegate().getName();
+		} catch (NotesException e) {
+			DominoUtils.handleException(e);
+		}
+		return null;
+	}
+
+	@Override
+	public Name getNameObject() {
+		try {
+			return Factory.fromLotus(getDelegate().getNameObject(), Name.class, this);
+		} catch (NotesException e) {
+			DominoUtils.handleException(e);
+		}
+		return null;
+	}
+
+	@Override
+	public ACL getParent() {
+		return (ACL) super.getParent();
+	}
+
+	@SuppressWarnings("unchecked")
+	@Override
+	public Vector<String> getRoles() {
+		try {
+			return getDelegate().getRoles();
+		} catch (NotesException e) {
+			DominoUtils.handleException(e);
+		}
+		return null;
+	}
+
+	@Override
+	public int getUserType() {
+		try {
+			return getDelegate().getUserType();
+		} catch (NotesException e) {
+			DominoUtils.handleException(e);
+		}
+		return ACLEntry.TYPE_UNSPECIFIED;
+	}
+
+	@Override
+	public boolean isAdminReaderAuthor() {
+		try {
+			return getDelegate().isAdminReaderAuthor();
+		} catch (NotesException e) {
+			DominoUtils.handleException(e);
+		}
+		return false;
+	}
+
+	@Override
+	public boolean isAdminServer() {
+		try {
+			return getDelegate().isAdminServer();
+		} catch (NotesException e) {
+			DominoUtils.handleException(e);
+		}
+		return false;
+	}
+
+	@Override
+	public boolean isCanCreateDocuments() {
+		try {
+			return getDelegate().isCanCreateDocuments();
+		} catch (NotesException e) {
+			DominoUtils.handleException(e);
+		}
+		return false;
+	}
+
+	@Override
+	public boolean isCanCreateLSOrJavaAgent() {
+		try {
+			return getDelegate().isCanCreateLSOrJavaAgent();
+		} catch (NotesException e) {
+			DominoUtils.handleException(e);
+		}
+		return false;
+	}
+
+	@Override
+	public boolean isCanCreatePersonalAgent() {
+		try {
+			return getDelegate().isCanCreatePersonalAgent();
+		} catch (NotesException e) {
+			DominoUtils.handleException(e);
+		}
+		return false;
+	}
+
+	@Override
+	public boolean isCanCreatePersonalFolder() {
+		try {
+			return getDelegate().isCanCreatePersonalFolder();
+		} catch (NotesException e) {
+			DominoUtils.handleException(e);
+		}
+		return false;
+	}
+
+	@Override
+	public boolean isCanCreateSharedFolder() {
+		try {
+			return getDelegate().isCanCreateSharedFolder();
+		} catch (NotesException e) {
+			DominoUtils.handleException(e);
+		}
+		return false;
+	}
+
+	@Override
+	public boolean isCanDeleteDocuments() {
+		try {
+			return getDelegate().isCanDeleteDocuments();
+		} catch (NotesException e) {
+			DominoUtils.handleException(e);
+		}
+		return false;
+	}
+
+	@Override
+	public boolean isCanReplicateOrCopyDocuments() {
+		try {
+			return getDelegate().isCanReplicateOrCopyDocuments();
+		} catch (NotesException e) {
+			DominoUtils.handleException(e);
+		}
+		return false;
+	}
+
+	@Override
+	public boolean isGroup() {
+		try {
+			return getDelegate().isGroup();
+		} catch (NotesException e) {
+			DominoUtils.handleException(e);
+		}
+		return false;
+	}
+
+	@Override
+	public boolean isPerson() {
+		try {
+			return getDelegate().isPerson();
+		} catch (NotesException e) {
+			DominoUtils.handleException(e);
+		}
+		return false;
+	}
+
+	@Override
+	public boolean isPublicReader() {
+		try {
+			return getDelegate().isPublicReader();
+		} catch (NotesException e) {
+			DominoUtils.handleException(e);
+		}
+		return false;
+	}
+
+	@Override
+	public boolean isPublicWriter() {
+		try {
+			return getDelegate().isPublicWriter();
+		} catch (NotesException e) {
+			DominoUtils.handleException(e);
+		}
+		return false;
+	}
+
+	@Override
+	public boolean isRoleEnabled(String role) {
+		try {
+			return getDelegate().isRoleEnabled(role);
+		} catch (NotesException e) {
+			DominoUtils.handleException(e);
+		}
+		return false;
+	}
+
+	@Override
+	public boolean isServer() {
+		try {
+			return getDelegate().isServer();
+		} catch (NotesException e) {
+			DominoUtils.handleException(e);
+		}
+		return false;
+	}
+
+	@Override
+	public void remove() {
+		try {
+			getDelegate().remove();
+		} catch (NotesException e) {
+			DominoUtils.handleException(e);
+		}
+	}
+
+	@Override
+	public void setAdminReaderAuthor(boolean flag) {
+		try {
+			getDelegate().setAdminReaderAuthor(flag);
+		} catch (NotesException e) {
+			DominoUtils.handleException(e);
+		}
+	}
+
+	@Override
+	public void setAdminServer(boolean flag) {
+		try {
+			getDelegate().setAdminServer(flag);
+		} catch (NotesException e) {
+			DominoUtils.handleException(e);
+		}
+	}
+
+	@Override
+	public void setCanCreateDocuments(boolean flag) {
+		try {
+			getDelegate().setCanCreateDocuments(flag);
+		} catch (NotesException e) {
+			DominoUtils.handleException(e);
+		}
+	}
+
+	@Override
+	public void setCanCreateLSOrJavaAgent(boolean flag) {
+		try {
+			getDelegate().setCanCreateLSOrJavaAgent(flag);
+		} catch (NotesException e) {
+			DominoUtils.handleException(e);
+		}
+	}
+
+	@Override
+	public void setCanCreatePersonalAgent(boolean flag) {
+		try {
+			getDelegate().setCanCreatePersonalAgent(flag);
+		} catch (NotesException e) {
+			DominoUtils.handleException(e);
+		}
+	}
+
+	@Override
+	public void setCanCreatePersonalFolder(boolean flag) {
+		try {
+			getDelegate().setCanCreatePersonalFolder(flag);
+		} catch (NotesException e) {
+			DominoUtils.handleException(e);
+		}
+	}
+
+	@Override
+	public void setCanCreateSharedFolder(boolean flag) {
+		try {
+			getDelegate().setCanCreateSharedFolder(flag);
+		} catch (NotesException e) {
+			DominoUtils.handleException(e);
+		}
+	}
+
+	@Override
+	public void setCanDeleteDocuments(boolean flag) {
+		try {
+			getDelegate().setCanDeleteDocuments(flag);
+		} catch (NotesException e) {
+			DominoUtils.handleException(e);
+		}
+	}
+
+	@Override
+	public void setCanReplicateOrCopyDocuments(boolean flag) {
+		try {
+			getDelegate().setCanReplicateOrCopyDocuments(flag);
+		} catch (NotesException e) {
+			DominoUtils.handleException(e);
+		}
+	}
+
+	@Override
+	public void setGroup(boolean flag) {
+		try {
+			getDelegate().setGroup(flag);
+		} catch (NotesException e) {
+			DominoUtils.handleException(e);
+		}
+	}
+
+	@Override
+	public void setLevel(int level) {
+		try {
+			getDelegate().setLevel(level);
+		} catch (NotesException e) {
+			DominoUtils.handleException(e);
+		}
+	}
+
+	@Override
+	public void setName(String name) {
+		try {
+			getDelegate().setName(name);
+		} catch (NotesException e) {
+			DominoUtils.handleException(e);
+		}
+	}
+
+	@Override
+	public void setName(lotus.domino.Name n) {
+		try {
+			getDelegate().setName((lotus.domino.Name) toLotus(n));
+		} catch (NotesException e) {
+			DominoUtils.handleException(e);
+		}
+	}
+
+	@Override
+	public void setPerson(boolean flag) {
+		try {
+			getDelegate().setPerson(flag);
+		} catch (NotesException e) {
+			DominoUtils.handleException(e);
+		}
+	}
+
+	@Override
+	public void setPublicReader(boolean flag) {
+		try {
+			getDelegate().setPublicReader(flag);
+		} catch (NotesException e) {
+			DominoUtils.handleException(e);
+		}
+	}
+
+	@Override
+	public void setPublicWriter(boolean flag) {
+		try {
+			getDelegate().setPublicWriter(flag);
+		} catch (NotesException e) {
+			DominoUtils.handleException(e);
+		}
+	}
+
+	@Override
+	public void setServer(boolean flag) {
+		try {
+			getDelegate().setServer(flag);
+		} catch (NotesException e) {
+			DominoUtils.handleException(e);
+		}
+	}
+
+	@Override
+	public void setUserType(int tp) {
+		try {
+			getDelegate().setUserType(tp);
+		} catch (NotesException e) {
+			DominoUtils.handleException(e);
+		}
+	}
+
+}