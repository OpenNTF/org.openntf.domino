package org.openntf.domino.impl;

<<<<<<< HEAD
import java.util.Vector;

import lotus.domino.ACLEntry;
=======
>>>>>>> 4f7ca777
import lotus.domino.NotesException;

import org.openntf.domino.utils.DominoUtils;
import org.openntf.domino.utils.Factory;

public class ACL extends Base<org.openntf.domino.ACL, lotus.domino.ACL> implements org.openntf.domino.ACL {

	public ACL(lotus.domino.ACL delegate, org.openntf.domino.Base<?> parent) {
		super(delegate, parent);
	}

	@Override
	public void addRole(String name) {
		try {
			getDelegate().addRole(name);
		} catch (NotesException e) {
			DominoUtils.handleException(e);
		}
	}

	@Override
	public ACLEntry createACLEntry(String name, int level) {
		try {
			return Factory.fromLotus(getDelegate().createACLEntry(name, level), ACLEntry.class);
		} catch (NotesException e) {
			DominoUtils.handleException(e);
		}
		return null;
	}

	@Override
	public void deleteRole(String name) {
		try {
			getDelegate().deleteRole(name);
		} catch (NotesException e) {
			DominoUtils.handleException(e);
		}
	}

	@Override
	public String getAdministrationServer() {
		try {
			return getDelegate().getAdministrationServer();
		} catch (NotesException e) {
			DominoUtils.handleException(e);
		}
		return null;
	}

	@Override
<<<<<<< HEAD
	public ACLEntry getEntry(String ename) {
=======
	public ACLEntry getEntry(String name) {
>>>>>>> 4f7ca777
		try {
			return Factory.fromLotus(getDelegate().getEntry(name), ACLEntry.class);
		} catch (NotesException e) {
			DominoUtils.handleException(e);
		}
		return null;
	}

	@Override
	public ACLEntry getFirstEntry() {
		try {
			return Factory.fromLotus(getDelegate().getFirstEntry(), ACLEntry.class);
		} catch (NotesException e) {
			DominoUtils.handleException(e);
		}
		return null;
	}

	@Override
	public int getInternetLevel() {
		try {
			return getDelegate().getInternetLevel();
		} catch (NotesException e) {
			DominoUtils.handleException(e);
		}
		return ACL.LEVEL_NOACCESS;
	}

	@Override
	public ACLEntry getNextEntry() {
		try {
			return Factory.fromLotus(getDelegate().getNextEntry(), ACLEntry.class);
		} catch (NotesException e) {
			DominoUtils.handleException(e);
		}
		return null;
	}

	@Override
<<<<<<< HEAD
	public ACLEntry getNextEntry(ACLEntry entry) {
=======
	public ACLEntry getNextEntry(lotus.domino.ACLEntry entry) {
>>>>>>> 4f7ca777
		try {
			return Factory.fromLotus(getDelegate().getNextEntry((lotus.domino.ACLEntry) Factory.toLotus(entry)), ACLEntry.class);
		} catch (NotesException e) {
			DominoUtils.handleException(e);
		}
		return null;
	}

	@Override
<<<<<<< HEAD
	public org.openntf.domino.Database getParent() {
		return (org.openntf.domino.Database) super.getParent();
=======
	public Database getParent() {
		try {
			return Factory.fromLotus(getDelegate().getParent(), Database.class);
		} catch (NotesException e) {
			DominoUtils.handleException(e);
		}
		return null;
>>>>>>> 4f7ca777
	}

	@SuppressWarnings("unchecked")
	@Override
	public Vector getRoles() {
		try {
			return new Vector(getDelegate().getRoles());
		} catch (NotesException e) {
			DominoUtils.handleException(e);
		}
		return null;
	}

	@Override
	public boolean isAdminNames() {
		try {
			return getDelegate().isAdminNames();
		} catch (NotesException e) {
			DominoUtils.handleException(e);
		}
		return false;
	}

	@Override
	public boolean isAdminReaderAuthor() {
		try {
			return getDelegate().isAdminReaderAuthor();
		} catch (NotesException e) {
			DominoUtils.handleException(e);
		}
		return false;
	}

	@Override
	public boolean isExtendedAccess() {
		try {
			return getDelegate().isExtendedAccess();
		} catch (NotesException e) {
			DominoUtils.handleException(e);
		}
		return false;
	}

	@Override
	public boolean isUniformAccess() {
		try {
			return getDelegate().isUniformAccess();
		} catch (NotesException e) {
			DominoUtils.handleException(e);
		}
		return false;
	}

	@Override
	public void removeACLEntry(String name) {
		try {
			getDelegate().removeACLEntry(name);
		} catch (NotesException e) {
			DominoUtils.handleException(e);
		}
	}

	@Override
<<<<<<< HEAD
	public void renameRole(String oldname, String newname) {
=======
	public void renameRole(String oldName, String newName) {
>>>>>>> 4f7ca777
		try {
			getDelegate().renameRole(oldName, newName);
		} catch (NotesException e) {
			DominoUtils.handleException(e);
		}
	}

	@Override
	public void save() {
		try {
			getDelegate().save();
		} catch (NotesException e) {
			DominoUtils.handleException(e);
		}
	}

	@Override
	public void setAdminNames(boolean flag) {
		try {
			getDelegate().setAdminNames(flag);
		} catch (NotesException e) {
			DominoUtils.handleException(e);
		}
	}

	@Override
	public void setAdminReaderAuthor(boolean flag) {
		try {
			getDelegate().setAdminReaderAuthor(flag);
		} catch (NotesException e) {
			DominoUtils.handleException(e);
		}
	}

	@Override
	public void setAdministrationServer(String servername) {
		try {
			getDelegate().setAdministrationServer(servername);
		} catch (NotesException e) {
			DominoUtils.handleException(e);
		}
	}

	@Override
	public void setExtendedAccess(boolean flag) {
		try {
			getDelegate().setExtendedAccess(flag);
		} catch (NotesException e) {
			DominoUtils.handleException(e);
		}
	}

	@Override
	public void setInternetLevel(int level) {
		try {
			getDelegate().setInternetLevel(level);
		} catch (NotesException e) {
			DominoUtils.handleException(e);
		}
	}

	@Override
	public void setUniformAccess(boolean flag) {
		try {
			getDelegate().setUniformAccess(flag);
		} catch (NotesException e) {
			DominoUtils.handleException(e);
		}
	}

}
<|MERGE_RESOLUTION|>--- conflicted
+++ resolved
@@ -1,267 +1,242 @@
-package org.openntf.domino.impl;
-
-<<<<<<< HEAD
-import java.util.Vector;
-
-import lotus.domino.ACLEntry;
-=======
->>>>>>> 4f7ca777
-import lotus.domino.NotesException;
-
-import org.openntf.domino.utils.DominoUtils;
-import org.openntf.domino.utils.Factory;
-
-public class ACL extends Base<org.openntf.domino.ACL, lotus.domino.ACL> implements org.openntf.domino.ACL {
-
-	public ACL(lotus.domino.ACL delegate, org.openntf.domino.Base<?> parent) {
-		super(delegate, parent);
-	}
-
-	@Override
-	public void addRole(String name) {
-		try {
-			getDelegate().addRole(name);
-		} catch (NotesException e) {
-			DominoUtils.handleException(e);
-		}
-	}
-
-	@Override
-	public ACLEntry createACLEntry(String name, int level) {
-		try {
-			return Factory.fromLotus(getDelegate().createACLEntry(name, level), ACLEntry.class);
-		} catch (NotesException e) {
-			DominoUtils.handleException(e);
-		}
-		return null;
-	}
-
-	@Override
-	public void deleteRole(String name) {
-		try {
-			getDelegate().deleteRole(name);
-		} catch (NotesException e) {
-			DominoUtils.handleException(e);
-		}
-	}
-
-	@Override
-	public String getAdministrationServer() {
-		try {
-			return getDelegate().getAdministrationServer();
-		} catch (NotesException e) {
-			DominoUtils.handleException(e);
-		}
-		return null;
-	}
-
-	@Override
-<<<<<<< HEAD
-	public ACLEntry getEntry(String ename) {
-=======
-	public ACLEntry getEntry(String name) {
->>>>>>> 4f7ca777
-		try {
-			return Factory.fromLotus(getDelegate().getEntry(name), ACLEntry.class);
-		} catch (NotesException e) {
-			DominoUtils.handleException(e);
-		}
-		return null;
-	}
-
-	@Override
-	public ACLEntry getFirstEntry() {
-		try {
-			return Factory.fromLotus(getDelegate().getFirstEntry(), ACLEntry.class);
-		} catch (NotesException e) {
-			DominoUtils.handleException(e);
-		}
-		return null;
-	}
-
-	@Override
-	public int getInternetLevel() {
-		try {
-			return getDelegate().getInternetLevel();
-		} catch (NotesException e) {
-			DominoUtils.handleException(e);
-		}
-		return ACL.LEVEL_NOACCESS;
-	}
-
-	@Override
-	public ACLEntry getNextEntry() {
-		try {
-			return Factory.fromLotus(getDelegate().getNextEntry(), ACLEntry.class);
-		} catch (NotesException e) {
-			DominoUtils.handleException(e);
-		}
-		return null;
-	}
-
-	@Override
-<<<<<<< HEAD
-	public ACLEntry getNextEntry(ACLEntry entry) {
-=======
-	public ACLEntry getNextEntry(lotus.domino.ACLEntry entry) {
->>>>>>> 4f7ca777
-		try {
-			return Factory.fromLotus(getDelegate().getNextEntry((lotus.domino.ACLEntry) Factory.toLotus(entry)), ACLEntry.class);
-		} catch (NotesException e) {
-			DominoUtils.handleException(e);
-		}
-		return null;
-	}
-
-	@Override
-<<<<<<< HEAD
-	public org.openntf.domino.Database getParent() {
-		return (org.openntf.domino.Database) super.getParent();
-=======
-	public Database getParent() {
-		try {
-			return Factory.fromLotus(getDelegate().getParent(), Database.class);
-		} catch (NotesException e) {
-			DominoUtils.handleException(e);
-		}
-		return null;
->>>>>>> 4f7ca777
-	}
-
-	@SuppressWarnings("unchecked")
-	@Override
-	public Vector getRoles() {
-		try {
-			return new Vector(getDelegate().getRoles());
-		} catch (NotesException e) {
-			DominoUtils.handleException(e);
-		}
-		return null;
-	}
-
-	@Override
-	public boolean isAdminNames() {
-		try {
-			return getDelegate().isAdminNames();
-		} catch (NotesException e) {
-			DominoUtils.handleException(e);
-		}
-		return false;
-	}
-
-	@Override
-	public boolean isAdminReaderAuthor() {
-		try {
-			return getDelegate().isAdminReaderAuthor();
-		} catch (NotesException e) {
-			DominoUtils.handleException(e);
-		}
-		return false;
-	}
-
-	@Override
-	public boolean isExtendedAccess() {
-		try {
-			return getDelegate().isExtendedAccess();
-		} catch (NotesException e) {
-			DominoUtils.handleException(e);
-		}
-		return false;
-	}
-
-	@Override
-	public boolean isUniformAccess() {
-		try {
-			return getDelegate().isUniformAccess();
-		} catch (NotesException e) {
-			DominoUtils.handleException(e);
-		}
-		return false;
-	}
-
-	@Override
-	public void removeACLEntry(String name) {
-		try {
-			getDelegate().removeACLEntry(name);
-		} catch (NotesException e) {
-			DominoUtils.handleException(e);
-		}
-	}
-
-	@Override
-<<<<<<< HEAD
-	public void renameRole(String oldname, String newname) {
-=======
-	public void renameRole(String oldName, String newName) {
->>>>>>> 4f7ca777
-		try {
-			getDelegate().renameRole(oldName, newName);
-		} catch (NotesException e) {
-			DominoUtils.handleException(e);
-		}
-	}
-
-	@Override
-	public void save() {
-		try {
-			getDelegate().save();
-		} catch (NotesException e) {
-			DominoUtils.handleException(e);
-		}
-	}
-
-	@Override
-	public void setAdminNames(boolean flag) {
-		try {
-			getDelegate().setAdminNames(flag);
-		} catch (NotesException e) {
-			DominoUtils.handleException(e);
-		}
-	}
-
-	@Override
-	public void setAdminReaderAuthor(boolean flag) {
-		try {
-			getDelegate().setAdminReaderAuthor(flag);
-		} catch (NotesException e) {
-			DominoUtils.handleException(e);
-		}
-	}
-
-	@Override
-	public void setAdministrationServer(String servername) {
-		try {
-			getDelegate().setAdministrationServer(servername);
-		} catch (NotesException e) {
-			DominoUtils.handleException(e);
-		}
-	}
-
-	@Override
-	public void setExtendedAccess(boolean flag) {
-		try {
-			getDelegate().setExtendedAccess(flag);
-		} catch (NotesException e) {
-			DominoUtils.handleException(e);
-		}
-	}
-
-	@Override
-	public void setInternetLevel(int level) {
-		try {
-			getDelegate().setInternetLevel(level);
-		} catch (NotesException e) {
-			DominoUtils.handleException(e);
-		}
-	}
-
-	@Override
-	public void setUniformAccess(boolean flag) {
-		try {
-			getDelegate().setUniformAccess(flag);
-		} catch (NotesException e) {
-			DominoUtils.handleException(e);
-		}
-	}
-
-}
+package org.openntf.domino.impl;
+
+import java.util.Vector;
+
+import lotus.domino.NotesException;
+
+import org.openntf.domino.ACLEntry;
+import org.openntf.domino.utils.DominoUtils;
+import org.openntf.domino.utils.Factory;
+
+public class ACL extends Base<org.openntf.domino.ACL, lotus.domino.ACL> implements org.openntf.domino.ACL {
+
+	public ACL(lotus.domino.ACL delegate, org.openntf.domino.Base<?> parent) {
+		super(delegate, parent);
+	}
+
+	@Override
+	public void addRole(String name) {
+		try {
+			getDelegate().addRole(name);
+		} catch (NotesException e) {
+			DominoUtils.handleException(e);
+		}
+	}
+
+	@Override
+	public ACLEntry createACLEntry(String name, int level) {
+		try {
+			return Factory.fromLotus(getDelegate().createACLEntry(name, level), ACLEntry.class, this);
+		} catch (NotesException e) {
+			DominoUtils.handleException(e);
+		}
+		return null;
+	}
+
+	@Override
+	public void deleteRole(String name) {
+		try {
+			getDelegate().deleteRole(name);
+		} catch (NotesException e) {
+			DominoUtils.handleException(e);
+		}
+	}
+
+	@Override
+	public String getAdministrationServer() {
+		try {
+			return getDelegate().getAdministrationServer();
+		} catch (NotesException e) {
+			DominoUtils.handleException(e);
+		}
+		return null;
+	}
+
+	@Override
+	public ACLEntry getEntry(String name) {
+		try {
+			return Factory.fromLotus(getDelegate().getEntry(name), ACLEntry.class, this);
+		} catch (NotesException e) {
+			DominoUtils.handleException(e);
+		}
+		return null;
+	}
+
+	@Override
+	public ACLEntry getFirstEntry() {
+		try {
+			return Factory.fromLotus(getDelegate().getFirstEntry(), ACLEntry.class, this);
+		} catch (NotesException e) {
+			DominoUtils.handleException(e);
+		}
+		return null;
+	}
+
+	@Override
+	public int getInternetLevel() {
+		try {
+			return getDelegate().getInternetLevel();
+		} catch (NotesException e) {
+			DominoUtils.handleException(e);
+		}
+		return ACL.LEVEL_NOACCESS;
+	}
+
+	@Override
+	public ACLEntry getNextEntry() {
+		try {
+			return Factory.fromLotus(getDelegate().getNextEntry(), ACLEntry.class, this);
+		} catch (NotesException e) {
+			DominoUtils.handleException(e);
+		}
+		return null;
+	}
+
+	@Override
+	public ACLEntry getNextEntry(lotus.domino.ACLEntry entry) {
+		try {
+			return Factory.fromLotus(getDelegate().getNextEntry((lotus.domino.ACLEntry) Factory.toLotus(entry)), ACLEntry.class, this);
+		} catch (NotesException e) {
+			DominoUtils.handleException(e);
+		}
+		return null;
+	}
+
+	@Override
+	public Database getParent() {
+		return (Database) super.getParent();
+	}
+
+	@SuppressWarnings("unchecked")
+	@Override
+	public Vector getRoles() {
+		try {
+			return new Vector(getDelegate().getRoles());
+		} catch (NotesException e) {
+			DominoUtils.handleException(e);
+		}
+		return null;
+	}
+
+	@Override
+	public boolean isAdminNames() {
+		try {
+			return getDelegate().isAdminNames();
+		} catch (NotesException e) {
+			DominoUtils.handleException(e);
+		}
+		return false;
+	}
+
+	@Override
+	public boolean isAdminReaderAuthor() {
+		try {
+			return getDelegate().isAdminReaderAuthor();
+		} catch (NotesException e) {
+			DominoUtils.handleException(e);
+		}
+		return false;
+	}
+
+	@Override
+	public boolean isExtendedAccess() {
+		try {
+			return getDelegate().isExtendedAccess();
+		} catch (NotesException e) {
+			DominoUtils.handleException(e);
+		}
+		return false;
+	}
+
+	@Override
+	public boolean isUniformAccess() {
+		try {
+			return getDelegate().isUniformAccess();
+		} catch (NotesException e) {
+			DominoUtils.handleException(e);
+		}
+		return false;
+	}
+
+	@Override
+	public void removeACLEntry(String name) {
+		try {
+			getDelegate().removeACLEntry(name);
+		} catch (NotesException e) {
+			DominoUtils.handleException(e);
+		}
+	}
+
+	@Override
+	public void renameRole(String oldName, String newName) {
+		try {
+			getDelegate().renameRole(oldName, newName);
+		} catch (NotesException e) {
+			DominoUtils.handleException(e);
+		}
+	}
+
+	@Override
+	public void save() {
+		try {
+			getDelegate().save();
+		} catch (NotesException e) {
+			DominoUtils.handleException(e);
+		}
+	}
+
+	@Override
+	public void setAdminNames(boolean flag) {
+		try {
+			getDelegate().setAdminNames(flag);
+		} catch (NotesException e) {
+			DominoUtils.handleException(e);
+		}
+	}
+
+	@Override
+	public void setAdminReaderAuthor(boolean flag) {
+		try {
+			getDelegate().setAdminReaderAuthor(flag);
+		} catch (NotesException e) {
+			DominoUtils.handleException(e);
+		}
+	}
+
+	@Override
+	public void setAdministrationServer(String servername) {
+		try {
+			getDelegate().setAdministrationServer(servername);
+		} catch (NotesException e) {
+			DominoUtils.handleException(e);
+		}
+	}
+
+	@Override
+	public void setExtendedAccess(boolean flag) {
+		try {
+			getDelegate().setExtendedAccess(flag);
+		} catch (NotesException e) {
+			DominoUtils.handleException(e);
+		}
+	}
+
+	@Override
+	public void setInternetLevel(int level) {
+		try {
+			getDelegate().setInternetLevel(level);
+		} catch (NotesException e) {
+			DominoUtils.handleException(e);
+		}
+	}
+
+	@Override
+	public void setUniformAccess(boolean flag) {
+		try {
+			getDelegate().setUniformAccess(flag);
+		} catch (NotesException e) {
+			DominoUtils.handleException(e);
+		}
+	}
+
+}