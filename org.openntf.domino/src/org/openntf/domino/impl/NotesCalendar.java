--- conflicted
+++ resolved
@@ -1,458 +1,445 @@
-/*
- * Copyright 2013
- * 
- * Licensed under the Apache License, Version 2.0 (the "License"); 
- * you may not use this file except in compliance with the License. 
- * You may obtain a copy of the License at:
- * 
- * http://www.apache.org/licenses/LICENSE-2.0 
- * 
- * Unless required by applicable law or agreed to in writing, software 
- * distributed under the License is distributed on an "AS IS" BASIS, 
- * WITHOUT WARRANTIES OR CONDITIONS OF ANY KIND, either express or 
- * implied. See the License for the specific language governing 
- * permissions and limitations under the License.
- */
-package org.openntf.domino.impl;
-
-import java.util.ArrayList;
-import java.util.List;
-import java.util.Vector;
-
-import lotus.domino.NotesException;
-
-import org.openntf.domino.DateTime;
-import org.openntf.domino.NotesCalendarEntry;
-import org.openntf.domino.NotesCalendarNotice;
-import org.openntf.domino.Session;
-import org.openntf.domino.WrapperFactory;
-import org.openntf.domino.utils.DominoUtils;
-import org.openntf.domino.utils.Factory;
-
-// TODO: Auto-generated Javadoc
-/**
- * The Class NotesCalendar.
- */
-public class NotesCalendar extends Base<org.openntf.domino.NotesCalendar, lotus.domino.NotesCalendar, Session> implements
-		org.openntf.domino.NotesCalendar {
-
-	/**
-	 * Instantiates a new notes calendar.
-	 * 
-	 * @param delegate
-	 *            the delegate
-	 * @param parent
-	 *            the parent
-	 */
-	@Deprecated
-	public NotesCalendar(final lotus.domino.NotesCalendar delegate, final org.openntf.domino.Base<?> parent) {
-		super(delegate, Factory.getSession(parent));
-	}
-
-	/**
-	 * Instantiates a new outline.
-	 * 
-	 * @param delegate
-	 *            the delegate
-	 * @param parent
-	 *            the parent
-	 * @param wf
-	 *            the wrapperfactory
-	 * @param cppId
-	 *            the cpp-id
-	 */
-	public NotesCalendar(final lotus.domino.NotesCalendar delegate, final Session parent, final WrapperFactory wf, final long cppId) {
-		super(delegate, parent, wf, cppId, NOTES_OUTLINE);
-	}
-
-	/* (non-Javadoc)
-	 * @see org.openntf.domino.impl.Base#findParent(lotus.domino.Base)
-	 */
-	@Override
-	protected Session findParent(final lotus.domino.NotesCalendar delegate) {
-		return fromLotus(Base.getSession(delegate), Session.SCHEMA, null);
-	}
-
-	/* (non-Javadoc)
-	 * @see org.openntf.domino.NotesCalendar#createEntry(java.lang.String)
-	 */
-	@Override
-	public NotesCalendarEntry createEntry(final String iCalEntry) {
-		try {
-			return fromLotus(getDelegate().createEntry(iCalEntry), NotesCalendarEntry.SCHEMA, this);
-		} catch (NotesException e) {
-			DominoUtils.handleException(e);
-			return null;
-		}
-	}
-
-	/* (non-Javadoc)
-	 * @see org.openntf.domino.NotesCalendar#createEntry(java.lang.String, int)
-	 */
-	@Override
-	public NotesCalendarEntry createEntry(final String iCalEntry, final int flags) {
-		try {
-			return fromLotus(getDelegate().createEntry(iCalEntry, flags), NotesCalendarEntry.SCHEMA, this);
-		} catch (NotesException e) {
-			DominoUtils.handleException(e);
-			return null;
-		}
-	}
-
-	/* (non-Javadoc)
-	 * @see org.openntf.domino.NotesCalendar#getAutoSendNotices()
-	 */
-	@Override
-	public boolean getAutoSendNotices() {
-		try {
-			return getDelegate().getAutoSendNotices();
-		} catch (NotesException e) {
-			DominoUtils.handleException(e);
-			return false;
-		}
-	}
-
-	/* (non-Javadoc)
-	 * @see org.openntf.domino.NotesCalendar#getEntries(lotus.domino.DateTime, lotus.domino.DateTime)
-	 */
-	@SuppressWarnings("rawtypes")
-	@Override
-	public Vector<org.openntf.domino.NotesCalendarEntry> getEntries(final lotus.domino.DateTime start, final lotus.domino.DateTime end) {
-		List recycleThis = new ArrayList();
-		try {
-			lotus.domino.DateTime dt1 = toLotus(start, recycleThis);
-			lotus.domino.DateTime dt2 = toLotus(end, recycleThis);
-			return fromLotusAsVector(getDelegate().getEntries(dt1, dt2), org.openntf.domino.NotesCalendarEntry.SCHEMA, this);
-
-		} catch (NotesException e) {
-			DominoUtils.handleException(e);
-			return null;
-		} finally {
-			s_recycle(recycleThis);
-		}
-	}
-
-	/* (non-Javadoc)
-	 * @see org.openntf.domino.NotesCalendar#getEntries(lotus.domino.DateTime, lotus.domino.DateTime, int, int)
-	 */
-	@SuppressWarnings("rawtypes")
-	@Override
-	public Vector<org.openntf.domino.NotesCalendarEntry> getEntries(final lotus.domino.DateTime start, final lotus.domino.DateTime end,
-			final int skipCount, final int maxReturn) {
-		List recycleThis = new ArrayList();
-		try {
-			lotus.domino.DateTime dt1 = toLotus(start, recycleThis);
-			lotus.domino.DateTime dt2 = toLotus(end, recycleThis);
-			return fromLotusAsVector(getDelegate().getEntries(dt1, dt2, skipCount, maxReturn),
-					org.openntf.domino.NotesCalendarEntry.SCHEMA, this);
-		} catch (NotesException e) {
-			DominoUtils.handleException(e);
-			return null;
-		} finally {
-			s_recycle(recycleThis);
-		}
-	}
-
-	/* (non-Javadoc)
-	 * @see org.openntf.domino.NotesCalendar#getEntriesProcessed()
-	 */
-	@Override
-	public int getEntriesProcessed() {
-		try {
-			return getDelegate().getEntriesProcessed();
-		} catch (NotesException e) {
-			DominoUtils.handleException(e);
-			return 0;
-		}
-	}
-
-	/* (non-Javadoc)
-	 * @see org.openntf.domino.NotesCalendar#getEntry(java.lang.String)
-	 */
-	@Override
-	public NotesCalendarEntry getEntry(final String uid) {
-		try {
-			return fromLotus(getDelegate().getEntry(uid), NotesCalendarEntry.SCHEMA, this);
-		} catch (NotesException e) {
-			DominoUtils.handleException(e);
-			return null;
-		}
-	}
-
-	/* (non-Javadoc)
-	 * @see org.openntf.domino.NotesCalendar#getEntryByNoteID(java.lang.String)
-	 */
-	@Override
-	public NotesCalendarEntry getEntryByNoteID(final String noteid) {
-		try {
-			return fromLotus(getDelegate().getEntryByNoteID(noteid), NotesCalendarEntry.SCHEMA, this);
-		} catch (NotesException e) {
-			DominoUtils.handleException(e);
-			return null;
-		}
-	}
-
-	/* (non-Javadoc)
-	 * @see org.openntf.domino.NotesCalendar#getEntryByUNID(java.lang.String)
-	 */
-	@Override
-	public NotesCalendarEntry getEntryByUNID(final String unid) {
-		try {
-			return fromLotus(getDelegate().getEntryByUNID(unid), NotesCalendarEntry.SCHEMA, this);
-		} catch (NotesException e) {
-			DominoUtils.handleException(e);
-			return null;
-		}
-	}
-
-	/* (non-Javadoc)
-	 * @see org.openntf.domino.NotesCalendar#getNewInvitations()
-	 */
-	@Override
-	public Vector<org.openntf.domino.NotesCalendarNotice> getNewInvitations() {
-		try {
-			return fromLotusAsVector(getDelegate().getNewInvitations(), NotesCalendarNotice.SCHEMA, this);
-		} catch (NotesException e) {
-			DominoUtils.handleException(e);
-			return null;
-		}
-	}
-
-	/* (non-Javadoc)
-	 * @see org.openntf.domino.NotesCalendar#getNewInvitations(lotus.domino.DateTime, lotus.domino.DateTime)
-	 */
-	@SuppressWarnings("rawtypes")
-	@Override
-	public Vector<org.openntf.domino.NotesCalendarNotice> getNewInvitations(final lotus.domino.DateTime start,
-			final lotus.domino.DateTime since) {
-		List recycleThis = new ArrayList();
-		try {
-			lotus.domino.DateTime dt1 = toLotus(start, recycleThis);
-			lotus.domino.DateTime dt2 = toLotus(since, recycleThis);
-			return fromLotusAsVector(getDelegate().getNewInvitations(dt1, dt2), NotesCalendarNotice.SCHEMA, this);
-		} catch (NotesException e) {
-			DominoUtils.handleException(e);
-			return null;
-		} finally {
-			s_recycle(recycleThis);
-		}
-	}
-
-	/* (non-Javadoc)
-	 * @see org.openntf.domino.NotesCalendar#getNoticeByUNID(java.lang.String)
-	 */
-	@Override
-	public NotesCalendarNotice getNoticeByUNID(final String unid) {
-		try {
-			return fromLotus(getDelegate().getNoticeByUNID(unid), NotesCalendarNotice.SCHEMA, this);
-		} catch (NotesException e) {
-			DominoUtils.handleException(e);
-			return null;
-		}
-	}
-
-	/* (non-Javadoc)
-	 * @see org.openntf.domino.impl.Base#getParent()
-	 */
-	@Override
-	public Session getParent() {
-		return getAncestor();
-	}
-
-	/* (non-Javadoc)
-	 * @see org.openntf.domino.NotesCalendar#getReadRangeMask1()
-	 */
-	@Override
-	public int getReadRangeMask1() {
-		try {
-			return getDelegate().getReadRangeMask1();
-		} catch (NotesException e) {
-			DominoUtils.handleException(e);
-			return 0;
-		}
-	}
-
-	/* (non-Javadoc)
-	 * @see org.openntf.domino.NotesCalendar#getReadRangeMask2()
-	 */
-	@Override
-	public int getReadRangeMask2() {
-		try {
-			return getDelegate().getReadRangeMask2();
-		} catch (NotesException e) {
-			DominoUtils.handleException(e);
-			return 0;
-		}
-	}
-
-	/* (non-Javadoc)
-	 * @see org.openntf.domino.NotesCalendar#getReadXLotusPropsOutputLevel()
-	 */
-	@Override
-	public int getReadXLotusPropsOutputLevel() {
-		try {
-			return getDelegate().getReadXLotusPropsOutputLevel();
-		} catch (NotesException e) {
-			DominoUtils.handleException(e);
-			return 0;
-		}
-	}
-
-	/* (non-Javadoc)
-	 * @see org.openntf.domino.NotesCalendar#getUntilTime()
-	 */
-	@Override
-	public DateTime getUntilTime() {
-		try {
-			return fromLotus(getDelegate().getUntilTime(), DateTime.SCHEMA, getAncestorSession());
-		} catch (NotesException e) {
-			DominoUtils.handleException(e);
-			return null;
-		}
-	}
-
-	/* (non-Javadoc)
-	 * @see org.openntf.domino.NotesCalendar#readRange(lotus.domino.DateTime, lotus.domino.DateTime)
-	 */
-	@Override
-	public String readRange(final lotus.domino.DateTime start, final lotus.domino.DateTime end) {
-		@SuppressWarnings("rawtypes")
-		List recycleThis = new ArrayList();
-		try {
-			lotus.domino.DateTime dt1 = toLotus(start, recycleThis);
-			lotus.domino.DateTime dt2 = toLotus(end, recycleThis);
-			return getDelegate().readRange(dt1, dt2);
-		} catch (NotesException e) {
-			DominoUtils.handleException(e);
-			return null;
-		} finally {
-			s_recycle(recycleThis);
-		}
-	}
-
-	/* (non-Javadoc)
-	 * @see org.openntf.domino.NotesCalendar#readRange(lotus.domino.DateTime, lotus.domino.DateTime, int, int)
-	 */
-	@Override
-	public String readRange(final lotus.domino.DateTime start, final lotus.domino.DateTime end, final int skipCount, final int maxRead) {
-		@SuppressWarnings("rawtypes")
-		List recycleThis = new ArrayList();
-		try {
-			lotus.domino.DateTime dt1 = toLotus(start, recycleThis);
-			lotus.domino.DateTime dt2 = toLotus(end, recycleThis);
-			return getDelegate().readRange(dt1, dt2, skipCount, maxRead);
-		} catch (NotesException e) {
-			DominoUtils.handleException(e);
-			return null;
-		} finally {
-			s_recycle(recycleThis);
-		}
-	}
-
-	/* (non-Javadoc)
-	 * @see org.openntf.domino.NotesCalendar#setAutoSendNotices(boolean)
-	 */
-	@Override
-	public void setAutoSendNotices(final boolean flag) {
-		try {
-			getDelegate().setAutoSendNotices(flag);
-		} catch (NotesException e) {
-			DominoUtils.handleException(e);
-		}
-	}
-
-	/* (non-Javadoc)
-	 * @see org.openntf.domino.NotesCalendar#setReadRangeMask1(int)
-	 */
-	@Override
-	public void setReadRangeMask1(final int mask) {
-		try {
-			getDelegate().setReadRangeMask1(mask);
-		} catch (NotesException e) {
-			DominoUtils.handleException(e);
-		}
-	}
-
-	/* (non-Javadoc)
-	 * @see org.openntf.domino.NotesCalendar#setReadRangeMask2(int)
-	 */
-	@Override
-	public void setReadRangeMask2(final int mask) {
-		try {
-			getDelegate().setReadRangeMask2(mask);
-		} catch (NotesException e) {
-			DominoUtils.handleException(e);
-		}
-	}
-
-	/* (non-Javadoc)
-	 * @see org.openntf.domino.NotesCalendar#setReadXLotusPropsOutputLevel(int)
-	 */
-	@Override
-	public void setReadXLotusPropsOutputLevel(final int level) {
-		try {
-			getDelegate().setReadXLotusPropsOutputLevel(level);
-		} catch (NotesException e) {
-			DominoUtils.handleException(e);
-		}
-	}
-
-	/*
-	 * (non-Javadoc)
-	 * 
-	 * @see org.openntf.domino.types.SessionDescendant#getAncestorSession()
-	 */
-	@Override
-	public org.openntf.domino.Session getAncestorSession() {
-		return this.getParent();
-	}
-
-	/* (non-Javadoc)
-	 * @see lotus.domino.NotesCalendar#getApptunidFromUID(java.lang.String)
-	 */
-	@Override
-	public String getApptunidFromUID(final String arg0) {
-		try {
-			return getDelegate().getApptunidFromUID(arg0);
-		} catch (NotesException e) {
-			DominoUtils.handleException(e);
-			return null;
-		}
-	}
-
-<<<<<<< HEAD
-	@Override
-	public String getApptunidFromUID(final String arg0, final boolean arg1) throws NotesException {
-		try {
-			return getDelegate().getApptunidFromUID(arg0);
-=======
-	/* (non-Javadoc)
-	 * @see org.openntf.domino.NotesCalendar#getApptunidFromUID(java.lang.String, boolean)
-	 */
-	@Override
-	public String getApptunidFromUID(final String arg0, final boolean arg1) {
-		try {
-			return getDelegate().getApptunidFromUID(arg0, arg1);
->>>>>>> 62d0e645
-		} catch (NotesException e) {
-			DominoUtils.handleException(e);
-			return null;
-		}
-	}
-<<<<<<< HEAD
-
-	//	/* (non-Javadoc)
-	//	 * @see org.openntf.domino.NotesCalendar#getApptunidFromUID(java.lang.String, boolean)
-	//	 */
-	//	@Override
-	//	public String getApptunidFromUID(final String arg0, final boolean arg1) {
-	//		try {
-	//			return getDelegate().getApptunidFromUID(arg0, arg1);
-	//		} catch (NotesException e) {
-	//			DominoUtils.handleException(e);
-	//			return null;
-	//		}
-	//	}
-=======
->>>>>>> 62d0e645
-}+/*
+ * Copyright 2013
+ * 
+ * Licensed under the Apache License, Version 2.0 (the "License"); 
+ * you may not use this file except in compliance with the License. 
+ * You may obtain a copy of the License at:
+ * 
+ * http://www.apache.org/licenses/LICENSE-2.0 
+ * 
+ * Unless required by applicable law or agreed to in writing, software 
+ * distributed under the License is distributed on an "AS IS" BASIS, 
+ * WITHOUT WARRANTIES OR CONDITIONS OF ANY KIND, either express or 
+ * implied. See the License for the specific language governing 
+ * permissions and limitations under the License.
+ */
+package org.openntf.domino.impl;
+
+import java.util.ArrayList;
+import java.util.List;
+import java.util.Vector;
+
+import lotus.domino.NotesException;
+
+import org.openntf.domino.DateTime;
+import org.openntf.domino.NotesCalendarEntry;
+import org.openntf.domino.NotesCalendarNotice;
+import org.openntf.domino.Session;
+import org.openntf.domino.WrapperFactory;
+import org.openntf.domino.utils.DominoUtils;
+import org.openntf.domino.utils.Factory;
+
+// TODO: Auto-generated Javadoc
+/**
+ * The Class NotesCalendar.
+ */
+public class NotesCalendar extends Base<org.openntf.domino.NotesCalendar, lotus.domino.NotesCalendar, Session> implements
+		org.openntf.domino.NotesCalendar {
+
+	/**
+	 * Instantiates a new notes calendar.
+	 * 
+	 * @param delegate
+	 *            the delegate
+	 * @param parent
+	 *            the parent
+	 */
+	@Deprecated
+	public NotesCalendar(final lotus.domino.NotesCalendar delegate, final org.openntf.domino.Base<?> parent) {
+		super(delegate, Factory.getSession(parent));
+	}
+
+	/**
+	 * Instantiates a new outline.
+	 * 
+	 * @param delegate
+	 *            the delegate
+	 * @param parent
+	 *            the parent
+	 * @param wf
+	 *            the wrapperfactory
+	 * @param cppId
+	 *            the cpp-id
+	 */
+	public NotesCalendar(final lotus.domino.NotesCalendar delegate, final Session parent, final WrapperFactory wf, final long cppId) {
+		super(delegate, parent, wf, cppId, NOTES_OUTLINE);
+	}
+
+	/* (non-Javadoc)
+	 * @see org.openntf.domino.impl.Base#findParent(lotus.domino.Base)
+	 */
+	@Override
+	protected Session findParent(final lotus.domino.NotesCalendar delegate) {
+		return fromLotus(Base.getSession(delegate), Session.SCHEMA, null);
+	}
+
+	/* (non-Javadoc)
+	 * @see org.openntf.domino.NotesCalendar#createEntry(java.lang.String)
+	 */
+	@Override
+	public NotesCalendarEntry createEntry(final String iCalEntry) {
+		try {
+			return fromLotus(getDelegate().createEntry(iCalEntry), NotesCalendarEntry.SCHEMA, this);
+		} catch (NotesException e) {
+			DominoUtils.handleException(e);
+			return null;
+		}
+	}
+
+	/* (non-Javadoc)
+	 * @see org.openntf.domino.NotesCalendar#createEntry(java.lang.String, int)
+	 */
+	@Override
+	public NotesCalendarEntry createEntry(final String iCalEntry, final int flags) {
+		try {
+			return fromLotus(getDelegate().createEntry(iCalEntry, flags), NotesCalendarEntry.SCHEMA, this);
+		} catch (NotesException e) {
+			DominoUtils.handleException(e);
+			return null;
+		}
+	}
+
+	/* (non-Javadoc)
+	 * @see org.openntf.domino.NotesCalendar#getAutoSendNotices()
+	 */
+	@Override
+	public boolean getAutoSendNotices() {
+		try {
+			return getDelegate().getAutoSendNotices();
+		} catch (NotesException e) {
+			DominoUtils.handleException(e);
+			return false;
+		}
+	}
+
+	/* (non-Javadoc)
+	 * @see org.openntf.domino.NotesCalendar#getEntries(lotus.domino.DateTime, lotus.domino.DateTime)
+	 */
+	@SuppressWarnings("rawtypes")
+	@Override
+	public Vector<org.openntf.domino.NotesCalendarEntry> getEntries(final lotus.domino.DateTime start, final lotus.domino.DateTime end) {
+		List recycleThis = new ArrayList();
+		try {
+			lotus.domino.DateTime dt1 = toLotus(start, recycleThis);
+			lotus.domino.DateTime dt2 = toLotus(end, recycleThis);
+			return fromLotusAsVector(getDelegate().getEntries(dt1, dt2), org.openntf.domino.NotesCalendarEntry.SCHEMA, this);
+
+		} catch (NotesException e) {
+			DominoUtils.handleException(e);
+			return null;
+		} finally {
+			s_recycle(recycleThis);
+		}
+	}
+
+	/* (non-Javadoc)
+	 * @see org.openntf.domino.NotesCalendar#getEntries(lotus.domino.DateTime, lotus.domino.DateTime, int, int)
+	 */
+	@SuppressWarnings("rawtypes")
+	@Override
+	public Vector<org.openntf.domino.NotesCalendarEntry> getEntries(final lotus.domino.DateTime start, final lotus.domino.DateTime end,
+			final int skipCount, final int maxReturn) {
+		List recycleThis = new ArrayList();
+		try {
+			lotus.domino.DateTime dt1 = toLotus(start, recycleThis);
+			lotus.domino.DateTime dt2 = toLotus(end, recycleThis);
+			return fromLotusAsVector(getDelegate().getEntries(dt1, dt2, skipCount, maxReturn),
+					org.openntf.domino.NotesCalendarEntry.SCHEMA, this);
+		} catch (NotesException e) {
+			DominoUtils.handleException(e);
+			return null;
+		} finally {
+			s_recycle(recycleThis);
+		}
+	}
+
+	/* (non-Javadoc)
+	 * @see org.openntf.domino.NotesCalendar#getEntriesProcessed()
+	 */
+	@Override
+	public int getEntriesProcessed() {
+		try {
+			return getDelegate().getEntriesProcessed();
+		} catch (NotesException e) {
+			DominoUtils.handleException(e);
+			return 0;
+		}
+	}
+
+	/* (non-Javadoc)
+	 * @see org.openntf.domino.NotesCalendar#getEntry(java.lang.String)
+	 */
+	@Override
+	public NotesCalendarEntry getEntry(final String uid) {
+		try {
+			return fromLotus(getDelegate().getEntry(uid), NotesCalendarEntry.SCHEMA, this);
+		} catch (NotesException e) {
+			DominoUtils.handleException(e);
+			return null;
+		}
+	}
+
+	/* (non-Javadoc)
+	 * @see org.openntf.domino.NotesCalendar#getEntryByNoteID(java.lang.String)
+	 */
+	@Override
+	public NotesCalendarEntry getEntryByNoteID(final String noteid) {
+		try {
+			return fromLotus(getDelegate().getEntryByNoteID(noteid), NotesCalendarEntry.SCHEMA, this);
+		} catch (NotesException e) {
+			DominoUtils.handleException(e);
+			return null;
+		}
+	}
+
+	/* (non-Javadoc)
+	 * @see org.openntf.domino.NotesCalendar#getEntryByUNID(java.lang.String)
+	 */
+	@Override
+	public NotesCalendarEntry getEntryByUNID(final String unid) {
+		try {
+			return fromLotus(getDelegate().getEntryByUNID(unid), NotesCalendarEntry.SCHEMA, this);
+		} catch (NotesException e) {
+			DominoUtils.handleException(e);
+			return null;
+		}
+	}
+
+	/* (non-Javadoc)
+	 * @see org.openntf.domino.NotesCalendar#getNewInvitations()
+	 */
+	@Override
+	public Vector<org.openntf.domino.NotesCalendarNotice> getNewInvitations() {
+		try {
+			return fromLotusAsVector(getDelegate().getNewInvitations(), NotesCalendarNotice.SCHEMA, this);
+		} catch (NotesException e) {
+			DominoUtils.handleException(e);
+			return null;
+		}
+	}
+
+	/* (non-Javadoc)
+	 * @see org.openntf.domino.NotesCalendar#getNewInvitations(lotus.domino.DateTime, lotus.domino.DateTime)
+	 */
+	@SuppressWarnings("rawtypes")
+	@Override
+	public Vector<org.openntf.domino.NotesCalendarNotice> getNewInvitations(final lotus.domino.DateTime start,
+			final lotus.domino.DateTime since) {
+		List recycleThis = new ArrayList();
+		try {
+			lotus.domino.DateTime dt1 = toLotus(start, recycleThis);
+			lotus.domino.DateTime dt2 = toLotus(since, recycleThis);
+			return fromLotusAsVector(getDelegate().getNewInvitations(dt1, dt2), NotesCalendarNotice.SCHEMA, this);
+		} catch (NotesException e) {
+			DominoUtils.handleException(e);
+			return null;
+		} finally {
+			s_recycle(recycleThis);
+		}
+	}
+
+	/* (non-Javadoc)
+	 * @see org.openntf.domino.NotesCalendar#getNoticeByUNID(java.lang.String)
+	 */
+	@Override
+	public NotesCalendarNotice getNoticeByUNID(final String unid) {
+		try {
+			return fromLotus(getDelegate().getNoticeByUNID(unid), NotesCalendarNotice.SCHEMA, this);
+		} catch (NotesException e) {
+			DominoUtils.handleException(e);
+			return null;
+		}
+	}
+
+	/* (non-Javadoc)
+	 * @see org.openntf.domino.impl.Base#getParent()
+	 */
+	@Override
+	public Session getParent() {
+		return getAncestor();
+	}
+
+	/* (non-Javadoc)
+	 * @see org.openntf.domino.NotesCalendar#getReadRangeMask1()
+	 */
+	@Override
+	public int getReadRangeMask1() {
+		try {
+			return getDelegate().getReadRangeMask1();
+		} catch (NotesException e) {
+			DominoUtils.handleException(e);
+			return 0;
+		}
+	}
+
+	/* (non-Javadoc)
+	 * @see org.openntf.domino.NotesCalendar#getReadRangeMask2()
+	 */
+	@Override
+	public int getReadRangeMask2() {
+		try {
+			return getDelegate().getReadRangeMask2();
+		} catch (NotesException e) {
+			DominoUtils.handleException(e);
+			return 0;
+		}
+	}
+
+	/* (non-Javadoc)
+	 * @see org.openntf.domino.NotesCalendar#getReadXLotusPropsOutputLevel()
+	 */
+	@Override
+	public int getReadXLotusPropsOutputLevel() {
+		try {
+			return getDelegate().getReadXLotusPropsOutputLevel();
+		} catch (NotesException e) {
+			DominoUtils.handleException(e);
+			return 0;
+		}
+	}
+
+	/* (non-Javadoc)
+	 * @see org.openntf.domino.NotesCalendar#getUntilTime()
+	 */
+	@Override
+	public DateTime getUntilTime() {
+		try {
+			return fromLotus(getDelegate().getUntilTime(), DateTime.SCHEMA, getAncestorSession());
+		} catch (NotesException e) {
+			DominoUtils.handleException(e);
+			return null;
+		}
+	}
+
+	/* (non-Javadoc)
+	 * @see org.openntf.domino.NotesCalendar#readRange(lotus.domino.DateTime, lotus.domino.DateTime)
+	 */
+	@Override
+	public String readRange(final lotus.domino.DateTime start, final lotus.domino.DateTime end) {
+		@SuppressWarnings("rawtypes")
+		List recycleThis = new ArrayList();
+		try {
+			lotus.domino.DateTime dt1 = toLotus(start, recycleThis);
+			lotus.domino.DateTime dt2 = toLotus(end, recycleThis);
+			return getDelegate().readRange(dt1, dt2);
+		} catch (NotesException e) {
+			DominoUtils.handleException(e);
+			return null;
+		} finally {
+			s_recycle(recycleThis);
+		}
+	}
+
+	/* (non-Javadoc)
+	 * @see org.openntf.domino.NotesCalendar#readRange(lotus.domino.DateTime, lotus.domino.DateTime, int, int)
+	 */
+	@Override
+	public String readRange(final lotus.domino.DateTime start, final lotus.domino.DateTime end, final int skipCount, final int maxRead) {
+		@SuppressWarnings("rawtypes")
+		List recycleThis = new ArrayList();
+		try {
+			lotus.domino.DateTime dt1 = toLotus(start, recycleThis);
+			lotus.domino.DateTime dt2 = toLotus(end, recycleThis);
+			return getDelegate().readRange(dt1, dt2, skipCount, maxRead);
+		} catch (NotesException e) {
+			DominoUtils.handleException(e);
+			return null;
+		} finally {
+			s_recycle(recycleThis);
+		}
+	}
+
+	/* (non-Javadoc)
+	 * @see org.openntf.domino.NotesCalendar#setAutoSendNotices(boolean)
+	 */
+	@Override
+	public void setAutoSendNotices(final boolean flag) {
+		try {
+			getDelegate().setAutoSendNotices(flag);
+		} catch (NotesException e) {
+			DominoUtils.handleException(e);
+		}
+	}
+
+	/* (non-Javadoc)
+	 * @see org.openntf.domino.NotesCalendar#setReadRangeMask1(int)
+	 */
+	@Override
+	public void setReadRangeMask1(final int mask) {
+		try {
+			getDelegate().setReadRangeMask1(mask);
+		} catch (NotesException e) {
+			DominoUtils.handleException(e);
+		}
+	}
+
+	/* (non-Javadoc)
+	 * @see org.openntf.domino.NotesCalendar#setReadRangeMask2(int)
+	 */
+	@Override
+	public void setReadRangeMask2(final int mask) {
+		try {
+			getDelegate().setReadRangeMask2(mask);
+		} catch (NotesException e) {
+			DominoUtils.handleException(e);
+		}
+	}
+
+	/* (non-Javadoc)
+	 * @see org.openntf.domino.NotesCalendar#setReadXLotusPropsOutputLevel(int)
+	 */
+	@Override
+	public void setReadXLotusPropsOutputLevel(final int level) {
+		try {
+			getDelegate().setReadXLotusPropsOutputLevel(level);
+		} catch (NotesException e) {
+			DominoUtils.handleException(e);
+		}
+	}
+
+	/*
+	 * (non-Javadoc)
+	 * 
+	 * @see org.openntf.domino.types.SessionDescendant#getAncestorSession()
+	 */
+	@Override
+	public org.openntf.domino.Session getAncestorSession() {
+		return this.getParent();
+	}
+
+	/* (non-Javadoc)
+	 * @see lotus.domino.NotesCalendar#getApptunidFromUID(java.lang.String)
+	 */
+	@Override
+	public String getApptunidFromUID(final String arg0) {
+		try {
+			return getDelegate().getApptunidFromUID(arg0);
+		} catch (NotesException e) {
+			DominoUtils.handleException(e);
+			return null;
+		}
+	}
+
+	@Override
+	public String getApptunidFromUID(final String arg0, final boolean arg1) throws NotesException {
+		try {
+			return getDelegate().getApptunidFromUID(arg0);
+		} catch (NotesException e) {
+			DominoUtils.handleException(e);
+			return null;
+		}
+	}
+
+	/* (non-Javadoc)
+	 * @see org.openntf.domino.NotesCalendar#getApptunidFromUID(java.lang.String, boolean)
+	 */
+	@Override
+	public String getApptunidFromUID(final String arg0, final boolean arg1) {
+		try {
+			return getDelegate().getApptunidFromUID(arg0, arg1);
+		} catch (NotesException e) {
+			DominoUtils.handleException(e);
+			return null;
+		}
+	}
+}