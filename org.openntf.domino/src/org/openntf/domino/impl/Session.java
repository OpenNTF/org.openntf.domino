/*
 * Copyright 2013
 * 
 * Licensed under the Apache License, Version 2.0 (the "License"); 
 * you may not use this file except in compliance with the License. 
 * You may obtain a copy of the License at:
 * 
 * http://www.apache.org/licenses/LICENSE-2.0 
 * 
 * Unless required by applicable law or agreed to in writing, software 
 * distributed under the License is distributed on an "AS IS" BASIS, 
 * WITHOUT WARRANTIES OR CONDITIONS OF ANY KIND, either express or 
 * implied. See the License for the specific language governing 
 * permissions and limitations under the License.
 */
package org.openntf.domino.impl;

import java.awt.Color;
import java.util.ArrayList;
import java.util.Collection;
import java.util.Date;
import java.util.EnumSet;
import java.util.LinkedHashMap;
import java.util.List;
import java.util.Set;
import java.util.Vector;
import java.util.logging.Level;
import java.util.logging.Logger;

import lotus.domino.NotesException;

import org.openntf.domino.AdministrationProcess;
import org.openntf.domino.AgentContext;
import org.openntf.domino.AutoMime;
import org.openntf.domino.ColorObject;
import org.openntf.domino.Database;
import org.openntf.domino.DateRange;
import org.openntf.domino.DateTime;
import org.openntf.domino.DbDirectory;
import org.openntf.domino.Directory;
import org.openntf.domino.Document;
import org.openntf.domino.DxlExporter;
import org.openntf.domino.DxlImporter;
import org.openntf.domino.International;
import org.openntf.domino.Log;
import org.openntf.domino.Name;
import org.openntf.domino.Newsletter;
import org.openntf.domino.NotesCalendar;
import org.openntf.domino.PropertyBroker;
import org.openntf.domino.Registration;
import org.openntf.domino.RichTextParagraphStyle;
import org.openntf.domino.RichTextStyle;
import org.openntf.domino.SessionHasNoParent;
import org.openntf.domino.Stream;
import org.openntf.domino.WrapperFactory;
import org.openntf.domino.annotations.Legacy;
import org.openntf.domino.events.EnumEvent;
import org.openntf.domino.events.GenericDominoEventFactory;
import org.openntf.domino.events.IDominoEvent;
import org.openntf.domino.events.IDominoEventFactory;
import org.openntf.domino.exceptions.UnableToAcquireSessionException;
import org.openntf.domino.exceptions.UserAccessException;
import org.openntf.domino.types.Encapsulated;
import org.openntf.domino.utils.DominoFormatter;
import org.openntf.domino.utils.DominoUtils;

import com.ibm.icu.util.Calendar;

// TODO: Auto-generated Javadoc
//import lotus.domino.Name;

/**
 * The Class Session.
 * 
 * @author nfreeman
 */
public class Session extends Base<org.openntf.domino.Session, lotus.domino.Session, SessionHasNoParent> implements
		org.openntf.domino.Session {
	/** The Constant log_. */
	private static final Logger log_ = Logger.getLogger(Session.class.getName());

	/** The formatter_. */
	private DominoFormatter formatter_; // RPr: changed to non static as this can cause thread issues

	/** The default session. */

	// RPr: this "should" be the same as Factory.getSession()
	//	private static ThreadLocal<Session> defaultSession = new ThreadLocal<Session>() {
	//		@Override
	//		protected Session initialValue() {
	//			return null;
	//		}
	//	};

	private boolean isDbCached_ = false;
	public static final int DEFAULT_NSF_CACHE_SIZE = 16;

	private LinkedHashMap<String, org.openntf.domino.Database> databases_ = new LinkedHashMap<String, org.openntf.domino.Database>(
			DEFAULT_NSF_CACHE_SIZE, 1.0f);

	private transient Database currentDatabase_;

	private Set<Fixes> fixes_ = EnumSet.noneOf(Fixes.class);

	@Override
	public boolean isFixEnabled(final Fixes fix) {
		return fixes_.contains(fix);
	}

	@Override
	public void setFixEnable(final Fixes fix, final boolean value) {
		if (value) {
			fixes_.add(fix);
		} else {
			fixes_.remove(fix);
		}
	}

	public void setNsfCacheSize(final int cacheSize) {
		int currentSize = databases_.size();
		if (cacheSize == currentSize) {
			if (log_.isLoggable(Level.FINER)) {
				log_.log(Level.FINER, "Cache size change to " + cacheSize + " requested but cache is already that size.");
			}
		} else {
			LinkedHashMap<String, org.openntf.domino.Database> newMap = new LinkedHashMap<String, org.openntf.domino.Database>(cacheSize,
					1.0f);
			newMap.putAll(databases_);
			this.databases_ = newMap;
		}
	}

	public int getNsfCacheSize() {
		return databases_.size();
	}

	//	/**
	//	 * Gets the default session.
	//	 * 
	//	 * @return the default session
	//	 */
	//	@Deprecated
	//	public static Session getDefaultSession() {
	//		return defaultSession.get();
	//	}

	private boolean featureRestricted_ = false;

	// RPr: the only way to get a session is from the factory. so commented out
	//	/**
	//	 * Instantiates a new session.
	//	 */
	//	public Session() {
	//		// TODO come up with some static methods for finding a Session based on run context (XPages, Agent, DOTS, etc)
	//		super(null, null);
	//	}
	@Deprecated
	@SuppressWarnings("rawtypes")
	public Session(final lotus.domino.Session lotus, final org.openntf.domino.Base parent) {
		this(lotus, null, null, 0L);
	}

	// FIXME NTF - not sure if there's a context where this makes sense...
	/**
	 * Instantiates a new session.
	 * 
	 * @param lotus
	 *            the lotus
	 * @param parent
	 *            the parent. is always NULL
	 * @param wf
	 *            the wrapperFactory
	 * @param cpp_id
	 *            the cpp-id
	 */
	public Session(final lotus.domino.Session lotus, final SessionHasNoParent parent, final WrapperFactory wf, final long cpp_id) {
		this(lotus, parent, wf, cpp_id, false);
	}

	public Session(final lotus.domino.Session lotus, final SessionHasNoParent parent, final WrapperFactory wf, final long cpp_id,
			final boolean isFeatureRestricted) {
		super(lotus, null, wf, cpp_id, NOTES_SESSION);
		featureRestricted_ = isFeatureRestricted;
		initialize(lotus);
	}

	/* (non-Javadoc)
	 * @see org.openntf.domino.impl.Base#findParent(lotus.domino.Base)
	 */
	@Override
	protected SessionHasNoParent findParent(final lotus.domino.Session delegate) throws NotesException {
		return null;
	}

	/**
	 * Initialize.
	 * 
	 * @param session
	 *            the session
	 */
	private void initialize(final lotus.domino.Session session) {
		setFixEnable(Fixes.DOC_UNID_NULLS, true);
		try {
			formatter_ = new DominoFormatter(session.getInternational());
		} catch (NotesException e) {
			DominoUtils.handleException(e);
		}
	}

	/**
	 * Gets the formatter.
	 * 
	 * @return the formatter
	 */
	@Override
	public DominoFormatter getFormatter() {
		return formatter_;
	}

	/*
	 * (non-Javadoc)
	 * 
	 * @see org.openntf.domino.Session#createAdministrationProcess(java.lang.String)
	 */
	@Override
	public AdministrationProcess createAdministrationProcess(final String server) {
		try {
			return fromLotus(getDelegate().createAdministrationProcess(server), AdministrationProcess.SCHEMA, this);
		} catch (NotesException ne) {
			DominoUtils.handleException(ne);

		}
		return null;
	}

	/*
	 * (non-Javadoc)
	 * 
	 * @see org.openntf.domino.Session#createColorObject()
	 */
	@Override
	public ColorObject createColorObject() {
		try {
			return fromLotus(getDelegate().createColorObject(), ColorObject.SCHEMA, this);
		} catch (NotesException ne) {
			DominoUtils.handleException(ne);
		}
		return null;
	}

	/*
	 * (non-Javadoc)
	 * 
	 * @see org.openntf.domino.Session#createColorObject(java.awt.Color)
	 */
	@Override
	public ColorObject createColorObject(final Color color) {
		ColorObject result = this.createColorObject();
		result.setRGB(color.getRed(), color.getGreen(), color.getBlue());
		return result;
	}

	/*
	 * (non-Javadoc)
	 * 
	 * @see org.openntf.domino.Session#createDateRange()
	 */
	@Override
	public DateRange createDateRange() {
		try {
			return fromLotus(getDelegate().createDateRange(), DateRange.SCHEMA, this);
		} catch (NotesException ne) {
			DominoUtils.handleException(ne);
		}
		return null;
	}

	/*
	 * (non-Javadoc)
	 * 
	 * @see org.openntf.domino.Session#createDateRange(java.util.Date, java.util.Date)
	 */
	@Override
	public DateRange createDateRange(final Date startTime, final Date endTime) {
		try {
			return fromLotus(getDelegate().createDateRange(startTime, endTime), DateRange.SCHEMA, this);
		} catch (NotesException ne) {
			DominoUtils.handleException(ne);
		}
		return null;
	}

	/*
	 * (non-Javadoc)
	 * 
	 * @see org.openntf.domino.Session#createDateRange(lotus.domino.DateTime, lotus.domino.DateTime)
	 */
	@Override
	public DateRange createDateRange(final lotus.domino.DateTime startTime, final lotus.domino.DateTime endTime) {
		@SuppressWarnings("rawtypes")
		List recycleThis = new ArrayList();
		lotus.domino.DateTime dt1 = toLotus(startTime, recycleThis);
		lotus.domino.DateTime dt2 = toLotus(endTime, recycleThis);
		try {
			return fromLotus(getDelegate().createDateRange(dt1, dt2), DateRange.SCHEMA, this);
		} catch (Exception e) {
			DominoUtils.handleException(e);
			return null;

		} finally {
			s_recycle(recycleThis);
		}
	}

	/*
	 * (non-Javadoc)
	 * 
	 * @see org.openntf.domino.Session#createDateTime(java.util.Calendar)
	 */
	@Override
	public DateTime createDateTime(final java.util.Calendar date) {
		try {
			return fromLotus(getDelegate().createDateTime(date), DateTime.SCHEMA, this);
		} catch (NotesException e) {
			DominoUtils.handleException(e);
			return null;

		}
	}

	/*
	 * (non-Javadoc)
	 * 
	 * @see org.openntf.domino.Session#createDateTime(java.util.Calendar)
	 */
	@Override
	public DateTime createDateTime(final Calendar date) {
		return createDateTime(date.getTime());
	}

	/*
	 * (non-Javadoc)
	 * 
	 * @see org.openntf.domino.Session#createDateTime(java.util.Date)
	 */
	@Override
	public DateTime createDateTime(final Date date) {
		return getFactory().createDateTime(date, this);
	}

	/*
	 * (non-Javadoc)
	 * 
	 * @see org.openntf.domino.Session#createDateTime(int, int, int, int, int, int)
	 */
	@Override
	public DateTime createDateTime(final int y, final int m, final int d, final int h, final int i, final int s) {
		Calendar cal = Calendar.getInstance();
		cal.set(y, m - 1, d, h, i, s);
		return getFactory().createDateTime(cal.getTime(), this);
	}

	/*
	 * (non-Javadoc)
	 * 
	 * @see org.openntf.domino.Session#createDateTime(java.lang.String)
	 */
	@Override
	public DateTime createDateTime(final String date) {
		try {
			return fromLotus(getDelegate().createDateTime(date), DateTime.SCHEMA, this);
		} catch (NotesException e) {
			DominoUtils.handleException(e);
			return null;
		}
	}

	/*
	 * (non-Javadoc)
	 * 
	 * @see org.openntf.domino.Session#createDxlExporter()
	 */
	@Override
	public DxlExporter createDxlExporter() {
		try {
			return fromLotus(getDelegate().createDxlExporter(), DxlExporter.SCHEMA, this);
		} catch (NotesException e) {
			DominoUtils.handleException(e);
			return null;

		}
	}

	/*
	 * (non-Javadoc)
	 * 
	 * @see org.openntf.domino.Session#createDxlImporter()
	 */
	@Override
	public DxlImporter createDxlImporter() {
		try {
			return fromLotus(getDelegate().createDxlImporter(), DxlImporter.SCHEMA, this);
		} catch (NotesException e) {
			DominoUtils.handleException(e);
			return null;

		}
	}

	/*
	 * (non-Javadoc)
	 * 
	 * @see org.openntf.domino.Session#createLog(java.lang.String)
	 */
	@Override
	public Log createLog(final String name) {
		try {
			return fromLotus(getDelegate().createLog(name), Log.SCHEMA, this);
		} catch (NotesException e) {
			DominoUtils.handleException(e);
			return null;

		}
	}

	/*
	 * (non-Javadoc)
	 * 
	 * @see org.openntf.domino.Session#createName(java.lang.String, java.lang.String)
	 */
	@Override
	public Name createName(final String name, final String lang) {
		try {
			return fromLotus(getDelegate().createName(name, lang), Name.SCHEMA, this);
		} catch (NotesException e) {
			DominoUtils.handleException(e);
			return null;

		}
	}

	/*
	 * (non-Javadoc)
	 * 
	 * @see org.openntf.domino.Session#createName(java.lang.String)
	 */
	@Override
	public org.openntf.domino.Name createName(final String name) {
		try {
			return fromLotus(getDelegate().createName(name), Name.SCHEMA, this);
		} catch (NotesException e) {
			DominoUtils.handleException(e);
			return null;

		}
	}

	/*
	 * (non-Javadoc)
	 * 
	 * @see org.openntf.domino.Session#createNewsletter(lotus.domino.DocumentCollection)
	 */
	@Override
	public Newsletter createNewsletter(final lotus.domino.DocumentCollection collection) {
		try {
			return fromLotus(getDelegate().createNewsletter(toLotus(collection)), Newsletter.SCHEMA, this);
		} catch (NotesException e) {
			DominoUtils.handleException(e);
			return null;

		}
	}

	/*
	 * (non-Javadoc)
	 * 
	 * @see org.openntf.domino.Session#createRegistration()
	 */
	@Override
	public Registration createRegistration() {
		try {
			return fromLotus(getDelegate().createRegistration(), Registration.SCHEMA, this);
		} catch (NotesException e) {
			DominoUtils.handleException(e);
			return null;

		}
	}

	/*
	 * (non-Javadoc)
	 * 
	 * @see org.openntf.domino.Session#createRichTextParagraphStyle()
	 */
	@Override
	public RichTextParagraphStyle createRichTextParagraphStyle() {
		try {
			return fromLotus(getDelegate().createRichTextParagraphStyle(), RichTextParagraphStyle.SCHEMA, this);
		} catch (NotesException e) {
			DominoUtils.handleException(e);
			return null;

		}
	}

	/*
	 * (non-Javadoc)
	 * 
	 * @see org.openntf.domino.Session#createRichTextStyle()
	 */
	@Override
	public RichTextStyle createRichTextStyle() {
		try {
			return fromLotus(getDelegate().createRichTextStyle(), RichTextStyle.SCHEMA, this);
		} catch (NotesException e) {
			DominoUtils.handleException(e);
			return null;

		}
	}

	/*
	 * (non-Javadoc)
	 * 
	 * @see org.openntf.domino.Session#createStream()
	 */
	@Override
	public Stream createStream() {
		try {
			return fromLotus(getDelegate().createStream(), Stream.SCHEMA, this);
		} catch (NotesException e) {
			DominoUtils.handleException(e);
			return null;

		}
	}

	/*
	 * (non-Javadoc)
	 * 
	 * @see org.openntf.domino.Session#evaluate(java.lang.String, lotus.domino.Document)
	 */
	@SuppressWarnings("unchecked")
	@Override
	@Legacy({ Legacy.INTERFACES_WARNING, Legacy.GENERICS_WARNING })
	public Vector<Object> evaluate(final String formula, final lotus.domino.Document doc) {
		try {
			//			// TODO RPr: Make an option to enable/disable formula engine
			//			if (doc instanceof Map || doc == null) {
			//				List<Object> ret = Formulas.evaluate(formula, (Map<String, Object>) doc);
			//				return new Vector(ret);
			//			}

			if (doc instanceof Document) {
				String lf = formula.toLowerCase();
				if (lf.contains("field ") || lf.contains("@setfield")) {
					((Document) doc).markDirty(); // the document MAY get dirty by evaluate... 
				}
			}
			lotus.domino.Session lsession = getDelegate();
			Vector<Object> result = null;

			if (doc == null) {
				try {
					result = lsession.evaluate(formula);
				} catch (NotesException ne1) {
					result = new Vector<Object>();
					result.add("ERROR: " + ne1.text);
				}
			} else {
				lotus.domino.Document ldoc = toLotus(doc);
				try {
					result = lsession.evaluate(formula, ldoc);
				} catch (NotesException ne1) {
					result = new Vector<Object>();
					result.add("ERROR: " + ne1.text);
				}
			}

			if (result == null)
				return null;	//this really shouldn't be possible.
			return wrapColumnValues(result, this);
		} catch (Exception e) {
			DominoUtils.handleException(e);
			return null;
		}
	}

	/*
	 * (non-Javadoc)
	 * 
	 * @see org.openntf.domino.Session#evaluate(java.lang.String)
	 */
	@Override
	@Legacy({ Legacy.INTERFACES_WARNING, Legacy.GENERICS_WARNING })
	public Vector<Object> evaluate(final String formula) {
		return evaluate(formula, null);
	}

	/*
	 * (non-Javadoc)
	 * 
	 * @see org.openntf.domino.Session#freeTimeSearch(lotus.domino.DateRange, int, java.lang.Object, boolean)
	 */
	@Override
	@Legacy(Legacy.INTERFACES_WARNING)
	public Vector<DateRange> freeTimeSearch(final lotus.domino.DateRange window, final int duration, final Object names,
			final boolean firstFit) {
		try {
			lotus.domino.DateRange dr = toLotus(window);
			Vector<DateRange> ret = fromLotusAsVector(getDelegate().freeTimeSearch(dr, duration, names, firstFit), DateRange.SCHEMA, this);
			if (window instanceof Encapsulated) {
				s_recycle(dr);
			}
			return ret;
		} catch (Exception e) {
			DominoUtils.handleException(e);
			return null;

		}
	}

	/*
	 * (non-Javadoc)
	 * 
	 * @see org.openntf.domino.Session#getAddressBooks()
	 */
	@Override
	@Legacy(Legacy.INTERFACES_WARNING)
	public Vector<org.openntf.domino.Database> getAddressBooks() {
		try {
			return fromLotusAsVector(getDelegate().getAddressBooks(), Database.SCHEMA, this);
		} catch (Exception e) {
			DominoUtils.handleException(e);
			return null;

		}
	}

	/*
	 * (non-Javadoc)
	 * 
	 * @see org.openntf.domino.Session#getAgentContext()
	 */
	@Override
	public AgentContext getAgentContext() {
		try {
			return fromLotus(getDelegate().getAgentContext(), AgentContext.SCHEMA, this);
		} catch (NotesException e) {
			DominoUtils.handleException(e);
			return null;

		}
	}

	/*
	 * (non-Javadoc)
	 * 
	 * @see org.openntf.domino.Session#getCalendar(lotus.domino.Database)
	 */
	@Override
	public NotesCalendar getCalendar(final lotus.domino.Database db) {
		try {
			Database parentDb = null;
			if (db instanceof Database) {
				parentDb = (Database) db;
			} else {
				parentDb = fromLotus(db, Database.SCHEMA, this);
			}
			return fromLotus(getDelegate().getCalendar(toLotus(db)), NotesCalendar.SCHEMA, parentDb);
		} catch (NotesException e) {
			DominoUtils.handleException(e);
			return null;

		}
	}

	/*
	 * (non-Javadoc)
	 * 
	 * @see org.openntf.domino.Session#getCommonUserName()
	 */
	@Override
	public String getCommonUserName() {
		try {
			return getDelegate().getCommonUserName();
		} catch (NotesException e) {
			DominoUtils.handleException(e);
			return null;

		}
	}

	/*
	 * (non-Javadoc)
	 * 
	 * @see org.openntf.domino.Session#getCredentials()
	 */
	@Override
	public Object getCredentials() {
		try {
			return getDelegate().getCredentials();
		} catch (NotesException e) {
			DominoUtils.handleException(e);
			return null;

		}
	}

	/*
	 * (non-Javadoc)
	 * 
	 * @see org.openntf.domino.Session#getCurrentDatabase()
	 */
	@Override
	public Database getCurrentDatabase() {
		Database result = null;
		try {
			if (currentDatabase_ == null) {
				result = fromLotus(getDelegate().getCurrentDatabase(), Database.SCHEMA, this);
				if (result == null)
					return null;
				String key = result.getFilePath();
				if (result.getServer().length() > 1) {
					key = result.getServer() + "!!" + result.getFilePath();
				}
				databases_.put(key, result);
				currentDatabase_ = result;
			} else {
				result = currentDatabase_;
			}

		} catch (NotesException e) {
			DominoUtils.handleException(e);
			return null;

		}
		return result;
	}

	/*
	 * (non-Javadoc)
	 * 
	 * @see org.openntf.domino.Session#getDatabase(java.lang.String, java.lang.String, boolean)
	 */
	@Override
	public org.openntf.domino.Database getDatabase(final String server, final String db, final boolean createOnFail) {
		// Handle quickly the case of .getDatabase("", "")
		if ((server == null || server.isEmpty()) && (db == null || db.isEmpty())) {
			try {
				return fromLotus(getDelegate().getDatabase("", ""), Database.SCHEMA, this);
			} catch (NotesException e) {
				DominoUtils.handleException(e);
				return null;
			}
		}

		// try {
		lotus.domino.Database database = null;
		org.openntf.domino.Database result = null;
		String key = db;
		if (isDbCached_) {
			try {
				if (server == null || server.length() < 1) {
					key = "!!" + db;
				} else {
					key = server + "!!" + db;
				}
			} catch (Exception e) {
				StackTraceElement ste = e.getStackTrace()[0];
				System.out.println("Failed to build key on attempt to open a database at server " + String.valueOf(server)
						+ " with filepath " + String.valueOf(db) + " because of an exception " + e.getClass().getSimpleName() + " at "
						+ ste.getClassName() + "." + ste.getMethodName() + " (line " + ste.getLineNumber() + ")");
			}
			result = databases_.get(key);
		}
		if (result == null) {
			try {
				//				DbDirectory dir = this.getDbDirectory(server);
				//				database = dir.openDatabase(db);

				database = getDelegate().getDatabase(server, db, createOnFail);
				result = fromLotus(database, Database.SCHEMA, this);
<<<<<<< HEAD
				if (result != null)
=======

				if (isDbCached_)
>>>>>>> 72b2fb39
					databases_.put(key, result);
			} catch (NotesException e) {
				String message = e.text;
				if (message.contains("cannot open database")) {
					throw new UserAccessException(
							"User " + getEffectiveUserName() + " cannot open database " + db + " on server " + server, e);
				} else {
					DominoUtils.handleException(e);
					return null;
				}
			}
		}
		return result;
		// } catch (Exception e) {
		// DominoUtils.handleException(e);
		// return null;
		// }
	}

	/*
	 * (non-Javadoc)
	 * 
	 * @see org.openntf.domino.Session#getDatabase(java.lang.String, java.lang.String)
	 */
	@Override
	public org.openntf.domino.Database getDatabase(final String server, final String db) {
		return getDatabase(server, db, false);
	}

	@Override
	public org.openntf.domino.Database getDatabase(final String apiPath) {
		String server = "";
		String dbpath = apiPath;
		if (apiPath.indexOf("!!") > -1) {
			server = apiPath.substring(0, apiPath.indexOf("!!"));
			dbpath = apiPath.substring(apiPath.indexOf("!!") + 2);
		}
		return getDatabase(server, dbpath);
	}

	/*
	 * (non-Javadoc)
	 * 
	 * @see org.openntf.domino.Session#getDbDirectory(java.lang.String)
	 */
	@Override
	public DbDirectory getDbDirectory(final String server) {
		try {
			return fromLotus(getDelegate().getDbDirectory(server), DbDirectory.SCHEMA, this);
		} catch (NotesException e) {
			DominoUtils.handleException(e);
			return null;

		}
	}

	/*
	 * (non-Javadoc)
	 * 
	 * @see org.openntf.domino.Session#getDirectory()
	 */
	@Override
	public Directory getDirectory() {
		try {
			return fromLotus(getDelegate().getDirectory(), Directory.SCHEMA, this);
		} catch (NotesException e) {
			DominoUtils.handleException(e);
			return null;
		}
	}

	/*
	 * (non-Javadoc)
	 * 
	 * @see org.openntf.domino.Session#getDirectory(java.lang.String)
	 */
	@Override
	public Directory getDirectory(final String server) {
		try {
			return fromLotus(getDelegate().getDirectory(server), Directory.SCHEMA, this);
		} catch (NotesException e) {
			DominoUtils.handleException(e);
			return null;

		}
	}

	/*
	 * (non-Javadoc)
	 * 
	 * @see org.openntf.domino.Session#getEffectiveUserName()
	 */
	@Override
	public String getEffectiveUserName() {
		try {
			return getDelegate().getEffectiveUserName();
		} catch (NotesException e) {
			DominoUtils.handleException(e);
			return null;

		}
	}

	/*
	 * (non-Javadoc)
	 * 
	 * @see org.openntf.domino.Session#getEnvironmentString(java.lang.String, boolean)
	 */
	@Override
	public String getEnvironmentString(final String vname, final boolean isSystem) {
		try {
			return getDelegate().getEnvironmentString(vname, isSystem);
		} catch (NotesException e) {
			e.printStackTrace();
			return null;
		}
	}

	/*
	 * (non-Javadoc)
	 * 
	 * @see org.openntf.domino.Session#getEnvironmentString(java.lang.String)
	 */
	@Override
	public String getEnvironmentString(final String vname) {
		try {
			return getDelegate().getEnvironmentString(vname);
		} catch (NotesException e) {
			DominoUtils.handleException(e);
			return null;
		}
	}

	/*
	 * (non-Javadoc)
	 * 
	 * @see org.openntf.domino.Session#getEnvironmentValue(java.lang.String, boolean)
	 */
	@Override
	public Object getEnvironmentValue(final String vname, final boolean isSystem) {
		try {
			return getDelegate().getEnvironmentValue(vname, isSystem);
		} catch (NotesException e) {
			e.printStackTrace();
			return null;
		}
	}

	/*
	 * (non-Javadoc)
	 * 
	 * @see org.openntf.domino.Session#getEnvironmentValue(java.lang.String)
	 */
	@Override
	public Object getEnvironmentValue(final String vname) {
		try {
			return getDelegate().getEnvironmentValue(vname);
		} catch (NotesException e) {
			DominoUtils.handleException(e);
			return null;

		}
	}

	/*
	 * (non-Javadoc)
	 * 
	 * @see org.openntf.domino.Session#getHttpURL()
	 */
	@Override
	public String getHttpURL() {
		try {
			return getDelegate().getHttpURL();
		} catch (NotesException e) {
			DominoUtils.handleException(e);
			return null;

		}
	}

	/*
	 * (non-Javadoc)
	 * 
	 * @see org.openntf.domino.Session#getInternational()
	 */
	@Override
	public International getInternational() {
		try {
			return fromLotus(getDelegate().getInternational(), International.SCHEMA, this);
		} catch (NotesException e) {
			DominoUtils.handleException(e);
			return null;

		}
	}

	/*
	 * (non-Javadoc)
	 * 
	 * @see org.openntf.domino.Session#getNotesVersion()
	 */
	@Override
	public String getNotesVersion() {
		try {
			return getDelegate().getNotesVersion();
		} catch (NotesException e) {
			DominoUtils.handleException(e);
			return null;

		}
	}

	/*
	 * (non-Javadoc)
	 * 
	 * @see org.openntf.domino.Session#getOrgDirectoryPath()
	 */
	@Override
	public String getOrgDirectoryPath() {
		try {
			return getDelegate().getOrgDirectoryPath();
		} catch (NotesException e) {
			DominoUtils.handleException(e);
			return null;

		}
	}

	/*
	 * (non-Javadoc)
	 * 
	 * @see org.openntf.domino.Session#getPlatform()
	 */
	@Override
	public String getPlatform() {
		try {
			return getDelegate().getPlatform();
		} catch (NotesException e) {
			DominoUtils.handleException(e);
			return null;

		}
	}

	/*
	 * (non-Javadoc)
	 * 
	 * @see org.openntf.domino.Session#getPropertyBroker()
	 */
	@Override
	public PropertyBroker getPropertyBroker() {
		try {
			return fromLotus(getDelegate().getPropertyBroker(), PropertyBroker.SCHEMA, this);
		} catch (NotesException e) {
			DominoUtils.handleException(e);
			return null;

		}
	}

	/*
	 * (non-Javadoc)
	 * 
	 * @see org.openntf.domino.Session#getServerName()
	 */
	@Override
	public String getServerName() {
		try {
			return getDelegate().getServerName();
		} catch (NotesException e) {
			DominoUtils.handleException(e);
			return null;

		}
	}

	/*
	 * (non-Javadoc)
	 * 
	 * @see org.openntf.domino.Session#getSessionToken()
	 */
	@Override
	public String getSessionToken() {
		try {
			return getDelegate().getSessionToken();
		} catch (NotesException e) {
			DominoUtils.handleException(e);
			return null;

		}
	}

	/*
	 * (non-Javadoc)
	 * 
	 * @see org.openntf.domino.Session#getSessionToken(java.lang.String)
	 */
	@Override
	public String getSessionToken(final String serverName) {
		try {
			return getDelegate().getSessionToken(serverName);
		} catch (NotesException e) {
			DominoUtils.handleException(e);
			return null;

		}
	}

	/*
	 * (non-Javadoc)
	 * 
	 * @see org.openntf.domino.Session#getURL()
	 */
	@Override
	public String getURL() {
		try {
			return getDelegate().getURL();
		} catch (NotesException e) {
			DominoUtils.handleException(e);
			return null;

		}
	}

	/*
	 * (non-Javadoc)
	 * 
	 * @see org.openntf.domino.Session#getURLDatabase()
	 */
	@Override
	public Database getURLDatabase() {
		try {
			return fromLotus(getDelegate().getURLDatabase(), Database.SCHEMA, this);
		} catch (NotesException e) {
			DominoUtils.handleException(e);
			return null;

		}
	}

	/*
	 * (non-Javadoc)
	 * 
	 * @see org.openntf.domino.Session#getUserGroupNameList()
	 */
	@Override
	public Vector<org.openntf.domino.Name> getUserGroupNameList() {
		try {
			return fromLotusAsVector(getDelegate().getUserGroupNameList(), Name.SCHEMA, this);
		} catch (Exception e) {
			DominoUtils.handleException(e);
			return null;

		}
	}

	/*
	 * (non-Javadoc)
	 * 
	 * @see org.openntf.domino.Session#getUserName()
	 */
	@Override
	public String getUserName() {
		try {
			return getDelegate().getUserName();
		} catch (NotesException e) {
			DominoUtils.handleException(e);
			return null;

		}
	}

	/*
	 * (non-Javadoc)
	 * 
	 * @see org.openntf.domino.Session#getUserNameList()
	 */
	@Override
	public Vector<org.openntf.domino.Name> getUserNameList() {
		try {
			return fromLotusAsVector(getDelegate().getUserNameList(), Name.SCHEMA, this);
		} catch (Exception e) {
			DominoUtils.handleException(e);
			return null;

		}
	}

	/*
	 * (non-Javadoc)
	 * 
	 * @see org.openntf.domino.Session#getUserNameObject()
	 */
	@Override
	public Name getUserNameObject() {
		try {
			return fromLotus(getDelegate().getUserNameObject(), Name.SCHEMA, this);
		} catch (NotesException e) {
			DominoUtils.handleException(e);
			return null;

		}
	}

	/*
	 * (non-Javadoc)
	 * 
	 * @see org.openntf.domino.Session#getUserPolicySettings(java.lang.String, java.lang.String, int, java.lang.String)
	 */
	@Override
	public Document getUserPolicySettings(final String server, final String name, final int type, final String explicitPolicy) {
		try {
			lotus.domino.Document doc = getDelegate().getUserPolicySettings(server, name, type, explicitPolicy);
			Database db = fromLotus(doc.getParentDatabase(), Database.SCHEMA, this);
			return fromLotus(doc, Document.SCHEMA, db);
		} catch (NotesException e) {
			DominoUtils.handleException(e);
			return null;

		}
	}

	/*
	 * (non-Javadoc)
	 * 
	 * @see org.openntf.domino.Session#getUserPolicySettings(java.lang.String, java.lang.String, int)
	 */
	@Override
	public Document getUserPolicySettings(final String server, final String name, final int type) {
		try {
			lotus.domino.Document doc = getDelegate().getUserPolicySettings(server, name, type);
			Database db = fromLotus(doc.getParentDatabase(), Database.SCHEMA, this);
			return fromLotus(doc, Document.SCHEMA, db);
		} catch (NotesException e) {
			DominoUtils.handleException(e);
			return null;

		}
	}

	/*
	 * (non-Javadoc)
	 * 
	 * @see org.openntf.domino.Session#hashPassword(java.lang.String)
	 */
	@Override
	public String hashPassword(final String password) {
		try {
			return getDelegate().hashPassword(password);
		} catch (NotesException e) {
			DominoUtils.handleException(e);
			return null;

		}
	}

	/*
	 * (non-Javadoc)
	 * 
	 * @see org.openntf.domino.Session#isConvertMIME()
	 */
	@Override
	public boolean isConvertMIME() {
		try {
			return getDelegate().isConvertMIME();
		} catch (NotesException e) {
			DominoUtils.handleException(e);
			return false;

		}
	}

	/*
	 * (non-Javadoc)
	 * 
	 * @see org.openntf.domino.Session#isConvertMime()
	 */
	@Override
	public boolean isConvertMime() {
		try {
			return getDelegate().isConvertMime();
		} catch (NotesException e) {
			DominoUtils.handleException(e);
			return false;

		}
	}

	/*
	 * (non-Javadoc)
	 * 
	 * @see org.openntf.domino.Session#isOnServer()
	 */
	@Override
	public boolean isOnServer() {
		try {
			return getDelegate().isOnServer();
		} catch (NotesException e) {
			DominoUtils.handleException(e);
			return false;

		}
	}

	/*
	 * (non-Javadoc)
	 * 
	 * @see org.openntf.domino.Session#isRestricted()
	 */
	@Override
	public boolean isRestricted() {
		try {
			return getDelegate().isRestricted();
		} catch (NotesException e) {
			DominoUtils.handleException(e);
			return true;

		}
	}

	/*
	 * (non-Javadoc)
	 * 
	 * @see org.openntf.domino.Session#isTrackMillisecInJavaDates()
	 */
	@Override
	public boolean isTrackMillisecInJavaDates() {
		try {
			return getDelegate().isTrackMillisecInJavaDates();
		} catch (NotesException e) {
			DominoUtils.handleException(e);
			return true;

		}
	}

	/*
	 * (non-Javadoc)
	 * 
	 * @see org.openntf.domino.Session#isTrustedSession()
	 */
	@Override
	public boolean isTrustedSession() {
		try {
			return getDelegate().isTrustedSession();
		} catch (NotesException e) {
			DominoUtils.handleException(e);
			return false;

		}
	}

	/*
	 * (non-Javadoc)
	 * 
	 * @see org.openntf.domino.Session#isValid()
	 */
	@Override
	public boolean isValid() {
		return getDelegate().isValid();
	}

	/*
	 * (non-Javadoc)
	 * 
	 * @see org.openntf.domino.Session#resetUserPassword(java.lang.String, java.lang.String, java.lang.String, int)
	 */
	@Override
	public boolean resetUserPassword(final String serverName, final String userName, final String password, final int downloadCount) {
		try {
			return getDelegate().resetUserPassword(serverName, userName, password, downloadCount);
		} catch (NotesException e) {
			DominoUtils.handleException(e);
		}
		return false;
	}

	/*
	 * (non-Javadoc)
	 * 
	 * @see org.openntf.domino.Session#resetUserPassword(java.lang.String, java.lang.String, java.lang.String)
	 */
	@Override
	public boolean resetUserPassword(final String serverName, final String userName, final String password) {
		try {
			return getDelegate().resetUserPassword(serverName, userName, password);
		} catch (NotesException e) {
			DominoUtils.handleException(e);

		}
		return false;
	}

	/*
	 * (non-Javadoc)
	 * 
	 * @see org.openntf.domino.Session#resolve(java.lang.String)
	 */
	@Override
	public org.openntf.domino.Base<?> resolve(final String url) {
		try {
			// This will return either a Database, View, Form, Document, or Agent
			// All but the first require finding the parent database
			lotus.domino.Base result = getDelegate().resolve(url);
			if (result == null) {
				return null;
			} else {
				// this should work now for Form, View, Document, Agent, Database
				return fromLotus(result, null, null);
			}
			//			} else if (result instanceof lotus.domino.View) {
			//				return fromLotus((lotus.domino.View) result, View.SCHEMA, null);
			//			} else if (result instanceof lotus.domino.Form) {
			//				lotus.domino.Form formResult = (lotus.domino.Form) result;
			//				Database parentDb = fromLotus(formResult.getParent(), Database.SCHEMA, this);
			//				return fromLotus(formResult, Form.SCHEMA, parentDb);
			//
			//			} else if (result instanceof Document) {
			//				lotus.domino.Document docResult = (lotus.domino.Document) result;
			//				Database parentDb = fromLotus(docResult.getParentDatabase(), Database.SCHEMA, this);
			//				return fromLotus(docResult, Document.SCHEMA, parentDb);
			//
			//			} else if (result instanceof Agent) {
			//				lotus.domino.Agent agentResult = (lotus.domino.Agent) result;
			//				Database parentDb = fromLotus(agentResult.getParent(), Database.SCHEMA, this);
			//				return fromLotus(agentResult, Agent.SCHEMA, parentDb);
			//
			//			} else if (result instanceof Database) {
			//				lotus.domino.Database databaseResult = (lotus.domino.Database) result;
			//				return fromLotus(databaseResult, Database.SCHEMA, this);
			//
			//			} else {
			//	
			//			}

		} catch (NotesException e) {
			DominoUtils.handleException(e);
			return null;
		}
	}

	/*
	 * (non-Javadoc)
	 * 
	 * @see org.openntf.domino.Session#sendConsoleCommand(java.lang.String, java.lang.String)
	 */
	@Override
	public String sendConsoleCommand(final String serverName, final String consoleCommand) {
		try {
			return getDelegate().sendConsoleCommand(serverName, consoleCommand);
		} catch (NotesException e) {
			DominoUtils.handleException(e);
			return null;

		}
	}

	/*
	 * (non-Javadoc)
	 * 
	 * @see org.openntf.domino.Session#setAllowLoopBack(boolean)
	 */
	@Override
	public void setAllowLoopBack(final boolean flag) {
		try {
			getDelegate().setAllowLoopBack(flag);
		} catch (NotesException e) {
			DominoUtils.handleException(e);

		}
	}

	/*
	 * (non-Javadoc)
	 * 
	 * @see org.openntf.domino.Session#setConvertMIME(boolean)
	 */
	@Override
	public void setConvertMIME(final boolean flag) {
		try {
			getDelegate().setConvertMIME(flag);
		} catch (NotesException e) {
			DominoUtils.handleException(e);

		}
	}

	/*
	 * (non-Javadoc)
	 * 
	 * @see org.openntf.domino.Session#setConvertMime(boolean)
	 */
	@Override
	public void setConvertMime(final boolean flag) {
		try {
			getDelegate().setConvertMime(flag);
		} catch (NotesException e) {
			DominoUtils.handleException(e);

		}
	}

	/*
	 * (non-Javadoc)
	 * 
	 * @see org.openntf.domino.Session#setEnvironmentVar(java.lang.String, java.lang.Object, boolean)
	 */
	@Override
	public void setEnvironmentVar(final String vname, final Object value, final boolean isSystem) {
		try {
			getDelegate().setEnvironmentVar(vname, value, isSystem);
		} catch (NotesException e) {
			DominoUtils.handleException(e);

		}
	}

	/*
	 * (non-Javadoc)
	 * 
	 * @see org.openntf.domino.Session#setEnvironmentVar(java.lang.String, java.lang.Object)
	 */
	@Override
	public void setEnvironmentVar(final String vname, final Object value) {
		try {
			getDelegate().setEnvironmentVar(vname, value);
		} catch (NotesException e) {
			DominoUtils.handleException(e);

		}
	}

	/*
	 * (non-Javadoc)
	 * 
	 * @see org.openntf.domino.Session#setTrackMillisecInJavaDates(boolean)
	 */
	@Override
	public void setTrackMillisecInJavaDates(final boolean flag) {
		try {
			getDelegate().setTrackMillisecInJavaDates(flag);
		} catch (NotesException e) {
			DominoUtils.handleException(e);

		}
	}

	/*
	 * (non-Javadoc)
	 * 
	 * @see org.openntf.domino.Session#verifyPassword(java.lang.String, java.lang.String)
	 */
	@Override
	public boolean verifyPassword(final String password, final String hashedPassword) {
		try {
			return getDelegate().verifyPassword(password, hashedPassword);
		} catch (NotesException e) {
			DominoUtils.handleException(e);
			return false;
		}
	}

	/*
	 * (non-Javadoc)
	 * 
	 * @see org.openntf.domino.Session#getUserGroupNameCollection()
	 */
	@Override
	public Collection<String> getUserGroupNameCollection() {
		Collection<String> result = new ArrayList<String>();
		java.util.Vector<org.openntf.domino.Name> v = this.getUserGroupNameList();
		if (!v.isEmpty()) {
			for (org.openntf.domino.Name name : v) {
				result.add(name.getCanonical());
				// DominoUtils.incinerate(name);
			}
		}
		return result;
	}

	/*
	 * (non-Javadoc)
	 * 
	 * @see org.openntf.domino.Session#getUserNameCollection()
	 */
	@Override
	public Collection<String> getUserNameCollection() {
		Collection<String> result = new ArrayList<String>();
		Vector<org.openntf.domino.Name> v = this.getUserNameList();
		if (!v.isEmpty()) {
			for (org.openntf.domino.Name name : v) {
				result.add(name.getCanonical());
				// DominoUtils.incinerate(name);
			}
		}
		return result;
	}

	/*
	 * (non-Javadoc)
	 * 
	 * @see org.openntf.domino.Session#getAddressBookCollection()
	 */
	@Override
	public Collection<org.openntf.domino.Database> getAddressBookCollection() {
		Collection<org.openntf.domino.Database> result = new ArrayList<org.openntf.domino.Database>();
		Vector<org.openntf.domino.Database> v = this.getAddressBooks();
		if (!v.isEmpty()) {
			for (org.openntf.domino.Database db : v) {
				result.add(db);
			}
		}
		return result;
	}

	/*
	 * (non-Javadoc)
	 * 
	 * @see org.openntf.domino.Session#freeTimeSearch(org.openntf.domino.DateRange, int, java.lang.String, boolean)
	 */
	@Override
	public Collection<org.openntf.domino.DateRange> freeTimeSearch(final org.openntf.domino.DateRange window, final int duration,
			final String names, final boolean firstFit) {
		// TODO verify that we don't end up with an ambiguous method signature
		Collection<org.openntf.domino.DateRange> result = new ArrayList<org.openntf.domino.DateRange>();
		Vector<org.openntf.domino.DateRange> v = this.freeTimeSearch((lotus.domino.DateRange) window, duration, (Object) names, firstFit);
		if (!v.isEmpty()) {
			for (org.openntf.domino.DateRange dr : v) {
				result.add(dr);
			}
		}
		return result;
	}

	/*
	 * (non-Javadoc)
	 * 
	 * @see org.openntf.domino.Session#freeTimeSearch(org.openntf.domino.DateRange, int, java.util.Collection, boolean)
	 */
	@Override
	public Collection<org.openntf.domino.DateRange> freeTimeSearch(final org.openntf.domino.DateRange window, final int duration,
			final Collection<String> names, final boolean firstFit) {
		// TODO verify that we don't end up with an ambiguous method signature
		Collection<org.openntf.domino.DateRange> result = new ArrayList<org.openntf.domino.DateRange>();
		Vector<org.openntf.domino.DateRange> v = this.freeTimeSearch((lotus.domino.DateRange) window, duration,
				(Object) new java.util.Vector<String>(names), firstFit);
		if (!v.isEmpty()) {
			for (org.openntf.domino.DateRange dr : v) {
				result.add(dr);
			}
		}
		return result;
	}

	/*
	 * (non-Javadoc)
	 * 
	 * @see org.openntf.domino.impl.Base#getDelegate()
	 */
	@Override
	protected lotus.domino.Session getDelegate() {
		lotus.domino.Session session = super.getDelegate();
		if (isDead(session)) {
			Session sessionImpl = (Session) org.openntf.domino.utils.Factory.getSession();
			if (sessionImpl != null) {
				lotus.domino.Session sessionLotus = sessionImpl.delegate_;
				if (sessionLotus != null) {
					setDelegate(sessionLotus, 0);
				} else {
					throw new UnableToAcquireSessionException("Factory default Session does not have a valid delegate");
				}
			} else {
				throw new UnableToAcquireSessionException("Factory could not return a default Session");
			}
		} else if (session == null) {
			throw new UnableToAcquireSessionException(
					"This session has a null value for its delegate. How was it created in the first place?");
		}
		return super.getDelegate();
	}

	private IDominoEventFactory eventFactory_;

	private AutoMime isAutoMime_;

	/*
	 * (non-Javadoc)
	 * 
	 * @see org.openntf.domino.ext.Session#getEventFactory()
	 */
	@Override
	public IDominoEventFactory getEventFactory() {
		if (eventFactory_ == null) {
			eventFactory_ = new GenericDominoEventFactory();
		}
		return eventFactory_;
	}

	@Override
	public void setEventFactory(final IDominoEventFactory factory) {
		eventFactory_ = factory;
	}

	@Override
	@SuppressWarnings("rawtypes")
	public IDominoEvent generateEvent(final EnumEvent event, final org.openntf.domino.Base source, final org.openntf.domino.Base target,
			final Object payload) {
		return getEventFactory().generate(event, source, target, payload);
	}

	@Override
	@Deprecated
	//use DominoUtils.toCommonName(String) instead
	public String toCommonName(final String name) {
		org.openntf.domino.Name lname = createName(name);
		if (lname.isHierarchical()) {
			return lname.getCommon();
		} else {
			return name;
		}
	}

	@Override
	public void boogie() {
		StringBuilder sb = new StringBuilder();
		sb.append("(_|_)");
		sb.append(" ");
		sb.append("(_/_)");
		sb.append(" ");
		sb.append("(_|_)");
		sb.append(" ");
		sb.append("(_\\_)");
		sb.append(" ");
		System.out.println(sb.toString());
		System.out.println(sb.toString());
		System.out.println(sb.toString());
	}

	/* (non-Javadoc)
	 * @see lotus.domino.Session#freeResourceSearch(lotus.domino.DateTime, lotus.domino.DateTime, java.lang.String, int, int)
	 */
	@Override
	@SuppressWarnings({ "unchecked", "rawtypes" })
	public Vector freeResourceSearch(final lotus.domino.DateTime arg0, final lotus.domino.DateTime arg1, final String arg2, final int arg3,
			final int arg4) {
		try {
			return getDelegate().freeResourceSearch(arg0, arg1, arg2, arg3, arg4);
		} catch (NotesException e) {
			DominoUtils.handleException(e);
			return null;
		}
	}

	/* (non-Javadoc)
	 * @see lotus.domino.Session#freeResourceSearch(lotus.domino.DateTime, lotus.domino.DateTime, java.lang.String, int, int, java.lang.String, int, java.lang.String, java.lang.String, int)
	 */
	@Override
	@SuppressWarnings({ "unchecked", "rawtypes" })
	public Vector freeResourceSearch(final lotus.domino.DateTime arg0, final lotus.domino.DateTime arg1, final String arg2, final int arg3,
			final int arg4, final String arg5, final int arg6, final String arg7, final String arg8, final int arg9) {
		try {
			return getDelegate().freeResourceSearch(arg0, arg1, arg2, arg3, arg4, arg5, arg6, arg7, arg8, arg9);
		} catch (NotesException e) {
			DominoUtils.handleException(e);
			return null;
		}
	}

	/* (non-Javadoc)
	 * @see org.openntf.domino.ext.Session#getUnique()
	 */
	@Override
	public String getUnique() {
		String result = "";
		try {
			Vector<?> v = getDelegate().evaluate("@Unique");
			result = String.valueOf(v.get(0));
		} catch (NotesException e) {
			DominoUtils.handleException(e);
		}
		return result;
	}

	@Override
	public org.openntf.domino.Database getDatabaseByReplicaID(final String server, final String replicaid) {
		try {
			lotus.domino.Database nullDb = getDelegate().getDatabase(null, null);
			boolean opened = nullDb.openByReplicaID(server, replicaid);
			if (opened) {
				return fromLotus(nullDb, Database.SCHEMA, this);
			} else {
				s_recycle(nullDb);
			}
		} catch (NotesException ne) {
			DominoUtils.handleException(ne);
		}
		return null;
	}

	@Override
	public org.openntf.domino.Database getDatabaseWithFailover(final String server, final String dbfile) {
		try {
			lotus.domino.Database nullDb = getDelegate().getDatabase(null, null);
			boolean opened = nullDb.openWithFailover(server, dbfile);
			if (opened) {
				return fromLotus(nullDb, Database.SCHEMA, this);
			} else {
				s_recycle(nullDb);
			}
		} catch (NotesException ne) {
			DominoUtils.handleException(ne);
		}
		return null;
	}

	@Override
	public org.openntf.domino.Database getDatabaseIfModified(final String server, final String dbfile,
			final lotus.domino.DateTime modifiedsince) {
		try {
			lotus.domino.Database nullDb = getDelegate().getDatabase(null, null);
			boolean opened = nullDb.openIfModified(server, dbfile, modifiedsince);
			if (opened) {
				return fromLotus(nullDb, Database.SCHEMA, this);
			} else {
				s_recycle(nullDb);
			}
		} catch (NotesException ne) {
			DominoUtils.handleException(ne);
		}
		return null;
	}

	@Override
	public org.openntf.domino.Database getDatabaseIfModified(final String server, final String dbfile, final Date modifiedsince) {
		try {
			lotus.domino.Database nullDb = getDelegate().getDatabase(null, null);
			lotus.domino.DateTime dt = createDateTime(modifiedsince);
			boolean opened = nullDb.openIfModified(server, dbfile, dt);
			s_recycle(dt);
			if (opened) {
				return fromLotus(nullDb, Database.SCHEMA, this);
			} else {
				s_recycle(nullDb);
			}
		} catch (NotesException ne) {
			DominoUtils.handleException(ne);
		}
		return null;
	}

	@Override
	public org.openntf.domino.Database getMailDatabase() {
		try {
			lotus.domino.DbDirectory rawDir = getDelegate().getDbDirectory(null);
			lotus.domino.Database rawdb = rawDir.openMailDatabase();
			s_recycle(rawDir);
			if (rawdb != null) {
				return fromLotus(rawdb, Database.SCHEMA, this);
			}
		} catch (NotesException ne) {
			DominoUtils.handleException(ne);
		}
		return null;
	}

	/* (non-Javadoc)
	 * @see org.openntf.domino.ext.Session#getDocumentByMetaversalID(java.lang.String)
	 */
	@Override
	public org.openntf.domino.Document getDocumentByMetaversalID(final String metaversalID) {
		String serverName = "";
		String id = "";
		if (metaversalID.contains("!!")) {
			int pos = metaversalID.indexOf("!!");
			serverName = metaversalID.substring(0, pos);
			id = metaversalID.substring(pos + 2);
		} else {
			id = metaversalID;
		}
		return getDocumentByMetaversalID(serverName, id);
	}

	/* (non-Javadoc)
	 * @see org.openntf.domino.ext.Session#getDocumentByMetaversalID(java.lang.String, java.lang.String)
	 */
	@Override
	public org.openntf.domino.Document getDocumentByMetaversalID(final String metaversalID, final String serverName) {
		if (metaversalID.length() != 48) {
			throw new IllegalArgumentException("MetaversalIDs must be 48 characters in length (16 for replicaID, 32 for unid)");
		}
		String replid = metaversalID.substring(0, 16);
		String unid = metaversalID.substring(16);
		org.openntf.domino.Database db = this.getDatabaseByReplicaID(serverName, replid);
		org.openntf.domino.Document doc = db.getDocumentByUNID(unid);
		return doc;
	}

	@Override
	public AutoMime getAutoMime() {
		if (isAutoMime_ == null) {
			//NTF default behavior is for it to be on, so you have to globally turn it off
			return AutoMime.WRAP_ALL;
		} else {
			//NTF unless you've set it on this Session
			return isAutoMime_;
		}
	}

	@Override
	public void setAutoMime(final AutoMime autoMime) {
		isAutoMime_ = autoMime;
	}

	@Override
	public boolean isFeatureRestricted() {
		return featureRestricted_;
	}

	@Override
	public boolean isAnonymous() {
		return "Anonymous".equals(getEffectiveUserName());
	}

	/**
	 * This method is needed for testing purposes; isn't (yet) part of the Interface
	 * 
	 * @deprecated you cannot change currentDatabase in delegate (AFAIK)
	 * @param db
	 */
	@Deprecated
	public void setCurrentDatabase(final Database db) {
		currentDatabase_ = db;
	}
}<|MERGE_RESOLUTION|>--- conflicted
+++ resolved
@@ -781,12 +781,7 @@
 
 				database = getDelegate().getDatabase(server, db, createOnFail);
 				result = fromLotus(database, Database.SCHEMA, this);
-<<<<<<< HEAD
-				if (result != null)
-=======
-
-				if (isDbCached_)
->>>>>>> 72b2fb39
+				if (isDbCached_ && result != null)
 					databases_.put(key, result);
 			} catch (NotesException e) {
 				String message = e.text;
