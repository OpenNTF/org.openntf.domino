/*
 * Copyright 2013
 * 
 * Licensed under the Apache License, Version 2.0 (the "License"); 
 * you may not use this file except in compliance with the License. 
 * You may obtain a copy of the License at:
 * 
 * http://www.apache.org/licenses/LICENSE-2.0 
 * 
 * Unless required by applicable law or agreed to in writing, software 
 * distributed under the License is distributed on an "AS IS" BASIS, 
 * WITHOUT WARRANTIES OR CONDITIONS OF ANY KIND, either express or 
 * implied. See the License for the specific language governing 
 * permissions and limitations under the License.
 */
package org.openntf.domino.impl;

import java.awt.Color;
import java.util.ArrayList;
import java.util.Collection;
import java.util.Date;
import java.util.Vector;
import java.util.logging.Level;
import java.util.logging.Logger;

import lotus.domino.NotesException;

import org.openntf.domino.annotations.Legacy;
import org.openntf.domino.exceptions.UnableToAcquireSessionException;
import org.openntf.domino.thread.DominoReferenceCounter;
import org.openntf.domino.utils.DominoFormatter;
import org.openntf.domino.utils.DominoUtils;
import org.openntf.domino.utils.Factory;

import com.ibm.icu.util.Calendar;

// TODO: Auto-generated Javadoc
//import lotus.domino.Name;

/**
 * The Class Session.
 * 
 * @author nfreeman
 */
public class Session extends org.openntf.domino.impl.Base<org.openntf.domino.Session, lotus.domino.Session> implements
		org.openntf.domino.Session {
	/** The Constant log_. */
	private static final Logger log_ = Logger.getLogger(Session.class.getName());

	/** The formatter_. */
	private static DominoFormatter formatter_;

	/** The default session. */
	private static ThreadLocal<Session> defaultSession = new ThreadLocal<Session>() {
		@Override
		protected Session initialValue() {
			return null;
		}
	};

	/** The lotus reference counter_. */
	private DominoReferenceCounter lotusReferenceCounter_ = new DominoReferenceCounter();

	/**
	 * Adds the id.
	 * 
	 * @param id
	 *            the id
	 * @return the int
	 */
	public int addId(final long id) {
		int result = lotusReferenceCounter_.increment(id);
		if (result > 8)
			log_.log(Level.INFO, "Currently tracking more than 8 references for " + id);
		return result;
	}

	/**
	 * Subtract id.
	 * 
	 * @param id
	 *            the id
	 * @return the int
	 */
	public int subtractId(final long id) {
		return lotusReferenceCounter_.decrement(id);
	}

	/**
	 * Gets the default session.
	 * 
	 * @return the default session
	 */
	public static Session getDefaultSession() {
		return defaultSession.get();
	}

	/**
	 * Instantiates a new session.
	 */
	public Session() {
		// TODO come up with some static methods for finding a Session based on run context (XPages, Agent, DOTS, etc)
		super(null, null);
	}

	// FIXME NTF - not sure if there's a context where this makes sense...
	/**
	 * Instantiates a new session.
	 * 
	 * @param lotus
	 *            the lotus
	 * @param parent
	 *            the parent
	 */
	public Session(final lotus.domino.Session lotus, final org.openntf.domino.Base<?> parent) {
		super(lotus, parent);
		initialize(lotus);
	}

	/**
	 * Initialize.
	 * 
	 * @param session
	 *            the session
	 */
	private void initialize(final lotus.domino.Session session) {
		try {
			formatter_ = new DominoFormatter(session.getInternational());
			if (defaultSession.get() == null) {
				defaultSession.set(this);
			}
		} catch (NotesException e) {
			DominoUtils.handleException(e);

		}
	}

	/**
	 * Gets the formatter.
	 * 
	 * @return the formatter
	 */
	public static DominoFormatter getFormatter() {
		return formatter_;
	}

	/*
	 * (non-Javadoc)
	 * 
	 * @see org.openntf.domino.Session#createAdministrationProcess(java.lang.String)
	 */
	@Override
	public AdministrationProcess createAdministrationProcess(final String server) {
		try {
			return Factory.fromLotus(getDelegate().createAdministrationProcess(server), AdministrationProcess.class, this);
		} catch (NotesException ne) {
			DominoUtils.handleException(ne);

		}
		return null;
	}

	/*
	 * (non-Javadoc)
	 * 
	 * @see org.openntf.domino.Session#createColorObject()
	 */
	@Override
	public ColorObject createColorObject() {
		try {
			return Factory.fromLotus(getDelegate().createColorObject(), ColorObject.class, this);
		} catch (NotesException ne) {
			DominoUtils.handleException(ne);
		}
		return null;
	}

	/*
	 * (non-Javadoc)
	 * 
	 * @see org.openntf.domino.Session#createColorObject(java.awt.Color)
	 */
	@Override
	public ColorObject createColorObject(final Color color) {
		ColorObject result = this.createColorObject();
		result.setRGB(color.getRed(), color.getGreen(), color.getBlue());
		return result;
	}

	/*
	 * (non-Javadoc)
	 * 
	 * @see org.openntf.domino.Session#createDateRange()
	 */
	@Override
	public DateRange createDateRange() {
		try {
			return Factory.fromLotus(getDelegate().createDateRange(), DateRange.class, this);
		} catch (NotesException ne) {
			DominoUtils.handleException(ne);
		}
		return null;
	}

	/*
	 * (non-Javadoc)
	 * 
	 * @see org.openntf.domino.Session#createDateRange(java.util.Date, java.util.Date)
	 */
	@Override
	public DateRange createDateRange(final Date startTime, final Date endTime) {
		try {
			return Factory.fromLotus(getDelegate().createDateRange(startTime, endTime), DateRange.class, this);
		} catch (NotesException ne) {
			DominoUtils.handleException(ne);
		}
		return null;
	}

	/*
	 * (non-Javadoc)
	 * 
	 * @see org.openntf.domino.Session#createDateRange(lotus.domino.DateTime, lotus.domino.DateTime)
	 */
	public DateRange createDateRange(final lotus.domino.DateTime startTime, final lotus.domino.DateTime endTime) {
		try {
			DateRange result;
			lotus.domino.DateTime dt1 = (lotus.domino.DateTime) toLotus(startTime);
			lotus.domino.DateTime dt2 = (lotus.domino.DateTime) toLotus(endTime);
			result = Factory.fromLotus(getDelegate().createDateRange(dt1, dt2), org.openntf.domino.DateRange.class, this);
			enc_recycle(dt1);
			enc_recycle(dt2);
			return result;
		} catch (Exception e) {
			DominoUtils.handleException(e);
			return null;

		}
	}

	/*
	 * (non-Javadoc)
	 * 
	 * @see org.openntf.domino.Session#createDateTime(java.util.Calendar)
	 */
	@Override
<<<<<<< HEAD
	public DateTime createDateTime(java.util.Calendar date) {
=======
	public DateTime createDateTime(final Calendar date) {
>>>>>>> 147f63cc
		try {
			return Factory.fromLotus(getDelegate().createDateTime(date), DateTime.class, this);
		} catch (NotesException e) {
			DominoUtils.handleException(e);
			return null;

		}
	}

	/*
	 * (non-Javadoc)
	 * 
	 * @see org.openntf.domino.Session#createDateTime(java.util.Calendar)
	 */
	@Override
	public DateTime createDateTime(Calendar date) {
		return createDateTime(date.getTime());
	}

	/*
	 * (non-Javadoc)
	 * 
	 * @see org.openntf.domino.Session#createDateTime(java.util.Date)
	 */
	@Override
	public DateTime createDateTime(final Date date) {
		try {
			return Factory.fromLotus(getDelegate().createDateTime(date), DateTime.class, this);
		} catch (NotesException e) {
			DominoUtils.handleException(e);
			return null;

		}
	}

	/*
	 * (non-Javadoc)
	 * 
	 * @see org.openntf.domino.Session#createDateTime(java.lang.String)
	 */
	@Override
	public DateTime createDateTime(final String date) {
		try {
			return Factory.fromLotus(getDelegate().createDateTime(date), DateTime.class, this);
		} catch (NotesException e) {
			DominoUtils.handleException(e);
			return null;

		}
	}

	/*
	 * (non-Javadoc)
	 * 
	 * @see org.openntf.domino.Session#createDxlExporter()
	 */
	@Override
	public DxlExporter createDxlExporter() {
		try {
			return Factory.fromLotus(getDelegate().createDxlExporter(), DxlExporter.class, this);
		} catch (NotesException e) {
			DominoUtils.handleException(e);
			return null;

		}
	}

	/*
	 * (non-Javadoc)
	 * 
	 * @see org.openntf.domino.Session#createDxlImporter()
	 */
	@Override
	public DxlImporter createDxlImporter() {
		try {
			return Factory.fromLotus(getDelegate().createDxlImporter(), DxlImporter.class, this);
		} catch (NotesException e) {
			DominoUtils.handleException(e);
			return null;

		}
	}

	/*
	 * (non-Javadoc)
	 * 
	 * @see org.openntf.domino.Session#createLog(java.lang.String)
	 */
	@Override
	public Log createLog(final String name) {
		try {
			return Factory.fromLotus(getDelegate().createLog(name), Log.class, this);
		} catch (NotesException e) {
			DominoUtils.handleException(e);
			return null;

		}
	}

	/*
	 * (non-Javadoc)
	 * 
	 * @see org.openntf.domino.Session#createName(java.lang.String, java.lang.String)
	 */
	@Override
	public Name createName(final String name, final String lang) {
		try {
			return Factory.fromLotus(getDelegate().createName(name, lang), Name.class, this);
		} catch (NotesException e) {
			DominoUtils.handleException(e);
			return null;

		}
	}

	/*
	 * (non-Javadoc)
	 * 
	 * @see org.openntf.domino.Session#createName(java.lang.String)
	 */
	@Override
	public org.openntf.domino.Name createName(final String name) {
		try {
			return Factory.fromLotus(getDelegate().createName(name), Name.class, this);
		} catch (NotesException e) {
			DominoUtils.handleException(e);
			return null;

		}
	}

	/*
	 * (non-Javadoc)
	 * 
	 * @see org.openntf.domino.Session#createNewsletter(lotus.domino.DocumentCollection)
	 */
	@Override
	public Newsletter createNewsletter(final lotus.domino.DocumentCollection collection) {
		try {
			return Factory.fromLotus(getDelegate().createNewsletter((lotus.domino.DocumentCollection) toLotus(collection)),
					Newsletter.class, this);
		} catch (NotesException e) {
			DominoUtils.handleException(e);
			return null;

		}
	}

	/*
	 * (non-Javadoc)
	 * 
	 * @see org.openntf.domino.Session#createRegistration()
	 */
	@Override
	public Registration createRegistration() {
		try {
			return Factory.fromLotus(getDelegate().createRegistration(), Registration.class, this);
		} catch (NotesException e) {
			DominoUtils.handleException(e);
			return null;

		}
	}

	/*
	 * (non-Javadoc)
	 * 
	 * @see org.openntf.domino.Session#createRichTextParagraphStyle()
	 */
	@Override
	public RichTextParagraphStyle createRichTextParagraphStyle() {
		try {
			return Factory.fromLotus(getDelegate().createRichTextParagraphStyle(), RichTextParagraphStyle.class, this);
		} catch (NotesException e) {
			DominoUtils.handleException(e);
			return null;

		}
	}

	/*
	 * (non-Javadoc)
	 * 
	 * @see org.openntf.domino.Session#createRichTextStyle()
	 */
	@Override
	public RichTextStyle createRichTextStyle() {
		try {
			return Factory.fromLotus(getDelegate().createRichTextStyle(), RichTextStyle.class, this);
		} catch (NotesException e) {
			DominoUtils.handleException(e);
			return null;

		}
	}

	/*
	 * (non-Javadoc)
	 * 
	 * @see org.openntf.domino.Session#createStream()
	 */
	@Override
	public Stream createStream() {
		try {
			return Factory.fromLotus(getDelegate().createStream(), Stream.class, this);
		} catch (NotesException e) {
			DominoUtils.handleException(e);
			return null;

		}
	}

	/*
	 * (non-Javadoc)
	 * 
	 * @see org.openntf.domino.Session#evaluate(java.lang.String, lotus.domino.Document)
	 */
	@SuppressWarnings("unchecked")
	@Override
	@Legacy({ Legacy.INTERFACES_WARNING, Legacy.GENERICS_WARNING })
	public Vector<Object> evaluate(final String formula, final lotus.domino.Document doc) {
		try {
			return Factory.wrapColumnValues((Vector<Object>) getDelegate().evaluate(formula, (lotus.domino.Document) toLotus(doc)), this);
		} catch (Exception e) {
			DominoUtils.handleException(e);
			return null;
		}
	}

	/*
	 * (non-Javadoc)
	 * 
	 * @see org.openntf.domino.Session#evaluate(java.lang.String)
	 */
	@SuppressWarnings("unchecked")
	@Override
	@Legacy({ Legacy.INTERFACES_WARNING, Legacy.GENERICS_WARNING })
	public Vector<Object> evaluate(final String formula) {
		try {
			return Factory.wrapColumnValues((Vector<Object>) getDelegate().evaluate(formula), this);
		} catch (Exception e) {
			DominoUtils.handleException(e);
			return null;

		}
	}

	/*
	 * (non-Javadoc)
	 * 
	 * @see org.openntf.domino.Session#freeTimeSearch(lotus.domino.DateRange, int, java.lang.Object, boolean)
	 */
	@Override
	@Legacy(Legacy.INTERFACES_WARNING)
	public Vector<org.openntf.domino.DateRange> freeTimeSearch(final lotus.domino.DateRange window, final int duration, final Object names, final boolean firstFit) {
		try {
			return Factory.fromLotusAsVector(
					getDelegate().freeTimeSearch((lotus.domino.DateRange) toLotus(window), duration, names, firstFit),
					org.openntf.domino.DateRange.class, this);
		} catch (Exception e) {
			DominoUtils.handleException(e);
			return null;

		}
	}

	/*
	 * (non-Javadoc)
	 * 
	 * @see org.openntf.domino.Session#getAddressBooks()
	 */
	@Override
	@Legacy(Legacy.INTERFACES_WARNING)
	public Vector<org.openntf.domino.Database> getAddressBooks() {
		try {
			return Factory.fromLotusAsVector(getDelegate().getAddressBooks(), org.openntf.domino.Database.class, this);
		} catch (Exception e) {
			DominoUtils.handleException(e);
			return null;

		}
	}

	/*
	 * (non-Javadoc)
	 * 
	 * @see org.openntf.domino.Session#getAgentContext()
	 */
	@Override
	public AgentContext getAgentContext() {
		try {
			return Factory.fromLotus(getDelegate().getAgentContext(), AgentContext.class, this);
		} catch (NotesException e) {
			DominoUtils.handleException(e);
			return null;

		}
	}

	/*
	 * (non-Javadoc)
	 * 
	 * @see org.openntf.domino.Session#getCalendar(lotus.domino.Database)
	 */
	@Override
	public NotesCalendar getCalendar(final lotus.domino.Database db) {
		try {
			return Factory.fromLotus(getDelegate().getCalendar((lotus.domino.Database) toLotus(db)), NotesCalendar.class, this);
		} catch (NotesException e) {
			DominoUtils.handleException(e);
			return null;

		}
	}

	/*
	 * (non-Javadoc)
	 * 
	 * @see org.openntf.domino.Session#getCommonUserName()
	 */
	@Override
	public String getCommonUserName() {
		try {
			return getDelegate().getCommonUserName();
		} catch (NotesException e) {
			DominoUtils.handleException(e);
			return null;

		}
	}

	/*
	 * (non-Javadoc)
	 * 
	 * @see org.openntf.domino.Session#getCredentials()
	 */
	@Override
	public Object getCredentials() {
		try {
			return getDelegate().getCredentials();
		} catch (NotesException e) {
			DominoUtils.handleException(e);
			return null;

		}
	}

	/*
	 * (non-Javadoc)
	 * 
	 * @see org.openntf.domino.Session#getCurrentDatabase()
	 */
	@Override
	public Database getCurrentDatabase() {
		try {
			return Factory.fromLotus(getDelegate().getCurrentDatabase(), Database.class, this);
		} catch (NotesException e) {
			DominoUtils.handleException(e);
			return null;

		}
	}

	/*
	 * (non-Javadoc)
	 * 
	 * @see org.openntf.domino.Session#getDatabase(java.lang.String, java.lang.String, boolean)
	 */
	@Override
	public Database getDatabase(final String server, final String db, final boolean createOnFail) {
		try {
			return Factory.fromLotus(getDelegate().getDatabase(server, db, createOnFail), Database.class, this);
		} catch (NotesException e) {
			DominoUtils.handleException(e);
			return null;

		}
	}

	/*
	 * (non-Javadoc)
	 * 
	 * @see org.openntf.domino.Session#getDatabase(java.lang.String, java.lang.String)
	 */
	@Override
	public Database getDatabase(final String server, final String db) {
		try {
			return Factory.fromLotus(getDelegate().getDatabase(server, db), Database.class, this);
		} catch (NotesException e) {
			DominoUtils.handleException(e);
			return null;

		}
	}

	/*
	 * (non-Javadoc)
	 * 
	 * @see org.openntf.domino.Session#getDbDirectory(java.lang.String)
	 */
	@Override
	public DbDirectory getDbDirectory(final String server) {
		try {
			return Factory.fromLotus(getDelegate().getDbDirectory(server), DbDirectory.class, this);
		} catch (NotesException e) {
			DominoUtils.handleException(e);
			return null;

		}
	}

	/*
	 * (non-Javadoc)
	 * 
	 * @see org.openntf.domino.Session#getDirectory()
	 */
	@Override
	public Directory getDirectory() {
		try {
			return Factory.fromLotus(getDelegate().getDirectory(), Directory.class, this);
		} catch (NotesException e) {
			DominoUtils.handleException(e);
			return null;

		}
	}

	/*
	 * (non-Javadoc)
	 * 
	 * @see org.openntf.domino.Session#getDirectory(java.lang.String)
	 */
	@Override
	public Directory getDirectory(final String server) {
		try {
			return Factory.fromLotus(getDelegate().getDirectory(server), Directory.class, this);
		} catch (NotesException e) {
			DominoUtils.handleException(e);
			return null;

		}
	}

	/*
	 * (non-Javadoc)
	 * 
	 * @see org.openntf.domino.Session#getEffectiveUserName()
	 */
	@Override
	public String getEffectiveUserName() {
		try {
			return getDelegate().getEffectiveUserName();
		} catch (NotesException e) {
			DominoUtils.handleException(e);
			return null;

		}
	}

	/*
	 * (non-Javadoc)
	 * 
	 * @see org.openntf.domino.Session#getEnvironmentString(java.lang.String, boolean)
	 */
	@Override
	public String getEnvironmentString(final String vname, final boolean isSystem) {
		try {
			return getDelegate().getEnvironmentString(vname, isSystem);
		} catch (NotesException e) {
			DominoUtils.handleException(e);
			return null;

		}
	}

	/*
	 * (non-Javadoc)
	 * 
	 * @see org.openntf.domino.Session#getEnvironmentString(java.lang.String)
	 */
	@Override
	public String getEnvironmentString(final String vname) {
		try {
			return getDelegate().getEnvironmentString(vname);
		} catch (NotesException e) {
			DominoUtils.handleException(e);
			return null;

		}
	}

	/*
	 * (non-Javadoc)
	 * 
	 * @see org.openntf.domino.Session#getEnvironmentValue(java.lang.String, boolean)
	 */
	@Override
	public Object getEnvironmentValue(final String vname, final boolean isSystem) {
		try {
			return getDelegate().getEnvironmentValue(vname, isSystem);
		} catch (NotesException e) {
			DominoUtils.handleException(e);
			return null;

		}
	}

	/*
	 * (non-Javadoc)
	 * 
	 * @see org.openntf.domino.Session#getEnvironmentValue(java.lang.String)
	 */
	@Override
	public Object getEnvironmentValue(final String vname) {
		try {
			return getDelegate().getEnvironmentValue(vname);
		} catch (NotesException e) {
			DominoUtils.handleException(e);
			return null;

		}
	}

	/*
	 * (non-Javadoc)
	 * 
	 * @see org.openntf.domino.Session#getHttpURL()
	 */
	@Override
	public String getHttpURL() {
		try {
			return getDelegate().getHttpURL();
		} catch (NotesException e) {
			DominoUtils.handleException(e);
			return null;

		}
	}

	/*
	 * (non-Javadoc)
	 * 
	 * @see org.openntf.domino.Session#getInternational()
	 */
	@Override
	public International getInternational() {
		try {
			return Factory.fromLotus(getDelegate().getInternational(), International.class, this);
		} catch (NotesException e) {
			DominoUtils.handleException(e);
			return null;

		}
	}

	/*
	 * (non-Javadoc)
	 * 
	 * @see org.openntf.domino.Session#getNotesVersion()
	 */
	@Override
	public String getNotesVersion() {
		try {
			return getDelegate().getNotesVersion();
		} catch (NotesException e) {
			DominoUtils.handleException(e);
			return null;

		}
	}

	/*
	 * (non-Javadoc)
	 * 
	 * @see org.openntf.domino.Session#getOrgDirectoryPath()
	 */
	@Override
	public String getOrgDirectoryPath() {
		try {
			return getDelegate().getOrgDirectoryPath();
		} catch (NotesException e) {
			DominoUtils.handleException(e);
			return null;

		}
	}

	/*
	 * (non-Javadoc)
	 * 
	 * @see org.openntf.domino.Session#getPlatform()
	 */
	@Override
	public String getPlatform() {
		try {
			return getDelegate().getPlatform();
		} catch (NotesException e) {
			DominoUtils.handleException(e);
			return null;

		}
	}

	/*
	 * (non-Javadoc)
	 * 
	 * @see org.openntf.domino.Session#getPropertyBroker()
	 */
	@Override
	public PropertyBroker getPropertyBroker() {
		try {
			return Factory.fromLotus(getDelegate().getPropertyBroker(), PropertyBroker.class, this);
		} catch (NotesException e) {
			DominoUtils.handleException(e);
			return null;

		}
	}

	/*
	 * (non-Javadoc)
	 * 
	 * @see org.openntf.domino.Session#getServerName()
	 */
	@Override
	public String getServerName() {
		try {
			return getDelegate().getServerName();
		} catch (NotesException e) {
			DominoUtils.handleException(e);
			return null;

		}
	}

	/*
	 * (non-Javadoc)
	 * 
	 * @see org.openntf.domino.Session#getSessionToken()
	 */
	@Override
	public String getSessionToken() {
		try {
			return getDelegate().getSessionToken();
		} catch (NotesException e) {
			DominoUtils.handleException(e);
			return null;

		}
	}

	/*
	 * (non-Javadoc)
	 * 
	 * @see org.openntf.domino.Session#getSessionToken(java.lang.String)
	 */
	@Override
	public String getSessionToken(final String serverName) {
		try {
			return getDelegate().getSessionToken(serverName);
		} catch (NotesException e) {
			DominoUtils.handleException(e);
			return null;

		}
	}

	/*
	 * (non-Javadoc)
	 * 
	 * @see org.openntf.domino.Session#getURL()
	 */
	@Override
	public String getURL() {
		try {
			return getDelegate().getURL();
		} catch (NotesException e) {
			DominoUtils.handleException(e);
			return null;

		}
	}

	/*
	 * (non-Javadoc)
	 * 
	 * @see org.openntf.domino.Session#getURLDatabase()
	 */
	@Override
	public Database getURLDatabase() {
		try {
			return Factory.fromLotus(getDelegate().getURLDatabase(), Database.class, this);
		} catch (NotesException e) {
			DominoUtils.handleException(e);
			return null;

		}
	}

	/*
	 * (non-Javadoc)
	 * 
	 * @see org.openntf.domino.Session#getUserGroupNameList()
	 */
	@Override
	public Vector<org.openntf.domino.Name> getUserGroupNameList() {
		try {
			return Factory.fromLotusAsVector(getDelegate().getUserGroupNameList(), org.openntf.domino.Name.class, this);
		} catch (Exception e) {
			DominoUtils.handleException(e);
			return null;

		}
	}

	/*
	 * (non-Javadoc)
	 * 
	 * @see org.openntf.domino.Session#getUserName()
	 */
	@Override
	public String getUserName() {
		try {
			return getDelegate().getUserName();
		} catch (NotesException e) {
			DominoUtils.handleException(e);
			return null;

		}
	}

	/*
	 * (non-Javadoc)
	 * 
	 * @see org.openntf.domino.Session#getUserNameList()
	 */
	@Override
	public Vector<org.openntf.domino.Name> getUserNameList() {
		try {
			return Factory.fromLotusAsVector(getDelegate().getUserNameList(), Name.class, this);
		} catch (Exception e) {
			DominoUtils.handleException(e);
			return null;

		}
	}

	/*
	 * (non-Javadoc)
	 * 
	 * @see org.openntf.domino.Session#getUserNameObject()
	 */
	@Override
	public Name getUserNameObject() {
		try {
			return Factory.fromLotus(getDelegate().getUserNameObject(), Name.class, this);
		} catch (NotesException e) {
			DominoUtils.handleException(e);
			return null;

		}
	}

	/*
	 * (non-Javadoc)
	 * 
	 * @see org.openntf.domino.Session#getUserPolicySettings(java.lang.String, java.lang.String, int, java.lang.String)
	 */
	@Override
	public Document getUserPolicySettings(final String server, final String name, final int type, final String explicitPolicy) {
		try {
			return Factory.fromLotus(getDelegate().getUserPolicySettings(server, name, type, explicitPolicy), Document.class, this);
		} catch (NotesException e) {
			DominoUtils.handleException(e);
			return null;

		}
	}

	/*
	 * (non-Javadoc)
	 * 
	 * @see org.openntf.domino.Session#getUserPolicySettings(java.lang.String, java.lang.String, int)
	 */
	@Override
	public Document getUserPolicySettings(final String server, final String name, final int type) {
		try {
			return Factory.fromLotus(getDelegate().getUserPolicySettings(server, name, type), Document.class, this);
		} catch (NotesException e) {
			DominoUtils.handleException(e);
			return null;

		}
	}

	/*
	 * (non-Javadoc)
	 * 
	 * @see org.openntf.domino.Session#hashPassword(java.lang.String)
	 */
	@Override
	public String hashPassword(final String password) {
		try {
			return getDelegate().hashPassword(password);
		} catch (NotesException e) {
			DominoUtils.handleException(e);
			return null;

		}
	}

	/*
	 * (non-Javadoc)
	 * 
	 * @see org.openntf.domino.Session#isConvertMIME()
	 */
	@Override
	public boolean isConvertMIME() {
		try {
			return getDelegate().isConvertMIME();
		} catch (NotesException e) {
			DominoUtils.handleException(e);
			return false;

		}
	}

	/*
	 * (non-Javadoc)
	 * 
	 * @see org.openntf.domino.Session#isConvertMime()
	 */
	@Override
	public boolean isConvertMime() {
		try {
			return getDelegate().isConvertMime();
		} catch (NotesException e) {
			DominoUtils.handleException(e);
			return false;

		}
	}

	/*
	 * (non-Javadoc)
	 * 
	 * @see org.openntf.domino.Session#isOnServer()
	 */
	@Override
	public boolean isOnServer() {
		try {
			return getDelegate().isOnServer();
		} catch (NotesException e) {
			DominoUtils.handleException(e);
			return false;

		}
	}

	/*
	 * (non-Javadoc)
	 * 
	 * @see org.openntf.domino.Session#isRestricted()
	 */
	@Override
	public boolean isRestricted() {
		try {
			return getDelegate().isRestricted();
		} catch (NotesException e) {
			DominoUtils.handleException(e);
			return true;

		}
	}

	/*
	 * (non-Javadoc)
	 * 
	 * @see org.openntf.domino.Session#isTrackMillisecInJavaDates()
	 */
	@Override
	public boolean isTrackMillisecInJavaDates() {
		try {
			return getDelegate().isTrackMillisecInJavaDates();
		} catch (NotesException e) {
			DominoUtils.handleException(e);
			return true;

		}
	}

	/*
	 * (non-Javadoc)
	 * 
	 * @see org.openntf.domino.Session#isTrustedSession()
	 */
	@Override
	public boolean isTrustedSession() {
		try {
			return getDelegate().isTrustedSession();
		} catch (NotesException e) {
			DominoUtils.handleException(e);
			return false;

		}
	}

	/*
	 * (non-Javadoc)
	 * 
	 * @see org.openntf.domino.Session#isValid()
	 */
	@Override
	public boolean isValid() {
		return getDelegate().isValid();
	}

	/*
	 * (non-Javadoc)
	 * 
	 * @see org.openntf.domino.Session#resetUserPassword(java.lang.String, java.lang.String, java.lang.String, int)
	 */
	@Override
	public boolean resetUserPassword(final String serverName, final String userName, final String password, final int downloadCount) {
		try {
			return getDelegate().resetUserPassword(serverName, userName, password, downloadCount);
		} catch (NotesException e) {
			DominoUtils.handleException(e);
		}
		return false;
	}

	/*
	 * (non-Javadoc)
	 * 
	 * @see org.openntf.domino.Session#resetUserPassword(java.lang.String, java.lang.String, java.lang.String)
	 */
	@Override
	public boolean resetUserPassword(final String serverName, final String userName, final String password) {
		try {
			return getDelegate().resetUserPassword(serverName, userName, password);
		} catch (NotesException e) {
			DominoUtils.handleException(e);

		}
		return false;
	}

	/*
	 * (non-Javadoc)
	 * 
	 * @see org.openntf.domino.Session#resolve(java.lang.String)
	 */
	@Override
	public org.openntf.domino.Base<?> resolve(final String url) {
		try {
			return Factory.fromLotus(getDelegate().resolve(url), Base.class, this);
		} catch (NotesException e) {
			DominoUtils.handleException(e);
			return null;

		}
	}

	/*
	 * (non-Javadoc)
	 * 
	 * @see org.openntf.domino.Session#sendConsoleCommand(java.lang.String, java.lang.String)
	 */
	@Override
	public String sendConsoleCommand(final String serverName, final String consoleCommand) {
		try {
			return getDelegate().sendConsoleCommand(serverName, consoleCommand);
		} catch (NotesException e) {
			DominoUtils.handleException(e);
			return null;

		}
	}

	/*
	 * (non-Javadoc)
	 * 
	 * @see org.openntf.domino.Session#setAllowLoopBack(boolean)
	 */
	@Override
	public void setAllowLoopBack(final boolean flag) {
		try {
			getDelegate().setAllowLoopBack(flag);
		} catch (NotesException e) {
			DominoUtils.handleException(e);

		}
	}

	/*
	 * (non-Javadoc)
	 * 
	 * @see org.openntf.domino.Session#setConvertMIME(boolean)
	 */
	@Override
	public void setConvertMIME(final boolean flag) {
		try {
			getDelegate().setConvertMIME(flag);
		} catch (NotesException e) {
			DominoUtils.handleException(e);

		}
	}

	/*
	 * (non-Javadoc)
	 * 
	 * @see org.openntf.domino.Session#setConvertMime(boolean)
	 */
	@Override
	public void setConvertMime(final boolean flag) {
		try {
			getDelegate().setConvertMime(flag);
		} catch (NotesException e) {
			DominoUtils.handleException(e);

		}
	}

	/*
	 * (non-Javadoc)
	 * 
	 * @see org.openntf.domino.Session#setEnvironmentVar(java.lang.String, java.lang.Object, boolean)
	 */
	@Override
	public void setEnvironmentVar(final String vname, final Object value, final boolean isSystem) {
		try {
			getDelegate().setEnvironmentVar(vname, value, isSystem);
		} catch (NotesException e) {
			DominoUtils.handleException(e);

		}
	}

	/*
	 * (non-Javadoc)
	 * 
	 * @see org.openntf.domino.Session#setEnvironmentVar(java.lang.String, java.lang.Object)
	 */
	@Override
	public void setEnvironmentVar(final String vname, final Object value) {
		try {
			getDelegate().setEnvironmentVar(vname, value);
		} catch (NotesException e) {
			DominoUtils.handleException(e);

		}
	}

	/*
	 * (non-Javadoc)
	 * 
	 * @see org.openntf.domino.Session#setTrackMillisecInJavaDates(boolean)
	 */
	@Override
	public void setTrackMillisecInJavaDates(final boolean flag) {
		try {
			getDelegate().setTrackMillisecInJavaDates(flag);
		} catch (NotesException e) {
			DominoUtils.handleException(e);

		}
	}

	/*
	 * (non-Javadoc)
	 * 
	 * @see org.openntf.domino.Session#verifyPassword(java.lang.String, java.lang.String)
	 */
	@Override
	public boolean verifyPassword(final String password, final String hashedPassword) {
		try {
			return getDelegate().verifyPassword(password, hashedPassword);
		} catch (NotesException e) {
			DominoUtils.handleException(e);
			return false;

		}
	}

	/*
	 * (non-Javadoc)
	 * 
	 * @see org.openntf.domino.Session#getUserGroupNameCollection()
	 */
	@Override
	public Collection<String> getUserGroupNameCollection() {
		Collection<String> result = new ArrayList<String>();
		java.util.Vector<org.openntf.domino.Name> v = this.getUserGroupNameList();
		if (!v.isEmpty()) {
			for (org.openntf.domino.Name name : v) {
				result.add(name.getCanonical());
				// DominoUtils.incinerate(name);
			}
		}
		return result;
	}

	/*
	 * (non-Javadoc)
	 * 
	 * @see org.openntf.domino.Session#getUserNameCollection()
	 */
	@Override
	public Collection<String> getUserNameCollection() {
		Collection<String> result = new ArrayList<String>();
		Vector<org.openntf.domino.Name> v = this.getUserNameList();
		if (!v.isEmpty()) {
			for (org.openntf.domino.Name name : v) {
				result.add(name.getCanonical());
				// DominoUtils.incinerate(name);
			}
		}
		return result;
	}

	/*
	 * (non-Javadoc)
	 * 
	 * @see org.openntf.domino.Session#getAddressBookCollection()
	 */
	@Override
	public Collection<org.openntf.domino.Database> getAddressBookCollection() {
		Collection<org.openntf.domino.Database> result = new ArrayList<org.openntf.domino.Database>();
		Vector<org.openntf.domino.Database> v = this.getAddressBooks();
		if (!v.isEmpty()) {
			for (org.openntf.domino.Database db : v) {
				result.add(db);
			}
		}
		return result;
	}

	/*
	 * (non-Javadoc)
	 * 
	 * @see org.openntf.domino.Session#freeTimeSearch(org.openntf.domino.DateRange, int, java.lang.String, boolean)
	 */
	@Override
	public Collection<org.openntf.domino.DateRange> freeTimeSearch(final org.openntf.domino.DateRange window, final int duration, final String names,
			final boolean firstFit) {
		// TODO verify that we don't end up with an ambiguous method signature
		Collection<org.openntf.domino.DateRange> result = new ArrayList<org.openntf.domino.DateRange>();
		Vector<org.openntf.domino.DateRange> v = this.freeTimeSearch((lotus.domino.DateRange) window, duration, (Object) names, firstFit);
		if (!v.isEmpty()) {
			for (org.openntf.domino.DateRange dr : v) {
				result.add(dr);
			}
		}
		return result;
	}

	/*
	 * (non-Javadoc)
	 * 
	 * @see org.openntf.domino.Session#freeTimeSearch(org.openntf.domino.DateRange, int, java.util.Collection, boolean)
	 */
	@Override
	public Collection<org.openntf.domino.DateRange> freeTimeSearch(final org.openntf.domino.DateRange window, final int duration,
			final Collection<String> names, final boolean firstFit) {
		// TODO verify that we don't end up with an ambiguous method signature
		Collection<org.openntf.domino.DateRange> result = new ArrayList<org.openntf.domino.DateRange>();
		Vector<org.openntf.domino.DateRange> v = this.freeTimeSearch((lotus.domino.DateRange) window, duration,
				(Object) new java.util.Vector<String>(names), firstFit);
		if (!v.isEmpty()) {
			for (org.openntf.domino.DateRange dr : v) {
				result.add(dr);
			}
		}
		return result;
	}

	/*
	 * (non-Javadoc)
	 * 
	 * @see org.openntf.domino.impl.Base#getDelegate()
	 */
	@Override
	protected lotus.domino.Session getDelegate() {
		lotus.domino.Session session = super.getDelegate();
		try {
			session.isConvertMIME();
		} catch (NotesException ne) {
			org.openntf.domino.impl.Session sessionImpl = (org.openntf.domino.impl.Session) Factory.getSession();
			if (sessionImpl != null) {
				lotus.domino.Session sessionLotus = sessionImpl.delegate_;
				if (sessionLotus != null) {
					setDelegate(sessionLotus);
				} else {
					throw new UnableToAcquireSessionException("Factory default Session does not have a valid delegate");
				}
			} else {
				throw new UnableToAcquireSessionException("Factory could not return a default Session");
			}
		}
		return super.getDelegate();
	}
}<|MERGE_RESOLUTION|>--- conflicted
+++ resolved
@@ -244,27 +244,23 @@
 	 * @see org.openntf.domino.Session#createDateTime(java.util.Calendar)
 	 */
 	@Override
-<<<<<<< HEAD
-	public DateTime createDateTime(java.util.Calendar date) {
-=======
+	public DateTime createDateTime(final java.util.Calendar date) {
+		try {
+			return Factory.fromLotus(getDelegate().createDateTime(date), DateTime.class, this);
+		} catch (NotesException e) {
+			DominoUtils.handleException(e);
+			return null;
+
+		}
+	}
+
+	/*
+	 * (non-Javadoc)
+	 * 
+	 * @see org.openntf.domino.Session#createDateTime(java.util.Calendar)
+	 */
+	@Override
 	public DateTime createDateTime(final Calendar date) {
->>>>>>> 147f63cc
-		try {
-			return Factory.fromLotus(getDelegate().createDateTime(date), DateTime.class, this);
-		} catch (NotesException e) {
-			DominoUtils.handleException(e);
-			return null;
-
-		}
-	}
-
-	/*
-	 * (non-Javadoc)
-	 * 
-	 * @see org.openntf.domino.Session#createDateTime(java.util.Calendar)
-	 */
-	@Override
-	public DateTime createDateTime(Calendar date) {
 		return createDateTime(date.getTime());
 	}
 
@@ -503,7 +499,8 @@
 	 */
 	@Override
 	@Legacy(Legacy.INTERFACES_WARNING)
-	public Vector<org.openntf.domino.DateRange> freeTimeSearch(final lotus.domino.DateRange window, final int duration, final Object names, final boolean firstFit) {
+	public Vector<org.openntf.domino.DateRange> freeTimeSearch(final lotus.domino.DateRange window, final int duration, final Object names,
+			final boolean firstFit) {
 		try {
 			return Factory.fromLotusAsVector(
 					getDelegate().freeTimeSearch((lotus.domino.DateRange) toLotus(window), duration, names, firstFit),
@@ -1394,8 +1391,8 @@
 	 * @see org.openntf.domino.Session#freeTimeSearch(org.openntf.domino.DateRange, int, java.lang.String, boolean)
 	 */
 	@Override
-	public Collection<org.openntf.domino.DateRange> freeTimeSearch(final org.openntf.domino.DateRange window, final int duration, final String names,
-			final boolean firstFit) {
+	public Collection<org.openntf.domino.DateRange> freeTimeSearch(final org.openntf.domino.DateRange window, final int duration,
+			final String names, final boolean firstFit) {
 		// TODO verify that we don't end up with an ambiguous method signature
 		Collection<org.openntf.domino.DateRange> result = new ArrayList<org.openntf.domino.DateRange>();
 		Vector<org.openntf.domino.DateRange> v = this.freeTimeSearch((lotus.domino.DateRange) window, duration, (Object) names, firstFit);
