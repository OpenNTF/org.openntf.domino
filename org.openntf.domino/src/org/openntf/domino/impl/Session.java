/*
 * Copyright OpenNTF 2013
 * 
 * Licensed under the Apache License, Version 2.0 (the "License"); 
 * you may not use this file except in compliance with the License. 
 * You may obtain a copy of the License at:
 * 
 * http://www.apache.org/licenses/LICENSE-2.0 
 * 
 * Unless required by applicable law or agreed to in writing, software 
 * distributed under the License is distributed on an "AS IS" BASIS, 
 * WITHOUT WARRANTIES OR CONDITIONS OF ANY KIND, either express or 
 * implied. See the License for the specific language governing 
 * permissions and limitations under the License.
 */
package org.openntf.domino.impl;

import java.awt.Color;
import java.util.ArrayList;
import java.util.Calendar;
import java.util.Collection;
import java.util.Date;
import java.util.Vector;
import java.util.logging.Level;
import java.util.logging.Logger;

import lotus.domino.NotesException;

import org.openntf.domino.annotations.Legacy;
import org.openntf.domino.thread.DominoReferenceCounter;
import org.openntf.domino.utils.DominoFormatter;
import org.openntf.domino.utils.DominoUtils;
import org.openntf.domino.utils.Factory;

// TODO: Auto-generated Javadoc
//import lotus.domino.Name;

/**
 * The Class Session.
 * 
 * @author nfreeman
 */
public class Session extends org.openntf.domino.impl.Base<org.openntf.domino.Session, lotus.domino.Session> implements
		org.openntf.domino.Session {
	/** The Constant log_. */
	private static final Logger log_ = Logger.getLogger(Session.class.getName());

	/** The formatter_. */
	private static DominoFormatter formatter_;

	/** The default session. */
	private static ThreadLocal<Session> defaultSession = new ThreadLocal<Session>() {
		@Override
		protected Session initialValue() {
			return null;
		}
	};

	/** The lotus reference counter_. */
	private DominoReferenceCounter lotusReferenceCounter_ = new DominoReferenceCounter();

	/**
	 * Adds the id.
	 * 
	 * @param id
	 *            the id
	 * @return the int
	 */
	public int addId(long id) {
		int result = lotusReferenceCounter_.increment(id);
		if (result > 8)
			log_.log(Level.INFO, "Currently tracking more than 8 references for " + id);
		return result;
	}

	/**
	 * Subtract id.
	 * 
	 * @param id
	 *            the id
	 * @return the int
	 */
	public int subtractId(long id) {
		return lotusReferenceCounter_.decrement(id);
	}

<<<<<<< HEAD
=======
	/* (non-Javadoc)
	 * @see org.openntf.domino.Session#getRunContext()
	 */
	public RunContext getRunContext() {
		// TODO finish this implementation, which needs a lot of work.
		RunContext result = RunContext.UNKNOWN;
		SecurityManager sm = System.getSecurityManager();
		System.out.println(this.getClass().getProtectionDomain().getCodeSource().getLocation());
		if (sm == null)
			return RunContext.CLI;

		ProtectionDomain pd = this.getClass().getProtectionDomain();
		CodeSource cs = pd.getCodeSource();
		URL url = cs.getLocation();

		Object o = sm.getSecurityContext();
		if (log_.isLoggable(Level.INFO))
			log_.log(Level.INFO, "SecurityManager is " + sm.getClass().getName() + " and context is " + o.getClass().getName());
		if (sm instanceof COM.ibm.JEmpower.applet.AppletSecurity) {
			COM.ibm.JEmpower.applet.AppletSecurity asm = (COM.ibm.JEmpower.applet.AppletSecurity) sm;
		}
		return result;
	}

>>>>>>> e021ec71
	/**
	 * Gets the default session.
	 * 
	 * @return the default session
	 */
	public static Session getDefaultSession() {
		return defaultSession.get();
	}

	/**
	 * Instantiates a new session.
	 */
	public Session() {
		// TODO come up with some static methods for finding a Session based on run context (XPages, Agent, DOTS, etc)
		super(null, null);
	}

	// FIXME NTF - not sure if there's a context where this makes sense...
	/**
	 * Instantiates a new session.
	 * 
	 * @param lotus
	 *            the lotus
	 * @param parent
	 *            the parent
	 */
	public Session(lotus.domino.Session lotus, org.openntf.domino.Base<?> parent) {
		super(lotus, parent);
		initialize(lotus);
	}

	/**
	 * Initialize.
	 * 
	 * @param session
	 *            the session
	 */
	private void initialize(lotus.domino.Session session) {
		try {
			formatter_ = new DominoFormatter(session.getInternational());
			if (defaultSession.get() == null) {
				defaultSession.set(this);
			}
		} catch (NotesException e) {
			DominoUtils.handleException(e);

		}
	}

	/**
	 * Gets the formatter.
	 * 
	 * @return the formatter
	 */
	public static DominoFormatter getFormatter() {
		return formatter_;
	}

	/*
	 * (non-Javadoc)
	 * 
	 * @see org.openntf.domino.Session#createAdministrationProcess(java.lang.String)
	 */
	@Override
	public AdministrationProcess createAdministrationProcess(String server) {
		try {
			return Factory.fromLotus(getDelegate().createAdministrationProcess(server), AdministrationProcess.class, this);
		} catch (NotesException ne) {
			DominoUtils.handleException(ne);

		}
		return null;
	}

	/*
	 * (non-Javadoc)
	 * 
	 * @see org.openntf.domino.Session#createColorObject()
	 */
	@Override
	public ColorObject createColorObject() {
		try {
			return Factory.fromLotus(getDelegate().createColorObject(), ColorObject.class, this);
		} catch (NotesException ne) {
			DominoUtils.handleException(ne);
		}
		return null;
	}

	/* (non-Javadoc)
	 * @see org.openntf.domino.Session#createColorObject(java.awt.Color)
	 */
	@Override
	public ColorObject createColorObject(Color color) {
		ColorObject result = this.createColorObject();
		result.setRGB(color.getRed(), color.getGreen(), color.getBlue());
		return result;
	}

	/*
	 * (non-Javadoc)
	 * 
	 * @see org.openntf.domino.Session#createDateRange()
	 */
	@Override
	public DateRange createDateRange() {
		try {
			return Factory.fromLotus(getDelegate().createDateRange(), DateRange.class, this);
		} catch (NotesException ne) {
			DominoUtils.handleException(ne);
		}
		return null;
	}

	/*
	 * (non-Javadoc)
	 * 
	 * @see org.openntf.domino.Session#createDateRange(java.util.Date, java.util.Date)
	 */
	@Override
	public DateRange createDateRange(Date startTime, Date endTime) {
		try {
			return Factory.fromLotus(getDelegate().createDateRange(startTime, endTime), DateRange.class, this);
		} catch (NotesException ne) {
			DominoUtils.handleException(ne);
		}
		return null;
	}

	/*
	 * (non-Javadoc)
	 * 
	 * @see org.openntf.domino.Session#createDateRange(lotus.domino.DateTime, lotus.domino.DateTime)
	 */
	public DateRange createDateRange(lotus.domino.DateTime startTime, lotus.domino.DateTime endTime) {
		try {
			DateRange result;
			lotus.domino.DateTime dt1 = (lotus.domino.DateTime) toLotus(startTime);
			lotus.domino.DateTime dt2 = (lotus.domino.DateTime) toLotus(endTime);
			result = Factory.fromLotus(getDelegate().createDateRange(dt1, dt2), org.openntf.domino.DateRange.class, this);
			enc_recycle(dt1);
			enc_recycle(dt2);
			return result;
		} catch (Exception e) {
			DominoUtils.handleException(e);
			return null;

		}
	}

	/*
	 * (non-Javadoc)
	 * 
	 * @see org.openntf.domino.Session#createDateTime(java.util.Calendar)
	 */
	@Override
	public DateTime createDateTime(Calendar date) {
		try {
			return Factory.fromLotus(getDelegate().createDateTime(date), DateTime.class, this);
		} catch (NotesException e) {
			DominoUtils.handleException(e);
			return null;

		}
	}

	/*
	 * (non-Javadoc)
	 * 
	 * @see org.openntf.domino.Session#createDateTime(java.util.Date)
	 */
	@Override
	public DateTime createDateTime(Date date) {
		try {
			return Factory.fromLotus(getDelegate().createDateTime(date), DateTime.class, this);
		} catch (NotesException e) {
			DominoUtils.handleException(e);
			return null;

		}
	}

	/*
	 * (non-Javadoc)
	 * 
	 * @see org.openntf.domino.Session#createDateTime(java.lang.String)
	 */
	@Override
	public DateTime createDateTime(String date) {
		try {
			return Factory.fromLotus(getDelegate().createDateTime(date), DateTime.class, this);
		} catch (NotesException e) {
			DominoUtils.handleException(e);
			return null;

		}
	}

	/*
	 * (non-Javadoc)
	 * 
	 * @see org.openntf.domino.Session#createDxlExporter()
	 */
	@Override
	public DxlExporter createDxlExporter() {
		try {
			return Factory.fromLotus(getDelegate().createDxlExporter(), DxlExporter.class, this);
		} catch (NotesException e) {
			DominoUtils.handleException(e);
			return null;

		}
	}

	/*
	 * (non-Javadoc)
	 * 
	 * @see org.openntf.domino.Session#createDxlImporter()
	 */
	@Override
	public DxlImporter createDxlImporter() {
		try {
			return Factory.fromLotus(getDelegate().createDxlImporter(), DxlImporter.class, this);
		} catch (NotesException e) {
			DominoUtils.handleException(e);
			return null;

		}
	}

	/*
	 * (non-Javadoc)
	 * 
	 * @see org.openntf.domino.Session#createLog(java.lang.String)
	 */
	@Override
	public Log createLog(String name) {
		try {
			return Factory.fromLotus(getDelegate().createLog(name), Log.class, this);
		} catch (NotesException e) {
			DominoUtils.handleException(e);
			return null;

		}
	}

	/*
	 * (non-Javadoc)
	 * 
	 * @see org.openntf.domino.Session#createName(java.lang.String, java.lang.String)
	 */
	@Override
	public Name createName(String name, String lang) {
		try {
			return Factory.fromLotus(getDelegate().createName(name, lang), Name.class, this);
		} catch (NotesException e) {
			DominoUtils.handleException(e);
			return null;

		}
	}

	/*
	 * (non-Javadoc)
	 * 
	 * @see org.openntf.domino.Session#createName(java.lang.String)
	 */
	@Override
	public org.openntf.domino.Name createName(String name) {
		try {
			return Factory.fromLotus(getDelegate().createName(name), Name.class, this);
		} catch (NotesException e) {
			DominoUtils.handleException(e);
			return null;

		}
	}

	/*
	 * (non-Javadoc)
	 * 
	 * @see org.openntf.domino.Session#createNewsletter(lotus.domino.DocumentCollection)
	 */
	@Override
	public Newsletter createNewsletter(lotus.domino.DocumentCollection collection) {
		try {
			return Factory.fromLotus(getDelegate().createNewsletter((lotus.domino.DocumentCollection) toLotus(collection)),
					Newsletter.class, this);
		} catch (NotesException e) {
			DominoUtils.handleException(e);
			return null;

		}
	}

	/*
	 * (non-Javadoc)
	 * 
	 * @see org.openntf.domino.Session#createRegistration()
	 */
	@Override
	public Registration createRegistration() {
		try {
			return Factory.fromLotus(getDelegate().createRegistration(), Registration.class, this);
		} catch (NotesException e) {
			DominoUtils.handleException(e);
			return null;

		}
	}

	/*
	 * (non-Javadoc)
	 * 
	 * @see org.openntf.domino.Session#createRichTextParagraphStyle()
	 */
	@Override
	public RichTextParagraphStyle createRichTextParagraphStyle() {
		try {
			return Factory.fromLotus(getDelegate().createRichTextParagraphStyle(), RichTextParagraphStyle.class, this);
		} catch (NotesException e) {
			DominoUtils.handleException(e);
			return null;

		}
	}

	/*
	 * (non-Javadoc)
	 * 
	 * @see org.openntf.domino.Session#createRichTextStyle()
	 */
	@Override
	public RichTextStyle createRichTextStyle() {
		try {
			return Factory.fromLotus(getDelegate().createRichTextStyle(), RichTextStyle.class, this);
		} catch (NotesException e) {
			DominoUtils.handleException(e);
			return null;

		}
	}

	/*
	 * (non-Javadoc)
	 * 
	 * @see org.openntf.domino.Session#createStream()
	 */
	@Override
	public Stream createStream() {
		try {
			return Factory.fromLotus(getDelegate().createStream(), Stream.class, this);
		} catch (NotesException e) {
			DominoUtils.handleException(e);
			return null;

		}
	}

	/*
	 * (non-Javadoc)
	 * 
	 * @see org.openntf.domino.Session#evaluate(java.lang.String, lotus.domino.Document)
	 */
	@SuppressWarnings("unchecked")
	@Override
	@Legacy({ Legacy.INTERFACES_WARNING, Legacy.GENERICS_WARNING })
	public Vector<Object> evaluate(String formula, lotus.domino.Document doc) {
		try {
			return Factory.wrapColumnValues((Vector<Object>) getDelegate().evaluate(formula, (lotus.domino.Document) toLotus(doc)), this);
		} catch (Exception e) {
			DominoUtils.handleException(e);
			return null;
		}
	}

	/*
	 * (non-Javadoc)
	 * 
	 * @see org.openntf.domino.Session#evaluate(java.lang.String)
	 */
	@SuppressWarnings("unchecked")
	@Override
	@Legacy({ Legacy.INTERFACES_WARNING, Legacy.GENERICS_WARNING })
	public Vector<Object> evaluate(String formula) {
		try {
			return Factory.wrapColumnValues((Vector<Object>) getDelegate().evaluate(formula), this);
		} catch (Exception e) {
			DominoUtils.handleException(e);
			return null;

		}
	}

	/*
	 * (non-Javadoc)
	 * 
	 * @see org.openntf.domino.Session#freeTimeSearch(lotus.domino.DateRange, int, java.lang.Object, boolean)
	 */
	@Override
	@Legacy(Legacy.INTERFACES_WARNING)
	public Vector<org.openntf.domino.DateRange> freeTimeSearch(lotus.domino.DateRange window, int duration, Object names, boolean firstFit) {
		try {
			return Factory.fromLotusAsVector(
					getDelegate().freeTimeSearch((lotus.domino.DateRange) toLotus(window), duration, names, firstFit),
					org.openntf.domino.DateRange.class, this);
		} catch (Exception e) {
			DominoUtils.handleException(e);
			return null;

		}
	}

	/*
	 * (non-Javadoc)
	 * 
	 * @see org.openntf.domino.Session#getAddressBooks()
	 */
	@Override
	@Legacy(Legacy.INTERFACES_WARNING)
	public Vector<org.openntf.domino.Database> getAddressBooks() {
		try {
			return Factory.fromLotusAsVector(getDelegate().getAddressBooks(), org.openntf.domino.Database.class, this);
		} catch (Exception e) {
			DominoUtils.handleException(e);
			return null;

		}
	}

	/*
	 * (non-Javadoc)
	 * 
	 * @see org.openntf.domino.Session#getAgentContext()
	 */
	@Override
	public AgentContext getAgentContext() {
		try {
			return Factory.fromLotus(getDelegate().getAgentContext(), AgentContext.class, this);
		} catch (NotesException e) {
			DominoUtils.handleException(e);
			return null;

		}
	}

	/*
	 * (non-Javadoc)
	 * 
	 * @see org.openntf.domino.Session#getCalendar(lotus.domino.Database)
	 */
	@Override
	public NotesCalendar getCalendar(lotus.domino.Database db) {
		try {
			return Factory.fromLotus(getDelegate().getCalendar((lotus.domino.Database) toLotus(db)), NotesCalendar.class, this);
		} catch (NotesException e) {
			DominoUtils.handleException(e);
			return null;

		}
	}

	/*
	 * (non-Javadoc)
	 * 
	 * @see org.openntf.domino.Session#getCommonUserName()
	 */
	@Override
	public String getCommonUserName() {
		try {
			return getDelegate().getCommonUserName();
		} catch (NotesException e) {
			DominoUtils.handleException(e);
			return null;

		}
	}

	/*
	 * (non-Javadoc)
	 * 
	 * @see org.openntf.domino.Session#getCredentials()
	 */
	@Override
	public Object getCredentials() {
		try {
			return getDelegate().getCredentials();
		} catch (NotesException e) {
			DominoUtils.handleException(e);
			return null;

		}
	}

	/*
	 * (non-Javadoc)
	 * 
	 * @see org.openntf.domino.Session#getCurrentDatabase()
	 */
	@Override
	public Database getCurrentDatabase() {
		try {
			return Factory.fromLotus(getDelegate().getCurrentDatabase(), Database.class, this);
		} catch (NotesException e) {
			DominoUtils.handleException(e);
			return null;

		}
	}

	/*
	 * (non-Javadoc)
	 * 
	 * @see org.openntf.domino.Session#getDatabase(java.lang.String, java.lang.String, boolean)
	 */
	@Override
	public Database getDatabase(String server, String db, boolean createOnFail) {
		try {
			return Factory.fromLotus(getDelegate().getDatabase(server, db, createOnFail), Database.class, this);
		} catch (NotesException e) {
			DominoUtils.handleException(e);
			return null;

		}
	}

	/*
	 * (non-Javadoc)
	 * 
	 * @see org.openntf.domino.Session#getDatabase(java.lang.String, java.lang.String)
	 */
	@Override
	public Database getDatabase(String server, String db) {
		try {
			return Factory.fromLotus(getDelegate().getDatabase(server, db), Database.class, this);
		} catch (NotesException e) {
			DominoUtils.handleException(e);
			return null;

		}
	}

	/*
	 * (non-Javadoc)
	 * 
	 * @see org.openntf.domino.Session#getDbDirectory(java.lang.String)
	 */
	@Override
	public DbDirectory getDbDirectory(String server) {
		try {
			return Factory.fromLotus(getDelegate().getDbDirectory(server), DbDirectory.class, this);
		} catch (NotesException e) {
			DominoUtils.handleException(e);
			return null;

		}
	}

	/*
	 * (non-Javadoc)
	 * 
	 * @see org.openntf.domino.Session#getDirectory()
	 */
	@Override
	public Directory getDirectory() {
		try {
			return Factory.fromLotus(getDelegate().getDirectory(), Directory.class, this);
		} catch (NotesException e) {
			DominoUtils.handleException(e);
			return null;

		}
	}

	/*
	 * (non-Javadoc)
	 * 
	 * @see org.openntf.domino.Session#getDirectory(java.lang.String)
	 */
	@Override
	public Directory getDirectory(String server) {
		try {
			return Factory.fromLotus(getDelegate().getDirectory(server), Directory.class, this);
		} catch (NotesException e) {
			DominoUtils.handleException(e);
			return null;

		}
	}

	/*
	 * (non-Javadoc)
	 * 
	 * @see org.openntf.domino.Session#getEffectiveUserName()
	 */
	@Override
	public String getEffectiveUserName() {
		try {
			return getDelegate().getEffectiveUserName();
		} catch (NotesException e) {
			DominoUtils.handleException(e);
			return null;

		}
	}

	/*
	 * (non-Javadoc)
	 * 
	 * @see org.openntf.domino.Session#getEnvironmentString(java.lang.String, boolean)
	 */
	@Override
	public String getEnvironmentString(String vname, boolean isSystem) {
		try {
			return getDelegate().getEnvironmentString(vname, isSystem);
		} catch (NotesException e) {
			DominoUtils.handleException(e);
			return null;

		}
	}

	/*
	 * (non-Javadoc)
	 * 
	 * @see org.openntf.domino.Session#getEnvironmentString(java.lang.String)
	 */
	@Override
	public String getEnvironmentString(String vname) {
		try {
			return getDelegate().getEnvironmentString(vname);
		} catch (NotesException e) {
			DominoUtils.handleException(e);
			return null;

		}
	}

	/*
	 * (non-Javadoc)
	 * 
	 * @see org.openntf.domino.Session#getEnvironmentValue(java.lang.String, boolean)
	 */
	@Override
	public Object getEnvironmentValue(String vname, boolean isSystem) {
		try {
			return getDelegate().getEnvironmentValue(vname, isSystem);
		} catch (NotesException e) {
			DominoUtils.handleException(e);
			return null;

		}
	}

	/*
	 * (non-Javadoc)
	 * 
	 * @see org.openntf.domino.Session#getEnvironmentValue(java.lang.String)
	 */
	@Override
	public Object getEnvironmentValue(String vname) {
		try {
			return getDelegate().getEnvironmentValue(vname);
		} catch (NotesException e) {
			DominoUtils.handleException(e);
			return null;

		}
	}

	/*
	 * (non-Javadoc)
	 * 
	 * @see org.openntf.domino.Session#getHttpURL()
	 */
	@Override
	public String getHttpURL() {
		try {
			return getDelegate().getHttpURL();
		} catch (NotesException e) {
			DominoUtils.handleException(e);
			return null;

		}
	}

	/*
	 * (non-Javadoc)
	 * 
	 * @see org.openntf.domino.Session#getInternational()
	 */
	@Override
	public International getInternational() {
		try {
			return Factory.fromLotus(getDelegate().getInternational(), International.class, this);
		} catch (NotesException e) {
			DominoUtils.handleException(e);
			return null;

		}
	}

	/*
	 * (non-Javadoc)
	 * 
	 * @see org.openntf.domino.Session#getNotesVersion()
	 */
	@Override
	public String getNotesVersion() {
		try {
			return getDelegate().getNotesVersion();
		} catch (NotesException e) {
			DominoUtils.handleException(e);
			return null;

		}
	}

	/*
	 * (non-Javadoc)
	 * 
	 * @see org.openntf.domino.Session#getOrgDirectoryPath()
	 */
	@Override
	public String getOrgDirectoryPath() {
		try {
			return getDelegate().getOrgDirectoryPath();
		} catch (NotesException e) {
			DominoUtils.handleException(e);
			return null;

		}
	}

	/*
	 * (non-Javadoc)
	 * 
	 * @see org.openntf.domino.Session#getPlatform()
	 */
	@Override
	public String getPlatform() {
		try {
			return getDelegate().getPlatform();
		} catch (NotesException e) {
			DominoUtils.handleException(e);
			return null;

		}
	}

	/*
	 * (non-Javadoc)
	 * 
	 * @see org.openntf.domino.Session#getPropertyBroker()
	 */
	@Override
	public PropertyBroker getPropertyBroker() {
		try {
			return Factory.fromLotus(getDelegate().getPropertyBroker(), PropertyBroker.class, this);
		} catch (NotesException e) {
			DominoUtils.handleException(e);
			return null;

		}
	}

	/*
	 * (non-Javadoc)
	 * 
	 * @see org.openntf.domino.Session#getServerName()
	 */
	@Override
	public String getServerName() {
		try {
			return getDelegate().getServerName();
		} catch (NotesException e) {
			DominoUtils.handleException(e);
			return null;

		}
	}

	/*
	 * (non-Javadoc)
	 * 
	 * @see org.openntf.domino.Session#getSessionToken()
	 */
	@Override
	public String getSessionToken() {
		try {
			return getDelegate().getSessionToken();
		} catch (NotesException e) {
			DominoUtils.handleException(e);
			return null;

		}
	}

	/*
	 * (non-Javadoc)
	 * 
	 * @see org.openntf.domino.Session#getSessionToken(java.lang.String)
	 */
	@Override
	public String getSessionToken(String serverName) {
		try {
			return getDelegate().getSessionToken(serverName);
		} catch (NotesException e) {
			DominoUtils.handleException(e);
			return null;

		}
	}

	/*
	 * (non-Javadoc)
	 * 
	 * @see org.openntf.domino.Session#getURL()
	 */
	@Override
	public String getURL() {
		try {
			return getDelegate().getURL();
		} catch (NotesException e) {
			DominoUtils.handleException(e);
			return null;

		}
	}

	/*
	 * (non-Javadoc)
	 * 
	 * @see org.openntf.domino.Session#getURLDatabase()
	 */
	@Override
	public Database getURLDatabase() {
		try {
			return Factory.fromLotus(getDelegate().getURLDatabase(), Database.class, this);
		} catch (NotesException e) {
			DominoUtils.handleException(e);
			return null;

		}
	}

	/*
	 * (non-Javadoc)
	 * 
	 * @see org.openntf.domino.Session#getUserGroupNameList()
	 */
	@Override
	public Vector<org.openntf.domino.Name> getUserGroupNameList() {
		try {
			return Factory.fromLotusAsVector(getDelegate().getUserGroupNameList(), org.openntf.domino.Name.class, this);
		} catch (Exception e) {
			DominoUtils.handleException(e);
			return null;

		}
	}

	/*
	 * (non-Javadoc)
	 * 
	 * @see org.openntf.domino.Session#getUserName()
	 */
	@Override
	public String getUserName() {
		try {
			return getDelegate().getUserName();
		} catch (NotesException e) {
			DominoUtils.handleException(e);
			return null;

		}
	}

	/*
	 * (non-Javadoc)
	 * 
	 * @see org.openntf.domino.Session#getUserNameList()
	 */
	@Override
	public Vector<org.openntf.domino.Name> getUserNameList() {
		try {
			return Factory.fromLotusAsVector(getDelegate().getUserNameList(), Name.class, this);
		} catch (Exception e) {
			DominoUtils.handleException(e);
			return null;

		}
	}

	/*
	 * (non-Javadoc)
	 * 
	 * @see org.openntf.domino.Session#getUserNameObject()
	 */
	@Override
	public Name getUserNameObject() {
		try {
			return Factory.fromLotus(getDelegate().getUserNameObject(), Name.class, this);
		} catch (NotesException e) {
			DominoUtils.handleException(e);
			return null;

		}
	}

	/*
	 * (non-Javadoc)
	 * 
	 * @see org.openntf.domino.Session#getUserPolicySettings(java.lang.String, java.lang.String, int, java.lang.String)
	 */
	@Override
	public Document getUserPolicySettings(String server, String name, int type, String explicitPolicy) {
		try {
			return Factory.fromLotus(getDelegate().getUserPolicySettings(server, name, type, explicitPolicy), Document.class, this);
		} catch (NotesException e) {
			DominoUtils.handleException(e);
			return null;

		}
	}

	/*
	 * (non-Javadoc)
	 * 
	 * @see org.openntf.domino.Session#getUserPolicySettings(java.lang.String, java.lang.String, int)
	 */
	@Override
	public Document getUserPolicySettings(String server, String name, int type) {
		try {
			return Factory.fromLotus(getDelegate().getUserPolicySettings(server, name, type), Document.class, this);
		} catch (NotesException e) {
			DominoUtils.handleException(e);
			return null;

		}
	}

	/*
	 * (non-Javadoc)
	 * 
	 * @see org.openntf.domino.Session#hashPassword(java.lang.String)
	 */
	@Override
	public String hashPassword(String password) {
		try {
			return getDelegate().hashPassword(password);
		} catch (NotesException e) {
			DominoUtils.handleException(e);
			return null;

		}
	}

	/*
	 * (non-Javadoc)
	 * 
	 * @see org.openntf.domino.Session#isConvertMIME()
	 */
	@Override
	public boolean isConvertMIME() {
		try {
			return getDelegate().isConvertMIME();
		} catch (NotesException e) {
			DominoUtils.handleException(e);
			return false;

		}
	}

	/*
	 * (non-Javadoc)
	 * 
	 * @see org.openntf.domino.Session#isConvertMime()
	 */
	@Override
	public boolean isConvertMime() {
		try {
			return getDelegate().isConvertMime();
		} catch (NotesException e) {
			DominoUtils.handleException(e);
			return false;

		}
	}

	/*
	 * (non-Javadoc)
	 * 
	 * @see org.openntf.domino.Session#isOnServer()
	 */
	@Override
	public boolean isOnServer() {
		try {
			return getDelegate().isOnServer();
		} catch (NotesException e) {
			DominoUtils.handleException(e);
			return false;

		}
	}

	/*
	 * (non-Javadoc)
	 * 
	 * @see org.openntf.domino.Session#isRestricted()
	 */
	@Override
	public boolean isRestricted() {
		try {
			return getDelegate().isRestricted();
		} catch (NotesException e) {
			DominoUtils.handleException(e);
			return true;

		}
	}

	/*
	 * (non-Javadoc)
	 * 
	 * @see org.openntf.domino.Session#isTrackMillisecInJavaDates()
	 */
	@Override
	public boolean isTrackMillisecInJavaDates() {
		try {
			return getDelegate().isTrackMillisecInJavaDates();
		} catch (NotesException e) {
			DominoUtils.handleException(e);
			return true;

		}
	}

	/*
	 * (non-Javadoc)
	 * 
	 * @see org.openntf.domino.Session#isTrustedSession()
	 */
	@Override
	public boolean isTrustedSession() {
		try {
			return getDelegate().isTrustedSession();
		} catch (NotesException e) {
			DominoUtils.handleException(e);
			return false;

		}
	}

	/*
	 * (non-Javadoc)
	 * 
	 * @see org.openntf.domino.Session#isValid()
	 */
	@Override
	public boolean isValid() {
		return getDelegate().isValid();
	}

	/*
	 * (non-Javadoc)
	 * 
	 * @see org.openntf.domino.Session#resetUserPassword(java.lang.String, java.lang.String, java.lang.String, int)
	 */
	@Override
	public boolean resetUserPassword(String serverName, String userName, String password, int downloadCount) {
		try {
			return getDelegate().resetUserPassword(serverName, userName, password, downloadCount);
		} catch (NotesException e) {
			DominoUtils.handleException(e);
		}
		return false;
	}

	/*
	 * (non-Javadoc)
	 * 
	 * @see org.openntf.domino.Session#resetUserPassword(java.lang.String, java.lang.String, java.lang.String)
	 */
	@Override
	public boolean resetUserPassword(String serverName, String userName, String password) {
		try {
			return getDelegate().resetUserPassword(serverName, userName, password);
		} catch (NotesException e) {
			DominoUtils.handleException(e);

		}
		return false;
	}

	/*
	 * (non-Javadoc)
	 * 
	 * @see org.openntf.domino.Session#resolve(java.lang.String)
	 */
	@Override
	public org.openntf.domino.Base<?> resolve(String url) {
		try {
			return Factory.fromLotus(getDelegate().resolve(url), Base.class, this);
		} catch (NotesException e) {
			DominoUtils.handleException(e);
			return null;

		}
	}

	/*
	 * (non-Javadoc)
	 * 
	 * @see org.openntf.domino.Session#sendConsoleCommand(java.lang.String, java.lang.String)
	 */
	@Override
	public String sendConsoleCommand(String serverName, String consoleCommand) {
		try {
			return getDelegate().sendConsoleCommand(serverName, consoleCommand);
		} catch (NotesException e) {
			DominoUtils.handleException(e);
			return null;

		}
	}

	/*
	 * (non-Javadoc)
	 * 
	 * @see org.openntf.domino.Session#setAllowLoopBack(boolean)
	 */
	@Override
	public void setAllowLoopBack(boolean flag) {
		try {
			getDelegate().setAllowLoopBack(flag);
		} catch (NotesException e) {
			DominoUtils.handleException(e);

		}
	}

	/*
	 * (non-Javadoc)
	 * 
	 * @see org.openntf.domino.Session#setConvertMIME(boolean)
	 */
	@Override
	public void setConvertMIME(boolean flag) {
		try {
			getDelegate().setConvertMIME(flag);
		} catch (NotesException e) {
			DominoUtils.handleException(e);

		}
	}

	/*
	 * (non-Javadoc)
	 * 
	 * @see org.openntf.domino.Session#setConvertMime(boolean)
	 */
	@Override
	public void setConvertMime(boolean flag) {
		try {
			getDelegate().setConvertMime(flag);
		} catch (NotesException e) {
			DominoUtils.handleException(e);

		}
	}

	/*
	 * (non-Javadoc)
	 * 
	 * @see org.openntf.domino.Session#setEnvironmentVar(java.lang.String, java.lang.Object, boolean)
	 */
	@Override
	public void setEnvironmentVar(String vname, Object value, boolean isSystem) {
		try {
			getDelegate().setEnvironmentVar(vname, value, isSystem);
		} catch (NotesException e) {
			DominoUtils.handleException(e);

		}
	}

	/*
	 * (non-Javadoc)
	 * 
	 * @see org.openntf.domino.Session#setEnvironmentVar(java.lang.String, java.lang.Object)
	 */
	@Override
	public void setEnvironmentVar(String vname, Object value) {
		try {
			getDelegate().setEnvironmentVar(vname, value);
		} catch (NotesException e) {
			DominoUtils.handleException(e);

		}
	}

	/*
	 * (non-Javadoc)
	 * 
	 * @see org.openntf.domino.Session#setTrackMillisecInJavaDates(boolean)
	 */
	@Override
	public void setTrackMillisecInJavaDates(boolean flag) {
		try {
			getDelegate().setTrackMillisecInJavaDates(flag);
		} catch (NotesException e) {
			DominoUtils.handleException(e);

		}
	}

	/*
	 * (non-Javadoc)
	 * 
	 * @see org.openntf.domino.Session#verifyPassword(java.lang.String, java.lang.String)
	 */
	@Override
	public boolean verifyPassword(String password, String hashedPassword) {
		try {
			return getDelegate().verifyPassword(password, hashedPassword);
		} catch (NotesException e) {
			DominoUtils.handleException(e);
			return false;

		}
	}

	/*
	 * (non-Javadoc)
	 * 
	 * @see org.openntf.domino.Session#getUserGroupNameCollection()
	 */
	@Override
	public Collection<String> getUserGroupNameCollection() {
		Collection<String> result = new ArrayList<String>();
		java.util.Vector<org.openntf.domino.Name> v = this.getUserGroupNameList();
		if (!v.isEmpty()) {
			for (org.openntf.domino.Name name : v) {
				result.add(name.getCanonical());
				// DominoUtils.incinerate(name);
			}
		}
		return result;
	}

	/*
	 * (non-Javadoc)
	 * 
	 * @see org.openntf.domino.Session#getUserNameCollection()
	 */
	@Override
	public Collection<String> getUserNameCollection() {
		Collection<String> result = new ArrayList<String>();
		Vector<org.openntf.domino.Name> v = this.getUserNameList();
		if (!v.isEmpty()) {
			for (org.openntf.domino.Name name : v) {
				result.add(name.getCanonical());
				// DominoUtils.incinerate(name);
			}
		}
		return result;
	}

	/*
	 * (non-Javadoc)
	 * 
	 * @see org.openntf.domino.Session#getAddressBookCollection()
	 */
	@Override
	public Collection<org.openntf.domino.Database> getAddressBookCollection() {
		Collection<org.openntf.domino.Database> result = new ArrayList<org.openntf.domino.Database>();
		Vector<org.openntf.domino.Database> v = this.getAddressBooks();
		if (!v.isEmpty()) {
			for (org.openntf.domino.Database db : v) {
				result.add(db);
			}
		}
		return result;
	}

	/*
	 * (non-Javadoc)
	 * 
	 * @see org.openntf.domino.Session#freeTimeSearch(org.openntf.domino.DateRange, int, java.lang.String, boolean)
	 */
	@Override
	public Collection<org.openntf.domino.DateRange> freeTimeSearch(org.openntf.domino.DateRange window, int duration, String names,
			boolean firstFit) {
		// TODO verify that we don't end up with an ambiguous method signature
		Collection<org.openntf.domino.DateRange> result = new ArrayList<org.openntf.domino.DateRange>();
		Vector<org.openntf.domino.DateRange> v = this.freeTimeSearch((lotus.domino.DateRange) window, duration, (Object) names, firstFit);
		if (!v.isEmpty()) {
			for (org.openntf.domino.DateRange dr : v) {
				result.add(dr);
			}
		}
		return result;
	}

	/*
	 * (non-Javadoc)
	 * 
	 * @see org.openntf.domino.Session#freeTimeSearch(org.openntf.domino.DateRange, int, java.util.Collection, boolean)
	 */
	@Override
	public Collection<org.openntf.domino.DateRange> freeTimeSearch(org.openntf.domino.DateRange window, int duration,
			Collection<String> names, boolean firstFit) {
		// TODO verify that we don't end up with an ambiguous method signature
		Collection<org.openntf.domino.DateRange> result = new ArrayList<org.openntf.domino.DateRange>();
		Vector<org.openntf.domino.DateRange> v = this.freeTimeSearch((lotus.domino.DateRange) window, duration,
				(Object) new java.util.Vector<String>(names), firstFit);
		if (!v.isEmpty()) {
			for (org.openntf.domino.DateRange dr : v) {
				result.add(dr);
			}
		}
		return result;
	}

	/*
	 * (non-Javadoc)
	 * 
	 * @see org.openntf.domino.impl.Base#getDelegate()
	 */
	@Override
	protected lotus.domino.Session getDelegate() {
		lotus.domino.Session session = super.getDelegate();
		try {
			session.isConvertMIME();
		} catch (NotesException ne) {
			setDelegate(((org.openntf.domino.impl.Session) Factory.getSession()).getDelegate());
		}
		return super.getDelegate();
	}
}<|MERGE_RESOLUTION|>--- conflicted
+++ resolved
@@ -84,33 +84,6 @@
 		return lotusReferenceCounter_.decrement(id);
 	}
 
-<<<<<<< HEAD
-=======
-	/* (non-Javadoc)
-	 * @see org.openntf.domino.Session#getRunContext()
-	 */
-	public RunContext getRunContext() {
-		// TODO finish this implementation, which needs a lot of work.
-		RunContext result = RunContext.UNKNOWN;
-		SecurityManager sm = System.getSecurityManager();
-		System.out.println(this.getClass().getProtectionDomain().getCodeSource().getLocation());
-		if (sm == null)
-			return RunContext.CLI;
-
-		ProtectionDomain pd = this.getClass().getProtectionDomain();
-		CodeSource cs = pd.getCodeSource();
-		URL url = cs.getLocation();
-
-		Object o = sm.getSecurityContext();
-		if (log_.isLoggable(Level.INFO))
-			log_.log(Level.INFO, "SecurityManager is " + sm.getClass().getName() + " and context is " + o.getClass().getName());
-		if (sm instanceof COM.ibm.JEmpower.applet.AppletSecurity) {
-			COM.ibm.JEmpower.applet.AppletSecurity asm = (COM.ibm.JEmpower.applet.AppletSecurity) sm;
-		}
-		return result;
-	}
-
->>>>>>> e021ec71
 	/**
 	 * Gets the default session.
 	 * 
@@ -200,7 +173,9 @@
 		return null;
 	}
 
-	/* (non-Javadoc)
+	/*
+	 * (non-Javadoc)
+	 * 
 	 * @see org.openntf.domino.Session#createColorObject(java.awt.Color)
 	 */
 	@Override
