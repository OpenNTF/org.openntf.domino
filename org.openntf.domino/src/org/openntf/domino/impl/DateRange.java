package org.openntf.domino.impl;

<<<<<<< HEAD
import lotus.domino.NotesException;

import org.openntf.domino.Session;
import org.openntf.domino.utils.DominoUtils;
import org.openntf.domino.utils.Factory;

=======
>>>>>>> 4f7ca777
public class DateRange extends Base<org.openntf.domino.DateRange, lotus.domino.DateRange> implements org.openntf.domino.DateRange,
		lotus.domino.DateRange {

	public DateRange(lotus.domino.DateRange delegate, org.openntf.domino.Base<?> parent) {
		super(delegate, (parent instanceof org.openntf.domino.Session) ? parent : Factory.getSession(parent));
	}

	@Override
	public DateTime getEndDateTime() {
<<<<<<< HEAD
		try {
			return Factory.fromLotus(getDelegate().getEndDateTime(), DateTime.class, getParent());
		} catch (NotesException e) {
			DominoUtils.handleException(e);
			return null;

		}
=======
		// TODO Auto-generated method stub
		return null;
>>>>>>> 4f7ca777
	}

	@Override
	public Session getParent() {
<<<<<<< HEAD
		return (org.openntf.domino.Session) super.getParent();
=======
		// TODO Auto-generated method stub
		return null;
>>>>>>> 4f7ca777
	}

	@Override
	public DateTime getStartDateTime() {
<<<<<<< HEAD
		try {
			return Factory.fromLotus(getDelegate().getStartDateTime(), DateTime.class, getParent());
		} catch (NotesException e) {
			DominoUtils.handleException(e);
			return null;

		}
=======
		// TODO Auto-generated method stub
		return null;
>>>>>>> 4f7ca777
	}

	@Override
	public String getText() {
<<<<<<< HEAD
		try {
			return getDelegate().getText();
		} catch (NotesException e) {
			DominoUtils.handleException(e);
			return null;

		}
=======
		// TODO Auto-generated method stub
		return null;
>>>>>>> 4f7ca777
	}

	@Override
	public void setEndDateTime(lotus.domino.DateTime arg0) {
<<<<<<< HEAD
		try {
			getDelegate().setEndDateTime(arg0);
		} catch (NotesException e) {
			DominoUtils.handleException(e);

		}
=======
		// TODO Auto-generated method stub
>>>>>>> 4f7ca777

	}

	@Override
	public void setStartDateTime(lotus.domino.DateTime arg0) {
<<<<<<< HEAD
		try {
			getDelegate().setStartDateTime(arg0);
		} catch (NotesException e) {
			DominoUtils.handleException(e);
=======
		// TODO Auto-generated method stub
>>>>>>> 4f7ca777

		}
	}

	@Override
	public void setText(String arg0) {
<<<<<<< HEAD
		try {
			getDelegate().setText(arg0);
		} catch (NotesException e) {
			DominoUtils.handleException(e);
=======
		// TODO Auto-generated method stub
>>>>>>> 4f7ca777

		}
	}

}
<|MERGE_RESOLUTION|>--- conflicted
+++ resolved
@@ -1,120 +1,86 @@
-package org.openntf.domino.impl;
-
-<<<<<<< HEAD
-import lotus.domino.NotesException;
-
-import org.openntf.domino.Session;
-import org.openntf.domino.utils.DominoUtils;
-import org.openntf.domino.utils.Factory;
-
-=======
->>>>>>> 4f7ca777
-public class DateRange extends Base<org.openntf.domino.DateRange, lotus.domino.DateRange> implements org.openntf.domino.DateRange,
-		lotus.domino.DateRange {
-
-	public DateRange(lotus.domino.DateRange delegate, org.openntf.domino.Base<?> parent) {
-		super(delegate, (parent instanceof org.openntf.domino.Session) ? parent : Factory.getSession(parent));
-	}
-
-	@Override
-	public DateTime getEndDateTime() {
-<<<<<<< HEAD
-		try {
-			return Factory.fromLotus(getDelegate().getEndDateTime(), DateTime.class, getParent());
-		} catch (NotesException e) {
-			DominoUtils.handleException(e);
-			return null;
-
-		}
-=======
-		// TODO Auto-generated method stub
-		return null;
->>>>>>> 4f7ca777
-	}
-
-	@Override
-	public Session getParent() {
-<<<<<<< HEAD
-		return (org.openntf.domino.Session) super.getParent();
-=======
-		// TODO Auto-generated method stub
-		return null;
->>>>>>> 4f7ca777
-	}
-
-	@Override
-	public DateTime getStartDateTime() {
-<<<<<<< HEAD
-		try {
-			return Factory.fromLotus(getDelegate().getStartDateTime(), DateTime.class, getParent());
-		} catch (NotesException e) {
-			DominoUtils.handleException(e);
-			return null;
-
-		}
-=======
-		// TODO Auto-generated method stub
-		return null;
->>>>>>> 4f7ca777
-	}
-
-	@Override
-	public String getText() {
-<<<<<<< HEAD
-		try {
-			return getDelegate().getText();
-		} catch (NotesException e) {
-			DominoUtils.handleException(e);
-			return null;
-
-		}
-=======
-		// TODO Auto-generated method stub
-		return null;
->>>>>>> 4f7ca777
-	}
-
-	@Override
-	public void setEndDateTime(lotus.domino.DateTime arg0) {
-<<<<<<< HEAD
-		try {
-			getDelegate().setEndDateTime(arg0);
-		} catch (NotesException e) {
-			DominoUtils.handleException(e);
-
-		}
-=======
-		// TODO Auto-generated method stub
->>>>>>> 4f7ca777
-
-	}
-
-	@Override
-	public void setStartDateTime(lotus.domino.DateTime arg0) {
-<<<<<<< HEAD
-		try {
-			getDelegate().setStartDateTime(arg0);
-		} catch (NotesException e) {
-			DominoUtils.handleException(e);
-=======
-		// TODO Auto-generated method stub
->>>>>>> 4f7ca777
-
-		}
-	}
-
-	@Override
-	public void setText(String arg0) {
-<<<<<<< HEAD
-		try {
-			getDelegate().setText(arg0);
-		} catch (NotesException e) {
-			DominoUtils.handleException(e);
-=======
-		// TODO Auto-generated method stub
->>>>>>> 4f7ca777
-
-		}
-	}
-
-}
+package org.openntf.domino.impl;
+
+import lotus.domino.NotesException;
+
+import org.openntf.domino.Session;
+import org.openntf.domino.utils.DominoUtils;
+import org.openntf.domino.utils.Factory;
+
+public class DateRange extends Base<org.openntf.domino.DateRange, lotus.domino.DateRange> implements org.openntf.domino.DateRange,
+		lotus.domino.DateRange {
+
+	public DateRange(lotus.domino.DateRange delegate, org.openntf.domino.Base<?> parent) {
+		super(delegate, (parent instanceof org.openntf.domino.Session) ? parent : Factory.getSession(parent));
+	}
+
+	@Override
+	public DateTime getEndDateTime() {
+		try {
+			return Factory.fromLotus(getDelegate().getEndDateTime(), DateTime.class, getParent());
+		} catch (NotesException e) {
+			DominoUtils.handleException(e);
+			return null;
+
+		}
+
+	}
+
+	@Override
+	public Session getParent() {
+		return (org.openntf.domino.Session) super.getParent();
+	}
+
+	@Override
+	public DateTime getStartDateTime() {
+		try {
+			return Factory.fromLotus(getDelegate().getStartDateTime(), DateTime.class, getParent());
+		} catch (NotesException e) {
+			DominoUtils.handleException(e);
+			return null;
+
+		}
+	}
+
+	@Override
+	public String getText() {
+		try {
+			return getDelegate().getText();
+		} catch (NotesException e) {
+			DominoUtils.handleException(e);
+			return null;
+
+		}
+	}
+
+	@Override
+	public void setEndDateTime(lotus.domino.DateTime arg0) {
+		try {
+			getDelegate().setEndDateTime(arg0);
+		} catch (NotesException e) {
+			DominoUtils.handleException(e);
+
+		}
+
+	}
+
+	@Override
+	public void setStartDateTime(lotus.domino.DateTime arg0) {
+		try {
+			getDelegate().setStartDateTime(arg0);
+		} catch (NotesException e) {
+			DominoUtils.handleException(e);
+
+		}
+	}
+
+	@Override
+	public void setText(String arg0) {
+		try {
+			getDelegate().setText(arg0);
+		} catch (NotesException e) {
+			DominoUtils.handleException(e);
+
+		}
+	}
+
+}