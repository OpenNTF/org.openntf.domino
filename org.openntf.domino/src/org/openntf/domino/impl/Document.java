/*
 * Copyright 2013
 * 
 * Licensed under the Apache License, Version 2.0 (the "License"); 
 * you may not use this file except in compliance with the License. 
 * You may obtain a copy of the License at:
 * 
 * http://www.apache.org/licenses/LICENSE-2.0 
 * 
 * Unless required by applicable law or agreed to in writing, software 
 * distributed under the License is distributed on an "AS IS" BASIS, 
 * WITHOUT WARRANTIES OR CONDITIONS OF ANY KIND, either express or 
 * implied. See the License for the specific language governing 
 * permissions and limitations under the License.
 */
package org.openntf.domino.impl;

import java.io.IOException;
import java.io.Serializable;
import java.io.StringWriter;
import java.io.Writer;
import java.lang.reflect.Method;
import java.util.ArrayList;
import java.util.Arrays;
import java.util.Collection;
import java.util.Collections;
import java.util.Date;
import java.util.HashMap;
import java.util.LinkedHashSet;
import java.util.List;
import java.util.Map;
import java.util.Set;
import java.util.TreeMap;
import java.util.Vector;
import java.util.logging.Level;
import java.util.logging.Logger;

import lotus.domino.NotesException;

import org.openntf.domino.Database;
import org.openntf.domino.DateTime;
import org.openntf.domino.DocumentCollection;
import org.openntf.domino.EmbeddedObject;
import org.openntf.domino.Form;
import org.openntf.domino.Item;
import org.openntf.domino.Item.Flags;
import org.openntf.domino.Item.Type;
import org.openntf.domino.MIMEEntity;
import org.openntf.domino.NoteCollection;
import org.openntf.domino.RichTextItem;
import org.openntf.domino.Session;
import org.openntf.domino.View;
import org.openntf.domino.WrapperFactory;
import org.openntf.domino.annotations.Legacy;
import org.openntf.domino.events.EnumEvent;
import org.openntf.domino.events.IDominoEvent;
import org.openntf.domino.exceptions.DataNotCompatibleException;
import org.openntf.domino.exceptions.Domino32KLimitException;
import org.openntf.domino.exceptions.ItemNotFoundException;
import org.openntf.domino.ext.Database.Events;
import org.openntf.domino.ext.Session.Fixes;
import org.openntf.domino.helpers.Formula;
import org.openntf.domino.transactions.DatabaseTransaction;
import org.openntf.domino.types.BigString;
import org.openntf.domino.types.FactorySchema;
import org.openntf.domino.types.Null;
import org.openntf.domino.utils.Documents;
import org.openntf.domino.utils.DominoUtils;
import org.openntf.domino.utils.Factory;

import com.ibm.commons.util.io.json.JsonException;
import com.ibm.commons.util.io.json.util.JsonWriter;

// TODO: Auto-generated Javadoc
/**
 * The Class Document.
 */
class Document extends Base<org.openntf.domino.Document, lotus.domino.Document, Database> implements org.openntf.domino.Document {
	private static final Logger log_ = Logger.getLogger(Document.class.getName());

	public static enum RemoveType {
		SOFT_FALSE, SOFT_TRUE, HARD_FALSE, HARD_TRUE;
	}

	private RemoveType removeType_;

	private boolean isDirty_ = false;
	private String noteid_;
	private String unid_;
	private boolean isNew_;
	private boolean isQueued_ = false;
	private boolean isRemoveQueued_ = false;
	private boolean shouldWriteItemMeta_ = false; // TODO NTF create rules for making this true

	private boolean shouldResurrect_ = false;

	// NTF - these are immutable by definition, so we should just copy it when we read in the doc
	// yes, we're creating objects we might not need, but that's better than risking the toxicity of evil, wicked DateTime
	// these ought to be final, since they can't change, but it makes the constructor really messy

	// NTF - Okay, after testing, maybe these just need to be JIT getters. It added about 10% to Document iteration time.
	// NTF - Done. And yeah, it make quite a performance difference. More like 20%, really
	// RPr - I can confirm this

	/** The created_. */
	private Date created_;

	/** The initially modified_. */
	private Date initiallyModified_;

	/** The last modified_. */
	private Date lastModified_;

	/** The last accessed_. */
	private Date lastAccessed_;

	/**
	 * Instantiates a new document.
	 * 
	 * @param delegate
	 *            the delegate
	 * @param parent
	 *            the parent
	 */
	@Deprecated
	public Document(final lotus.domino.Document delegate, final org.openntf.domino.Base<?> parent) {
		super(delegate, Factory.getParentDatabase(parent));
		initialize(delegate);
	}

	/**
	 * Instantiates a new Document.
	 * 
	 * @param delegate
	 *            the delegate
	 * @param parent
	 *            the parent
	 * @param wf
	 *            the wrapperfactory
	 * @param cppId
	 *            the cpp-id
	 */
	public Document(final lotus.domino.Document delegate, final Database parent, final WrapperFactory wf, final long cppId) {
		super(delegate, parent, wf, cppId, NOTES_NOTE);
		initialize(delegate);
	}

	/* (non-Javadoc)
	 * @see org.openntf.domino.impl.Base#findParent(lotus.domino.Base)
	 */
	@Override
	protected Database findParent(final lotus.domino.Document delegate) throws NotesException {
		return fromLotus(delegate.getParentDatabase(), Database.SCHEMA, null);
	}

	/**
	 * Initialize.
	 * 
	 * @param delegate
	 *            the delegate
	 */
	private void initialize(final lotus.domino.Document delegate) {
		try {
			noteid_ = delegate.getNoteID();
			unid_ = delegate.getUniversalID();
			isNew_ = delegate.isNewNote();

			if (getAncestorSession().isFixEnabled(Fixes.FORCE_JAVA_DATES)) {
				delegate.setPreferJavaDates(true);
			}
			// RPr: Do not read too much infos in initialize, as it affects performance!
			// created_ = DominoUtils.toJavaDateSafe(delegate.getCreated());
			// initiallyModified_ = DominoUtils.toJavaDateSafe(delegate.getInitiallyModified());
			// lastModified_ = DominoUtils.toJavaDateSafe(delegate.getLastModified());
			// lastAccessed_ = DominoUtils.toJavaDateSafe(delegate.getLastAccessed());
		} catch (Exception e) {
			DominoUtils.handleException(e);
		}
	}

	/*
	 * (non-Javadoc)
	 * 
	 * @see org.openntf.domino.Document#getCreated()
	 */
	@Override
	@Deprecated
	@Legacy(Legacy.DATETIME_WARNING)
	public DateTime getCreated() {
		try {
			return fromLotus(getDelegate().getCreated(), DateTime.SCHEMA, getAncestorSession()); // TODO NTF - maybe ditch the parent?
		} catch (NotesException e) {
			DominoUtils.handleException(e);
		}
		return null;
	}

	/*
	 * (non-Javadoc)
	 * 
	 * @see org.openntf.domino.Document#getCreatedDate()
	 */
	public Date getCreatedDate() {
		if (created_ == null) {
			try {
				created_ = DominoUtils.toJavaDateSafe(getDelegate().getCreated());
			} catch (NotesException e) {
				DominoUtils.handleException(e);
			}
		}
		return created_;
	}

	/*
	 * (non-Javadoc)
	 * 
	 * @see org.openntf.domino.Document#getInitiallyModified()
	 */
	@Override
	@Deprecated
	@Legacy(Legacy.DATETIME_WARNING)
	public DateTime getInitiallyModified() {
		try {
			return fromLotus(getDelegate().getInitiallyModified(), DateTime.SCHEMA, getAncestorSession()); // TODO NTF - maybe ditch the parent?
		} catch (NotesException e) {
			DominoUtils.handleException(e);
		}
		return null;
	}

	/*
	 * (non-Javadoc)
	 * 
	 * @see org.openntf.domino.Document#getInitiallyModifiedDate()
	 */
	public Date getInitiallyModifiedDate() {
		if (initiallyModified_ == null) {
			try {
				initiallyModified_ = DominoUtils.toJavaDateSafe(getDelegate().getInitiallyModified());
			} catch (NotesException e) {
				DominoUtils.handleException(e);

			}
		}
		return initiallyModified_;
	}

	/*
	 * (non-Javadoc)
	 * 
	 * @see org.openntf.domino.Document#getLastAccessed()
	 */
	@Override
	@Deprecated
	@Legacy(Legacy.DATETIME_WARNING)
	public DateTime getLastAccessed() {
		try {
			if (getDelegate().getLastAccessed() == null)
				return null;
			return fromLotus(getDelegate().getLastAccessed(), DateTime.SCHEMA, getAncestorSession()); // TODO NTF - maybe ditch the parent?
		} catch (NotesException e) {
			DominoUtils.handleException(e);
		}
		return null;
	}

	/*
	 * (non-Javadoc)
	 * 
	 * @see org.openntf.domino.Document#getLastAccessedDate()
	 */
	public Date getLastAccessedDate() {
		if (lastAccessed_ == null) {
			try {
				lastAccessed_ = DominoUtils.toJavaDateSafe(getDelegate().getLastAccessed());
			} catch (NotesException e) {
				DominoUtils.handleException(e);
			}
		}
		return lastAccessed_;
	}

	/*
	 * (non-Javadoc)
	 * 
	 * @see org.openntf.domino.Document#getLastModified()
	 */
	@Override
	@Deprecated
	@Legacy(Legacy.DATETIME_WARNING)
	public DateTime getLastModified() {
		try {
			if (getDelegate().getLastModified() == null)
				return null;
			return fromLotus(getDelegate().getLastModified(), DateTime.SCHEMA, getAncestorSession()); // TODO NTF - maybe ditch the parent?

		} catch (NotesException e) {
			DominoUtils.handleException(e);
		}
		return null;
	}

	/*
	 * (non-Javadoc)
	 * 
	 * @see org.openntf.domino.Document#getLastModifiedDate()
	 */
	public Date getLastModifiedDate() {
		if (lastModified_ == null) {
			try {
				lastModified_ = DominoUtils.toJavaDateSafe(getDelegate().getLastModified());
			} catch (NotesException e) {
				DominoUtils.handleException(e);
			}
		}
		return lastModified_;
	}

	/*
	 * (non-Javadoc)
	 * 
	 * @see org.openntf.domino.Document#appendItemValue(java.lang.String)
	 */
	@Override
	public Item appendItemValue(final String name) {
		return appendItemValue(name, (Object) null);
	}

	/*
	 * (non-Javadoc)
	 * 
	 * @see org.openntf.domino.Document#appendItemValue(java.lang.String, double)
	 */
	@Override
	public Item appendItemValue(final String name, final double value) {
		return appendItemValue(name, Double.valueOf(value));
	}

	/*
	 * (non-Javadoc)
	 * 
	 * @see org.openntf.domino.Document#appendItemValue(java.lang.String, int)
	 */
	@Override
	public Item appendItemValue(final String name, final int value) {
		return appendItemValue(name, Integer.valueOf(value));
	}

	/**
	 * appends a value to an item (if it is not yet there)
	 */
	public Item appendItemValue(final String name, final Object value, final boolean unique) {
		Item result = null;
		if (unique && hasItem(name)) {
			// TODO RPr This function is not yet 100% mime compatible
			result = getFirstItem(name);
			if (result.containsValue(value)) {
				return result;
			}
		}
		result = appendItemValue(name, value);
		return result;
	}

	/*
	 * (non-Javadoc)
	 * 
	 * @see org.openntf.domino.Document#appendItemValue(java.lang.String, java.lang.Object)
	 */
	@SuppressWarnings({ "rawtypes", "unchecked" })
	@Override
	public Item appendItemValue(final String name, final Object value) {
		markDirty();
		Item result = null;
		try {
			if (!hasItem(name)) {
				result = replaceItemValue(name, value);
			} else if (value != null) {
				List recycleThis = new ArrayList();
				try {
					Object domNode = toDominoFriendly(value, this, recycleThis);
					if (getAncestorSession().isFixEnabled(Fixes.APPEND_ITEM_VALUE)) {
						Vector current = getItemValue(name);
						if (current == null) {
							result = replaceItemValue(name, value);
						} else if (domNode instanceof Collection) {
							Object newVal = current.addAll((Collection) domNode);
							result = replaceItemValue(name, newVal);
						} else {
							Object newVal = current.add(domNode);
							result = replaceItemValue(name, newVal);
						}
					} else {
						result = fromLotus(getDelegate().appendItemValue(name, domNode), Item.SCHEMA, this);
					}
				} finally {
					s_recycle(recycleThis);
				}
			} else {
				result = appendItemValue(name);
			}
		} catch (NotesException e) {
			DominoUtils.handleException(e);
		}
		return result;
	}

	/*
	 * (non-Javadoc)
	 * 
	 * @see org.openntf.domino.Document#attachVCard(lotus.domino.Base)
	 */
	@Override
	public void attachVCard(final lotus.domino.Base document) {
		markDirty();
		try {
			getDelegate().attachVCard(toLotus(document));
		} catch (NotesException e) {
			DominoUtils.handleException(e);
		}
	}

	/*
	 * (non-Javadoc)
	 * 
	 * @see org.openntf.domino.Document#attachVCard(lotus.domino.Base, java.lang.String)
	 */
	@Override
	public void attachVCard(final lotus.domino.Base document, final String charset) {
		markDirty();
		try {
			getDelegate().attachVCard(toLotus(document), charset);
		} catch (NotesException e) {
			DominoUtils.handleException(e);
		}
	}

	/*
	 * (non-Javadoc)
	 * 
	 * @see org.openntf.domino.Document#closeMIMEEntities()
	 */
	@Override
	public boolean closeMIMEEntities() {
		try {
			return getDelegate().closeMIMEEntities();
		} catch (NotesException e) {
			DominoUtils.handleException(e);
		}
		return false;
	}

	/*
	 * (non-Javadoc)
	 * 
	 * @see org.openntf.domino.Document#closeMIMEEntities(boolean)
	 */
	@Override
	public boolean closeMIMEEntities(final boolean saveChanges) {
		try {
			return getDelegate().closeMIMEEntities(saveChanges);
		} catch (NotesException e) {
			DominoUtils.handleException(e);
		}
		return false;
	}

	/*
	 * (non-Javadoc)
	 * 
	 * @see org.openntf.domino.Document#closeMIMEEntities(boolean, java.lang.String)
	 */
	@Override
	public boolean closeMIMEEntities(final boolean saveChanges, final String entityItemName) {
		try {
			return getDelegate().closeMIMEEntities(saveChanges, entityItemName);
		} catch (NotesException e) {
			DominoUtils.handleException(e);
		}
		return false;
	}

	/*
	 * (non-Javadoc)
	 * 
	 * @see org.openntf.domino.Document#computeWithForm(boolean, boolean)
	 */
	@Override
	public boolean computeWithForm(final boolean doDataTypes, final boolean raiseError) {
		markDirty();
		try {
			return getDelegate().computeWithForm(doDataTypes, raiseError);
		} catch (NotesException e) {
			DominoUtils.handleException(e);
		}
		return false;
	}

	/*
	 * (non-Javadoc)
	 * 
	 * @see org.openntf.domino.Document#convertToMIME()
	 */
	@Override
	public void convertToMIME() {
		try {
			getDelegate().convertToMIME();
		} catch (NotesException e) {
			DominoUtils.handleException(e);
		}
	}

	/*
	 * (non-Javadoc)
	 * 
	 * @see org.openntf.domino.Document#convertToMIME(int)
	 */
	@Override
	public void convertToMIME(final int conversionType) {
		try {
			getDelegate().convertToMIME(conversionType);
		} catch (NotesException e) {
			DominoUtils.handleException(e);
		}
	}

	/*
	 * (non-Javadoc)
	 * 
	 * @see org.openntf.domino.Document#convertToMIME(int, int)
	 */
	@Override
	public void convertToMIME(final int conversionType, final int options) {
		try {
			getDelegate().convertToMIME(conversionType, options);
		} catch (NotesException e) {
			DominoUtils.handleException(e);
		}
	}

	/*
	 * (non-Javadoc)
	 * 
	 * @see org.openntf.domino.Document#copyAllItems(lotus.domino.Document, boolean)
	 */
	@Override
	public void copyAllItems(final lotus.domino.Document doc, final boolean replace) {
		try {
			getDelegate().copyAllItems(toLotus(doc), replace);
			markDirty();
		} catch (NotesException e) {
			DominoUtils.handleException(e);
		}
	}

	/*
	 * (non-Javadoc)
	 * 
	 * @see org.openntf.domino.Document#copyItem(lotus.domino.Item)
	 */
	@Override
	public Item copyItem(final lotus.domino.Item item) {
		// TODO - NTF markDirty()? Yes. It's necessary.
		try {
			Item ret = fromLotus(getDelegate().copyItem(toLotus(item)), Item.SCHEMA, this);
			markDirty();
			return ret;
		} catch (NotesException e) {
			DominoUtils.handleException(e);
		}
		return null;
	}

	/*
	 * (non-Javadoc)
	 * 
	 * @see org.openntf.domino.Document#copyItem(lotus.domino.Item, java.lang.String)
	 */
	@Override
	public Item copyItem(final lotus.domino.Item item, final String newName) {
		// TODO - NTF markDirty()?
		try {
			Item ret = fromLotus(getDelegate().copyItem(toLotus(item), newName), Item.SCHEMA, this);
			markDirty();
			return ret;
		} catch (NotesException e) {
			DominoUtils.handleException(e);
		}
		return null;
	}

	/*
	 * (non-Javadoc)
	 * 
	 * @see org.openntf.domino.Document#copyToDatabase(lotus.domino.Database)
	 */
	@Override
	public org.openntf.domino.Document copyToDatabase(final lotus.domino.Database db) {
		// TODO - NTF markDirty()?
		try {
			return fromLotus(getDelegate().copyToDatabase(toLotus(db)), Document.SCHEMA, getParentDatabase());
		} catch (NotesException e) {
			DominoUtils.handleException(e);
		}
		return null;
	}

	/*
	 * (non-Javadoc)
	 * 
	 * @see org.openntf.domino.Document#createMIMEEntity()
	 */
	@Override
	public MIMEEntity createMIMEEntity() {
		markDirty();
		try {
			return fromLotus(getDelegate().createMIMEEntity(), MIMEEntity.SCHEMA, this);
		} catch (NotesException e) {
			DominoUtils.handleException(e);
		}
		return null;
	}

	//RPr: currently not used. So I commented this out
	//private final transient Map<String, MIMEEntity> entityCache_ = new HashMap<String, MIMEEntity>();

	/*
	 * (non-Javadoc)
	 * 
	 * @see org.openntf.domino.Document#createMIMEEntity(java.lang.String)
	 */
	@Override
	public MIMEEntity createMIMEEntity(final String itemName) {
		// if (entityCache_.containsKey(itemName)) {
		// log_.warning("Returning MIMEEntity for " + itemName + " from cache instead of creating...");
		// return entityCache_.get(itemName);
		// }
		try {
			try {
				lotus.domino.MIMEEntity me = getDelegate().createMIMEEntity(itemName);
				markDirty();
				MIMEEntity wrapped = fromLotus(me, MIMEEntity.SCHEMA, this);
				// entityCache_.put(itemName, wrapped);
				return wrapped;
			} catch (NotesException alreadyThere) {
				Item item = getFirstItem(itemName);
				if (item != null) {
					log_.warning("Already have a non-MIME item for " + itemName + ". Removing...");
					item.remove();
				}
				lotus.domino.MIMEEntity me = getDelegate().createMIMEEntity(itemName);
				markDirty();
				MIMEEntity wrapped = fromLotus(me, MIMEEntity.SCHEMA, this);
				// entityCache_.put(itemName, wrapped);
				return wrapped;
			}
			// return fromLotus(getDelegate().createMIMEEntity(itemName), MIMEEntity.class, this);
		} catch (NotesException e) {
			DominoUtils.handleException(e);
		}
		return null;
	}

	/*
	 * (non-Javadoc)
	 * 
	 * @see org.openntf.domino.Document#createReplyMessage(boolean)
	 */
	@Override
	public org.openntf.domino.Document createReplyMessage(final boolean toAll) {
		// TODO - NTF markDirty()?
		try {
			return fromLotus(getDelegate().createReplyMessage(toAll), Document.SCHEMA, getParentDatabase());
		} catch (NotesException e) {
			DominoUtils.handleException(e);
		}
		return null;
	}

	/*
	 * (non-Javadoc)
	 * 
	 * @see org.openntf.domino.Document#createRichTextItem(java.lang.String)
	 */
	@Override
	public RichTextItem createRichTextItem(final String name) {
		markDirty();
		try {
			return fromLotus(getDelegate().createRichTextItem(name), RichTextItem.SCHEMA, this);
		} catch (NotesException e) {
			DominoUtils.handleException(e);
		}
		return null;
	}

	/*
	 * (non-Javadoc)
	 * 
	 * @see org.openntf.domino.Document#encrypt()
	 */
	@Override
	public void encrypt() {
		markDirty();
		try {
			getDelegate().encrypt();
		} catch (NotesException e) {
			DominoUtils.handleException(e);
		}
	}

	/*
	 * (non-Javadoc)
	 * 
	 * @see org.openntf.domino.Document#generateXML()
	 */
	@Override
	public String generateXML() {
		try {
			return getDelegate().generateXML();
		} catch (NotesException e) {
			DominoUtils.handleException(e);
		}
		return null;
	}

	/*
	 * (non-Javadoc)
	 * 
	 * @see org.openntf.domino.Document#generateXML(java.lang.Object, lotus.domino.XSLTResultTarget)
	 */
	@Override
	public void generateXML(final Object style, final lotus.domino.XSLTResultTarget result) throws IOException {
		try {
			getDelegate().generateXML(style, result);
		} catch (NotesException e) {
			DominoUtils.handleException(e);
		}
	}

	/*
	 * (non-Javadoc)
	 * 
	 * @see org.openntf.domino.Document#generateXML(java.io.Writer)
	 */
	@Override
	public void generateXML(final Writer w) throws IOException {
		try {
			getDelegate().generateXML(w);
		} catch (NotesException e) {
			DominoUtils.handleException(e);
		}
	}

	/*
	 * (non-Javadoc)
	 * 
	 * @see org.openntf.domino.Document#getAttachment(java.lang.String)
	 */
	@Override
	public EmbeddedObject getAttachment(final String fileName) {
		try {
			return fromLotus(getDelegate().getAttachment(fileName), EmbeddedObject.SCHEMA, this);
		} catch (NotesException e) {
			DominoUtils.handleException(e);
		}
		return null;
	}

	/*
	 * (non-Javadoc)
	 * 
	 * @see org.openntf.domino.Document#getAuthors()
	 */
	@SuppressWarnings("unchecked")
	@Override
	public Vector<String> getAuthors() {
		try {
			return getDelegate().getAuthors();
		} catch (NotesException e) {
			DominoUtils.handleException(e);
		}
		return null;
	}

	/*
	 * (non-Javadoc)
	 * 
	 * @see org.openntf.domino.Document#getColumnValues()
	 */
	@Override
	public Vector<Object> getColumnValues() {
		try {
			Vector<?> values = getDelegate().getColumnValues();
			if (values != null) {
				return Factory.wrapColumnValues(values, this.getAncestorSession());
			} else {
				return null;
			}
		} catch (NotesException e) {
			DominoUtils.handleException(e);
		}
		return null;
	}

	/*
	 * (non-Javadoc)
	 * 
	 * @see org.openntf.domino.Document#getEmbeddedObjects()
	 */
	@Override
	public Vector<org.openntf.domino.EmbeddedObject> getEmbeddedObjects() {
		try {
			return fromLotusAsVector(getDelegate().getEmbeddedObjects(), EmbeddedObject.SCHEMA, this);
		} catch (NotesException e) {
			DominoUtils.handleException(e);
		}
		return null;
	}

	/*
	 * (non-Javadoc)
	 * 
	 * @see org.openntf.domino.Document#getEncryptionKeys()
	 */
	@SuppressWarnings("unchecked")
	@Override
	public Vector<String> getEncryptionKeys() {
		try {
			return getDelegate().getEncryptionKeys();
		} catch (NotesException e) {
			DominoUtils.handleException(e);
		}
		return null;
	}

	/*
	 * (non-Javadoc)
	 * 
	 * @see org.openntf.domino.Document#getFTSearchScore()
	 */
	@Override
	public int getFTSearchScore() {
		try {
			return getDelegate().getFTSearchScore();
		} catch (NotesException e) {
			DominoUtils.handleException(e);
		}
		return 0;
	}

	/*
	 * (non-Javadoc)
	 * 
	 * @see org.openntf.domino.Document#getFirstItem(java.lang.String)
	 */
	@Override
	public Item getFirstItem(final String name) {
		try {
			return fromLotus(getDelegate().getFirstItem(name), Item.SCHEMA, this);
		} catch (NotesException e) {
			DominoUtils.handleException(e);
		}
		return null;
	}

	/*
	 * (non-Javadoc)
	 * 
	 * @see org.openntf.domino.Document#getFolderReferences()
	 */
	@SuppressWarnings("unchecked")
	@Override
	public Vector<String> getFolderReferences() {
		try {
			return getDelegate().getFolderReferences();
		} catch (NotesException e) {
			DominoUtils.handleException(e);
		}
		return null;
	}

	/*
	 * (non-Javadoc)
	 * 
	 * @see org.openntf.domino.Document#getHttpURL()
	 */
	@Override
	public String getHttpURL() {
		try {
			return getDelegate().getHttpURL();
		} catch (NotesException e) {
			DominoUtils.handleException(e);
		}
		return null;
	}

	/*
	 * Behavior: If the document does not have the item, then we look at the requested class. If it's a primitive or an array of primitives,
	 * we cannot return a null value that can be assigned to that type, so therefore we throw an Exception. If what was request is an
	 * object, we return null.
	 * 
	 * If the item does exist, then we get it's value and attempt a conversion. If the data cannot be converted, we throw an Exception
	 */

	@SuppressWarnings("unchecked")
	public <T> T getItemValue(final String name, final Class<?> T) throws ItemNotFoundException, DataNotCompatibleException {
		// TODO NTF - Add type conversion extensibility of some kind, maybe attached to the Database or the Session
		// if (T.equals(java.util.Collection.class) && getItemValueString("form").equalsIgnoreCase("container")) {
		// System.out.println("Requesting a value of type " + T.getName() + " in name " + name);
		// }

		//try {
		Object itemValue = null;
		MIMEEntity entity = this.getMIMEEntity(name);
		if (entity != null) {
			itemValue = Documents.getItemValueMIME(this, name, entity);
		} else {
			// read it as vector
			Vector<?> vals;
			try {
				vals = getDelegate().getItemValue(name);
				itemValue = Factory.wrapColumnValues(vals, this.getAncestorSession());
			} catch (NotesException ne) {
				log_.log(Level.WARNING, "Unable to get value for item " + name + " in Document " + getAncestorDatabase().getFilePath()
						+ " " + noteid_ + ": " + ne.text);
				DominoUtils.handleException(ne);
				return null;
			}
		}
<<<<<<< HEAD
	}

	//	private Object getItemValueMIME(final String itemname, final MIMEEntity entity) {
	//		return Documents.getItemValueMIME(this, itemname, entity);
	//	}

	private Object getItemValueMIME(final String itemname) {
		return Documents.getItemValueMIME(this, itemname);
=======
		if (itemValue == null) {
			return null;
		}
		if (T.isAssignableFrom(itemValue.getClass())) {
			return (T) itemValue;
		}
		// if this is a collection, return the first value
		if (itemValue instanceof Collection) {
			Collection<?> c = ((Collection<?>) itemValue);
			if (c.size() == 1) {
				itemValue = c.iterator().next();
				if (T.isAssignableFrom(itemValue.getClass())) {
					return (T) itemValue;
				}
			}
		}
		throw new DataNotCompatibleException("Cannot return " + itemValue.getClass() + ", because " + T + " was requested.");

>>>>>>> 7994a708
	}

	/*
	 * (non-Javadoc)
	 * 
	 * @see org.openntf.domino.Document#getItemValue(java.lang.String)
	 */
	@SuppressWarnings("unchecked")
	@Override
	public Vector<Object> getItemValue(final String name) {
		Vector<?> vals = null;

		try {
			// Check the item type to see if it's MIME - if so, then see if it's a MIMEBean
			// This is a bit more expensive than I'd like
			MIMEEntity entity = this.getMIMEEntity(name);
			if (entity != null) {
				Object mimeValue = Documents.getItemValueMIME(this, name, entity);
				if (mimeValue != null) {
					if (mimeValue instanceof Vector) {
						return (Vector<Object>) mimeValue;
					}
					if (mimeValue instanceof Collection) {
						return new Vector<Object>((Collection<Object>) mimeValue);
					}
					if (mimeValue.getClass().isArray()) {
						return (Vector<Object>) Arrays.asList((Object[]) mimeValue);
					}
					Vector<Object> result = new Vector<Object>(1);
					result.add(mimeValue);
					return result;
				} else {
					log_.log(Level.WARNING, "We found a MIMEEntity for item name " + name
							+ " but the value from the MIMEEntity is null so we likely need to look at the regular field.");

<<<<<<< HEAD
			// TODO RPr: check if we can convertn a Document to a NAPI-Document
			if (getNapiDocument() != null) {
				//System.out.println("using NAPI");
				List<String> lvals = getNapiDocument().getItemAsTextList(name);
				//System.out.println("Got from NAPI" + lvals);
				return new Vector<Object>(lvals);
=======
					// TODO NTF: What if we have a "real" mime item like a body field (Handle RT/MIME correctly)
					Vector<Object> result = new Vector<Object>(1);
					result.add(entity.getContentAsText()); // TODO: not sure if that is correct
					return result;
				}
>>>>>>> 7994a708
			}

			try {
				vals = getDelegate().getItemValue(name);
			} catch (NotesException ne) {
				log_.log(Level.WARNING, "Unable to get value for item " + name + " in Document " + getAncestorDatabase().getFilePath()
						+ " " + noteid_ + ": " + ne.text);
				DominoUtils.handleException(ne);
				return null;
			}
			return Factory.wrapColumnValues(vals, this.getAncestorSession());
		} catch (Throwable t) {
			DominoUtils.handleException(t);
		}
		return null;
	}

	/*
	 * (non-Javadoc)
	 * 
	 * @see org.openntf.domino.Document#getItemValueCustomData(java.lang.String)
	 */
	@Override
	public Object getItemValueCustomData(final String itemName) throws IOException, ClassNotFoundException {
		return getItemValueCustomData(itemName, null);
	}

	/*
	 * (non-Javadoc)
	 * 
	 * @see org.openntf.domino.Document#getItemValueCustomData(java.lang.String, java.lang.String)
	 */
	@Override
	public Object getItemValueCustomData(final String itemName, final String dataTypeName) throws IOException, ClassNotFoundException {
		if (dataTypeName == null || "mime-bean".equals(dataTypeName)) {
			MIMEEntity entity = this.getMIMEEntity(itemName);
			if (entity != null) {
				return Documents.getItemValueMIME(this, itemName, entity);
			}
		}
		try {
			return getDelegate().getItemValueCustomData(itemName, dataTypeName);
		} catch (NotesException e) {
			DominoUtils.handleException(e);
		}
		return null;
	}

	/*
	 * (non-Javadoc)
	 * 
	 * @see org.openntf.domino.Document#getItemValueCustomDataBytes(java.lang.String, java.lang.String)
	 */
	@Override
	public byte[] getItemValueCustomDataBytes(final String itemName, final String dataTypeName) throws IOException {
		try {
			// TODO RPr: This is not yet MIME compatible
			return getDelegate().getItemValueCustomDataBytes(itemName, dataTypeName);
		} catch (NotesException e) {
			DominoUtils.handleException(e);
		}
		return null;
	}

	/*
	 * (non-Javadoc)
	 * 
	 * @see org.openntf.domino.Document#getItemValueDateTimeArray(java.lang.String)
	 */
	@Override
	public Vector<org.openntf.domino.Base<?>> getItemValueDateTimeArray(final String name) {		// cf. DateRange.java
		boolean mayBeMime = true;
		Vector<org.openntf.domino.Base<?>> vGIV = null;	// see below
		try {
			Vector<?> v = getDelegate().getItemValueDateTimeArray(name);
			mayBeMime = false;
			if (v == null || v.size() == 0)
				return (Vector<org.openntf.domino.Base<?>>) v;
			FactorySchema schema = DateTime.SCHEMA;
			if (v.elementAt(0) instanceof lotus.domino.DateRange)	// at moment: never
				schema = DateRange.SCHEMA;
			else {	// Workaround for Vector of DateRange-s
				while (true) {
					int sz = v.size(), i;
					for (i = 0; i < sz; i++)
						if (v.elementAt(i) != null)
							break;
					if (i < sz)
						break;
					vGIV = getDelegate().getItemValue(name);
					if (vGIV.size() != sz * 2)
						break;
					for (i = 0; i < sz * 2; i++)
						if (!(vGIV.elementAt(i) instanceof lotus.domino.DateTime))
							break;
					if (i < sz * 2)
						break;
					Vector<lotus.domino.DateRange> aux = new Vector<lotus.domino.DateRange>(sz);
					lotus.domino.Session rawsession = toLotus(Factory.getSession());
					for (i = 0; i < sz; i++) {
						lotus.domino.DateTime dts = (lotus.domino.DateTime) vGIV.elementAt(2 * i);
						lotus.domino.DateTime dte = (lotus.domino.DateTime) vGIV.elementAt(2 * i + 1);
						lotus.domino.DateRange dr = rawsession.createDateRange(dts, dte);
						aux.add(dr);
					}
					v = aux;
					schema = DateRange.SCHEMA;
					break;
				}
			}
			return fromLotusAsVector(v, schema, getAncestorSession());
		} catch (NotesException e) {
			while (mayBeMime) {
				MIMEEntity entity = this.getMIMEEntity(name);
				if (entity == null)
					break;
				Object mim = Documents.getItemValueMIME(this, name, entity);
				if (mim == null)
					break;
				Vector<?> v;
				if (mim instanceof Vector)
					v = (Vector<Object>) mim;
				else if (mim instanceof Collection)
					v = new Vector<Object>((Collection<Object>) mim);
				else if (mim.getClass().isArray())
					v = (Vector<Object>) Arrays.asList((Object[]) mim);
				else
					break;
				int sz = v.size(), i;
				for (i = 0; i < sz; i++) {
					Object o = v.elementAt(i);
					if (o == null)
						break;
					if ((!(o instanceof DateTime)) && (!(o instanceof DateRange)))
						break;
				}
				if (i < sz)
					break;
				return (Vector<org.openntf.domino.Base<?>>) v;
			}
			DominoUtils.handleException(e);
			return null;
		} finally {
			if (vGIV != null)
				Base.s_recycle(vGIV);
		}
	}

	/*
	 * (non-Javadoc)
	 * 
	 * @see org.openntf.domino.Document#getItemValueDouble(java.lang.String)
	 */
	@Override
	public double getItemValueDouble(final String name) {
		try {
			return getDelegate().getItemValueDouble(name);
		} catch (NotesException e) {
			DominoUtils.handleException(e);
		}
		return 0d;
	}

	/*
	 * (non-Javadoc)
	 * 
	 * @see org.openntf.domino.Document#getItemValueInteger(java.lang.String)
	 */
	@Override
	public int getItemValueInteger(final String name) {
		try {
			return getDelegate().getItemValueInteger(name);
		} catch (NotesException e) {
			DominoUtils.handleException(e);
		}
		return 0;
	}

	/*
	 * (non-Javadoc)
	 * 
	 * @see org.openntf.domino.Document#getItemValueString(java.lang.String)
	 */
	@Override
	public String getItemValueString(final String name) {
		try {
			String ret = getDelegate().getItemValueString(name);
			if (ret != null && ret.length() != 0)
				return ret;
			if (getMIMEEntity(name) == null)
				return "";
			Vector<?> v = getItemValue(name);
			ret = "";
			if (v.size() > 0)
				ret = v.elementAt(0).toString();
			return ret;
		} catch (NotesException e) {
			DominoUtils.handleException(e);
		}
		return null;
	}

	/*
	 * (non-Javadoc)
	 * 
	 * @see org.openntf.domino.Document#getItems()
	 */
	@Override
	public Vector<Item> getItems() {
<<<<<<< HEAD
		// TODO RPr: Review the ItemVector
=======
>>>>>>> 7994a708
		// TODO At some point we should cache this result in a private List and then always return an immutable Vector
		ItemVector iv = new ItemVector(this);
		return iv;
	}

	/*
	 * (non-Javadoc)
	 * 
	 * @see org.openntf.domino.Document#getKey()
	 */
	@Override
	public String getKey() {
		try {
			return getDelegate().getKey();
		} catch (NotesException e) {
			DominoUtils.handleException(e);
		}
		return null;
	}

	/*
	 * (non-Javadoc)
	 * 
	 * @see org.openntf.domino.Document#getLockHolders()
	 */
	@SuppressWarnings("unchecked")
	@Override
	public Vector<String> getLockHolders() {
		try {
			return getDelegate().getLockHolders();
		} catch (NotesException e) {
			DominoUtils.handleException(e);
		}
		return null;
	}

	/*
	 * (non-Javadoc)
	 * 
	 * @see org.openntf.domino.Document#getMIMEEntity()
	 */
	@Override
	public MIMEEntity getMIMEEntity() {
		try {
			return fromLotus(getDelegate().getMIMEEntity(), MIMEEntity.SCHEMA, this);
		} catch (NotesException e) {
			DominoUtils.handleException(e);
		}
		return null;
	}

	/*
	 * (non-Javadoc)
	 * 
	 * @see org.openntf.domino.Document#getMIMEEntity(java.lang.String)
	 */
	@Override
	public MIMEEntity getMIMEEntity(final String itemName) {
		try {
			return fromLotus(getDelegate().getMIMEEntity(itemName), MIMEEntity.SCHEMA, this);
		} catch (NotesException e) {
			DominoUtils.handleException(e);
		}
		return null;
	}

	/*
	 * (non-Javadoc)
	 * 
	 * @see org.openntf.domino.Document#getNameOfProfile()
	 */
	@Override
	public String getNameOfProfile() {
		try {
			return getDelegate().getNameOfProfile();
		} catch (NotesException e) {
			DominoUtils.handleException(e);
		}
		return null;
	}

	/*
	 * (non-Javadoc)
	 * 
	 * @see org.openntf.domino.Document#getNoteID()
	 */
	@Override
	public String getNoteID() {
		try {
			return getDelegate().getNoteID();
		} catch (NotesException e) {
			DominoUtils.handleException(e);
		}
		return null;
	}

	/*
	 * (non-Javadoc)
	 * 
	 * @see org.openntf.domino.Document#getNotesURL()
	 */
	@Override
	public String getNotesURL() {
		try {
			return getDelegate().getNotesURL();
		} catch (NotesException e) {
			DominoUtils.handleException(e);
		}
		return null;
	}

	/*
	 * (non-Javadoc)
	 * 
	 * @see org.openntf.domino.Document#getParentDatabase()
	 */
	@Override
	public Database getParentDatabase() {
		return getAncestor();
	}

	public org.openntf.domino.Document getParentDocument() {
		return this.getParentDatabase().getDocumentByUNID(this.getParentDocumentUNID());
	}

	/*
	 * (non-Javadoc)
	 * 
	 * @see org.openntf.domino.Document#getParentDocumentUNID()
	 */
	@Override
	public String getParentDocumentUNID() {
		try {
			return getDelegate().getParentDocumentUNID();
		} catch (NotesException e) {
			DominoUtils.handleException(e);
		}
		return null;
	}

	/*
	 * (non-Javadoc)
	 * 
	 * @see org.openntf.domino.Document#getParentView()
	 */
	@Override
	public View getParentView() {
		try {
			return fromLotus(getDelegate().getParentView(), View.SCHEMA, getAncestorDatabase());
		} catch (NotesException e) {
			DominoUtils.handleException(e);
		}
		return null;
	}

	/*
	 * (non-Javadoc)
	 * 
	 * @see org.openntf.domino.Document#getRead()
	 */
	@Override
	public boolean getRead() {
		try {
			return getDelegate().getRead();
		} catch (NotesException e) {
			DominoUtils.handleException(e);
		}
		return false;
	}

	/*
	 * (non-Javadoc)
	 * 
	 * @see org.openntf.domino.Document#getRead(java.lang.String)
	 */
	@Override
	public boolean getRead(final String userName) {
		try {
			return getDelegate().getRead(userName);
		} catch (NotesException e) {
			DominoUtils.handleException(e);
		}
		return false;
	}

	/*
	 * (non-Javadoc)
	 * 
	 * @see org.openntf.domino.Document#getReceivedItemText()
	 */
	@SuppressWarnings("unchecked")
	@Override
	public Vector<String> getReceivedItemText() {
		try {
			return getDelegate().getReceivedItemText();
		} catch (NotesException e) {
			DominoUtils.handleException(e);
		}
		return null;
	}

	/*
	 * (non-Javadoc)
	 * 
	 * @see org.openntf.domino.Document#getResponses()
	 */
	@Override
	public DocumentCollection getResponses() {
		try {
			return fromLotus(getDelegate().getResponses(), DocumentCollection.SCHEMA, getAncestorDatabase());
		} catch (NotesException e) {
			DominoUtils.handleException(e);
		}
		return null;
	}

	/*
	 * (non-Javadoc)
	 * 
	 * @see org.openntf.domino.Document#getSigner()
	 */
	@Override
	public String getSigner() {
		try {
			return getDelegate().getSigner();
		} catch (NotesException e) {
			DominoUtils.handleException(e);
		}
		return null;
	}

	/*
	 * (non-Javadoc)
	 * 
	 * @see org.openntf.domino.Document#getSize()
	 */
	@Override
	public int getSize() {
		try {
			return getDelegate().getSize();
		} catch (NotesException e) {
			DominoUtils.handleException(e);
		}
		return 0;
	}

	/*
	 * (non-Javadoc)
	 * 
	 * @see org.openntf.domino.Document#getURL()
	 */
	@Override
	public String getURL() {
		try {
			return getDelegate().getURL();
		} catch (NotesException e) {
			DominoUtils.handleException(e);
		}
		return null;
	}

	/*
	 * (non-Javadoc)
	 * 
	 * @see org.openntf.domino.Document#getUniversalID()
	 */
	@Override
	public String getUniversalID() {
		try {
			return getDelegate().getUniversalID();
		} catch (NotesException e) {
			DominoUtils.handleException(e);
		}
		return null;
	}

	/*
	 * (non-Javadoc)
	 * 
	 * @see org.openntf.domino.Document#getVerifier()
	 */
	@Override
	public String getVerifier() {
		try {
			return getDelegate().getVerifier();
		} catch (NotesException e) {
			DominoUtils.handleException(e);
		}
		return null;
	}

	/*
	 * (non-Javadoc)
	 * 
	 * @see org.openntf.domino.Document#hasEmbedded()
	 */
	@Override
	public boolean hasEmbedded() {
		try {
			return getDelegate().hasEmbedded();
		} catch (NotesException e) {
			DominoUtils.handleException(e);
		}
		return false;
	}

	//	private Boolean hasReaders_;

	public boolean hasReaders() {
		//TODO won't that be handy?
		for (Item item : getItems()) {
			if (item.isReaders()) {
				return true;
			}
		}

		return false;
	}

	/*
	 * (non-Javadoc)
	 * 
	 * @see org.openntf.domino.Document#hasItem(java.lang.String)
	 */
	@Override
	public boolean hasItem(final String name) {
		try {
			if (name == null) {
				return false;
			} else {
				return getDelegate().hasItem(name);
			}
		} catch (NotesException e) {
			DominoUtils.handleException(e);
		}
		return false;
	}

	@Deprecated
	public MIMEEntity testMIMEEntity(final String name) {
		// RPr: I am not sure if setting convertMime to false is neccessary, so this method is obsoletete
		Session session = this.getAncestorSession();
		boolean convertMime = session.isConvertMIME();
		session.setConvertMIME(false);

		MIMEEntity entity = this.getMIMEEntity(name);
		session.setConvertMIME(convertMime);
		return entity;
	}

	/*
	 * (non-Javadoc)
	 * 
	 * @see org.openntf.domino.Document#isDeleted()
	 */
	@Override
	public boolean isDeleted() {
		try {
			lotus.domino.Document delegate = getDelegate();
			if (delegate == null)
				return false;
			return delegate.isDeleted();
		} catch (NotesException e) {
			DominoUtils.handleException(e);
		}
		return false;
	}

	/*
	 * (non-Javadoc)
	 * 
	 * @see org.openntf.domino.Document#isEncryptOnSend()
	 */
	@Override
	public boolean isEncryptOnSend() {
		try {
			return getDelegate().isEncryptOnSend();
		} catch (NotesException e) {
			DominoUtils.handleException(e);
		}
		return false;
	}

	/*
	 * (non-Javadoc)
	 * 
	 * @see org.openntf.domino.Document#isEncrypted()
	 */
	@Override
	public boolean isEncrypted() {
		try {
			return getDelegate().isEncrypted();
		} catch (NotesException e) {
			DominoUtils.handleException(e);
		}
		return false;
	}

	/*
	 * (non-Javadoc)
	 * 
	 * @see org.openntf.domino.Document#isNewNote()
	 */
	@Override
	public boolean isNewNote() {
		return Integer.valueOf(noteid_, 16) == 0;
	}

	/*
	 * (non-Javadoc)
	 * 
	 * @see org.openntf.domino.Document#isPreferJavaDates()
	 */
	@Override
	public boolean isPreferJavaDates() {
		try {
			return getDelegate().isPreferJavaDates();
		} catch (NotesException e) {
			DominoUtils.handleException(e);
		}
		return false;
	}

	/*
	 * (non-Javadoc)
	 * 
	 * @see org.openntf.domino.Document#isProfile()
	 */
	@Override
	public boolean isProfile() {
		try {
			return getDelegate().isProfile();
		} catch (NotesException e) {
			DominoUtils.handleException(e);
		}
		return false;
	}

	/*
	 * (non-Javadoc)
	 * 
	 * @see org.openntf.domino.Document#isResponse()
	 */
	@Override
	public boolean isResponse() {
		try {
			return getDelegate().isResponse();
		} catch (NotesException e) {
			DominoUtils.handleException(e);
		}
		return false;
	}

	/*
	 * (non-Javadoc)
	 * 
	 * @see org.openntf.domino.Document#isSaveMessageOnSend()
	 */
	@Override
	public boolean isSaveMessageOnSend() {
		try {
			return getDelegate().isSaveMessageOnSend();
		} catch (NotesException e) {
			DominoUtils.handleException(e);
		}
		return false;
	}

	/*
	 * (non-Javadoc)
	 * 
	 * @see org.openntf.domino.Document#isSentByAgent()
	 */
	@Override
	public boolean isSentByAgent() {
		try {
			return getDelegate().isSentByAgent();
		} catch (NotesException e) {
			DominoUtils.handleException(e);
		}
		return false;
	}

	/*
	 * (non-Javadoc)
	 * 
	 * @see org.openntf.domino.Document#isSignOnSend()
	 */
	@Override
	public boolean isSignOnSend() {
		try {
			return getDelegate().isSignOnSend();
		} catch (NotesException e) {
			DominoUtils.handleException(e);
		}
		return false;
	}

	/*
	 * (non-Javadoc)
	 * 
	 * @see org.openntf.domino.Document#isSigned()
	 */
	@Override
	public boolean isSigned() {
		try {
			return getDelegate().isSigned();
		} catch (NotesException e) {
			DominoUtils.handleException(e);
		}
		return false;
	}

	/*
	 * (non-Javadoc)
	 * 
	 * @see org.openntf.domino.Document#isValid()
	 */
	@Override
	public boolean isValid() {
		try {
			return getDelegate().isValid();
		} catch (NotesException e) {
			DominoUtils.handleException(e);
		}
		return false;
	}

	/*
	 * (non-Javadoc)
	 * 
	 * @see org.openntf.domino.Document#lock()
	 */
	@Override
	public boolean lock() {
		try {
			return getDelegate().lock();
		} catch (NotesException e) {
			DominoUtils.handleException(e);
		}
		return false;
	}

	/*
	 * (non-Javadoc)
	 * 
	 * @see org.openntf.domino.Document#lock(boolean)
	 */
	@Override
	public boolean lock(final boolean provisionalOk) {
		try {
			return getDelegate().lock(provisionalOk);
		} catch (NotesException e) {
			DominoUtils.handleException(e);
		}
		return false;
	}

	/*
	 * (non-Javadoc)
	 * 
	 * @see org.openntf.domino.Document#lock(java.lang.String)
	 */
	@Override
	public boolean lock(final String name) {
		try {
			return getDelegate().lock(name);
		} catch (NotesException e) {
			DominoUtils.handleException(e);
		}
		return false;
	}

	/*
	 * (non-Javadoc)
	 * 
	 * @see org.openntf.domino.Document#lock(java.lang.String, boolean)
	 */
	@Override
	public boolean lock(final String name, final boolean provisionalOk) {
		try {
			return getDelegate().lock(name, provisionalOk);
		} catch (NotesException e) {
			DominoUtils.handleException(e);
		}
		return false;
	}

	/*
	 * (non-Javadoc)
	 * 
	 * @see org.openntf.domino.Document#lock(java.util.Vector)
	 */
	@SuppressWarnings("rawtypes")
	@Override
	public boolean lock(final Vector names) {
		try {
			return getDelegate().lock(names);
		} catch (NotesException e) {
			DominoUtils.handleException(e);
		}
		return false;
	}

	/*
	 * (non-Javadoc)
	 * 
	 * @see org.openntf.domino.Document#lock(java.util.Vector, boolean)
	 */
	@SuppressWarnings("rawtypes")
	@Override
	public boolean lock(final Vector names, final boolean provisionalOk) {
		try {
			return getDelegate().lock(names, provisionalOk);
		} catch (NotesException e) {
			DominoUtils.handleException(e);
		}
		return false;
	}

	/*
	 * (non-Javadoc)
	 * 
	 * @see org.openntf.domino.Document#lockProvisional()
	 */
	@Override
	public boolean lockProvisional() {
		try {
			return getDelegate().lockProvisional();
		} catch (NotesException e) {
			DominoUtils.handleException(e);
		}
		return false;
	}

	/*
	 * (non-Javadoc)
	 * 
	 * @see org.openntf.domino.Document#lockProvisional(java.lang.String)
	 */
	@Override
	public boolean lockProvisional(final String name) {
		try {
			return getDelegate().lockProvisional(name);
		} catch (NotesException e) {
			DominoUtils.handleException(e);
		}
		return false;
	}

	/*
	 * (non-Javadoc)
	 * 
	 * @see org.openntf.domino.Document#lockProvisional(java.util.Vector)
	 */
	@SuppressWarnings("rawtypes")
	@Override
	public boolean lockProvisional(final Vector names) {
		try {
			return getDelegate().lockProvisional(names);
		} catch (NotesException e) {
			DominoUtils.handleException(e);
		}
		return false;
	}

	/*
	 * (non-Javadoc)
	 * 
	 * @see org.openntf.domino.Document#makeResponse(lotus.domino.Document)
	 */
	@Override
	public void makeResponse(final lotus.domino.Document doc) {
		markDirty();
		try {
			getDelegate().makeResponse(toLotus(doc));
		} catch (NotesException e) {
			DominoUtils.handleException(e);
		}
	}

	/*
	 * (non-Javadoc)
	 * 
	 * @see org.openntf.domino.Document#markRead()
	 */
	@Override
	public void markRead() {
		// TODO - NTF transaction context?
		try {
			getDelegate().markRead();
		} catch (NotesException e) {
			DominoUtils.handleException(e);
		}
	}

	/*
	 * (non-Javadoc)
	 * 
	 * @see org.openntf.domino.Document#markRead(java.lang.String)
	 */
	@Override
	public void markRead(final String userName) {
		// TODO - NTF transaction context?
		try {
			getDelegate().markRead(userName);
		} catch (NotesException e) {
			DominoUtils.handleException(e);
		}
	}

	/*
	 * (non-Javadoc)
	 * 
	 * @see org.openntf.domino.Document#markUnread()
	 */
	@Override
	public void markUnread() {
		// TODO - NTF transaction context?
		try {
			getDelegate().markUnread();
		} catch (NotesException e) {
			DominoUtils.handleException(e);
		}
	}

	/*
	 * (non-Javadoc)
	 * 
	 * @see org.openntf.domino.Document#markUnread(java.lang.String)
	 */
	@Override
	public void markUnread(final String userName) {
		// TODO - NTF transaction context?
		try {
			getDelegate().markUnread(userName);
		} catch (NotesException e) {
			DominoUtils.handleException(e);
		}
	}

	/*
	 * (non-Javadoc)
	 * 
	 * @see org.openntf.domino.Document#putInFolder(java.lang.String)
	 */
	@Override
	public void putInFolder(final String name) {
		// TODO - NTF handle transaction context
		try {
			getDelegate().putInFolder(name);
		} catch (NotesException e) {
			DominoUtils.handleException(e);
		}
	}

	/*
	 * (non-Javadoc)
	 * 
	 * @see org.openntf.domino.Document#putInFolder(java.lang.String, boolean)
	 */
	@Override
	public void putInFolder(final String name, final boolean createOnFail) {
		// TODO - NTF handle transaction context
		try {
			getDelegate().putInFolder(name, createOnFail);
		} catch (NotesException e) {
			DominoUtils.handleException(e);
		}
	}

	/*
	 * (non-Javadoc)
	 * 
	 * @see org.openntf.domino.Document#remove(boolean)
	 */
	@Override
	public boolean remove(final boolean force) {
		boolean result = false;
		boolean go = true;
		go = getAncestorDatabase().fireListener(generateEvent(Events.BEFORE_DELETE_DOCUMENT, null));
		if (go) {
			System.out.println("Listener for BEFORE_DELETE_DOCUMENT allowed the remove call");
			removeType_ = force ? RemoveType.SOFT_TRUE : RemoveType.SOFT_FALSE;
			System.out.println("Remove type is " + removeType_.name());
			if (queueRemove()) {
				System.out.println("We queued the remove as part of a transaction so tell the calling code that its done");
				result = true;
			} else {
				System.out.println("We're not currently in a transaction, so we should force the delegate removal immediately");
				result = forceDelegateRemove();
			}
		} else {
			System.out.println("Listener for BEFORE_DELETE_DOCUMENT blocked the remove call");
			result = false;
		}
		if (result) {
			System.out.println("Remove executed, so firing AFTER_DELETE_DOCUMENT listener");
			getAncestorDatabase().fireListener(generateEvent(Events.AFTER_DELETE_DOCUMENT, null));
		}
		return result;
	}

	/*
	 * (non-Javadoc)
	 * 
	 * @see org.openntf.domino.Document#removeFromFolder(java.lang.String)
	 */
	@Override
	public void removeFromFolder(final String name) {
		// TODO - NTF handle transaction context
		try {
			getDelegate().removeFromFolder(name);
		} catch (NotesException e) {
			DominoUtils.handleException(e);
		}
	}

	/*
	 * (non-Javadoc)
	 * 
	 * @see org.openntf.domino.Document#removeItem(java.lang.String)
	 */
	@Override
	public void removeItem(final String name) {
		markDirty();
		keySet();
		fieldNames_.remove(name);
		try {
			// RPr: it is important to check if this is a MIME entity and remove that this way.
			// Otherwise dangling $FILE items are hanging around in the document
			MIMEEntity mimeChk = getMIMEEntity(name);
			if (mimeChk != null) {
				mimeChk.remove();
				getDelegate().closeMIMEEntities(true, name);
			}
			if (getAncestorSession().isFixEnabled(Fixes.REMOVE_ITEM)) {
				while (getDelegate().hasItem(name)) {
					getDelegate().removeItem(name);
				}
			} else {
				getDelegate().removeItem(name);
			}
		} catch (NotesException e) {
			DominoUtils.handleException(e);
		}
	}

	/*
	 * (non-Javadoc)
	 * 
	 * @see org.openntf.domino.Document#removePermanently(boolean)
	 */
	@Override
	public boolean removePermanently(final boolean force) {
		boolean result = false;
		boolean go = true;
		go = getAncestorDatabase().fireListener(generateEvent(Events.BEFORE_DELETE_DOCUMENT, null));
		if (go) {
			removeType_ = force ? RemoveType.HARD_TRUE : RemoveType.HARD_FALSE;
			if (!queueRemove()) {
				result = forceDelegateRemove();
			} else {
				result = true;
			}
		} else {
			result = false;
		}
		if (result) {
			getAncestorDatabase().fireListener(generateEvent(Events.AFTER_DELETE_DOCUMENT, null));
		}
		return result;
	}

	/*
	 * (non-Javadoc)
	 * 
	 * @see org.openntf.domino.Document#renderToRTItem(lotus.domino.RichTextItem)
	 */
	@Override
	public boolean renderToRTItem(final lotus.domino.RichTextItem rtitem) {
		try {
			getDelegate().renderToRTItem(toLotus(rtitem));
		} catch (NotesException e) {
			DominoUtils.handleException(e);
		}
		return false;
	}

	public static int MAX_NATIVE_FIELD_SIZE = 32000;
	public static int MAX_SUMMARY_FIELD_SIZE = 14000;

	//public static String MIME_BEAN_SUFFIX = "_O"; // CHECKME: is this a good idea?
	//public static String MIME_BEAN_HINT = "$ObjectData";

	public static boolean AUTOBOX_ALWAYS = false;

	//to keep compatibility, set this
	//public static boolean AUTOBOX_ALWAYS	= true;		

	/*
	 * (non-Javadoc)
	 * 
	 * @see org.openntf.domino.Document#replaceItemValueCustomData(java.lang.String, java.lang.Object)
	 */
	@Override
	public Item replaceItemValueCustomData(final String itemName, final Object userObj) throws IOException {
		return replaceItemValueCustomData(itemName, null, userObj);
	}

	/*
	 * (non-Javadoc)
	 * 
	 * @see org.openntf.domino.Document#replaceItemValueCustomData(java.lang.String, java.lang.String, java.lang.Object)
	 */
	@Override
	public Item replaceItemValueCustomData(final String itemName, final String dataTypeName, final Object userObj) throws IOException {
		if (dataTypeName == null && useMimeBeans()) {
			return replaceItemValueCustomData(itemName, "mime-bean", userObj, true);
		} else {
			return replaceItemValueCustomData(itemName, dataTypeName, userObj, true);
		}
	}

	/**
	 * serialize the Object value and stores it in the item. if <code>dataTypeName</code>="mime-bean" the item will be a MIME-bean,
	 * otherwise, data is serialized by lotus.domino.Docmuemt.replaceItemValueCustomData
	 */
	public Item replaceItemValueCustomData(final String itemName, final String dataTypeName, final Object value, final boolean returnItem) {
		markDirty();
		if (!keySet().contains(itemName)) {
			fieldNames_.add(itemName);
		}
		lotus.domino.Item result = null;
<<<<<<< HEAD
		boolean oldConvert = getAncestorSession().isConvertMime();
		getAncestorSession().setConvertMime(false);
		// Then try serialization
		if (value instanceof Serializable) {
			Documents.saveState((Serializable) value, this, itemName);

			result = getDelegate().getFirstItem(itemName);
			// result = null;
		} else if (value instanceof DocumentCollection) {
			// NoteIDs would be faster for this and, particularly, NoteCollection, but it should be replica-friendly
			DocumentCollection docs = (DocumentCollection) value;
			String[] unids = new String[docs.getCount()];
			int index = 0;
			for (org.openntf.domino.Document doc : docs) {
				unids[index++] = doc.getUniversalID();
			}
			Map<String, String> headers = new HashMap<String, String>(1);
			headers.put("X-Original-Java-Class", "org.openntf.domino.DocumentCollection");
			Documents.saveState(unids, this, itemName, true, headers);
			// result = null;
			result = getDelegate().getFirstItem(itemName);
		} else if (value instanceof NoteCollection) {
			// Maybe it'd be faster to use .getNoteIDs - I'm not sure how the performance compares
			NoteCollection notes = (NoteCollection) value;
			String[] unids = new String[notes.getCount()];
			String noteid = notes.getFirstNoteID();
			int index = 0;
			while (noteid != null && !noteid.isEmpty()) {
				unids[index++] = notes.getUNID(noteid);
				noteid = notes.getNextNoteID(noteid);
			}
			Map<String, String> headers = new HashMap<String, String>(1);
			headers.put("X-Original-Java-Class", "org.openntf.domino.NoteCollection");
			Documents.saveState(unids, this, itemName, true, headers);
			// result = null;
			result = getDelegate().getFirstItem(itemName);
		} else {
			// Check to see if it's a StateHolder
			try {
				Class<?> stateHolderClass = Class.forName("javax.faces.component.StateHolder", true, Factory.getClassLoader());
				if (stateHolderClass.isInstance(value)) {
					Class<?> facesContextClass = Class.forName("javax.faces.context.FacesContext", true, Factory.getClassLoader());
					Method getCurrentInstance = facesContextClass.getMethod("getCurrentInstance");
					Method saveState = stateHolderClass.getMethod("saveState", facesContextClass);
					Serializable state = (Serializable) saveState.invoke(value, getCurrentInstance.invoke(null));
					Map<String, String> headers = new HashMap<String, String>();
					headers.put("X-Storage-Scheme", "StateHolder");
					headers.put("X-Original-Java-Class", value.getClass().getName());
					Documents.saveState(state, this, itemName, true, headers);
					//					result = null;
					result = getDelegate().getFirstItem(itemName);
				} else {
					// Well, we tried.
					throw iae;
=======

		try {
			if (!"mime-bean".equalsIgnoreCase(dataTypeName)) {
				// if data-type is != "mime-bean" the object is written in native mode.
				result = getDelegate().replaceItemValueCustomData(itemName, dataTypeName, value);
			} else if (value instanceof Serializable) {
				Documents.saveState((Serializable) value, this, itemName);

				// TODO RPr: Discuss if the other strategies make sense here.
				// In my opinion NoteCollection does work UNTIL the next compact task runs.
				// So it makes NO sense to serialize NoteIDs!
			} else if (value instanceof DocumentCollection) {
				// NoteIDs would be faster for this and, particularly, NoteCollection, but it should be replica-friendly
				DocumentCollection docs = (DocumentCollection) value;
				String[] unids = new String[docs.getCount()];
				int index = 0;
				for (org.openntf.domino.Document doc : docs) {
					unids[index++] = doc.getUniversalID();
				}
				Map<String, String> headers = new HashMap<String, String>(1);
				headers.put("X-Original-Java-Class", "org.openntf.domino.DocumentCollection");
				Documents.saveState(unids, this, itemName, true, headers);

			} else if (value instanceof NoteCollection) {
				// Maybe it'd be faster to use .getNoteIDs - I'm not sure how the performance compares
				NoteCollection notes = (NoteCollection) value;
				String[] unids = new String[notes.getCount()];
				String noteid = notes.getFirstNoteID();
				int index = 0;
				while (noteid != null && !noteid.isEmpty()) {
					unids[index++] = notes.getUNID(noteid);
					noteid = notes.getNextNoteID(noteid);
>>>>>>> 7994a708
				}
				Map<String, String> headers = new HashMap<String, String>(1);
				headers.put("X-Original-Java-Class", "org.openntf.domino.NoteCollection");
				Documents.saveState(unids, this, itemName, true, headers);

			} else {
				// Check to see if it's a StateHolder
				// TODO RPr: Is this really needed or only a theoretical approach? See above...
				try {
					Class<?> stateHolderClass = Class.forName("javax.faces.component.StateHolder", true, Factory.getClassLoader());
					if (stateHolderClass.isInstance(value)) {
						Class<?> facesContextClass = Class.forName("javax.faces.context.FacesContext", true, Factory.getClassLoader());
						Method getCurrentInstance = facesContextClass.getMethod("getCurrentInstance");
						Method saveState = stateHolderClass.getMethod("saveState", facesContextClass);
						Serializable state = (Serializable) saveState.invoke(value, getCurrentInstance.invoke(null));
						Map<String, String> headers = new HashMap<String, String>();
						headers.put("X-Storage-Scheme", "StateHolder");
						headers.put("X-Original-Java-Class", value.getClass().getName());
						Documents.saveState(state, this, itemName, true, headers);

					} else {
						throw new IllegalArgumentException(value.getClass()
								+ " is not of type Serializable, DocumentCollection, NoteCollection or StateHolder");
					}
				} catch (ClassNotFoundException cnfe) {
					throw new IllegalArgumentException(value.getClass()
							+ " is not of type Serializable, DocumentCollection or NoteCollection");
				}
			}

			if (returnItem) {
				result = getDelegate().getFirstItem(itemName);
				return fromLotus(result, Item.SCHEMA, this);
			} else {
				return null;
			}
		} catch (Exception e) {
			DominoUtils.handleException(e);
			return null;
		}
	}

	/*
	 * (non-Javadoc)
	 * 
	 * @see org.openntf.domino.Document#replaceItemValueCustomDataBytes(java.lang.String, java.lang.String, byte[])
	 */
	@Override
	public Item replaceItemValueCustomDataBytes(final String itemName, final String dataTypeName, final byte[] byteArray)
			throws IOException {
		markDirty();
		try {
			if (byteArray.length > 65535 && useMimeBeans()) {
				// Then fall back to the normal method, which will MIMEBean it
				return this.replaceItemValue(itemName, byteArray);
			} else {
				return fromLotus(getDelegate().replaceItemValueCustomDataBytes(itemName, dataTypeName, byteArray), Item.SCHEMA, this);
			}
		} catch (NotesException e) {
			DominoUtils.handleException(e);
		}
		return null;
	}

	/*
	 * (non-Javadoc)
	 * 
	 * @see org.openntf.domino.Document#replaceItemValue(java.lang.String, java.lang.Object)
	 */
	@Override
	public Item replaceItemValue(final String itemName, final Object value) {
		return replaceItemValue(itemName, value, null, true, true);
	}

	/*
	 * (non-Javadoc)
	 * 
	 * @see org.openntf.domino.ext.Document#replaceItemValue(java.lang.String, java.lang.Object, java.lang.Boolean)
	 */
	@Override
	public Item replaceItemValue(final String itemName, final Object value, final boolean isSummary) {
		return replaceItemValue(itemName, value, isSummary, true, true);
	}

	/**
	 * replaceItemValue writes itemFriendly values or a Collection of itemFriendly values.
	 * 
	 * if "autoSerialisation" is enabled. Data exceeding 32k is serialized with replaceItemValueCustomData. If MIME_BEAN_SUFFIX is set, the
	 * original item contains the String $ObjectData (=MIME_BEAN_SUFFIX). This is important, if you display data in a view, so that you see
	 * immediately, that only serialized content is available
	 * 
	 * @see org.openntf.domino.Document#replaceItemValue(java.lang.String, java.lang.Object)
	 */
	public Item replaceItemValue(final String itemName, final Object value, final Boolean isSummary, final boolean boxCompatibleOnly,
			final boolean returnItem) {
		Item result = null;
		try {

			try {
				result = replaceItemValueLotus(itemName, value, isSummary, returnItem);
			} catch (Domino32KLimitException ex) {
				if (!this.useMimeBeans()) {
					throw ex;
				}
				//				if (MIME_BEAN_SUFFIX != null) {
				//					replaceItemValueLotus(itemName, MIME_BEAN_HINT, isSummary, false);
				//					result = replaceItemValueCustomData(itemName + MIME_BEAN_SUFFIX, "mime-bean", value, returnItem);
				//				} else {
				result = replaceItemValueCustomData(itemName, "mime-bean", value, returnItem);
				//				}
			} catch (Exception ex2) {
				if (!boxCompatibleOnly) {
					result = replaceItemValueCustomData(itemName, "mime-bean", value, returnItem);
				} else if (AUTOBOX_ALWAYS) {
					// Compatibility mode
					log_.log(Level.WARNING, "Writing " + value.getClass() + " causes a " + ex2
							+ " as AUTOBOX_ALWAYS is true, the value will be wrapped in a MIME bean."
							+ " Consider using 'put' or something similar in your code.");
					result = replaceItemValueCustomData(itemName, "mime-bean", value, returnItem);
				} else {
					throw ex2;
				}
			}

			// TODO RPr: What is this?
			if (this.shouldWriteItemMeta_) {
				// If we've gotten this far, it must be legal - update or create the item info map
				Class<?> valueClass;
				if (value == null) {
					valueClass = Null.class;
				} else {
					valueClass = value.getClass();
				}
				Map<String, Map<String, Serializable>> itemInfo = getItemInfo();
				Map<String, Serializable> infoNode = null;
				if (itemInfo.containsKey(itemName)) {
					infoNode = itemInfo.get(itemName);
				} else {
					infoNode = new HashMap<String, Serializable>();
				}
				infoNode.put("valueClass", valueClass.getName());
				infoNode.put("updated", new Date()); // For sanity checking if the value was changed outside of Java
				itemInfo.put(itemName, infoNode);
			}

		} catch (Throwable t) {
			DominoUtils.handleException(t);
		}
		return result;
	}

	/**
	 * returns the payload that the Object o needs when it is written into an item
	 * 
	 * @param o
	 * @param c
	 * @return
	 */
	private int getLotusPayload(final Object o, final Class<?> c) {
		if (c.isAssignableFrom(o.getClass())) {
			if (o instanceof String) {
				return ((String) o).length(); // TODO: LMBCS conversion must be done here/later
			}
			if (o instanceof DateRange) {
				return 16;
			} else {
				return 8; // Number + DateTime has 8 bytes payload
			}
		}
		throw new DataNotCompatibleException("Got a " + o.getClass() + " but " + c + " expected");
	}

	/**
	 * replaceItemValueLotus writes itemFriendly values or a Collection of itemFriendly values. it throws a Domino32KLimitException if the
	 * data does not fit into the fied. The caller can decide what to do, if this exception is thrown.
	 * 
	 * It throws a DataNotCompatibleException, if the data is not domino compatible
	 * 
	 * @throws Domino32KLimitException
	 *             if the item does not fit in a field
	 */
	public Item replaceItemValueLotus(final String itemName, Object value, final Boolean isSummary, final boolean returnItem)
			throws Domino32KLimitException {
		markDirty();
		if (!keySet().contains(itemName)) {
			fieldNames_.add(itemName);
		}
		// writing a value of "Null" leads to a remove of the item if configured in SESSION
		if (value == null || value instanceof Null) {
			if (hasItem(itemName)) {
				if (getAncestorSession().isFixEnabled(Fixes.REPLACE_ITEM_NULL)) {
					removeItem(itemName);
					return null;
				} else {
					value = "";
				}
			} else {
				return null;
			}
		}

		Vector<Object> dominoFriendly;
		List<lotus.domino.Base> recycleThis = new ArrayList<lotus.domino.Base>();
		boolean isNonSummary = false;
		lotus.domino.Item result;
		try {
			// Special case. If the argument is an Item, just copy it.
			if (value instanceof Item) {
				// remove the mime item first, so that it will not collide with MIME etc.
				MIMEEntity mimeChk = getMIMEEntity(itemName);
				if (mimeChk != null) {
					mimeChk.remove();
					getDelegate().closeMIMEEntities(true, itemName);
				}
				result = getDelegate().replaceItemValue(itemName, toDominoFriendly(value, this, recycleThis));
				if (returnItem) {
					return fromLotus(result, Item.SCHEMA, this);
				} else {
					s_recycle(result);
					return null;
				}
			}

			// first step: Make it domino friendly and put all converted objects into "dominoFriendly" 
			if (value instanceof Collection) {
				Collection<?> coll = (Collection<?>) value;
				dominoFriendly = new Vector<Object>(coll.size());
				for (Object valNode : coll) {
					if (valNode != null) { // CHECKME: Should NULL values discarded?
						if (valNode instanceof BigString)
							isNonSummary = true;
						dominoFriendly.add(toItemFriendly(valNode, this, recycleThis));
					}
				}

			} else if (value.getClass().isArray()) {
				Object arr[] = (Object[]) value;
				dominoFriendly = new Vector<Object>(arr.length);
				for (Object valNode : arr) {
					if (valNode != null) { // CHECKME: Should NULL values discarded?
						if (valNode instanceof BigString)
							isNonSummary = true;
						dominoFriendly.add(toItemFriendly(valNode, this, recycleThis));
					}
				}

			} else {
				// Scalar
				dominoFriendly = new Vector<Object>(1);
				if (value instanceof BigString)
					isNonSummary = true;
				dominoFriendly.add(toItemFriendly(value, this, recycleThis));
			}

			// empty vectors are treated as "null"
			if (dominoFriendly.size() == 0) {
				return replaceItemValueLotus(itemName, null, isSummary, returnItem);
			}

			Object firstElement = dominoFriendly.get(0);

			int payload = 0;

			if (dominoFriendly.size() > 1) {
				// value lists have an global overhead of 2 bytes (maybe the count of values) + 2 bytes for the length of value
				payload = 2 + 2 * dominoFriendly.size(); //compute overhead first
			}
<<<<<<< HEAD
			if (result != null) {
				markDirty();
				if ((isSummary != null) && (result.isSummary() != isSummary.booleanValue())) {
					result.setSummary(isSummary.booleanValue());
=======

			// Next step: Type checking + length computation
			if (firstElement instanceof String) {
				//	if (s.equals("\n") || s.equals("\r") || s.equals("\r\n")) {
				//		// Domino can't read items, that contains only ONE @NewLine
				//		// But I think it does not make sense to serialize here or throwing an exception.
				//		throw new IllegalArgumentException();
				//	}

				for (Object o : dominoFriendly) {
					payload += getLotusPayload(o, String.class);
>>>>>>> 7994a708
				}
				if (payload > MAX_NATIVE_FIELD_SIZE / 2) {
					// TODO: Compute REAL LMBCS payload by writing the string to a stream
				}

			} else if (firstElement instanceof Number) {
				for (Object o : dominoFriendly) {
					payload += getLotusPayload(o, Number.class);
				}

			} else if (firstElement instanceof DateTime) {
				for (Object o : dominoFriendly) {
					payload += getLotusPayload(o, DateTime.class);
				}

			} else if (firstElement instanceof DateRange) {
				for (Object o : dominoFriendly) {
					payload += getLotusPayload(o, DateRange.class);
				}
				// Maybe this will be fixed in future
				// throw new UnsupportedOperationException("The implementation of DateRange does not work properly. Avoid to use it");
			} else {
				throw new DataNotCompatibleException(firstElement.getClass() + " is not a supported data type");
			}

			if (payload > MAX_NATIVE_FIELD_SIZE) {
				// the datatype is OK, but there's no way to store the data in the Document
				throw new Domino32KLimitException();
			}
			if (payload > MAX_SUMMARY_FIELD_SIZE) {
				isNonSummary = true;
			}

			MIMEEntity mimeChk = getMIMEEntity(itemName);
			if (mimeChk != null) {
				mimeChk.remove();
				getDelegate().closeMIMEEntities(true, itemName);
			}

			if (dominoFriendly.size() == 1) {
				result = getDelegate().replaceItemValue(itemName, firstElement);
			} else {
				result = getDelegate().replaceItemValue(itemName, dominoFriendly);
			}
			if (isSummary == null) {
				// Auto detect
				if (isNonSummary)
					result.setSummary(false);
			} else {
				result.setSummary(isSummary.booleanValue());
			}

			if (returnItem) {
				return fromLotus(result, Item.SCHEMA, this);
			} else {
				s_recycle(result);
			}

		} catch (NotesException ex) {
			DominoUtils.handleException(ex);
		} finally {
			s_recycle(recycleThis);
		}

		return null;
	}

	private Boolean useMimeBeans_ = null;

	public boolean useMimeBeans() {
		if (useMimeBeans_ == null) {
			useMimeBeans_ = true; // TODO: We should query the session/db if autoSerialisation should be performed 
		}
		return useMimeBeans_.booleanValue();
	}

	public void enableMimeBeans(final boolean value) {
		useMimeBeans_ = value;
	}

	private void writeItemInfo() {
		if (this.shouldWriteItemMeta_) {
			Map<String, Map<String, Serializable>> itemInfo = getItemInfo();
			if (itemInfo != null && itemInfo.size() > 0) {
				boolean convertMime = this.getAncestorSession().isConvertMime();
				this.getAncestorSession().setConvertMime(false);
				try {
					Documents.saveState((Serializable) getItemInfo(), this, "$$ItemInfo", false, null);
				} catch (Throwable e) {
					DominoUtils.handleException(e);
				}
				this.getAncestorSession().setConvertMime(convertMime);
			}
		}
	}

	private Map<String, Map<String, Serializable>> itemInfo_;

	@SuppressWarnings("unchecked")
	public Map<String, Map<String, Serializable>> getItemInfo() {
		// TODO NTF make this optional
		if (itemInfo_ == null) {
			if (this.hasItem("$$ItemInfo")) {
				if (this.getFirstItem("$$ItemInfo").getType() == Item.MIME_PART) {
					// Then use the existing value
					try {
						itemInfo_ = (Map<String, Map<String, Serializable>>) Documents.restoreState(this, "$$ItemInfo");
					} catch (Throwable t) {
						DominoUtils.handleException(t);
					}
				} else {
					// Then destroy it (?)
					this.removeItem("$$ItemInfo");
					itemInfo_ = new TreeMap<String, Map<String, Serializable>>();
				}
			} else {
				itemInfo_ = new TreeMap<String, Map<String, Serializable>>();
			}
		}
		return itemInfo_;
	}

	/*
	 * (non-Javadoc)
	 * 
	 * @see org.openntf.domino.Document#save()
	 */
	@Override
	public boolean save() {
		boolean result = false;
		result = save(false, false, false);
		return result;
	}

	/*
	 * (non-Javadoc)
	 * 
	 * @see org.openntf.domino.Document#save(boolean)
	 */
	@Override
	public boolean save(final boolean force) {
		boolean result = false;
		result = save(force, false, false);
		return result;
	}

	/*
	 * (non-Javadoc)
	 * 
	 * @see org.openntf.domino.Document#save(boolean, boolean)
	 */
	@Override
	public boolean save(final boolean force, final boolean makeResponse) {
		boolean result = false;
		result = save(force, makeResponse, false);
		return result;
	}

	/*
	 * (non-Javadoc)
	 * 
	 * @see org.openntf.domino.Document#save(boolean, boolean, boolean)
	 */
	@Override
	public boolean save(final boolean force, final boolean makeResponse, final boolean markRead) {
		// System.out.println("Starting save operation...");
		boolean result = false;
		if (removeType_ != null) {
			log_.log(Level.INFO, "Save called on a document marked for a transactional delete. So there's no point...");
			return true;
		}
		if (isNewNote() || isDirty()) {
			boolean go = true;
			go = getAncestorDatabase().fireListener(generateEvent(Events.BEFORE_UPDATE_DOCUMENT, null));
			if (go) {
				writeItemInfo();
				isNew_ = false;
				try {
					lotus.domino.Document del = getDelegate();
					if (del != null) {

						result = del.save(force, makeResponse, markRead);
						if (noteid_ == null || !noteid_.equals(del.getNoteID())) {
							// System.out.println("Resetting note id from " + noteid_ + " to " + del.getNoteID());
							noteid_ = del.getNoteID();
						}
						if (unid_ == null || !unid_.equals(del.getUniversalID())) {
							// System.out.println("Resetting unid from " + unid_ + " to " + del.getUniversalID());
							unid_ = del.getUniversalID();
						}

						invalidateCaches();
					} else {
						log_.severe("Delegate document for " + unid_ + " is NULL!??!");
					}

				} catch (NotesException e) {
					// System.out.println("Exception from attempted save...");
					// e.printStackTrace();
					if (e.text.contains("Database already contains a document with this ID")) {
						//						Throwable t = new RuntimeException();
						String newunid = DominoUtils.toUnid(new Date().getTime());
						String message = "Unable to save a document with id " + getUniversalID()
								+ " because that id already exists. Saving a " + this.getFormName()
								+ (this.hasItem("$$Key") ? " (" + getItemValueString("$$Key") + ")" : "")
								+ " to a different unid instead: " + newunid;
						setUniversalID(newunid);
						try {
							getDelegate().save(force, makeResponse, markRead);
							if (!noteid_.equals(getDelegate().getNoteID())) {
								noteid_ = getDelegate().getNoteID();
							}
							System.out.println(message);
							log_.log(Level.WARNING, message/* , t */);
						} catch (NotesException ne) {
							log_.log(Level.SEVERE, "Okay, now it's time to really panic. Sorry...");
							DominoUtils.handleException(e);
						}
					} else {
						DominoUtils.handleException(e);
					}
				}
				if (result) {
					clearDirty();
					getAncestorDatabase().fireListener(generateEvent(Events.AFTER_UPDATE_DOCUMENT, null));
				}
			} else {
				// System.out.println("Before Update listener blocked save.");
				if (log_.isLoggable(Level.FINE)) {
					log_.log(Level.FINE, "Document " + getNoteID()
							+ " was not saved because the DatabaseListener for update returned false.");
				}
				result = false;
			}
		} else {
			// System.out.println("No changes occured therefore not saving.");
			if (log_.isLoggable(Level.FINE)) {
				log_.log(Level.FINE, "Document " + getNoteID() + " was not saved because nothing on it was changed.");
			}
			result = true; // because nothing changed, we don't want to activate any potential failure behavior in the caller
		}
		// System.out.println("Save completed returning " + String.valueOf(result));
		return result;
	}

	protected void invalidateCaches() {
		// RPr: Invalidate cached values
		lastModified_ = null;
		lastAccessed_ = null;
	}

	/*
	 * (non-Javadoc)
	 * 
	 * @see org.openntf.domino.Document#send()
	 */
	@Override
	public void send() {
		// TODO - NTF handle transaction context
		try {
			getDelegate().send();
		} catch (NotesException e) {
			DominoUtils.handleException(e);
		}
	}

	/*
	 * (non-Javadoc)
	 * 
	 * @see org.openntf.domino.Document#send(boolean)
	 */
	@Override
	public void send(final boolean attachForm) {
		// TODO - NTF handle transaction context
		try {
			getDelegate().send(attachForm);
		} catch (NotesException e) {
			DominoUtils.handleException(e);
		}
	}

	/*
	 * (non-Javadoc)
	 * 
	 * @see org.openntf.domino.Document#send(boolean, java.lang.String)
	 */
	@Override
	public void send(final boolean attachForm, final String recipient) {
		// TODO - NTF handle transaction context
		try {
			getDelegate().send(attachForm, recipient);
		} catch (NotesException e) {
			DominoUtils.handleException(e);
		}
	}

	/*
	 * (non-Javadoc)
	 * 
	 * @see org.openntf.domino.Document#send(boolean, java.util.Vector)
	 */
	@SuppressWarnings("rawtypes")
	@Override
	public void send(final boolean attachForm, final Vector recipients) {
		// TODO - NTF handle transaction context
		try {
			getDelegate().send(attachForm, recipients);
		} catch (NotesException e) {
			DominoUtils.handleException(e);
		}
	}

	/*
	 * (non-Javadoc)
	 * 
	 * @see org.openntf.domino.Document#send(java.lang.String)
	 */
	@Override
	public void send(final String recipient) {
		// TODO - NTF handle transaction context
		try {
			getDelegate().send(recipient);
		} catch (NotesException e) {
			DominoUtils.handleException(e);
		}
	}

	/*
	 * (non-Javadoc)
	 * 
	 * @see org.openntf.domino.Document#send(java.util.Vector)
	 */
	@SuppressWarnings("rawtypes")
	@Override
	public void send(final Vector recipients) {
		// TODO - NTF handle transaction context
		try {
			getDelegate().send(recipients);
		} catch (NotesException e) {
			DominoUtils.handleException(e);
		}
	}

	/*
	 * (non-Javadoc)
	 * 
	 * @see org.openntf.domino.Document#setEncryptOnSend(boolean)
	 */
	@Override
	public void setEncryptOnSend(final boolean flag) {
		try {
			getDelegate().setEncryptOnSend(flag);
		} catch (NotesException e) {
			DominoUtils.handleException(e);
		}
	}

	/*
	 * (non-Javadoc)
	 * 
	 * @see org.openntf.domino.Document#setEncryptionKeys(java.util.Vector)
	 */
	@SuppressWarnings("rawtypes")
	@Override
	public void setEncryptionKeys(final Vector keys) {
		try {
			getDelegate().setEncryptionKeys(keys);
		} catch (NotesException e) {
			DominoUtils.handleException(e);
		}
		markDirty();
	}

	/*
	 * (non-Javadoc)
	 * 
	 * @see org.openntf.domino.Document#setPreferJavaDates(boolean)
	 */
	@Override
	public void setPreferJavaDates(final boolean flag) {
		try {
			getDelegate().setPreferJavaDates(flag);
		} catch (NotesException e) {
			DominoUtils.handleException(e);
		}
	}

	/*
	 * (non-Javadoc)
	 * 
	 * @see org.openntf.domino.Document#setSaveMessageOnSend(boolean)
	 */
	@Override
	public void setSaveMessageOnSend(final boolean flag) {
		// TODO NTF - mark dirty?
		try {
			getDelegate().setSaveMessageOnSend(flag);
		} catch (NotesException e) {
			DominoUtils.handleException(e);
		}
	}

	/*
	 * (non-Javadoc)
	 * 
	 * @see org.openntf.domino.Document#setSignOnSend(boolean)
	 */
	@Override
	public void setSignOnSend(final boolean flag) {
		// TODO NTF - mark dirty?
		try {
			getDelegate().setSignOnSend(flag);
		} catch (NotesException e) {
			DominoUtils.handleException(e);
		}
	}

	/*
	 * (non-Javadoc)
	 * 
	 * @see org.openntf.domino.Document#setUniversalID(java.lang.String)
	 */
	@Override
	public void setUniversalID(final String unid) {
		try {
			try {
				lotus.domino.Document del = getDelegate().getParentDatabase().getDocumentByUNID(unid);
				if (del != null) { // this is surprising. Why didn't we already get it?
					log_.log(Level.WARNING,
							"Document " + unid + " already existed in the database with noteid " + del.getNoteID()
									+ " and we're trying to set a doc with noteid " + getNoteID() + " to that. The existing document is a "
									+ del.getItemValueString("form") + " and the new document is a " + getItemValueString("form"));
					if (isDirty()) { // we've already made other changes that we should tuck away...
						log_.log(Level.WARNING,
								"Attempting to stash changes to this document to apply to other document of the same UNID. This is pretty dangerous...");
						org.openntf.domino.Document stashDoc = copyToDatabase(getParentDatabase());
						setDelegate(del, 0);
						for (Item item : stashDoc.getItems()) {
							lotus.domino.Item delItem = del.getFirstItem(item.getName());
							if (delItem != null) {
								lotus.domino.DateTime delDt = delItem.getLastModified();
								java.util.Date delDate = delDt.toJavaDate();
								delDt.recycle();
								Date modDate = item.getLastModifiedDate();
								if (modDate.after(delDate)) {
									item.copyItemToDocument(del);
								}
							} else {
								item.copyItemToDocument(del);
							}
							// TODO NTF properties?
						}
					} else {
						log_.log(Level.WARNING, "Resetting delegate to existing document for id " + unid);
						setDelegate(del, 0);
					}
				} else {
					getDelegate().setUniversalID(unid);
				}
			} catch (NotesException ne) {
				// this is what's expected
				getDelegate().setUniversalID(unid);
			}
		} catch (NotesException e) {
			DominoUtils.handleException(e);
		}
		unid_ = unid;
		markDirty();
	}

	/*
	 * (non-Javadoc)
	 * 
	 * @see org.openntf.domino.Document#sign()
	 */
	@Override
	public void sign() {
		try {
			getDelegate().sign();
		} catch (NotesException e) {
			DominoUtils.handleException(e);
		}
		markDirty();
	}

	/*
	 * (non-Javadoc)
	 * 
	 * @see org.openntf.domino.Document#unlock()
	 */
	@Override
	public void unlock() {
		try {
			getDelegate().unlock();
		} catch (NotesException e) {
			DominoUtils.handleException(e);
		}
	}

	public void markDirty() {
		isDirty_ = true;
		if (!isQueued_) {
			DatabaseTransaction txn = getParentDatabase().getTransaction();
			if (txn != null) {
				txn.queueUpdate(this);
				isQueued_ = true;
			}
		}
	}

	private boolean queueRemove() {
		if (!isRemoveQueued_) {
			DatabaseTransaction txn = getParentDatabase().getTransaction();
			if (txn != null) {
				System.out.println("Found a transaction: " + txn + " from parent Database " + getParentDatabase().getApiPath());
				txn.queueRemove(this);
				isRemoveQueued_ = true;
				return true; // we queued this, so whoever asked shouldn't do it yet.
			} else {
				return false; // calling function should just go ahead and execute
			}
		} else { // we already queued this for removal.
			return false;
		}
	}

	void clearDirty() {
		isDirty_ = false;
		isQueued_ = false;
	}

	public void rollback() {
		if (removeType_ != null)
			removeType_ = null;
		if (isDirty()) {
			//			String nid = getNoteID();
			try {
				//				lotus.domino.Database delDb = getDelegate().getParentDatabase();
				getDelegate().recycle();
				shouldResurrect_ = true;
				invalidateCaches();
				// lotus.domino.Document junkDoc = delDb.createDocument(); // NTF - Why? To make sure I get a new cppid. Otherwise the
				// handle
				// gets reused
				// lotus.domino.Document resetDoc = delDb.getDocumentByID(nid);
				// setDelegate(resetDoc);
				// junkDoc.recycle();
			} catch (NotesException e) {
				DominoUtils.handleException(e);
			}
			clearDirty();
		}
	}

	public boolean isDirty() {
		return isDirty_;
	}

	public boolean forceDelegateRemove() {
		boolean result = false;
		RemoveType type = removeType_;
		System.out.println("Forcing delegate removal of type " + type == null ? "null!" : type.name());
		try {
			switch (type) {
			case SOFT_FALSE:
				result = getDelegate().remove(false);
				break;
			case SOFT_TRUE:
				result = getDelegate().remove(true);
				break;
			case HARD_TRUE:
				lotus.domino.Document delegate = getDelegate();
				result = delegate.removePermanently(true);
				if (result) {
					s_recycle(delegate);
					this.setDelegate(null, 0);
				}
				break;
			case HARD_FALSE:
				result = getDelegate().removePermanently(false);
				break;
			default:
				System.out.println("UNKNOWN REMOVE TYPE!");
			}
		} catch (NotesException e) {
			DominoUtils.handleException(e);
		}
		System.out.println("Delegate remove call returned " + String.valueOf(result));
		return result;
	}

	@Override
	protected lotus.domino.Document getDelegate() {
		lotus.domino.Document d = super.getDelegate();
		if (isDead(d)) {
			resurrect();
		}
		return super.getDelegate();
	}

	private void resurrect() {
		if (noteid_ != null) {
			try {
				lotus.domino.Document d = null;
				lotus.domino.Database db = toLotus(getParentDatabase());
				if (db != null) {
					if (Integer.valueOf(noteid_, 16) == 0) {
						if (isNewNote()) {	//NTF this is redundant... not sure what the best move here is...
							d = db.createDocument();
							d.setUniversalID(unid_);
							if (log_.isLoggable(Level.FINE)) {
								log_.log(Level.FINE, "NO NOTEID AVAILABLE for document unid " + String.valueOf(unid_)
										+ ". However the document was new, so we'll just create a new one.");
							}
						} else {
							log_.log(Level.INFO, "ALERT! NO NOTEID AVAILABLE for document unid " + String.valueOf(unid_)
									+ ". It is questionable whether this document can successfully be resurrected.");
							try {
								d = db.getDocumentByUNID(unid_);
							} catch (NotesException ne) {
								log_.log(Level.WARNING, "Attempted to resurrect non-new document unid " + String.valueOf(unid_)
										+ ", but the document was not found in " + getParentDatabase().getServer() + "!!"
										+ getParentDatabase().getFilePath() + " because of: " + ne.text);
							}
						}
					} else {
						d = db.getDocumentByID(noteid_);
					}
				}
				setDelegate(d, 0);
				shouldResurrect_ = false;
				if (log_.isLoggable(Level.FINE)) {
					log_.log(Level.FINE, "Document " + noteid_ + " in database path " + getParentDatabase().getFilePath()
							+ " had been recycled and was auto-restored. Changes may have been lost.");
					if (log_.isLoggable(Level.FINER)) {
						Throwable t = new Throwable();
						StackTraceElement[] elements = t.getStackTrace();
						log_.log(Level.FINER,
								elements[0].getClassName() + "." + elements[0].getMethodName() + " ( line " + elements[0].getLineNumber()
										+ ")");
						log_.log(Level.FINER,
								elements[1].getClassName() + "." + elements[1].getMethodName() + " ( line " + elements[1].getLineNumber()
										+ ")");
						log_.log(Level.FINER,
								elements[2].getClassName() + "." + elements[2].getMethodName() + " ( line " + elements[2].getLineNumber()
										+ ")");
					}
					log_.log(Level.FINE,
							"If you recently rollbacked a transaction and this document was included in the rollback, this outcome is normal.");
				}
			} catch (NotesException e) {
				DominoUtils.handleException(e);
			}
		} else {
			if (log_.isLoggable(Level.SEVERE)) {
				log_.log(Level.SEVERE,
						"Document doesn't have noteid value. Something went terribly wrong. Nothing good can come of this...");
			}
		}
	}

	/*
	 * Map methods
	 */

	@Override
	public void clear() {
		throw new UnsupportedOperationException();
	}

	@Override
	public boolean containsKey(final Object key) {
		return this.hasItem(key == null ? null : String.valueOf(key));
	}

	@SuppressWarnings("rawtypes")
	@Override
	public boolean containsValue(final Object value) {
		// JG - God, I hope nobody ever actually uses this method
		// NTF - Actually I have some good use cases for it! WHEEEEEE!!
		for (String key : this.keySet()) {
			if (hasItem(key) && value instanceof CharSequence) {
				Item item = getFirstItem(key);
				if (item instanceof RichTextItem) {
					String text = ((RichTextItem) item).getText();
					return text.contains((CharSequence) value);
				}
			}
			Object itemVal = this.get(key);
			if (itemVal instanceof List) {
				return ((List) itemVal).contains(value);
			}
			if ((value == null && itemVal == null) || (value != null && value.equals(itemVal))) {
				return true;
			}
		}
		return false;
	}

	@SuppressWarnings("rawtypes")
	public boolean containsValue(final Object value, final String[] itemnames) {
		for (String key : itemnames) {
			if (hasItem(key) && value instanceof CharSequence) {
				Item item = getFirstItem(key);
				if (item instanceof RichTextItem) {
					String text = ((RichTextItem) item).getText();
					return text.contains((CharSequence) value);
				}
			}
			Object itemVal = this.get(key);
			if (itemVal instanceof List) {
				return ((List) itemVal).contains(value);
			}
			if ((value == null && itemVal == null) || (value != null && value.equals(itemVal))) {
				return true;
			}
		}
		return false;
	}

	public boolean containsValue(final Object value, final Collection<String> itemnames) {
		return containsValue(value, itemnames.toArray(new String[itemnames.size()]));
	}

	public boolean containsValues(final Map<String, Object> filterMap) {
		boolean result = false;
		for (String key : filterMap.keySet()) {
			String[] args = new String[1];
			args[0] = key;
			result = containsValue(filterMap.get(key), args);
			if (!result)
				break;
		}

		return result;
	}

	@Override
	public Set<java.util.Map.Entry<String, Object>> entrySet() {
		// TODO Implement a "viewing" Set and Map.Entry for this or throw an UnsupportedOperationException
		return null;
	}

	@Override
	public Object get(final Object key) {
		if (key == null) {
			return null;
		}
		// Check for "special" cases

		if (key instanceof CharSequence) {
			String skey = key.toString().toLowerCase();
			if ("parentdocument".equals(skey)) {
				return this.getParentDocument();
			}
			if (skey.indexOf("@") != -1) { // TODO RPr: Should we REALLY detect all formulas, like "3+5" or "field[2]" ?
				int pos = skey.indexOf('(');
				if (pos != -1) {
					skey = skey.substring(0, pos);
				}

				if ("@accessed".equals(skey)) {
					return this.getLastAccessed();
				}
				if ("@modified".equals(skey)) {
					return this.getLastModified();
				}
				if ("@created".equals(skey)) {
					return this.getCreated();
				}
				if ("@accesseddate".equals(skey)) {
					return this.getLastAccessedDate();
				}
				if ("@modifieddate".equals(skey)) {
					return this.getLastModifiedDate();
				}
				if ("@createddate".equals(skey)) {
					return this.getCreatedDate();
				}
				if ("@documentuniqueid".equals(skey)) {
					return this.getUniversalID();
				}
				if ("@noteid".equals(skey)) {
					return this.getNoteID();
				}
				if ("@doclength".equals(skey)) {
					return this.getSize();
				}
				if ("@isresponsedoc".equals(skey)) {
					return this.isResponse();
				}
				if ("@replicaid".equals(skey)) {
					return this.getAncestorDatabase().getReplicaID();
				}
				if ("@responses".equals(skey)) {
					return this.getResponses().getCount();
				}
				Formula formula = new Formula();
				formula.setExpression(key.toString());
				List<?> value = formula.getValue(this);
				if (value.size() == 1) {
					return value.get(0);
				}
				return value;
			}
		}

		Object value = this.getItemValue(key.toString(), Object.class);
		if (value instanceof Vector) {
			Vector<?> v = (Vector<?>) value;
			if (v.size() == 1) {
				return v.get(0);
			}
		}
		return value;
		//if (this.containsKey(key)) {
		//		Vector<Object> value = this.getItemValue(key.toString());
		//		if (value == null) {
		//			//TODO Throw an exception if the item data can't be read? Null implies the key doesn't exist
		//			return null;
		//		} else if (value.size() == 1) {
		//			return value.get(0);
		//		}
		//		return value;
		//}
		//return null;
	}

	@Override
	public boolean isEmpty() {
		return false;
	}

	private Set<String> fieldNames_;

	@Override
	public Set<String> keySet() {
		if (fieldNames_ == null) {
			fieldNames_ = new LinkedHashSet<String>();
			ItemVector items = (ItemVector) this.getItems();
			String[] names = items.getNames();
			for (int i = 0; i < names.length; i++) {
				fieldNames_.add(names[i]);
			}
		}
		return Collections.unmodifiableSet(fieldNames_);
	}

	@Override
	public Object put(final String key, final Object value) {
		if (key != null) {
			Object previousState = this.get(key);
			//this.removeItem(key); RPr: is there a reason why this is needed?
			this.replaceItemValue(key, value, null, false, false);
			// this.get(key);
			// this.save();
			return previousState;
		}
		return null;
	}

	@Override
	public void putAll(final Map<? extends String, ? extends Object> m) {
		for (Map.Entry<? extends String, ? extends Object> entry : m.entrySet()) {
			this.removeItem(entry.getKey());
			this.replaceItemValue(entry.getKey(), entry.getValue());
		}
		// this.save();
	}

	@Override
	public Object remove(final Object key) {
		if (key != null) {
			Object previousState = this.get(key);
			this.removeItem(key.toString());
			// this.save();
			return previousState;
		}
		return null;
	}

	@Override
	public int size() {
		return this.getItems().size();
	}

	@Override
	public Collection<Object> values() {
		// TODO Implement a "viewing" collection for this or throw an UnsupportedOperationException
		return null;
	}

	/*
	 * (non-Javadoc)
	 * 
	 * @see org.openntf.domino.types.DatabaseDescendant#getAncestorDatabase()
	 */
	@Override
	public Database getAncestorDatabase() {
		return this.getParentDatabase();
	}

	/*
	 * (non-Javadoc)
	 * 
	 * @see org.openntf.domino.types.SessionDescendant#getAncestorSession()
	 */
	@Override
	public Session getAncestorSession() {
		return this.getParentDatabase().getParent();
	}

	/*
	 * (non-Javadoc)
	 * 
	 * @see org.openntf.domino.ext.Document#getFormName()
	 */
	@Override
	public String getFormName() {
		if (hasItem("form")) {
			return getItemValueString("form");
		} else {
			return "";
		}
	}

	/*
	 * (non-Javadoc)
	 * 
	 * @see org.openntf.domino.ext.Document#getForm()
	 */
	@Override
	public Form getForm() {
		Form result = null;
		if (!getFormName().isEmpty()) {
			result = getParentDatabase().getForm(getFormName());
		}
		return result;
	}

	private IDominoEvent generateEvent(final EnumEvent event, final Object payload) {
		return getAncestorDatabase().generateEvent(event, this, payload);
	}

	@Override
	public String toJson(final boolean compact) {
		StringWriter sw = new StringWriter();
		JsonWriter jw = new JsonWriter(sw, compact);
		try {
			jw.startObject();
			jw.outStringProperty("@unid", getUniversalID());
			Set<String> keys = keySet();
			for (String key : keys) {
				jw.outProperty(key, DominoUtils.toSerializable(getItemValue(key)));
			}
			jw.endObject();
			jw.flush();
		} catch (IOException e) {
			DominoUtils.handleException(e);
			return null;
		} catch (JsonException e) {
			DominoUtils.handleException(e);
			return null;
		}
		return sw.toString();
	}

	/* (non-Javadoc)
	 * @see org.openntf.domino.ext.Document#getMetaversalID()
	 */
	public String getMetaversalID() {
		String replid = getAncestorDatabase().getReplicaID();
		String unid = getUniversalID();
		return replid + unid;
	}

	/* (non-Javadoc)
	 * @see org.openntf.domino.ext.Document#getMetaversalID(java.lang.String)
	 */
	public String getMetaversalID(final String serverName) {
		return serverName + "!!" + getMetaversalID();
	}

	public List<Item> getItems(final Type type) {
		List<Item> result = new ArrayList<Item>();
		for (Item item : getItems()) {
			if (item.getType() == type.getValue()) {
				result.add(item);
			}
		}
		return result;
	}

	public List<Item> getItems(final Flags flags) {
		List<Item> result = new ArrayList<Item>();
		for (Item item : getItems()) {
			if (item.hasFlag(flags)) {
				result.add(item);
			}
		}
		return result;
	}
}<|MERGE_RESOLUTION|>--- conflicted
+++ resolved
@@ -75,7 +75,7 @@
 /**
  * The Class Document.
  */
-class Document extends Base<org.openntf.domino.Document, lotus.domino.Document, Database> implements org.openntf.domino.Document {
+public class Document extends Base<org.openntf.domino.Document, lotus.domino.Document, Database> implements org.openntf.domino.Document {
 	private static final Logger log_ = Logger.getLogger(Document.class.getName());
 
 	public static enum RemoveType {
@@ -927,16 +927,6 @@
 				return null;
 			}
 		}
-<<<<<<< HEAD
-	}
-
-	//	private Object getItemValueMIME(final String itemname, final MIMEEntity entity) {
-	//		return Documents.getItemValueMIME(this, itemname, entity);
-	//	}
-
-	private Object getItemValueMIME(final String itemname) {
-		return Documents.getItemValueMIME(this, itemname);
-=======
 		if (itemValue == null) {
 			return null;
 		}
@@ -955,7 +945,6 @@
 		}
 		throw new DataNotCompatibleException("Cannot return " + itemValue.getClass() + ", because " + T + " was requested.");
 
->>>>>>> 7994a708
 	}
 
 	/*
@@ -991,20 +980,11 @@
 					log_.log(Level.WARNING, "We found a MIMEEntity for item name " + name
 							+ " but the value from the MIMEEntity is null so we likely need to look at the regular field.");
 
-<<<<<<< HEAD
-			// TODO RPr: check if we can convertn a Document to a NAPI-Document
-			if (getNapiDocument() != null) {
-				//System.out.println("using NAPI");
-				List<String> lvals = getNapiDocument().getItemAsTextList(name);
-				//System.out.println("Got from NAPI" + lvals);
-				return new Vector<Object>(lvals);
-=======
 					// TODO NTF: What if we have a "real" mime item like a body field (Handle RT/MIME correctly)
 					Vector<Object> result = new Vector<Object>(1);
 					result.add(entity.getContentAsText()); // TODO: not sure if that is correct
 					return result;
 				}
->>>>>>> 7994a708
 			}
 
 			try {
@@ -1214,10 +1194,6 @@
 	 */
 	@Override
 	public Vector<Item> getItems() {
-<<<<<<< HEAD
-		// TODO RPr: Review the ItemVector
-=======
->>>>>>> 7994a708
 		// TODO At some point we should cache this result in a private List and then always return an immutable Vector
 		ItemVector iv = new ItemVector(this);
 		return iv;
@@ -2152,62 +2128,6 @@
 			fieldNames_.add(itemName);
 		}
 		lotus.domino.Item result = null;
-<<<<<<< HEAD
-		boolean oldConvert = getAncestorSession().isConvertMime();
-		getAncestorSession().setConvertMime(false);
-		// Then try serialization
-		if (value instanceof Serializable) {
-			Documents.saveState((Serializable) value, this, itemName);
-
-			result = getDelegate().getFirstItem(itemName);
-			// result = null;
-		} else if (value instanceof DocumentCollection) {
-			// NoteIDs would be faster for this and, particularly, NoteCollection, but it should be replica-friendly
-			DocumentCollection docs = (DocumentCollection) value;
-			String[] unids = new String[docs.getCount()];
-			int index = 0;
-			for (org.openntf.domino.Document doc : docs) {
-				unids[index++] = doc.getUniversalID();
-			}
-			Map<String, String> headers = new HashMap<String, String>(1);
-			headers.put("X-Original-Java-Class", "org.openntf.domino.DocumentCollection");
-			Documents.saveState(unids, this, itemName, true, headers);
-			// result = null;
-			result = getDelegate().getFirstItem(itemName);
-		} else if (value instanceof NoteCollection) {
-			// Maybe it'd be faster to use .getNoteIDs - I'm not sure how the performance compares
-			NoteCollection notes = (NoteCollection) value;
-			String[] unids = new String[notes.getCount()];
-			String noteid = notes.getFirstNoteID();
-			int index = 0;
-			while (noteid != null && !noteid.isEmpty()) {
-				unids[index++] = notes.getUNID(noteid);
-				noteid = notes.getNextNoteID(noteid);
-			}
-			Map<String, String> headers = new HashMap<String, String>(1);
-			headers.put("X-Original-Java-Class", "org.openntf.domino.NoteCollection");
-			Documents.saveState(unids, this, itemName, true, headers);
-			// result = null;
-			result = getDelegate().getFirstItem(itemName);
-		} else {
-			// Check to see if it's a StateHolder
-			try {
-				Class<?> stateHolderClass = Class.forName("javax.faces.component.StateHolder", true, Factory.getClassLoader());
-				if (stateHolderClass.isInstance(value)) {
-					Class<?> facesContextClass = Class.forName("javax.faces.context.FacesContext", true, Factory.getClassLoader());
-					Method getCurrentInstance = facesContextClass.getMethod("getCurrentInstance");
-					Method saveState = stateHolderClass.getMethod("saveState", facesContextClass);
-					Serializable state = (Serializable) saveState.invoke(value, getCurrentInstance.invoke(null));
-					Map<String, String> headers = new HashMap<String, String>();
-					headers.put("X-Storage-Scheme", "StateHolder");
-					headers.put("X-Original-Java-Class", value.getClass().getName());
-					Documents.saveState(state, this, itemName, true, headers);
-					//					result = null;
-					result = getDelegate().getFirstItem(itemName);
-				} else {
-					// Well, we tried.
-					throw iae;
-=======
 
 		try {
 			if (!"mime-bean".equalsIgnoreCase(dataTypeName)) {
@@ -2240,7 +2160,6 @@
 				while (noteid != null && !noteid.isEmpty()) {
 					unids[index++] = notes.getUNID(noteid);
 					noteid = notes.getNextNoteID(noteid);
->>>>>>> 7994a708
 				}
 				Map<String, String> headers = new HashMap<String, String>(1);
 				headers.put("X-Original-Java-Class", "org.openntf.domino.NoteCollection");
@@ -2508,12 +2427,6 @@
 				// value lists have an global overhead of 2 bytes (maybe the count of values) + 2 bytes for the length of value
 				payload = 2 + 2 * dominoFriendly.size(); //compute overhead first
 			}
-<<<<<<< HEAD
-			if (result != null) {
-				markDirty();
-				if ((isSummary != null) && (result.isSummary() != isSummary.booleanValue())) {
-					result.setSummary(isSummary.booleanValue());
-=======
 
 			// Next step: Type checking + length computation
 			if (firstElement instanceof String) {
@@ -2525,7 +2438,6 @@
 
 				for (Object o : dominoFriendly) {
 					payload += getLotusPayload(o, String.class);
->>>>>>> 7994a708
 				}
 				if (payload > MAX_NATIVE_FIELD_SIZE / 2) {
 					// TODO: Compute REAL LMBCS payload by writing the string to a stream
