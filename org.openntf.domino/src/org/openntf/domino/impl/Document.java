--- conflicted
+++ resolved
@@ -68,11 +68,8 @@
 import org.openntf.domino.utils.Documents;
 import org.openntf.domino.utils.DominoUtils;
 import org.openntf.domino.utils.Factory;
-<<<<<<< HEAD
+import org.openntf.domino.utils.TypeUtils;
 import org.openntf.domino.utils.LMBCSUtils;
-=======
-import org.openntf.domino.utils.TypeUtils;
->>>>>>> fb573eb4
 
 import com.ibm.commons.util.io.json.JsonException;
 import com.ibm.commons.util.io.json.util.JsonWriter;
@@ -2247,18 +2244,8 @@
 				}
 			}
 
-<<<<<<< HEAD
 			if (returnItem) {
 				return getFirstItem(itemName, true);
-=======
-			if (returnItem && result != null) {
-				//				result = getDelegate().getFirstItem(itemName);	
-				//NTF if we do a .getFirstItem here and return an item that we MIMEBeaned, it will invalidate the MIME and
-				//convert back to a RichTextItem before the document is saved.
-				//returnItem *MUST* be treated as false if we've written a MIME attachment.
-				//If we didn't write a MIME attachment, then result is already assigned, and therefore we don't need to get it again.
-				return fromLotus(result, Item.SCHEMA, this);
->>>>>>> fb573eb4
 			} else {
 				return null;
 			}
@@ -2575,7 +2562,6 @@
 			}
 
 			// Next step: Type checking + length computation
-<<<<<<< HEAD
 			//
 			// Remark: The special case of a String consisting of only ONE @NewLine (i.e.
 			// 		if (s.equals("\n") || s.equals("\r") || s.equals("\r\n"))
@@ -2595,40 +2581,6 @@
 			// Remark: Domino Java API doesn't accept any Vector of DateRanges (cf. DateRange.java), so the implementation
 			// here will work only with Vectors of size 1 (or Vectors of size >= 2000, when Mime Beaning is enabled). 
 			else
-=======
-			if (firstElement instanceof String) {
-				//	if (s.equals("\n") || s.equals("\r") || s.equals("\r\n")) {
-				//		// Domino can't read items, that contains only ONE @NewLine
-				//		// But I think it does not make sense to serialize here or throwing an exception.
-				//		throw new IllegalArgumentException();
-				//	}
-
-				for (Object o : dominoFriendly) {
-					payload += getLotusPayload(o, String.class);
-				}
-				if (payload > MAX_NATIVE_FIELD_SIZE / 2) {
-					// TODO: Compute REAL LMBCS payload by writing the string to a stream
-					//NTF when doing this, only bother if the standard length exceeds a certain threshold.
-				}
-
-			} else if (firstElement instanceof Number) {
-				for (Object o : dominoFriendly) {
-					payload += getLotusPayload(o, Number.class);
-				}
-
-			} else if (firstElement instanceof lotus.domino.DateTime) {
-				for (Object o : dominoFriendly) {
-					payload += getLotusPayload(o, lotus.domino.DateTime.class);
-				}
-
-			} else if (firstElement instanceof lotus.domino.DateRange) {
-				for (Object o : dominoFriendly) {
-					payload += getLotusPayload(o, lotus.domino.DateRange.class);
-				}
-				// Maybe this will be fixed in future
-				// throw new UnsupportedOperationException("The implementation of DateRange does not work properly. Avoid to use it");
-			} else {
->>>>>>> fb573eb4
 				throw new DataNotCompatibleException(firstElement.getClass() + " is not a supported data type");
 			for (Object o : dominoFriendly)
 				payload += getLotusPayload(o, firstElementClass);
