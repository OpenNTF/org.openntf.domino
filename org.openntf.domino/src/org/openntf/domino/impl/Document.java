--- conflicted
+++ resolved
@@ -2978,16 +2978,9 @@
 		if (this.containsKey(key)) {
 			Vector<Object> value = this.getItemValue(key.toString());
 			if (value == null) {
-<<<<<<< HEAD
-				// fix RPr: some special fields have no value
-				return null;
-			}
-			if (value.size() == 1) {
-=======
 				//TODO Throw an exception if the item data can't be read? Null implies the key doesn't exist
 				return null;
 			} else if (value.size() == 1) {
->>>>>>> 714eced3
 				return value.get(0);
 			}
 			return value;
