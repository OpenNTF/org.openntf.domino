--- conflicted
+++ resolved
@@ -44,7 +44,6 @@
 import org.openntf.domino.Form;
 import org.openntf.domino.Item;
 import org.openntf.domino.MIMEEntity;
-import org.openntf.domino.MIMEHeader;
 import org.openntf.domino.NoteCollection;
 import org.openntf.domino.RichTextItem;
 import org.openntf.domino.Session;
@@ -958,57 +957,12 @@
 		}
 	}
 
-	private Object getItemValueMIME(final String name, final MIMEEntity entity) {
-		Object resultObj = null;
-		try {
-			MIMEHeader contentType = entity.getNthHeader("Content-Type");
-			if (contentType != null
-					&& ("application/x-java-serialized-object".equals(contentType.getHeaderVal()) || "application/x-java-externalized-object"
-							.equals(contentType.getHeaderVal()))) {
-				// Then it's a MIMEBean
-				resultObj = DominoUtils.restoreState(this, name, entity);
-			}
-		} catch (Throwable t) {
-			DominoUtils.handleException(new MIMEConversionException("Unable to getItemValueMIME for item name " + name + " on document "
-					+ getNoteID(), t));
-		}
-		return resultObj;
-	}
-
-	private Object getItemValueMIME(final String name) {
-		//		Object resultObj = null;
-		//		try {
-		//			Session session = this.getAncestorSession();
-		//			boolean convertMime = session.isConvertMIME();
-		//			session.setConvertMIME(false);
-		//
-		//			MIMEEntity entity = this.getMIMEEntity(name);
-		//			MIMEHeader contentType = entity.getNthHeader("Content-Type");
-		//			if (contentType != null
-		//					&& (contentType.getHeaderVal().equals("application/x-java-serialized-object") || contentType.getHeaderVal().equals(
-		//							"application/x-java-externalized-object"))) {
-		//				// Then it's a MIMEBean
-		//				resultObj = DominoUtils.restoreState(this, name);
-		//			}
-		//			session.setConvertMIME(convertMime);
-		//		} catch (Throwable t) {
-		//			DominoUtils.handleException(new MIMEConversionException("Unable to getItemValueMIME for item name " + name + " on document "
-		//					+ getNoteID(), t));
-		//		}
-		//		return resultObj;
-
-<<<<<<< HEAD
-		return Documents.getItemValueMIME(this, name);
-=======
-			MIMEEntity entity = this.getMIMEEntity(name);
-			resultObj = getItemValueMIME(name, entity);
-			session.setConvertMIME(convertMime);
-		} catch (Throwable t) {
-			DominoUtils.handleException(new MIMEConversionException("Unable to getItemValueMIME for item name " + name + " on document "
-					+ getNoteID(), t));
-		}
-		return resultObj;
->>>>>>> a58cc82b
+	//	private Object getItemValueMIME(final String itemname, final MIMEEntity entity) {
+	//		return Documents.getItemValueMIME(this, itemname, entity);
+	//	}
+
+	private Object getItemValueMIME(final String itemname) {
+		return Documents.getItemValueMIME(this, itemname);
 	}
 
 	/*
@@ -1051,7 +1005,7 @@
 				//System.out.println("using NAPI");
 				List<String> lvals = getNapiDocument().getItemAsTextList(name);
 				//System.out.println("Got from NAPI" + lvals);
-				return new Vector(lvals);
+				return new Vector<Object>(lvals);
 			}
 
 			Vector<?> vals = null;
@@ -2103,7 +2057,7 @@
 		getAncestorSession().setConvertMime(false);
 		// Then try serialization
 		if (value instanceof Serializable) {
-			DominoUtils.saveState((Serializable) value, this, itemName);
+			Documents.saveState((Serializable) value, this, itemName);
 
 			result = getDelegate().getFirstItem(itemName);
 			// result = null;
@@ -2117,7 +2071,7 @@
 			}
 			Map<String, String> headers = new HashMap<String, String>(1);
 			headers.put("X-Original-Java-Class", "org.openntf.domino.DocumentCollection");
-			DominoUtils.saveState(unids, this, itemName, true, headers);
+			Documents.saveState(unids, this, itemName, true, headers);
 			// result = null;
 			result = getDelegate().getFirstItem(itemName);
 		} else if (value instanceof NoteCollection) {
@@ -2132,7 +2086,7 @@
 			}
 			Map<String, String> headers = new HashMap<String, String>(1);
 			headers.put("X-Original-Java-Class", "org.openntf.domino.NoteCollection");
-			DominoUtils.saveState(unids, this, itemName, true, headers);
+			Documents.saveState(unids, this, itemName, true, headers);
 			// result = null;
 			result = getDelegate().getFirstItem(itemName);
 		} else {
@@ -2147,7 +2101,7 @@
 					Map<String, String> headers = new HashMap<String, String>();
 					headers.put("X-Storage-Scheme", "StateHolder");
 					headers.put("X-Original-Java-Class", value.getClass().getName());
-					DominoUtils.saveState(state, this, itemName, true, headers);
+					Documents.saveState(state, this, itemName, true, headers);
 					//					result = null;
 					result = getDelegate().getFirstItem(itemName);
 				} else {
@@ -2327,74 +2281,7 @@
 					}
 				}
 			} catch (IllegalArgumentException iae) {
-<<<<<<< HEAD
-				// if (getItemValueString("form").equalsIgnoreCase("container") && itemName.equals(DominoVertex.IN_NAME)) {
-				// System.out.println("Writing MIME value to " + itemName + " with a type of "
-				// + (value == null ? "null" : value.getClass().getSimpleName()));
-				// }
-				// Then try serialization
-				if (value instanceof Serializable) {
-					Documents.saveState((Serializable) value, this, itemName);
-
-					result = getDelegate().getFirstItem(itemName);
-					// result = null;
-				} else if (value instanceof DocumentCollection) {
-					// NoteIDs would be faster for this and, particularly, NoteCollection, but it should be replica-friendly
-					DocumentCollection docs = (DocumentCollection) value;
-					String[] unids = new String[docs.getCount()];
-					int index = 0;
-					for (org.openntf.domino.Document doc : docs) {
-						unids[index++] = doc.getUniversalID();
-					}
-					Map<String, String> headers = new HashMap<String, String>(1);
-					headers.put("X-Original-Java-Class", "org.openntf.domino.DocumentCollection");
-					Documents.saveState(unids, this, itemName, true, headers);
-
-					// result = null;
-					result = getDelegate().getFirstItem(itemName);
-				} else if (value instanceof NoteCollection) {
-					// Maybe it'd be faster to use .getNoteIDs - I'm not sure how the performance compares
-					NoteCollection notes = (NoteCollection) value;
-					String[] unids = new String[notes.getCount()];
-					String noteid = notes.getFirstNoteID();
-					int index = 0;
-					while (noteid != null && !noteid.isEmpty()) {
-						unids[index++] = notes.getUNID(noteid);
-						noteid = notes.getNextNoteID(noteid);
-					}
-					Map<String, String> headers = new HashMap<String, String>(1);
-					headers.put("X-Original-Java-Class", "org.openntf.domino.NoteCollection");
-					Documents.saveState(unids, this, itemName, true, headers);
-
-					// result = null;
-					result = getDelegate().getFirstItem(itemName);
-				} else {
-					// Check to see if it's a StateHolder
-					try {
-						Class<?> stateHolderClass = Class.forName("javax.faces.component.StateHolder", true, Factory.getClassLoader());
-						if (stateHolderClass.isInstance(value)) {
-							Class<?> facesContextClass = Class.forName("javax.faces.context.FacesContext", true, Factory.getClassLoader());
-							Method getCurrentInstance = facesContextClass.getMethod("getCurrentInstance");
-							Method saveState = stateHolderClass.getMethod("saveState", facesContextClass);
-							Serializable state = (Serializable) saveState.invoke(value, getCurrentInstance.invoke(null));
-							Map<String, String> headers = new HashMap<String, String>();
-							headers.put("X-Storage-Scheme", "StateHolder");
-							headers.put("X-Original-Java-Class", value.getClass().getName());
-							Documents.saveState(state, this, itemName, true, headers);
-
-							result = null;
-							// result = getDelegate().getFirstItem(itemName);
-						} else {
-							// Well, we tried.
-							throw iae;
-						}
-					} catch (ClassNotFoundException cnfe) {
-						throw iae;
-					}
-				}
-=======
 				result = this.replaceItemValueExt(itemName, value, iae);
->>>>>>> a58cc82b
 			}
 
 			if (this.shouldWriteItemMeta_) {
@@ -2413,7 +2300,7 @@
 			}
 			if (result != null) {
 				markDirty();
-				if (isSummary != null && result.isSummary() != isSummary.booleanValue()) {
+				if ((isSummary != null) && (result.isSummary() != isSummary.booleanValue())) {
 					result.setSummary(isSummary.booleanValue());
 				}
 				if (returnItem) {
@@ -2939,9 +2826,9 @@
 		if (removeType_ != null)
 			removeType_ = null;
 		if (isDirty()) {
-			String nid = getNoteID();
+			//			String nid = getNoteID();
 			try {
-				lotus.domino.Database delDb = getDelegate().getParentDatabase();
+				//				lotus.domino.Database delDb = getDelegate().getParentDatabase();
 				getDelegate().recycle();
 				shouldResurrect_ = true;
 				invalidateCaches();
