/*
 * Copyright 2013
 * 
 * Licensed under the Apache License, Version 2.0 (the "License"); 
 * you may not use this file except in compliance with the License. 
 * You may obtain a copy of the License at:
 * 
 * http://www.apache.org/licenses/LICENSE-2.0 
 * 
 * Unless required by applicable law or agreed to in writing, software 
 * distributed under the License is distributed on an "AS IS" BASIS, 
 * WITHOUT WARRANTIES OR CONDITIONS OF ANY KIND, either express or 
 * implied. See the License for the specific language governing 
 * permissions and limitations under the License.
 */
package org.openntf.domino.impl;

import java.io.IOException;
import java.io.Serializable;
import java.io.StringWriter;
import java.io.Writer;
import java.lang.reflect.Array;
import java.lang.reflect.Method;
import java.util.ArrayList;
import java.util.Arrays;
import java.util.Collection;
import java.util.Collections;
import java.util.Date;
import java.util.HashMap;
import java.util.List;
import java.util.Map;
import java.util.Set;
import java.util.TreeMap;
import java.util.Vector;
import java.util.logging.Level;
import java.util.logging.Logger;

import lotus.domino.NotesException;

import org.openntf.domino.AutoMime;
import org.openntf.domino.Database;
import org.openntf.domino.DateTime;
import org.openntf.domino.DocumentCollection;
import org.openntf.domino.EmbeddedObject;
import org.openntf.domino.Form;
import org.openntf.domino.Item;
import org.openntf.domino.Item.Flags;
import org.openntf.domino.Item.Type;
import org.openntf.domino.MIMEEntity;
import org.openntf.domino.NoteCollection;
import org.openntf.domino.RichTextItem;
import org.openntf.domino.Session;
import org.openntf.domino.View;
import org.openntf.domino.WrapperFactory;
import org.openntf.domino.annotations.Legacy;
import org.openntf.domino.events.EnumEvent;
import org.openntf.domino.events.IDominoEvent;
import org.openntf.domino.exceptions.BlockedCrashException;
import org.openntf.domino.exceptions.DataNotCompatibleException;
import org.openntf.domino.exceptions.Domino32KLimitException;
import org.openntf.domino.exceptions.ItemNotFoundException;
import org.openntf.domino.exceptions.OpenNTFNotesException;
import org.openntf.domino.ext.Database.Events;
import org.openntf.domino.ext.Session.Fixes;
import org.openntf.domino.helpers.DocumentEntrySet;
import org.openntf.domino.helpers.Formula;
import org.openntf.domino.transactions.DatabaseTransaction;
import org.openntf.domino.types.BigString;
import org.openntf.domino.types.CaseInsensitiveHashSet;
import org.openntf.domino.types.FactorySchema;
import org.openntf.domino.types.Null;
import org.openntf.domino.utils.Documents;
import org.openntf.domino.utils.DominoUtils;
import org.openntf.domino.utils.Factory;
import org.openntf.domino.utils.LMBCSUtils;
import org.openntf.domino.utils.Strings;
import org.openntf.domino.utils.TypeUtils;

import com.ibm.commons.util.io.json.JsonException;
import com.ibm.commons.util.io.json.util.JsonWriter;

// TODO: Auto-generated Javadoc
/**
 * The Class Document.
 */
public class Document extends Base<org.openntf.domino.Document, lotus.domino.Document, Database> implements org.openntf.domino.Document {
	private static final Logger log_ = Logger.getLogger(Document.class.getName());

	/**
	 * Enum to allow easy access to deletion types
	 * 
	 * @since org.openntf.domino 2.5
	 */
	public static enum RemoveType {
		SOFT_FALSE, SOFT_TRUE, HARD_FALSE, HARD_TRUE;
	}

	private RemoveType removeType_;

	private boolean isDirty_ = false;
	private String noteid_;
	private String unid_;
	private boolean isNew_;
	private boolean isQueued_ = false;
	private boolean isRemoveQueued_ = false;
	private boolean shouldWriteItemMeta_ = false; // TODO NTF create rules for making this true

	private boolean shouldResurrect_ = false;

	// NTF - these are immutable by definition, so we should just copy it when we read in the doc
	// yes, we're creating objects we might not need, but that's better than risking the toxicity of evil, wicked DateTime
	// these ought to be final, since they can't change, but it makes the constructor really messy

	// NTF - Okay, after testing, maybe these just need to be JIT getters. It added about 10% to Document iteration time.
	// NTF - Done. And yeah, it make quite a performance difference. More like 20%, really
	// RPr - I can confirm this

	/** The created_. */
	private Date created_;

	/** The initially modified_. */
	private Date initiallyModified_;

	/** The last modified_. */
	private Date lastModified_;

	/** The last accessed_. */
	private Date lastAccessed_;

	/**
	 * This variable tracks the current MIME entity. There are some important rules when working with MIME items:
	 * 
	 * 1) you have to disable MIME-conversion in session<br>
	 * 2) you must not access the document with the Item interface (otherwise the server may crash)<br>
	 * 3) you should not access more than one MIME entity at once (otherwise the server may crash)<br>
	 * 4) you MUST call closeMIMEEntities() after a MIME operation (otherwise the server may crash)<br>
	 * 
	 * this means: if you have opened a MIME item do NOTHING with this document until you call closeMimeEntities()
	 * 
	 */
	protected Map<String, MIMEEntity> openMIMEEntities = new HashMap<String, MIMEEntity>();

	// to find all functions where checkMimeOpen() should be called, I use this command:
	// cat Document.java | grep "public |getDelegate|checkMimeOpen|^\t}" -P | tr "\n" " " | tr "}" "\n" | grep getDelegate | grep -v "checkMimeOpen"
	//http://www-10.lotus.com/ldd/nd8forum.nsf/5f27803bba85d8e285256bf10054620d/cd146d4165336a5e852576b600114830?OpenDocument
	protected void checkMimeOpen() {
		if (!openMIMEEntities.isEmpty() && getAncestorSession().isFixEnabled(Fixes.MIME_BLOCK_ITEM_INTERFACE)) {
			if (getAncestorSession().isOnServer()) {
				System.out.println("******** WARNING ********");
				System.out.println("Document Items were accessed in a document while MIMEEntities are still open.");
				System.out.println("This can cause errors leading to JRE crashes.");
				System.out.println("Document: " + this.noteid_ + " in " + getAncestorDatabase().getApiPath());
				System.out.println("MIMEEntities: " + Strings.join(openMIMEEntities.keySet(), ", "));
				Throwable t = new Throwable();
				StackTraceElement[] elements = t.getStackTrace();
				for (int i = 0; i < 10; i++) {
					if (elements.length > i) {
						StackTraceElement element = elements[i];
						System.out.println("at " + element.getClassName() + "." + element.getMethodName() + "(" + element.getFileName()
								+ ":" + element.getLineNumber() + ")");
					}
				}
				System.out.println("******** END WARNING ********");
			} else {
				throw new BlockedCrashException("There are open MIME items: " + openMIMEEntities.keySet());
			}
		}
	}

	/**
	 * Instantiates a new document.
	 * 
	 * @param delegate
	 *            the delegate
	 * @param parent
	 *            the parent
	 */
	@Deprecated
	public Document(final lotus.domino.Document delegate, final org.openntf.domino.Base<?> parent) {
		super(delegate, Factory.getParentDatabase(parent));
		initialize(delegate);
	}

	/**
	 * Instantiates a new Document.
	 * 
	 * @param delegate
	 *            the delegate
	 * @param parent
	 *            the parent
	 * @param wf
	 *            the wrapperfactory
	 * @param cppId
	 *            the cpp-id
	 */
	public Document(final lotus.domino.Document delegate, final Database parent, final WrapperFactory wf, final long cppId) {
		super(delegate, parent, wf, cppId, NOTES_NOTE);
		initialize(delegate);
	}

	public Document(final String id, final Database parent, final WrapperFactory wf) {
		super(parent, wf, NOTES_NOTE);
		if (DominoUtils.isUnid(id)) {
			unid_ = id;
		} else {
			noteid_ = id;
			unid_ = parent.getUNID(id);
		}
		isNew_ = false;
	}

	public Document(final int id, final Database parent, final WrapperFactory wf) {
		this(Integer.toHexString(id), parent, wf);
		//		System.out.println("Creating a deferred document for id " + id);
	}

	/* (non-Javadoc)
	 * @see org.openntf.domino.impl.Base#findParent(lotus.domino.Base)
	 */
	@Override
	protected Database findParent(final lotus.domino.Document delegate) throws NotesException {
		return fromLotus(delegate.getParentDatabase(), Database.SCHEMA, null);
	}

	/**
	 * Initialize.
	 * 
	 * @param delegate
	 *            the delegate
	 */
	private void initialize(final lotus.domino.Document delegate) {
		try {
			noteid_ = delegate.getNoteID();
			unid_ = delegate.getUniversalID();
			isNew_ = delegate.isNewNote();

			if (getAncestorSession().isFixEnabled(Fixes.FORCE_JAVA_DATES)) {
				delegate.setPreferJavaDates(true);
			}
			// RPr: Do not read too much infos in initialize, as it affects performance!
			// created_ = DominoUtils.toJavaDateSafe(delegate.getCreated());
			// initiallyModified_ = DominoUtils.toJavaDateSafe(delegate.getInitiallyModified());
			// lastModified_ = DominoUtils.toJavaDateSafe(delegate.getLastModified());
			// lastAccessed_ = DominoUtils.toJavaDateSafe(delegate.getLastAccessed());
		} catch (Exception e) {
			DominoUtils.handleException(e, this);
		}
	}

	/*
	 * (non-Javadoc)
	 * 
	 * @see org.openntf.domino.Document#getCreated()
	 */
	@Override
	@Deprecated
	@Legacy(Legacy.DATETIME_WARNING)
	public DateTime getCreated() {
		checkMimeOpen(); // RPr: needed? 
		try {
			return fromLotus(getDelegate().getCreated(), DateTime.SCHEMA, getAncestorSession()); // TODO NTF - maybe ditch the parent?
		} catch (NotesException e) {
			DominoUtils.handleException(e, this);
		}
		return null;
	}

	/*
	 * (non-Javadoc)
	 * 
	 * @see org.openntf.domino.Document#getCreatedDate()
	 */
	@Override
	public Date getCreatedDate() {
		checkMimeOpen(); // RPr: needed? 
		if (created_ == null) {
			try {
				created_ = DominoUtils.toJavaDateSafe(getDelegate().getCreated());
			} catch (NotesException e) {
				DominoUtils.handleException(e, this);
			}
		}
		return created_;
	}

	/*
	 * (non-Javadoc)
	 * 
	 * @see org.openntf.domino.Document#getInitiallyModified()
	 */
	@Override
	@Deprecated
	@Legacy(Legacy.DATETIME_WARNING)
	public DateTime getInitiallyModified() {
		checkMimeOpen(); // RPr: needed?
		try {
			return fromLotus(getDelegate().getInitiallyModified(), DateTime.SCHEMA, getAncestorSession()); // TODO NTF - maybe ditch the parent?
		} catch (NotesException e) {
			DominoUtils.handleException(e, this);
		}
		return null;
	}

	/*
	 * (non-Javadoc)
	 * 
	 * @see org.openntf.domino.Document#getInitiallyModifiedDate()
	 */
	@Override
	public Date getInitiallyModifiedDate() {
		checkMimeOpen(); // RPr: needed?
		if (initiallyModified_ == null) {
			try {
				initiallyModified_ = DominoUtils.toJavaDateSafe(getDelegate().getInitiallyModified());
			} catch (NotesException e) {
				DominoUtils.handleException(e, this);

			}
		}
		return initiallyModified_;
	}

	/*
	 * (non-Javadoc)
	 * 
	 * @see org.openntf.domino.Document#getLastAccessed()
	 */
	@Override
	@Deprecated
	@Legacy(Legacy.DATETIME_WARNING)
	public DateTime getLastAccessed() {
		checkMimeOpen(); // RPr: needed?
		try {
			if (getDelegate().getLastAccessed() == null)
				return null;
			return fromLotus(getDelegate().getLastAccessed(), DateTime.SCHEMA, getAncestorSession()); // TODO NTF - maybe ditch the parent?
		} catch (NotesException e) {
			DominoUtils.handleException(e, this);
		}
		return null;
	}

	/*
	 * (non-Javadoc)
	 * 
	 * @see org.openntf.domino.Document#getLastAccessedDate()
	 */
	@Override
	public Date getLastAccessedDate() {
		checkMimeOpen(); // RPr: needed?
		if (lastAccessed_ == null) {
			try {
				lastAccessed_ = DominoUtils.toJavaDateSafe(getDelegate().getLastAccessed());
			} catch (NotesException e) {
				DominoUtils.handleException(e, this);
			}
		}
		return lastAccessed_;
	}

	/*
	 * (non-Javadoc)
	 * 
	 * @see org.openntf.domino.Document#getLastModified()
	 */
	@Override
	@Deprecated
	@Legacy(Legacy.DATETIME_WARNING)
	public DateTime getLastModified() {
		checkMimeOpen(); // RPr: needed?
		try {
			if (getDelegate().getLastModified() == null)
				return null;
			return fromLotus(getDelegate().getLastModified(), DateTime.SCHEMA, getAncestorSession()); // TODO NTF - maybe ditch the parent?

		} catch (NotesException e) {
			DominoUtils.handleException(e, this);
		}
		return null;
	}

	/*
	 * (non-Javadoc)
	 * 
	 * @see org.openntf.domino.Document#getLastModifiedDate()
	 */
	@Override
	public Date getLastModifiedDate() {
		checkMimeOpen(); // RPr: needed?
		if (lastModified_ == null) {
			try {
				lastModified_ = DominoUtils.toJavaDateSafe(getDelegate().getLastModified());
			} catch (NotesException e) {
				DominoUtils.handleException(e, this);
			}
		}
		return lastModified_;
	}

	/*
	 * (non-Javadoc)
	 * 
	 * @see org.openntf.domino.Document#appendItemValue(java.lang.String)
	 */
	@Override
	public Item appendItemValue(final String name) {
		return appendItemValue(name, (Object) null);
	}

	/*
	 * (non-Javadoc)
	 * 
	 * @see org.openntf.domino.Document#appendItemValue(java.lang.String, double)
	 */
	@Override
	public Item appendItemValue(final String name, final double value) {
		return appendItemValue(name, Double.valueOf(value));
	}

	/*
	 * (non-Javadoc)
	 * 
	 * @see org.openntf.domino.Document#appendItemValue(java.lang.String, int)
	 */
	@Override
	public Item appendItemValue(final String name, final int value) {
		return appendItemValue(name, Integer.valueOf(value));
	}

	/**
	 * Appends a value to an item (if it is not yet there)
	 */
	@Override
	public Item appendItemValue(final String name, final Object value) {
		return appendItemValue(name, value, false);
	}

	/*
	 * (non-Javadoc)
	 * 
	 * @see org.openntf.domino.Document#appendItemValue(java.lang.String, java.lang.Object)
	 */
	@SuppressWarnings({ "rawtypes", "unchecked" })
	@Override
	public Item appendItemValue(final String name, final Object value, final boolean unique) {
		checkMimeOpen();
		Item result = null;
		if (unique && hasItem(name)) {
			// TODO RPr This function is not yet 100% mime compatible
			// Once mime compatible, remove the reference in org.openntf.domino.ext.Document Javadoc
			result = getFirstItem(name);
			if (result.containsValue(value)) { // this does not work when it is not dominoFriendly
				return result;
			}
		}
		try {
			if (!hasItem(name)) {
				result = replaceItemValue(name, value);
			} else if (value != null) {
				List recycleThis = new ArrayList();
				try {
					Object domNode = toDominoFriendly(value, this, recycleThis);
					if (getAncestorSession().isFixEnabled(Fixes.APPEND_ITEM_VALUE)) {
						Vector current = getItemValue(name);
						if (current == null) {
							result = replaceItemValue(name, value);
						} else if (domNode instanceof Collection) {
							Object newVal = current.addAll((Collection) domNode);
							result = replaceItemValue(name, newVal);
						} else {
							Object newVal = current.add(domNode);
							result = replaceItemValue(name, newVal);
						}
					} else {
						beginEdit();
						result = fromLotus(getDelegate().appendItemValue(name, domNode), Item.SCHEMA, this);
						markDirty(name, true);
					}
				} finally {
					s_recycle(recycleThis);
				}
			} else {
				result = appendItemValue(name);
			}

		} catch (NotesException e) {
			DominoUtils.handleException(e, this, "Item=" + name);
		}
		return result;
	}

	/*
	 * (non-Javadoc)
	 * 
	 * @see org.openntf.domino.Document#attachVCard(lotus.domino.Base)
	 */
	@Override
	public void attachVCard(final lotus.domino.Base document) {
		attachVCard(document, null);
	}

	/*
	 * (non-Javadoc)
	 * 
	 * @see org.openntf.domino.Document#attachVCard(lotus.domino.Base, java.lang.String)
	 */
	@Override
	public void attachVCard(final lotus.domino.Base document, final String charset) {
		checkMimeOpen();
		beginEdit();
		try {
			getDelegate().attachVCard(toLotus(document), charset);
			markDirty();
		} catch (NotesException e) {
			DominoUtils.handleException(e, this);
		}
	}

	/**
	 * This method is called before any change is made to any content. Allows e.g. the locking of the document and the history
	 * initialization.
	 */
	protected void beginEdit() {

	}

	/*
	 * (non-Javadoc)
	 * 
	 * @see org.openntf.domino.Document#closeMIMEEntities()
	 */
	@Override
	public boolean closeMIMEEntities() {
		return closeMIMEEntities(false);
	}

	/*
	 * (non-Javadoc)
	 * 
	 * @see org.openntf.domino.Document#closeMIMEEntities(boolean)
	 */
	@Override
	public boolean closeMIMEEntities(final boolean saveChanges) {
		return closeMIMEEntities(saveChanges, null);
	}

	/*
	 * (non-Javadoc)
	 * 
	 * @see org.openntf.domino.Document#closeMIMEEntities(boolean, java.lang.String)
	 */
	@Override
	public boolean closeMIMEEntities(final boolean saveChanges, final String entityItemName) {
		// checkMimeOpen(); RPr: This is not needed here (just to tweak my grep command)
		try {
			// TODO: $Mime-xxx Fields to fieldNames_ List
			if (saveChanges) {
				if (entityItemName == null) {
					markDirty();
				} else {
					markDirty("$NoteHasNativeMIME", true);
					markDirty("MIME_Version", true);
					markDirty("$MIMETrack", true);
					markDirty(entityItemName, true);
				}
			}

			// TODO: Should we add closeMIMEEntity to the interface?
			if (entityItemName == null) {
				for (MIMEEntity currEntity : openMIMEEntities.values()) {
					((org.openntf.domino.impl.MIMEEntity) currEntity).closeMIMEEntity();
				}
				openMIMEEntities.clear();
			} else {
				MIMEEntity currEntity = openMIMEEntities.remove(entityItemName.toLowerCase());
				if (currEntity != null)
					((org.openntf.domino.impl.MIMEEntity) currEntity).closeMIMEEntity();
			}
			boolean ret = false;
			try {
				ret = getDelegate().closeMIMEEntities(saveChanges, entityItemName);
			} catch (NotesException e) {
				log_.log(Level.INFO, "Attempted to close a MIMEEntity called " + entityItemName
						+ " even though we can't find an item by that name.");
				//				DominoUtils.handleException(e);
			}
			if (saveChanges) {

				// This item is for debugging only, so keep 5-10 items in that list
				// http://www-01.ibm.com/support/docview.wss?uid=swg27002572

				Vector mt = getItemValue("$MIMETrack");
				if (mt.size() > 10) {
					replaceItemValue("$MIMETrack", mt.subList(mt.size() - 10, mt.size()));
				}
				// Other ideas: 1) Delete it completely, 2) write dummy entry
				// removeItem("$MIMETrack");
				// replaceItemValue("$MIMETrack", "Itemize by OpenNTF-Domino API on " + getAncestorSession().getServerName() + " at "
				//		+ new Date());
			}

			return ret;
		} catch (Exception e) {
			DominoUtils.handleException(e, this);
		}
		return false;
	}

	/*
	 * (non-Javadoc)
	 * 
	 * @see org.openntf.domino.Document#computeWithForm(boolean, boolean)
	 */
	@Override
	public boolean computeWithForm(final boolean doDataTypes, final boolean raiseError) {
		checkMimeOpen();
		beginEdit();
		try {
			boolean ret = getDelegate().computeWithForm(doDataTypes, raiseError);
			markDirty();
			return ret;
		} catch (NotesException e) {
			DominoUtils.handleException(e, this);
		}
		return false;
	}

	/*
	 * (non-Javadoc)
	 * 
	 * @see org.openntf.domino.Document#convertToMIME()
	 */
	@Override
	public void convertToMIME() {
		convertToMIME(0);
	}

	/*
	 * (non-Javadoc)
	 * 
	 * @see org.openntf.domino.Document#convertToMIME(int)
	 */
	@Override
	public void convertToMIME(final int conversionType) {
		convertToMIME(conversionType, 0);
	}

	/*
	 * (non-Javadoc)
	 * 
	 * @see org.openntf.domino.Document#convertToMIME(int, int)
	 */
	@Override
	public void convertToMIME(final int conversionType, final int options) {
		checkMimeOpen();
		beginEdit();
		try {
			getDelegate().convertToMIME(conversionType, options);
			markDirty();
		} catch (NotesException e) {
			DominoUtils.handleException(e, this);
		}
	}

	/*
	 * (non-Javadoc)
	 * 
	 * @see org.openntf.domino.Document#copyAllItems(lotus.domino.Document, boolean)
	 */
	@Override
	public void copyAllItems(final lotus.domino.Document doc, final boolean replace) {
		checkMimeOpen();
		if (doc instanceof Document) {
			((Document) doc).beginEdit();
		}
		try {
			getDelegate().copyAllItems(toLotus(doc), replace);
			if (doc instanceof Document) {
				((Document) doc).markDirty();
			}
		} catch (NotesException e) {
			DominoUtils.handleException(e, this);
		}
	}

	/*
	 * (non-Javadoc)
	 * 
	 * @see org.openntf.domino.Document#copyItem(lotus.domino.Item)
	 */
	@Override
	public Item copyItem(final lotus.domino.Item item) {
		return copyItem(item, null);
	}

	/*
	 * (non-Javadoc)
	 * 
	 * @see org.openntf.domino.Document#copyItem(lotus.domino.Item, java.lang.String)
	 */
	@Override
	public Item copyItem(final lotus.domino.Item item, final String newName) {
		// TODO - NTF markDirty()? Yes. It's necessary.
		// TODO RPr: ConvertMime?
		checkMimeOpen();
		beginEdit();
		try {
			Item ret = fromLotus(getDelegate().copyItem(toLotus(item), newName), Item.SCHEMA, this);
			markDirty(ret.getName(), true);
			return ret;
		} catch (NotesException e) {
			DominoUtils.handleException(e, this);
		}
		return null;
	}

	/*
	 * (non-Javadoc)
	 * 
	 * @see org.openntf.domino.Document#copyToDatabase(lotus.domino.Database)
	 */
	@Override
	public org.openntf.domino.Document copyToDatabase(final lotus.domino.Database db) {
		checkMimeOpen();
		// DONE - NTF markDirty() - RPr: no does not make the document dirty?
		try {
			return fromLotus(getDelegate().copyToDatabase(toLotus(db)), Document.SCHEMA, getParentDatabase());
		} catch (NotesException e) {
			DominoUtils.handleException(e, this);
		}
		return null;
	}

	/*
	 * (non-Javadoc)
	 * 
	 * @see org.openntf.domino.Document#createMIMEEntity()
	 */
	@Override
	public MIMEEntity createMIMEEntity() {
		return createMIMEEntity("Body");
	}

	//RPr: currently not used. So I commented this out
	//private final transient Map<String, MIMEEntity> entityCache_ = new HashMap<String, MIMEEntity>();

	/*
	 * (non-Javadoc)
	 * 
	 * @see org.openntf.domino.Document#createMIMEEntity(java.lang.String)
	 */
	@Override
	public MIMEEntity createMIMEEntity(String itemName) {
		// checkMimeOpen(); RPr: This is not needed here (just to tweak my grep command)
		beginEdit();
		try {
			if (itemName == null) {
				itemName = "Body";
			}
			try {
				MIMEEntity wrapped = fromLotus(getDelegate().createMIMEEntity(itemName), MIMEEntity.SCHEMA, this);
				if (wrapped != null) {
					openMIMEEntities.put(itemName.toLowerCase(), wrapped);
					wrapped.initItemName(itemName);
					markDirty(itemName, true);
				}
				return wrapped;
			} catch (NotesException alreadyThere) {
				Item chk = getFirstItem(itemName);
				if (chk != null) {
					log_.log(Level.WARNING,
							"Already found an item for " + itemName + " that is type: " + (chk == null ? "null" : chk.getType()));
					removeItem(itemName);
				} else {
					MIMEEntity me = getMIMEEntity(itemName);
					markDirty(itemName, true);
					return me;
				}
				closeMIMEEntities(false, itemName);
				MIMEEntity wrapped = fromLotus(getDelegate().createMIMEEntity(itemName), MIMEEntity.SCHEMA, this);
				if (wrapped != null) {
					openMIMEEntities.put(itemName.toLowerCase(), wrapped);
					wrapped.initItemName(itemName);
					markDirty(itemName, true);
				}
				return wrapped;
			}
			// return fromLotus(getDelegate().createMIMEEntity(itemName), MIMEEntity.class, this);
		} catch (NotesException e) {
			DominoUtils.handleException(e, this);
		}
		return null;
	}

	/*
	 * (non-Javadoc)
	 * 
	 * @see org.openntf.domino.Document#createReplyMessage(boolean)
	 */
	@Override
	public org.openntf.domino.Document createReplyMessage(final boolean toAll) {
		// DONE - NTF markDirty()? CHa: Does not make the current document dirty
		checkMimeOpen();
		beginEdit();
		try {
			return fromLotus(getDelegate().createReplyMessage(toAll), Document.SCHEMA, getParentDatabase());
		} catch (NotesException e) {
			DominoUtils.handleException(e, this);
		}
		return null;
	}

	/*
	 * (non-Javadoc)
	 * 
	 * @see org.openntf.domino.Document#createRichTextItem(java.lang.String)
	 */
	@Override
	public RichTextItem createRichTextItem(final String name) {
		checkMimeOpen();
		beginEdit();
		RichTextItem ret = null;
		try {
			ret = fromLotus(getDelegate().createRichTextItem(name), RichTextItem.SCHEMA, this);
			markDirty(name, true);
		} catch (NotesException e) {
			DominoUtils.handleException(e, this);
		}
		return ret;
	}

	/*
	 * (non-Javadoc)
	 * 
	 * @see org.openntf.domino.Document#encrypt()
	 */
	@Override
	public void encrypt() {
		checkMimeOpen();
		beginEdit();
		try {
			getDelegate().encrypt();
			markDirty();
		} catch (NotesException e) {
			DominoUtils.handleException(e, this);
		}
	}

	/*
	 * (non-Javadoc)
	 * 
	 * @see org.openntf.domino.Document#generateXML()
	 */
	@Override
	public String generateXML() {
		checkMimeOpen();
		try {
			return getDelegate().generateXML();
		} catch (NotesException e) {
			DominoUtils.handleException(e, this);
		}
		return null;
	}

	/*
	 * (non-Javadoc)
	 * 
	 * @see org.openntf.domino.Document#generateXML(java.lang.Object, lotus.domino.XSLTResultTarget)
	 */
	@Override
	public void generateXML(final Object style, final lotus.domino.XSLTResultTarget result) throws IOException {
		checkMimeOpen();
		try {
			getDelegate().generateXML(style, result);
		} catch (NotesException e) {
			DominoUtils.handleException(e, this);
		}
	}

	/*
	 * (non-Javadoc)
	 * 
	 * @see org.openntf.domino.Document#generateXML(java.io.Writer)
	 */
	@Override
	public void generateXML(final Writer w) throws IOException {
		checkMimeOpen();
		try {
			getDelegate().generateXML(w);
		} catch (NotesException e) {
			DominoUtils.handleException(e, this);
		}
	}

	/*
	 * (non-Javadoc)
	 * 
	 * @see org.openntf.domino.Document#getAttachment(java.lang.String)
	 */
	@Override
	public EmbeddedObject getAttachment(final String fileName) {
		checkMimeOpen();
		try {
			return fromLotus(getDelegate().getAttachment(fileName), EmbeddedObject.SCHEMA, this);
		} catch (NotesException e) {
			DominoUtils.handleException(e, this);
		}
		return null;
	}

	/*
	 * (non-Javadoc)
	 * 
	 * @see org.openntf.domino.Document#getAuthors()
	 */
	@SuppressWarnings("unchecked")
	@Override
	public Vector<String> getAuthors() {
		checkMimeOpen();
		try {
			return getDelegate().getAuthors();
		} catch (NotesException e) {
			DominoUtils.handleException(e, this);
		}
		return null;
	}

	/*
	 * (non-Javadoc)
	 * 
	 * @see org.openntf.domino.Document#getColumnValues()
	 */
	@Override
	public Vector<Object> getColumnValues() {
		checkMimeOpen();
		try {
			Vector<?> values = getDelegate().getColumnValues();
			if (values != null) {
				return Factory.wrapColumnValues(values, this.getAncestorSession());
			} else {
				return null;
			}
		} catch (NotesException e) {
			DominoUtils.handleException(e, this);
		}
		return null;
	}

	/*
	 * (non-Javadoc)
	 * 
	 * @see org.openntf.domino.Document#getEmbeddedObjects()
	 */
	@Override
	public Vector<org.openntf.domino.EmbeddedObject> getEmbeddedObjects() {
		checkMimeOpen();
		try {
			return fromLotusAsVector(getDelegate().getEmbeddedObjects(), EmbeddedObject.SCHEMA, this);
		} catch (NotesException e) {
			DominoUtils.handleException(e, this);
		}
		return null;
	}

	/*
	 * (non-Javadoc)
	 * 
	 * @see org.openntf.domino.Document#getEncryptionKeys()
	 */
	@SuppressWarnings("unchecked")
	@Override
	public Vector<String> getEncryptionKeys() {
		checkMimeOpen();
		try {
			return getDelegate().getEncryptionKeys();
		} catch (NotesException e) {
			DominoUtils.handleException(e, this);
		}
		return null;
	}

	/*
	 * (non-Javadoc)
	 * 
	 * @see org.openntf.domino.Document#getFTSearchScore()
	 */
	@Override
	public int getFTSearchScore() {
		checkMimeOpen();
		try {
			return getDelegate().getFTSearchScore();
		} catch (NotesException e) {
			DominoUtils.handleException(e, this);
		}
		return 0;
	}

	/*
	 * (non-Javadoc)
	 * 
	 * @see org.openntf.domino.Document#getFirstItem(java.lang.String)
	 */
	@Override
	public Item getFirstItem(final String name) {
		return getFirstItem(name, false);
	}

	@Override
	public Item getFirstItem(final String name, final boolean returnMime) {
		checkMimeOpen();
		boolean convertMime = false;
		try {
			if (returnMime) {
				convertMime = getAncestorSession().isConvertMime();
				if (convertMime) {
					getAncestorSession().setConvertMime(false);
				}
			}
			return fromLotus(getDelegate().getFirstItem(name), Item.SCHEMA, this);
		} catch (NotesException e) {
			DominoUtils.handleException(e, this);
		} finally {
			if (convertMime) {
				getAncestorSession().setConvertMime(true);
			}
		}
		return null;
	}

	/*
	 * (non-Javadoc)
	 * 
	 * @see org.openntf.domino.Document#getFolderReferences()
	 */
	@SuppressWarnings("unchecked")
	@Override
	public Vector<String> getFolderReferences() {
		checkMimeOpen();
		try {
			return getDelegate().getFolderReferences();
		} catch (NotesException e) {
			DominoUtils.handleException(e, this);
		}
		return null;
	}

	/*
	 * (non-Javadoc)
	 * 
	 * @see org.openntf.domino.Document#getHttpURL()
	 */
	@Override
	public String getHttpURL() {
		// checkMimeOpen(); RPr: needed?
		try {
			return getDelegate().getHttpURL();
		} catch (NotesException e) {
			DominoUtils.handleException(e, this);
		}
		return null;
	}

	@Override
	public <T> T getItemValue(final String name, final Class<?> T) throws ItemNotFoundException, DataNotCompatibleException {
		// TODO NTF - Add type conversion extensibility of some kind, maybe attached to the Database or the Session

		// RPr: this should be equal to the code below.
		MIMEEntity entity = getMIMEEntity(name);
		if (entity == null) {
			Object result = TypeUtils.itemValueToClass(this, name, T);
			return (T) result;
		} else {
			try {
				return (T) Documents.getItemValueMIME(this, name, entity);
			} finally {
				closeMIMEEntities(false, name);
			}
		}

		//		MIMEEntity testEntity = null;
		//		if (this.useMimeBeans()) {
		//			testEntity = testMIMEEntity(name);
		//		}
		//		boolean hasMime = testEntity != null;
		//
		//		if (!hasMime) {
		//			Item item = getFirstItem(name);
		//			if (item != null && item.getType() == Item.MIME_PART) {
		//				return (T) Documents.getItemValueMIME(this, name);
		//			}
		//			Object result = TypeUtils.itemValueToClass(this, name, T);
		//			return (T) result;
		//		} else {
		//			return (T) Documents.getItemValueMIME(this, name);
		//		}
	}

	/*
	 * Behavior: If the document does not have the item, then we look at the requested class. If it's a primitive or an array of primitives,
	 * we cannot return a null value that can be assigned to that type, so therefore we throw an Exception. If what was request is an
	 * object, we return null.
	 * 
	 * If the item does exist, then we get it's value and attempt a conversion. If the data cannot be converted, we throw an Exception
	 */

	/*@SuppressWarnings("unchecked")
	public <T> T getItemValue(final String name, final Class<?> T) throws ItemNotFoundException, DataNotCompatibleException {
		checkMimeOpen();
		// TODO NTF - Add type conversion extensibility of some kind, maybe attached to the Database or the Session
		// if (T.equals(java.util.Collection.class) && getItemValueString("form").equalsIgnoreCase("container")) {
		// System.out.println("Requesting a value of type " + T.getName() + " in name " + name);
		// }

		//try {
		Object itemValue = null;
		MIMEEntity entity = this.getMIMEEntity(name);
		if (entity != null) {
			itemValue = Documents.getItemValueMIME(this, name, entity);
		} else {
			// read it as vector
			Vector<?> vals;
			try {
				vals = getDelegate().getItemValue(name);
				itemValue = Factory.wrapColumnValues(vals, this.getAncestorSession());
			} catch (NotesException ne) {
				log_.log(Level.WARNING, "Unable to get value for item " + name + " in Document " + getAncestorDatabase().getFilePath()
						+ " " + noteid_ + ": " + ne.text);
				DominoUtils.handleException(ne,this,"Item="+name);
				return null;
			}
		}
		if (itemValue == null) {
			return null;
		}
		if (T.isAssignableFrom(itemValue.getClass())) {
			return (T) itemValue;
		}
		// if this is a collection, return the first value
		if (itemValue instanceof Collection) {
			Collection<?> c = ((Collection<?>) itemValue);
			if (c.size() == 1) {
				itemValue = c.iterator().next();
				if (T.isAssignableFrom(itemValue.getClass())) {
					return (T) itemValue;
				}
			}
		}
		throw new DataNotCompatibleException("Cannot return " + itemValue.getClass() + ", because " + T + " was requested.");

	}*/

	/*
	 * (non-Javadoc)
	 * 
	 * @see org.openntf.domino.Document#getItemValue(java.lang.String)
	 */
	@SuppressWarnings("unchecked")
	@Override
	public Vector<Object> getItemValue(final String name) {
		checkMimeOpen();
		Vector<?> vals = null;

		try {
			// Check the item type to see if it's MIME - if so, then see if it's a MIMEBean
			// This is a bit more expensive than I'd like
			MIMEEntity entity = this.getMIMEEntity(name);
			if (entity != null) {
				try {
					Object mimeValue = Documents.getItemValueMIME(this, name, entity);
					if (mimeValue != null) {
						if (mimeValue instanceof Vector) {
							return (Vector<Object>) mimeValue;
						}
						if (mimeValue instanceof Collection) {
							return new Vector<Object>((Collection<Object>) mimeValue);
						}
						if (mimeValue.getClass().isArray()) {
							Vector<Object> ret;
							if (mimeValue.getClass().getName().length() != 2) // In case of on array of primitives the cast to Object[] obviously doesn't work
								ret = (Vector<Object>) Arrays.asList((Object[]) mimeValue);
							else {
								int lh = Array.getLength(mimeValue);
								ret = new Vector<Object>(lh);
								for (int i = 0; i < lh; i++)
									ret.add(Array.get(mimeValue, i));
							}
							return ret;
						}
						Vector<Object> result = new Vector<Object>(1);
						result.add(mimeValue);
						return result;
					} else {
						log_.log(Level.WARNING, "We found a MIMEEntity for item name " + name
								+ " but the value from the MIMEEntity is null so we likely need to look at the regular field.");

						// TODO NTF: What if we have a "real" mime item like a body field (Handle RT/MIME correctly)
						Vector<Object> result = new Vector<Object>(1);
						result.add(entity.getContentAsText()); // TODO: not sure if that is correct
						return result;
					}
				} finally {
					closeMIMEEntities(false, name);
				}
			}

			try {
				vals = getDelegate().getItemValue(name);
			} catch (NotesException ne) {
				log_.log(Level.WARNING, "Unable to get value for item " + name + " in Document " + getAncestorDatabase().getFilePath()
						+ " " + noteid_ + ": " + ne.text);
<<<<<<< HEAD
				DominoUtils.handleException(ne, this, "Item=" + name);
				return null;
=======
				//DominoUtils.handleException(ne);
				return new Vector<Object>();
>>>>>>> ccd9a9cd
			}
			return Factory.wrapColumnValues(vals, this.getAncestorSession());
		} catch (Throwable t) {
			DominoUtils.handleException(t, this, "Item=" + name);
		}
		return null;
	}

	/*
	 * (non-Javadoc)
	 * 
	 * @see org.openntf.domino.Document#getItemValueCustomData(java.lang.String)
	 */
	@Override
	public Object getItemValueCustomData(final String itemName) throws IOException, ClassNotFoundException {
		return getItemValueCustomData(itemName, null);
	}

	/*
	 * (non-Javadoc)
	 * 
	 * @see org.openntf.domino.Document#getItemValueCustomData(java.lang.String, java.lang.String)
	 */
	@Override
	public Object getItemValueCustomData(final String itemName, final String dataTypeName) throws IOException, ClassNotFoundException {
		checkMimeOpen();
		if (dataTypeName == null || "mime-bean".equals(dataTypeName)) {
			MIMEEntity entity = this.getMIMEEntity(itemName);
			if (entity != null) {
				try {
					return Documents.getItemValueMIME(this, itemName, entity);
				} finally {
					closeMIMEEntities(false, itemName);
				}
			}
		}
		try {
			return getDelegate().getItemValueCustomData(itemName, dataTypeName);
		} catch (NotesException e) {
			DominoUtils.handleException(e, this, "Item=" + itemName);
		}
		return null;
	}

	/*
	 * (non-Javadoc)
	 * 
	 * @see org.openntf.domino.Document#getItemValueCustomDataBytes(java.lang.String, java.lang.String)
	 */
	@Override
	public byte[] getItemValueCustomDataBytes(final String itemName, final String dataTypeName) throws IOException {
		checkMimeOpen();
		try {
			byte[] ret = getDelegate().getItemValueCustomDataBytes(itemName, dataTypeName);
			if (ret != null && ret.length != 0)
				return ret;
			MIMEEntity entity;
			if ((entity = getMIMEEntity(itemName)) == null)
				return ret;
			Object o = null;
			try {
				o = Documents.getItemValueMIME(this, itemName, entity);
			} finally {
				closeMIMEEntities(false, itemName);
			}
			if (o != null && o.getClass().getName().equals("[B"))
				ret = (byte[]) o;
			return ret;
		} catch (NotesException e) {
			DominoUtils.handleException(e, this, "Item=" + itemName);
		}
		return null;
	}

	/*
	 * (non-Javadoc)
	 * 
	 * @see org.openntf.domino.Document#getItemValueDateTimeArray(java.lang.String)
	 */
	@Override
	public Vector<org.openntf.domino.Base<?>> getItemValueDateTimeArray(final String name) {		// cf. DateRange.java
		checkMimeOpen();
		boolean mayBeMime = true;
		Vector<org.openntf.domino.Base<?>> vGIV = null;	// see below
		try {
			Vector<?> v = getDelegate().getItemValueDateTimeArray(name);
			mayBeMime = false;
			if (v == null || v.size() == 0)
				return (Vector<org.openntf.domino.Base<?>>) v;
			FactorySchema schema = DateTime.SCHEMA;
			if (v.elementAt(0) instanceof lotus.domino.DateRange)	// at moment: never
				schema = DateRange.SCHEMA;
			else {	// Workaround for Vector of DateRange-s
				while (true) {
					int sz = v.size(), i;
					for (i = 0; i < sz; i++)
						if (v.elementAt(i) != null)
							break;
					if (i < sz)
						break;
					vGIV = getDelegate().getItemValue(name);
					if (vGIV.size() != sz * 2)
						break;
					for (i = 0; i < sz * 2; i++)
						if (!(vGIV.elementAt(i) instanceof lotus.domino.DateTime))
							break;
					if (i < sz * 2)
						break;
					Vector<lotus.domino.DateRange> aux = new Vector<lotus.domino.DateRange>(sz);
					lotus.domino.Session rawsession = toLotus(Factory.getSession());
					for (i = 0; i < sz; i++) {
						lotus.domino.DateTime dts = (lotus.domino.DateTime) vGIV.elementAt(2 * i);
						lotus.domino.DateTime dte = (lotus.domino.DateTime) vGIV.elementAt(2 * i + 1);
						lotus.domino.DateRange dr = rawsession.createDateRange(dts, dte);
						aux.add(dr);
					}
					v = aux;
					schema = DateRange.SCHEMA;
					break;
				}
			}
			return fromLotusAsVector(v, schema, getAncestorSession());
		} catch (NotesException e) {
			while (mayBeMime) {
				MIMEEntity entity = this.getMIMEEntity(name);
				if (entity == null)
					break;
				Object mim = null;
				try {
					mim = Documents.getItemValueMIME(this, name, entity);
				} finally {
					closeMIMEEntities(false, name);
				}
				if (mim == null)
					break;
				Vector<?> v;
				if (mim instanceof Vector)
					v = (Vector<Object>) mim;
				else if (mim instanceof Collection)
					v = new Vector<Object>((Collection<Object>) mim);
				else if (mim.getClass().isArray())
					v = (Vector<Object>) Arrays.asList((Object[]) mim);
				else
					break;
				int sz = v.size(), i;
				for (i = 0; i < sz; i++) {
					Object o = v.elementAt(i);
					if (o == null)
						break;
					if ((!(o instanceof DateTime)) && (!(o instanceof DateRange)))
						break;
				}
				if (i < sz)
					break;
				return (Vector<org.openntf.domino.Base<?>>) v;
			}
			DominoUtils.handleException(e, this, "Item=" + name);
			return null;
		} finally {
			if (vGIV != null)
				Base.s_recycle(vGIV);
		}
	}

	/*
	 * (non-Javadoc)
	 * 
	 * @see org.openntf.domino.Document#getItemValueDouble(java.lang.String)
	 */
	@Override
	public double getItemValueDouble(final String name) {
		checkMimeOpen();
		try {
			return getDelegate().getItemValueDouble(name);
		} catch (NotesException e) {
			DominoUtils.handleException(e, this, "Item=" + name);
		}
		return 0d;
	}

	/*
	 * (non-Javadoc)
	 * 
	 * @see org.openntf.domino.Document#getItemValueInteger(java.lang.String)
	 */
	@Override
	public int getItemValueInteger(final String name) {
		checkMimeOpen();
		try {
			return getDelegate().getItemValueInteger(name);
		} catch (NotesException e) {
			DominoUtils.handleException(e, this, "Item=" + name);
		}
		return 0;
	}

	/*
	 * (non-Javadoc)
	 * 
	 * @see org.openntf.domino.Document#getItemValueString(java.lang.String)
	 */
	@Override
	public String getItemValueString(final String name) {
		checkMimeOpen();
		// TODO RPr: is this mime-safe?
		try {
			String ret = getDelegate().getItemValueString(name);
			if (ret != null && ret.length() != 0)
				return ret;
			MIMEEntity me = getMIMEEntity(name);
			if (me == null)
				return "";
			closeMIMEEntities(false, name);
			Vector<?> v = getItemValue(name);
			ret = "";
			if (v.size() > 0 && v.elementAt(0) instanceof String)
				ret = (String) v.elementAt(0);
			return ret;
		} catch (NotesException e) {
			DominoUtils.handleException(e, this, "Item=" + name);
		}
		return null;
	}

	/*
	 * (non-Javadoc)
	 * 
	 * @see org.openntf.domino.Document#getItems()
	 */
	@Override
	public Vector<Item> getItems() {
		// TODO At some point we should cache this result in a private List and then always return an immutable Vector
		ItemVector iv = new ItemVector(this);
		return iv;
	}

	/*
	 * (non-Javadoc)
	 * 
	 * @see org.openntf.domino.Document#getKey()
	 */
	@Override
	public String getKey() {
		checkMimeOpen();
		try {
			return getDelegate().getKey();
		} catch (NotesException e) {
			DominoUtils.handleException(e, this);
		}
		return null;
	}

	/*
	 * (non-Javadoc)
	 * 
	 * @see org.openntf.domino.Document#getLockHolders()
	 */
	@SuppressWarnings("unchecked")
	@Override
	public Vector<String> getLockHolders() {
		checkMimeOpen();
		try {
			return getDelegate().getLockHolders();
		} catch (NotesException e) {
			DominoUtils.handleException(e, this);
		}
		return null;
	}

	/*
	 * (non-Javadoc)
	 * 
	 * @see org.openntf.domino.Document#getMIMEEntity()
	 */
	@Override
	public MIMEEntity getMIMEEntity() {
		return getMIMEEntity("Body");
	}

	/*
	 * (non-Javadoc)
	 * 
	 * @see org.openntf.domino.Document#getMIMEEntity(java.lang.String)
	 */
	@Override
	public MIMEEntity getMIMEEntity(final String itemName) {
		// checkMimeOpen(); This is not needed here
		// 14-03-14 RPr: disabling convertMime is required here! (Not always... but in some cases)
		boolean convertMime = getAncestorSession().isConvertMime();
		try {
			if (convertMime)
				getAncestorSession().setConvertMime(false);
			MIMEEntity ret = fromLotus(getDelegate().getMIMEEntity(itemName), MIMEEntity.SCHEMA, this);

			if (ret != null) {
				openMIMEEntities.put(itemName.toLowerCase(), ret);
				ret.initItemName(itemName); // here it is allowed to initialize the item with its name
			}

			if (openMIMEEntities.size() > 1) {
				//	throw new BlockedCrashException("Accessing two different MIME items at once can cause a server crash!");
				log_.warning("Accessing two different MIME items at once can cause a server crash!" + openMIMEEntities.keySet());
			}
			return ret;
		} catch (NotesException e) {
			DominoUtils.handleException(e, this, "Item=" + itemName);
		} finally {
			if (convertMime)
				getAncestorSession().setConvertMime(true);

		}
		return null;
	}

	/*
	 * (non-Javadoc)
	 * 
	 * @see org.openntf.domino.Document#getNameOfProfile()
	 */
	@Override
	public String getNameOfProfile() {
		checkMimeOpen();
		try {
			return getDelegate().getNameOfProfile();
		} catch (NotesException e) {
			DominoUtils.handleException(e, this);
		}
		return null;
	}

	/*
	 * (non-Javadoc)
	 * 
	 * @see org.openntf.domino.Document#getNoteID()
	 */
	@Override
	public String getNoteID() {
		// checkMimeOpen(); RPr: I don't think it is neccessary here
		try {
			return getDelegate().getNoteID();
		} catch (NotesException e) {
			DominoUtils.handleException(e, this);
		}
		return null;
	}

	/*
	 * (non-Javadoc)
	 * 
	 * @see org.openntf.domino.Document#getNotesURL()
	 */
	@Override
	public String getNotesURL() {
		// checkMimeOpen(); RPr: I don't think it is neccessary here
		try {
			return getDelegate().getNotesURL();
		} catch (NotesException e) {
			DominoUtils.handleException(e, this);
		}
		return null;
	}

	/*
	 * (non-Javadoc)
	 * 
	 * @see org.openntf.domino.Document#getParentDatabase()
	 */
	@Override
	public Database getParentDatabase() {
		return getAncestor();
	}

	@Override
	public org.openntf.domino.Document getParentDocument() {
		return this.getParentDatabase().getDocumentByUNID(this.getParentDocumentUNID());
	}

	/*
	 * (non-Javadoc)
	 * 
	 * @see org.openntf.domino.Document#getParentDocumentUNID()
	 */
	@Override
	public String getParentDocumentUNID() {
		// checkMimeOpen(); RPr: I don't think it is neccessary here		
		try {
			return getDelegate().getParentDocumentUNID();
		} catch (NotesException e) {
			DominoUtils.handleException(e, this);
		}
		return null;
	}

	/*
	 * (non-Javadoc)
	 * 
	 * @see org.openntf.domino.Document#getParentView()
	 */
	@Override
	public View getParentView() {
		// checkMimeOpen(); RPr: I don't think it is neccessary here		
		try {
			return fromLotus(getDelegate().getParentView(), View.SCHEMA, getAncestorDatabase());
		} catch (NotesException e) {
			DominoUtils.handleException(e, this);
		}
		return null;
	}

	/*
	 * (non-Javadoc)
	 * 
	 * @see org.openntf.domino.Document#getRead()
	 */
	@Override
	public boolean getRead() {
		return getRead(null);
	}

	/*
	 * (non-Javadoc)
	 * 
	 * @see org.openntf.domino.Document#getRead(java.lang.String)
	 */
	@Override
	public boolean getRead(final String userName) {
		// checkMimeOpen(); RPr: I don't think it is neccessary here
		try {
			return getDelegate().getRead(userName);
		} catch (NotesException e) {
			DominoUtils.handleException(e, this);
		}
		return false;
	}

	/*
	 * (non-Javadoc)
	 * 
	 * @see org.openntf.domino.Document#getReceivedItemText()
	 */
	@SuppressWarnings("unchecked")
	@Override
	public Vector<String> getReceivedItemText() {
		checkMimeOpen();
		try {
			return getDelegate().getReceivedItemText();
		} catch (NotesException e) {
			DominoUtils.handleException(e, this);
		}
		return null;
	}

	/*
	 * (non-Javadoc)
	 * 
	 * @see org.openntf.domino.Document#getResponses()
	 */
	@Override
	public DocumentCollection getResponses() {
		// checkMimeOpen(); RPr: I don't think it is neccessary here
		try {
			return fromLotus(getDelegate().getResponses(), DocumentCollection.SCHEMA, getAncestorDatabase());
		} catch (NotesException e) {
			DominoUtils.handleException(e, this);
		}
		return null;
	}

	/*
	 * (non-Javadoc)
	 * 
	 * @see org.openntf.domino.Document#getSigner()
	 */
	@Override
	public String getSigner() {
		checkMimeOpen();
		try {
			return getDelegate().getSigner();
		} catch (NotesException e) {
			DominoUtils.handleException(e, this);
		}
		return null;
	}

	/*
	 * (non-Javadoc)
	 * 
	 * @see org.openntf.domino.Document#getSize()
	 */
	@Override
	public int getSize() {
		checkMimeOpen();
		try {
			return getDelegate().getSize();
		} catch (NotesException e) {
			DominoUtils.handleException(e, this);
		}
		return 0;
	}

	/*
	 * (non-Javadoc)
	 * 
	 * @see org.openntf.domino.Document#getURL()
	 */
	@Override
	public String getURL() {
		checkMimeOpen();
		try {
			return getDelegate().getURL();
		} catch (NotesException e) {
			DominoUtils.handleException(e, this);
		}
		return null;
	}

	/*
	 * (non-Javadoc)
	 * 
	 * @see org.openntf.domino.Document#getUniversalID()
	 */
	@Override
	public String getUniversalID() {
		// checkMimeOpen(); RPr: I think we do not need it here
		try {
			return getDelegate().getUniversalID();
		} catch (NotesException e) {
			DominoUtils.handleException(e, this);
		}
		return null;
	}

	/*
	 * (non-Javadoc)
	 * 
	 * @see org.openntf.domino.Document#getVerifier()
	 */
	@Override
	public String getVerifier() {
		checkMimeOpen();
		try {
			return getDelegate().getVerifier();
		} catch (NotesException e) {
			DominoUtils.handleException(e, this);
		}
		return null;
	}

	/*
	 * (non-Javadoc)
	 * 
	 * @see org.openntf.domino.Document#hasEmbedded()
	 */
	@Override
	public boolean hasEmbedded() {
		checkMimeOpen();
		try {
			return getDelegate().hasEmbedded();
		} catch (NotesException e) {
			DominoUtils.handleException(e, this);
		}
		return false;
	}

	//	private Boolean hasReaders_;

	@Override
	public boolean hasReaders() {
		//TODO won't that be handy?
		for (Item item : getItems()) {
			if (item.isReaders()) {
				return true;
			}
		}

		return false;
	}

	/*
	 * (non-Javadoc)
	 * 
	 * @see org.openntf.domino.Document#hasItem(java.lang.String)
	 */
	@Override
	public boolean hasItem(final String name) {
		checkMimeOpen();
		try {
			if (name == null) {
				return false;
			} else {
				return getDelegate().hasItem(name);
			}
		} catch (NotesException e) {
			DominoUtils.handleException(e, this);
		}
		return false;
	}

	@Override
	@Deprecated
	public MIMEEntity testMIMEEntity(final String name) {
		return getMIMEEntity(name);
	}

	/*
	 * (non-Javadoc)
	 * 
	 * @see org.openntf.domino.Document#isDeleted()
	 */
	@Override
	public boolean isDeleted() {
		checkMimeOpen();
		try {
			lotus.domino.Document delegate = getDelegate();
			if (delegate == null)
				return false;
			return delegate.isDeleted();
		} catch (NotesException e) {
			DominoUtils.handleException(e, this);
		}
		return false;
	}

	/*
	 * (non-Javadoc)
	 * 
	 * @see org.openntf.domino.Document#isEncryptOnSend()
	 */
	@Override
	public boolean isEncryptOnSend() {
		checkMimeOpen();
		try {
			return getDelegate().isEncryptOnSend();
		} catch (NotesException e) {
			DominoUtils.handleException(e, this);
		}
		return false;
	}

	/*
	 * (non-Javadoc)
	 * 
	 * @see org.openntf.domino.Document#isEncrypted()
	 */
	@Override
	public boolean isEncrypted() {
		checkMimeOpen();
		try {
			return getDelegate().isEncrypted();
		} catch (NotesException e) {
			DominoUtils.handleException(e, this);
		}
		return false;
	}

	/*
	 * (non-Javadoc)
	 * 
	 * @see org.openntf.domino.Document#isNewNote()
	 */
	@Override
	public boolean isNewNote() {
		return Long.valueOf(noteid_, 16) == 0;
	}

	/*
	 * (non-Javadoc)
	 * 
	 * @see org.openntf.domino.Document#isPreferJavaDates()
	 */
	@Override
	public boolean isPreferJavaDates() {
		checkMimeOpen();
		try {
			return getDelegate().isPreferJavaDates();
		} catch (NotesException e) {
			DominoUtils.handleException(e, this);
		}
		return false;
	}

	/*
	 * (non-Javadoc)
	 * 
	 * @see org.openntf.domino.Document#isProfile()
	 */
	@Override
	public boolean isProfile() {
		checkMimeOpen();
		try {
			return getDelegate().isProfile();
		} catch (NotesException e) {
			DominoUtils.handleException(e, this);
		}
		return false;
	}

	/*
	 * (non-Javadoc)
	 * 
	 * @see org.openntf.domino.Document#isResponse()
	 */
	@Override
	public boolean isResponse() {
		checkMimeOpen();
		try {
			return getDelegate().isResponse();
		} catch (NotesException e) {
			DominoUtils.handleException(e, this);
		}
		return false;
	}

	/*
	 * (non-Javadoc)
	 * 
	 * @see org.openntf.domino.Document#isSaveMessageOnSend()
	 */
	@Override
	public boolean isSaveMessageOnSend() {
		checkMimeOpen();
		try {
			return getDelegate().isSaveMessageOnSend();
		} catch (NotesException e) {
			DominoUtils.handleException(e, this);
		}
		return false;
	}

	/*
	 * (non-Javadoc)
	 * 
	 * @see org.openntf.domino.Document#isSentByAgent()
	 */
	@Override
	public boolean isSentByAgent() {
		checkMimeOpen();
		try {
			return getDelegate().isSentByAgent();
		} catch (NotesException e) {
			DominoUtils.handleException(e, this);
		}
		return false;
	}

	/*
	 * (non-Javadoc)
	 * 
	 * @see org.openntf.domino.Document#isSignOnSend()
	 */
	@Override
	public boolean isSignOnSend() {
		checkMimeOpen();
		try {
			return getDelegate().isSignOnSend();
		} catch (NotesException e) {
			DominoUtils.handleException(e, this);
		}
		return false;
	}

	/*
	 * (non-Javadoc)
	 * 
	 * @see org.openntf.domino.Document#isSigned()
	 */
	@Override
	public boolean isSigned() {
		checkMimeOpen();
		try {
			return getDelegate().isSigned();
		} catch (NotesException e) {
			DominoUtils.handleException(e, this);
		}
		return false;
	}

	/*
	 * (non-Javadoc)
	 * 
	 * @see org.openntf.domino.Document#isValid()
	 */
	@Override
	public boolean isValid() {
		checkMimeOpen();
		try {
			return getDelegate().isValid();
		} catch (NotesException e) {
			DominoUtils.handleException(e, this);
		}
		return false;
	}

	/*
	 * (non-Javadoc)
	 * 
	 * @see org.openntf.domino.Document#lock()
	 */
	@Override
	public boolean lock() {
		return lock((String) null, false);
	}

	/*
	 * (non-Javadoc)
	 * 
	 * @see org.openntf.domino.Document#lock(boolean)
	 */
	@Override
	public boolean lock(final boolean provisionalOk) {
		return lock((String) null, provisionalOk);
	}

	/*
	 * (non-Javadoc)
	 * 
	 * @see org.openntf.domino.Document#lock(java.lang.String)
	 */
	@Override
	public boolean lock(final String name) {
		return lock(name, false);
	}

	/*
	 * (non-Javadoc)
	 * 
	 * @see org.openntf.domino.Document#lock(java.lang.String, boolean)
	 */
	@Override
	public boolean lock(final String name, final boolean provisionalOk) {
		checkMimeOpen();
		try {
			return getDelegate().lock(name, provisionalOk);
		} catch (NotesException e) {
			DominoUtils.handleException(e, this);
		}
		return false;
	}

	/*
	 * (non-Javadoc)
	 * 
	 * @see org.openntf.domino.Document#lock(java.util.Vector)
	 */
	@SuppressWarnings("rawtypes")
	@Override
	public boolean lock(final Vector names) {
		return lock(names, false);
	}

	/*
	 * (non-Javadoc)
	 * 
	 * @see org.openntf.domino.Document#lock(java.util.Vector, boolean)
	 */
	@SuppressWarnings("rawtypes")
	@Override
	public boolean lock(final Vector names, final boolean provisionalOk) {
		checkMimeOpen();
		try {
			return getDelegate().lock(names, provisionalOk);
		} catch (NotesException e) {
			DominoUtils.handleException(e, this);
		}
		return false;
	}

	/*
	 * (non-Javadoc)
	 * 
	 * @see org.openntf.domino.Document#lockProvisional()
	 */
	@Override
	public boolean lockProvisional() {
		return lockProvisional((String) null);
	}

	/*
	 * (non-Javadoc)
	 * 
	 * @see org.openntf.domino.Document#lockProvisional(java.lang.String)
	 */
	@Override
	public boolean lockProvisional(final String name) {
		checkMimeOpen();
		try {
			return getDelegate().lockProvisional(name);
		} catch (NotesException e) {
			DominoUtils.handleException(e, this);
		}
		return false;
	}

	/*
	 * (non-Javadoc)
	 * 
	 * @see org.openntf.domino.Document#lockProvisional(java.util.Vector)
	 */
	@SuppressWarnings("rawtypes")
	@Override
	public boolean lockProvisional(final Vector names) {
		checkMimeOpen();
		try {
			return getDelegate().lockProvisional(names);
		} catch (NotesException e) {
			DominoUtils.handleException(e, this);
		}
		return false;
	}

	/*
	 * (non-Javadoc)
	 * 
	 * @see org.openntf.domino.Document#makeResponse(lotus.domino.Document)
	 */
	@Override
	public void makeResponse(final lotus.domino.Document doc) {
		checkMimeOpen();
		beginEdit();
		try {
			getDelegate().makeResponse(toLotus(doc));
			markDirty("$ref", true);
		} catch (NotesException e) {
			DominoUtils.handleException(e, this);
		}
	}

	/*
	 * (non-Javadoc)
	 * 
	 * @see org.openntf.domino.Document#markRead()
	 */
	@Override
	public void markRead() {
		markRead(null);
	}

	/*
	 * (non-Javadoc)
	 * 
	 * @see org.openntf.domino.Document#markRead(java.lang.String)
	 */
	@Override
	public void markRead(final String userName) {
		checkMimeOpen();
		// TODO - NTF transaction context?
		try {
			getDelegate().markRead(userName);
		} catch (NotesException e) {
			DominoUtils.handleException(e, this);
		}
	}

	/*
	 * (non-Javadoc)
	 * 
	 * @see org.openntf.domino.Document#markUnread()
	 */
	@Override
	public void markUnread() {
		markUnread(null);
	}

	/*
	 * (non-Javadoc)
	 * 
	 * @see org.openntf.domino.Document#markUnread(java.lang.String)
	 */
	@Override
	public void markUnread(final String userName) {
		checkMimeOpen();
		// TODO - NTF transaction context?
		try {
			getDelegate().markUnread(userName);
		} catch (NotesException e) {
			DominoUtils.handleException(e, this);
		}
	}

	/*
	 * (non-Javadoc)
	 * 
	 * @see org.openntf.domino.Document#putInFolder(java.lang.String)
	 */
	@Override
	public void putInFolder(final String name) {
		putInFolder(name, true);
	}

	/*
	 * (non-Javadoc)
	 * 
	 * @see org.openntf.domino.Document#putInFolder(java.lang.String, boolean)
	 */
	@Override
	public void putInFolder(final String name, final boolean createOnFail) {
		// TODO - NTF handle transaction context
		checkMimeOpen();
		if (getAncestorDatabase().getFolderReferencesEnabled()) {
			beginEdit();
		}
		try {
			// This method will modify the fields $FolderInfo and $FolderRefInfo if FolderReferences are enabled in the database.
			getDelegate().putInFolder(name, createOnFail);
			if (getAncestorDatabase().getFolderReferencesEnabled()) {
				markDirty("$FolderInfo", true);
				markDirty("$FolderRefInfo", true);
			}
		} catch (NotesException e) {
			DominoUtils.handleException(e, this);
		}
	}

	/*
	 * (non-Javadoc)
	 * 
	 * @see org.openntf.domino.Document#remove(boolean)
	 */
	@Override
	public boolean remove(final boolean force) {
		boolean result = false;
		boolean go = true;
		go = getAncestorDatabase().fireListener(generateEvent(Events.BEFORE_DELETE_DOCUMENT, null));
		if (go) {
			//			System.out.println("Listener for BEFORE_DELETE_DOCUMENT allowed the remove call");
			removeType_ = force ? RemoveType.SOFT_TRUE : RemoveType.SOFT_FALSE;
			//			System.out.println("Remove type is " + removeType_.name());
			if (queueRemove()) {
				//				System.out.println("We queued the remove as part of a transaction so tell the calling code that its done");
				result = true;
			} else {
				//				System.out.println("We're not currently in a transaction, so we should force the delegate removal immediately");
				result = forceDelegateRemove();
			}
		} else {
			//			System.out.println("Listener for BEFORE_DELETE_DOCUMENT blocked the remove call");
			result = false;
		}
		if (result) {
			//			System.out.println("Remove executed, so firing AFTER_DELETE_DOCUMENT listener");
			getAncestorDatabase().fireListener(generateEvent(Events.AFTER_DELETE_DOCUMENT, null));
		}
		return result;
	}

	/*
	 * (non-Javadoc)
	 * 
	 * @see org.openntf.domino.Document#removeFromFolder(java.lang.String)
	 */
	@Override
	public void removeFromFolder(final String name) {
		checkMimeOpen();
		// TODO - NTF handle transaction context
		try {
			// This method will modify the fields $FolderInfo and $FolderRefInfo if FolderReferences are enabled in the database.
			getDelegate().removeFromFolder(name);
			if (getAncestorDatabase().getFolderReferencesEnabled()) {
				markDirty("$FolderInfo", true);
				markDirty("$FolderRefInfo", true);
			}
		} catch (NotesException e) {
			DominoUtils.handleException(e, this);
		}
	}

	/*
	 * (non-Javadoc)
	 * 
	 * @see org.openntf.domino.Document#removeItem(java.lang.String)
	 */
	@Override
	public void removeItem(final String name) {
		if (name == null)
			return;	//TODO NTF There's nothing to do here. Maybe we should throw an exception?
		checkMimeOpen();
		beginEdit();
		try {
			// RPr: it is important to check if this is a MIME entity and remove that this way.
			// Otherwise dangling $FILE items are hanging around in the document
			MIMEEntity mimeChk = getMIMEEntity(name);
			if (mimeChk != null) {
				try {
					mimeChk.remove();
				} finally {
					closeMIMEEntities(true, name);
				}
			}
			if (getAncestorSession().isFixEnabled(Fixes.REMOVE_ITEM)) {
				while (getDelegate().hasItem(name)) {
					getDelegate().removeItem(name);
				}
			} else {
				if (getDelegate().hasItem(name))
					getDelegate().removeItem(name);
			}
			markDirty(name, false);
		} catch (NotesException e) {
			DominoUtils.handleException(e, this, "Item=" + name);
		}
	}

	/*
	 * (non-Javadoc)
	 * 
	 * @see org.openntf.domino.Document#removePermanently(boolean)
	 */
	@Override
	public boolean removePermanently(final boolean force) {
		boolean result = false;
		boolean go = true;
		go = getAncestorDatabase().fireListener(generateEvent(Events.BEFORE_DELETE_DOCUMENT, null));
		if (go) {
			removeType_ = force ? RemoveType.HARD_TRUE : RemoveType.HARD_FALSE;
			if (!queueRemove()) {
				result = forceDelegateRemove();
			} else {
				result = true;
			}
		} else {
			result = false;
		}
		if (result) {
			getAncestorDatabase().fireListener(generateEvent(Events.AFTER_DELETE_DOCUMENT, null));
		}
		return result;
	}

	/*
	 * (non-Javadoc)
	 * 
	 * @see org.openntf.domino.Document#renderToRTItem(lotus.domino.RichTextItem)
	 */
	@Override
	public boolean renderToRTItem(final lotus.domino.RichTextItem rtitem) {
		checkMimeOpen();
		beginEdit();
		try {
			getDelegate().renderToRTItem(toLotus(rtitem));
			if (rtitem instanceof org.openntf.domino.RichTextItem) {
				((org.openntf.domino.RichTextItem) rtitem).markDirty();
			}
		} catch (NotesException e) {
			DominoUtils.handleException(e, this);
		}
		return false;
	}

	public static int MAX_NATIVE_FIELD_SIZE = 32000;
	public static int MAX_SUMMARY_FIELD_SIZE = 14000;

	//public static String MIME_BEAN_SUFFIX = "_O"; // CHECKME: is this a good idea?
	//public static String MIME_BEAN_HINT = "$ObjectData";

	/*
	 * (non-Javadoc)
	 * 
	 * @see org.openntf.domino.Document#replaceItemValueCustomData(java.lang.String, java.lang.Object)
	 */
	@Override
	public Item replaceItemValueCustomData(final String itemName, final Object userObj) throws IOException {
		return replaceItemValueCustomData(itemName, null, userObj);
	}

	/*
	 * (non-Javadoc)
	 * 
	 * @see org.openntf.domino.Document#replaceItemValueCustomData(java.lang.String, java.lang.String, java.lang.Object)
	 */
	@Override
	public Item replaceItemValueCustomData(final String itemName, final String dataTypeName, final Object userObj) throws IOException {
		if (dataTypeName == null && getAutoMime() != AutoMime.WRAP_NONE) {
			// Only wrap as MIME bean if they are not completely disabled
			return replaceItemValueCustomData(itemName, "mime-bean", userObj, true);
		} else {
			return replaceItemValueCustomData(itemName, dataTypeName, userObj, true);
		}
	}

	/**
	 * serialize the Object value and stores it in the item. if <code>dataTypeName</code>="mime-bean" the item will be a MIME-bean,
	 * otherwise, data is serialized by lotus.domino.Docmuemt.replaceItemValueCustomData
	 */
	public Item replaceItemValueCustomData(final String itemName, final String dataTypeName, final Object value, final boolean returnItem) {
		checkMimeOpen();
		lotus.domino.Item result = null;
		try {
			if (!"mime-bean".equalsIgnoreCase(dataTypeName)) {
				// if data-type is != "mime-bean" the object is written in native mode.
				beginEdit();
				result = getDelegate().replaceItemValueCustomData(itemName, dataTypeName, value);
				markDirty(itemName, true);
			} else if (value instanceof Serializable) {

				Documents.saveState((Serializable) value, this, itemName);

				// TODO RPr: Discuss if the other strategies make sense here.
				// In my opinion NoteCollection does work UNTIL the next compact task runs.
				// So it makes NO sense to serialize NoteIDs!
			} else if (value instanceof DocumentCollection) {
				// NoteIDs would be faster for this and, particularly, NoteCollection, but it should be replica-friendly
				DocumentCollection docs = (DocumentCollection) value;
				String[] unids = new String[docs.getCount()];
				int index = 0;
				for (org.openntf.domino.Document doc : docs) {
					unids[index++] = doc.getUniversalID();
				}
				Map<String, String> headers = new HashMap<String, String>(1);
				headers.put("X-Original-Java-Class", "org.openntf.domino.DocumentCollection");
				Documents.saveState(unids, this, itemName, true, headers);

			} else if (value instanceof NoteCollection) {
				// Maybe it'd be faster to use .getNoteIDs - I'm not sure how the performance compares
				// NTF .getNoteIDs() *IS* faster. By about an order of magnitude.
				NoteCollection notes = (NoteCollection) value;
				String[] unids = new String[notes.getCount()];
				String noteid = notes.getFirstNoteID();
				int index = 0;
				while (noteid != null && !noteid.isEmpty()) {
					unids[index++] = notes.getUNID(noteid);
					noteid = notes.getNextNoteID(noteid);
				}
				Map<String, String> headers = new HashMap<String, String>(1);
				headers.put("X-Original-Java-Class", "org.openntf.domino.NoteCollection");
				Documents.saveState(unids, this, itemName, true, headers);

			} else {
				// Check to see if it's a StateHolder
				// TODO RPr: Is this really needed or only a theoretical approach? See above...
				try {
					Class<?> stateHolderClass = Class.forName("javax.faces.component.StateHolder", true, Factory.getClassLoader());
					if (stateHolderClass.isInstance(value)) {
						Class<?> facesContextClass = Class.forName("javax.faces.context.FacesContext", true, Factory.getClassLoader());
						Method getCurrentInstance = facesContextClass.getMethod("getCurrentInstance");
						Method saveState = stateHolderClass.getMethod("saveState", facesContextClass);
						Serializable state = (Serializable) saveState.invoke(value, getCurrentInstance.invoke(null));
						Map<String, String> headers = new HashMap<String, String>();
						headers.put("X-Storage-Scheme", "StateHolder");
						headers.put("X-Original-Java-Class", value.getClass().getName());
						Documents.saveState(state, this, itemName, true, headers);

					} else {
						throw new IllegalArgumentException(value.getClass()
								+ " is not of type Serializable, DocumentCollection, NoteCollection or StateHolder");
					}
				} catch (ClassNotFoundException cnfe) {
					throw new IllegalArgumentException(value.getClass()
							+ " is not of type Serializable, DocumentCollection or NoteCollection");
				}
			}

			if (returnItem) {
				if (result == null) {
					return getFirstItem(itemName, true);	// MSt: This is safe now. (Was tested.)
				}
				//NTF if we do a .getFirstItem here and return an item that we MIMEBeaned, it will invalidate the MIME and
				//convert back to a RichTextItem before the document is saved.
				//returnItem *MUST* be treated as false if we've written a MIME attachment.
				//If we didn't write a MIME attachment, then result is already assigned, and therefore we don't need to get it again.
				return fromLotus(result, Item.SCHEMA, this);
			} else {
				return null;
			}
		} catch (Exception e) {
			DominoUtils.handleException(e, this, "Item=" + itemName);
			return null;
		}
	}

	/*
	 * (non-Javadoc)
	 * 
	 * @see org.openntf.domino.Document#replaceItemValueCustomDataBytes(java.lang.String, java.lang.String, byte[])
	 */
	@Override
	public Item replaceItemValueCustomDataBytes(final String itemName, String dataTypeName, final byte[] byteArray) throws IOException {
		checkMimeOpen();
		if (dataTypeName == null)
			dataTypeName = "";	// Passing null as par 2 to Lotus method crashes the Domino server

		// Again, the Notes API documentation is not very exact: It is stated there that "custom data cannot exceed 64k".
		// That's correct. But it doesn't mean that 64k custom data are really accepted. More precisely:
		int maxCDSBytes = 64000 - 1 - dataTypeName.length();	// custom data are stored as <lh(dataType)><dataType><byteArray>
		try {
			if (byteArray.length > maxCDSBytes && getAutoMime() != AutoMime.WRAP_NONE) {
				// Then fall back to the normal method, which will MIMEBean it
				return this.replaceItemValueCustomData(itemName, "mime-bean", itemName, true); // TODO: What about dataTypeName?
			} else {
				beginEdit();
				Item result = fromLotus(getDelegate().replaceItemValueCustomDataBytes(itemName, dataTypeName, byteArray), Item.SCHEMA, this);
				markDirty(itemName, true);
				return result;
			}
		} catch (NotesException e) {
			DominoUtils.handleException(e, this, "Item=" + itemName);
		}
		return null;
	}

	/*
	 * (non-Javadoc)
	 * 
	 * @see org.openntf.domino.Document#replaceItemValue(java.lang.String, java.lang.Object)
	 */
	@Override
	public Item replaceItemValue(final String itemName, final Object value) {
		return replaceItemValue(itemName, value, null, true, true);
	}

	/*
	 * (non-Javadoc)
	 * 
	 * @see org.openntf.domino.ext.Document#replaceItemValue(java.lang.String, java.lang.Object, java.lang.Boolean)
	 */
	@Override
	public Item replaceItemValue(final String itemName, final Object value, final boolean isSummary) {
		return replaceItemValue(itemName, value, isSummary, true, true);
	}

	/**
	 * replaceItemValue writes itemFriendly values or a Collection of itemFriendly values.
	 * 
	 * if "autoSerialisation" is enabled. Data exceeding 32k is serialized with replaceItemValueCustomData. If MIME_BEAN_SUFFIX is set, the
	 * original item contains the String $ObjectData (=MIME_BEAN_SUFFIX). This is important, if you display data in a view, so that you see
	 * immediately, that only serialized content is available
	 * 
	 * @see org.openntf.domino.Document#replaceItemValue(java.lang.String, java.lang.Object)
	 */
	@Override
	public Item replaceItemValue(final String itemName, final Object value, final Boolean isSummary, final boolean boxCompatibleOnly,
			final boolean returnItem) {
		Item result = null;
		try {

			try {
				result = replaceItemValueLotus(itemName, value, isSummary, returnItem);
			} catch (Exception ex2) {
				if (this.getAutoMime() == AutoMime.WRAP_NONE) {
					// AutoMime completely disabled.
					throw ex2;
				}
				if (!boxCompatibleOnly || ex2 instanceof Domino32KLimitException) {
					// if the value exceeds 32k or we are called from put() (means boxCompatibleOnly=false) we try to write the object as MIME
					result = replaceItemValueCustomData(itemName, "mime-bean", value, returnItem);
				} else if (this.getAutoMime() == AutoMime.WRAP_ALL) {
					// Compatibility mode
					result = replaceItemValueCustomData(itemName, "mime-bean", value, returnItem);
					log_.log(Level.INFO, "Writing " + value == null ? "null" : value.getClass() + " causes a " + ex2
							+ " as AutoMime.WRAP_ALL is enabled, the value will be wrapped in a MIME bean."
							+ " Consider using 'put' or something similar in your code.");
				} else {
					throw ex2;
				}
			}

			// TODO RPr: What is this?
			if (this.shouldWriteItemMeta_) {
				// If we've gotten this far, it must be legal - update or create the item info map
				Class<?> valueClass;
				if (value == null) {
					valueClass = Null.class;
				} else {
					valueClass = value.getClass();
				}
				Map<String, Map<String, Serializable>> itemInfo = getItemInfo();
				Map<String, Serializable> infoNode = null;
				if (itemInfo.containsKey(itemName)) {
					infoNode = itemInfo.get(itemName);
				} else {
					infoNode = new HashMap<String, Serializable>();
				}
				infoNode.put("valueClass", valueClass.getName());
				infoNode.put("updated", new Date()); // For sanity checking if the value was changed outside of Java
				itemInfo.put(itemName, infoNode);
			}

		} catch (Throwable t) {
			DominoUtils.handleException(t, this, "Item=" + itemName);
		}
		return result;
	}

	/**
	 * returns the payload that the Object o needs when it is written into an item
	 * 
	 * @param o
	 * @param c
	 * @return
	 */
	private int getLotusPayload(final Object o, final Class<?> c) {
		if (c.isAssignableFrom(o.getClass())) {
			if (o instanceof String) {
				return ((String) o).length(); // LMBCS investigation will be done later (in general not necessary)
			}
			if (o instanceof lotus.domino.DateRange) {
				return 16;
			} else {
				return 8; // Number + DateTime has 8 bytes payload
			}
		}
		throw new DataNotCompatibleException("Got a " + o.getClass() + " but " + c + " expected");
	}

	/**
	 * returns the real LMBCS payload for a Vector of Strings
	 * 
	 * @param strVect
	 * @return LMBCS payload
	 */

	//private int getLMBCSPayload(final Vector<Object> strVect) {
	public int getLMBCSPayload(final Vector<Object> strVect) {
		return LMBCSUtils.getPayload(strVect); // Third variant.
		/*
		 * First attempt: Using Notes Streams. Slow.
		 */
		//		int payload = 0;
		//		File fAux = null;
		//		Stream str = null;
		//		try {
		//			fAux = File.createTempFile("ntfdom", "aux.tmp");
		//			str = getAncestorSession().createStream();
		//			str.open(fAux.getPath(), "LMBCS");
		//			for (Object o : strVect)
		//				str.writeText((String) o);
		//			payload = str.getBytes();
		//		} catch (Exception e) {
		//			log_.severe("Got Exception " + e.getClass().getName() + " during getLMBCSPayload: " + e.getMessage());
		//			for (Object o : strVect)
		//				payload += ((String) o).length();
		//		} finally {
		//			if (str != null)
		//				str.close();
		//			if (fAux != null)
		//				fAux.delete();
		//		}
		/*
		 * 	Second trial: Using com.ibm.icu.charset. Even slower!
		 */
		//		String toEncode;
		//		if (strVect.size() == 1)
		//			toEncode = (String) strVect.elementAt(0);
		//		else {
		//			StringBuffer sb = new StringBuffer(32768);
		//			for (Object o : strVect)
		//				sb.append((String) o);
		//			toEncode = sb.toString();
		//		}
		//		CharsetEncoder cse = lGetEncoder();
		//		try {
		//			java.nio.ByteBuffer bbf = cse.encode(CharBuffer.wrap(toEncode));
		//			payload = bbf.limit();
		//		} catch (CharacterCodingException e) {
		//			e.printStackTrace();
		//		}
		//		return payload;
	}

	//	private static Charset lLMBCSCharset = null;
	//
	//	private static synchronized CharsetEncoder lGetEncoder() {
	//		if (lLMBCSCharset == null)
	//			lLMBCSCharset = new CharsetProviderICU().charsetForName("LMBCS");
	//		return lLMBCSCharset.newEncoder();
	//	}

	/**
	 * replaceItemValueLotus writes itemFriendly values or a Collection of itemFriendly values. it throws a Domino32KLimitException if the
	 * data does not fit into the fied. The caller can decide what to do, if this exception is thrown.
	 * 
	 * It throws a DataNotCompatibleException, if the data is not domino compatible
	 * 
	 * @throws Domino32KLimitException
	 *             if the item does not fit in a field
	 */
	public Item replaceItemValueLotus(final String itemName, Object value, final Boolean isSummary, final boolean returnItem)
			throws Domino32KLimitException {
		checkMimeOpen();
		// writing a value of "Null" leads to a remove of the item if configured in SESSION
		if (value == null || value instanceof Null) {
			if (hasItem(itemName)) {
				if (getAncestorSession().isFixEnabled(Fixes.REPLACE_ITEM_NULL)) {
					removeItem(itemName);
					return null;
				} else {
					value = "";
				}
			} else {
				return null;
			}
		}

		Vector<Object> dominoFriendly;
		List<lotus.domino.Base> recycleThis = new ArrayList<lotus.domino.Base>();
		boolean isNonSummary = false;
		lotus.domino.Item result;
		try {
			// Special case. If the argument is an Item, just copy it.
			if (value instanceof Item) {
				// remove the mime item first, so that it will not collide with MIME etc.
				MIMEEntity mimeChk = getMIMEEntity(itemName);
				if (mimeChk != null) {
					try {
						mimeChk.remove();
					} finally {
						closeMIMEEntities(true, itemName);
					}
				}
				beginEdit();
				result = getDelegate().replaceItemValue(itemName, toDominoFriendly(value, this, recycleThis));
				markDirty(itemName, true);
				if (returnItem) {
					return fromLotus(result, Item.SCHEMA, this);
				} else {
					s_recycle(result);
					return null;
				}
			}

			// first step: Make it domino friendly and put all converted objects into "dominoFriendly" 
			if (value instanceof Collection) {
				Collection<?> coll = (Collection<?>) value;
				dominoFriendly = new Vector<Object>(coll.size());
				for (Object valNode : coll) {
					if (valNode != null) { // CHECKME: Should NULL values discarded?
						if (valNode instanceof BigString)
							isNonSummary = true;
						dominoFriendly.add(toItemFriendly(valNode, this, recycleThis));
					}
				}

			} else if (value.getClass().isArray()) {
				int lh = Array.getLength(value);
				if (lh > MAX_NATIVE_FIELD_SIZE) {				// Then skip making dominoFriendly if it's a primitive
					String cn = value.getClass().getName();
					if (cn.length() == 2)						// It is primitive
						throw new Domino32KLimitException();
				}
				dominoFriendly = new Vector<Object>(lh);
				for (int i = 0; i < lh; i++) {
					Object o = Array.get(value, i);
					if (o != null) { // CHECKME: Should NULL values be discarded?
						if (o instanceof BigString)
							isNonSummary = true;
						dominoFriendly.add(toItemFriendly(o, this, recycleThis));
					}
				}
			} else {
				// Scalar
				dominoFriendly = new Vector<Object>(1);
				if (value instanceof BigString)
					isNonSummary = true;
				dominoFriendly.add(toItemFriendly(value, this, recycleThis));
			}

			// empty vectors are treated as "null"
			if (dominoFriendly.size() == 0) {
				return replaceItemValueLotus(itemName, null, isSummary, returnItem);
			}

			Object firstElement = dominoFriendly.get(0);

			int payloadOverhead = 0;

			if (dominoFriendly.size() > 1) {	// compute overhead first
				// String lists have an global overhead of 2 bytes (maybe the count of values) + 2 bytes for the length of value
				if (firstElement instanceof String)
					payloadOverhead = 2 + 2 * dominoFriendly.size();
				else
					payloadOverhead = 4;
			}

			// Next step: Type checking + length computation
			//
			// Remark: The special case of a String consisting of only ONE @NewLine (i.e.
			// 		if (s.equals("\n") || s.equals("\r") || s.equals("\r\n"))
			// where Domino is a bit ailing) won't be extra considered any longer.
			// Neither serialization nor throwing an exception would be reasonable here.

			int payload = payloadOverhead;
			Class<?> firstElementClass;
			if (firstElement instanceof String)
				firstElementClass = String.class;
			else if (firstElement instanceof Number)
				firstElementClass = Number.class;
			else if (firstElement instanceof lotus.domino.DateTime)
				firstElementClass = lotus.domino.DateTime.class;
			else if (firstElement instanceof lotus.domino.DateRange)
				firstElementClass = lotus.domino.DateRange.class;
			// Remark: Domino Java API doesn't accept any Vector of DateRanges (cf. DateRange.java), so the implementation
			// here will work only with Vectors of size 1 (or Vectors of size >= 2000, when Mime Beaning is enabled). 
			else
				throw new DataNotCompatibleException(firstElement.getClass() + " is not a supported data type");
			for (Object o : dominoFriendly)
				payload += getLotusPayload(o, firstElementClass);
			if (payload > MAX_NATIVE_FIELD_SIZE) {
				// the datatype is OK, but there's no way to store the data in the Document
				throw new Domino32KLimitException();
			}
			if (firstElementClass == String.class) { 	// Strings have to be further inspected, because
														// each sign may demand up to 3 bytes in LMBCS
				int calc = ((payload - payloadOverhead) * 3) + payloadOverhead;
				if (calc >= MAX_NATIVE_FIELD_SIZE) {
					payload = payloadOverhead + getLMBCSPayload(dominoFriendly);
					if (payload > MAX_NATIVE_FIELD_SIZE)
						throw new Domino32KLimitException();
				}
			}
			if (payload > MAX_SUMMARY_FIELD_SIZE) {
				isNonSummary = true;
			}

			MIMEEntity mimeChk = getMIMEEntity(itemName);
			if (mimeChk != null) {
				try {
					mimeChk.remove();
				} finally {
					closeMIMEEntities(true, itemName);
				}
			}
			beginEdit();
			if (dominoFriendly.size() == 1) {
				result = getDelegate().replaceItemValue(itemName, firstElement);
			} else {
				result = getDelegate().replaceItemValue(itemName, dominoFriendly);
			}
			markDirty(itemName, true);
			if (isSummary == null) {
				// Auto detect
				if (isNonSummary)
					result.setSummary(false);
			} else {
				result.setSummary(isSummary.booleanValue());
			}

			if (returnItem) {
				return fromLotus(result, Item.SCHEMA, this);
			} else {
				s_recycle(result);
			}

		} catch (NotesException ex) {
			DominoUtils.handleException(ex, this, "Item=" + itemName);
		} finally {
			s_recycle(recycleThis);
		}

		return null;
	}

	private AutoMime autoMime_ = null;

	@Override
	public AutoMime getAutoMime() {
		if (autoMime_ == null) {
			autoMime_ = getAncestorDatabase().getAutoMime();
		}
		return autoMime_;
	}

	@Override
	public void setAutoMime(final AutoMime value) {
		autoMime_ = value;
	}

	private void writeItemInfo() {
		if (this.shouldWriteItemMeta_) {
			Map<String, Map<String, Serializable>> itemInfo = getItemInfo();
			if (itemInfo != null && itemInfo.size() > 0) {
				boolean convertMime = this.getAncestorSession().isConvertMime();
				this.getAncestorSession().setConvertMime(false);
				try {
					Documents.saveState((Serializable) getItemInfo(), this, "$$ItemInfo", false, null);
				} catch (Throwable e) {
					DominoUtils.handleException(e, this);
				}
				this.getAncestorSession().setConvertMime(convertMime);
			}
		}
	}

	private Map<String, Map<String, Serializable>> itemInfo_;

	@SuppressWarnings("unchecked")
	public Map<String, Map<String, Serializable>> getItemInfo() {
		// TODO NTF make this optional
		if (itemInfo_ == null) {
			if (this.hasItem("$$ItemInfo")) {
				if (this.getFirstItem("$$ItemInfo", true).getType() == Item.MIME_PART) {
					// Then use the existing value
					try {
						itemInfo_ = (Map<String, Map<String, Serializable>>) Documents.restoreState(this, "$$ItemInfo");
					} catch (Throwable t) {
						DominoUtils.handleException(t, this);
					}
				} else {
					// Then destroy it (?)
					this.removeItem("$$ItemInfo");
					itemInfo_ = new TreeMap<String, Map<String, Serializable>>();
				}
			} else {
				itemInfo_ = new TreeMap<String, Map<String, Serializable>>();
			}
		}
		return itemInfo_;
	}

	/*
	 * (non-Javadoc)
	 * 
	 * @see org.openntf.domino.Document#save()
	 */
	@Override
	public boolean save() {
		boolean result = false;
		result = save(false, false, false);
		return result;
	}

	/*
	 * (non-Javadoc)
	 * 
	 * @see org.openntf.domino.Document#save(boolean)
	 */
	@Override
	public boolean save(final boolean force) {
		boolean result = false;
		result = save(force, false, false);
		return result;
	}

	/*
	 * (non-Javadoc)
	 * 
	 * @see org.openntf.domino.Document#save(boolean, boolean)
	 */
	@Override
	public boolean save(final boolean force, final boolean makeResponse) {
		boolean result = false;
		result = save(force, makeResponse, false);
		return result;
	}

	/*
	 * (non-Javadoc)
	 * 
	 * @see org.openntf.domino.Document#save(boolean, boolean, boolean)
	 */
	@Override
	public boolean save(final boolean force, final boolean makeResponse, final boolean markRead) {

		//			System.out.println("Starting save operation on " + this.getMetaversalID() + ". isNew: " + String.valueOf(isNewNote()));
		//			Throwable t = new Throwable();
		//			t.printStackTrace();

		checkMimeOpen();
		// System.out.println("Starting save operation...");
		boolean result = false;
		if (removeType_ != null) {
			log_.log(Level.INFO, "Save called on a document marked for a transactional delete. So there's no point...");
			return true;
		}
		if (isNewNote() || isDirty()) {
			boolean go = true;
			go = getAncestorDatabase().fireListener(generateEvent(Events.BEFORE_UPDATE_DOCUMENT, null));
			if (go) {
				writeItemInfo();
				fieldNames_ = null;
				isNew_ = false;
				try {
					lotus.domino.Document del = getDelegate();
					if (del != null) {

						result = del.save(force, makeResponse, markRead);
						if (noteid_ == null || !noteid_.equals(del.getNoteID())) {
							// System.out.println("Resetting note id from " + noteid_ + " to " + del.getNoteID());
							noteid_ = del.getNoteID();
						}
						if (unid_ == null || !unid_.equals(del.getUniversalID())) {
							// System.out.println("Resetting unid from " + unid_ + " to " + del.getUniversalID());
							unid_ = del.getUniversalID();
						}

						invalidateCaches();
					} else {
						log_.severe("Delegate document for " + unid_ + " is NULL!??!");
					}

				} catch (NotesException e) {
					// System.out.println("Exception from attempted save...");
					// e.printStackTrace();
					if (e.text.contains("Database already contains a document with this ID")) {
						//						Throwable t = new RuntimeException();
						String newunid = DominoUtils.toUnid(new Date().getTime());
						String message = "Unable to save a document with id " + getUniversalID()
								+ " because that id already exists. Saving a " + this.getFormName()
								+ (this.hasItem("$$Key") ? " (" + getItemValueString("$$Key") + ")" : "")
								+ " to a different unid instead: " + newunid;
						setUniversalID(newunid);
						try {
							getDelegate().save(force, makeResponse, markRead);
							if (!noteid_.equals(getDelegate().getNoteID())) {
								noteid_ = getDelegate().getNoteID();
							}
							System.out.println(message);
							log_.log(Level.WARNING, message/* , t */);
						} catch (NotesException ne) {
							log_.log(Level.SEVERE, "Okay, now it's time to really panic. Sorry...");
							DominoUtils.handleException(e, this);
						}
					} else {
						DominoUtils.handleException(e, this);
					}
				}
				if (result) {
					clearDirty();
					getAncestorDatabase().fireListener(generateEvent(Events.AFTER_UPDATE_DOCUMENT, null));
				}
			} else {
				// System.out.println("Before Update listener blocked save.");
				if (log_.isLoggable(Level.FINE)) {
					log_.log(Level.FINE, "Document " + getNoteID()
							+ " was not saved because the DatabaseListener for update returned false.");
				}
				result = false;
			}
		} else {
			// System.out.println("No changes occured therefore not saving.");
			if (log_.isLoggable(Level.FINE)) {
				log_.log(Level.FINE, "Document " + getNoteID() + " was not saved because nothing on it was changed.");
			}
			result = true; // because nothing changed, we don't want to activate any potential failure behavior in the caller
		}
		// System.out.println("Save completed returning " + String.valueOf(result));
		return result;
	}

	protected void invalidateCaches() {
		// RPr: Invalidate cached values
		lastModified_ = null;
		lastAccessed_ = null;
	}

	/*
	 * (non-Javadoc)
	 * 
	 * @see org.openntf.domino.Document#send()
	 */
	@Override
	public void send() {
		send(false);
	}

	/*
	 * (non-Javadoc)
	 * 
	 * @see org.openntf.domino.Document#send(boolean)
	 */
	@Override
	public void send(final boolean attachForm) {
		checkMimeOpen();
		beginEdit();
		try {
			getDelegate().send(false);
			markDirty();
		} catch (NotesException e) {
			DominoUtils.handleException(e, this);
		}
	}

	/*
	 * (non-Javadoc)
	 * 
	 * @see org.openntf.domino.Document#send(boolean, java.lang.String)
	 */
	@Override
	public void send(final boolean attachForm, final String recipient) {
		Vector v = new Vector(1);
		v.add(recipient);
		send(attachForm, v);
	}

	/*
	 * (non-Javadoc)
	 * 
	 * @see org.openntf.domino.Document#send(boolean, java.util.Vector)
	 */
	@SuppressWarnings("rawtypes")
	@Override
	public void send(final boolean attachForm, final Vector recipients) {
		// TODO - NTF handle transaction context
		checkMimeOpen();
		beginEdit();
		try {
			getDelegate().send(attachForm, recipients);
			markDirty();
		} catch (NotesException e) {
			DominoUtils.handleException(e, this);
		}
	}

	/*
	 * (non-Javadoc)
	 * 
	 * @see org.openntf.domino.Document#send(java.lang.String)
	 */
	@Override
	public void send(final String recipient) {
		send(false, recipient);
	}

	/*
	 * (non-Javadoc)
	 * 
	 * @see org.openntf.domino.Document#send(java.util.Vector)
	 */
	@SuppressWarnings("rawtypes")
	@Override
	public void send(final Vector recipients) {
		checkMimeOpen();
		beginEdit();
		// TODO - NTF handle transaction context
		try {
			getDelegate().send(recipients);
			markDirty();
		} catch (NotesException e) {
			DominoUtils.handleException(e, this);
		}
	}

	/*
	 * (non-Javadoc)
	 * 
	 * @see org.openntf.domino.Document#setEncryptOnSend(boolean)
	 */
	@Override
	public void setEncryptOnSend(final boolean flag) {
		checkMimeOpen();
		beginEdit();
		try {
			getDelegate().setEncryptOnSend(flag);
			markDirty();
		} catch (NotesException e) {
			DominoUtils.handleException(e, this);
		}
	}

	/*
	 * (non-Javadoc)
	 * 
	 * @see org.openntf.domino.Document#setEncryptionKeys(java.util.Vector)
	 */
	@SuppressWarnings("rawtypes")
	@Override
	public void setEncryptionKeys(final Vector keys) {
		checkMimeOpen();
		beginEdit();
		try {
			getDelegate().setEncryptionKeys(keys);
			markDirty("SecretEncryptionKeys", true);
		} catch (NotesException e) {
			DominoUtils.handleException(e, this);
		}
	}

	/*
	 * (non-Javadoc)
	 * 
	 * @see org.openntf.domino.Document#setPreferJavaDates(boolean)
	 */
	@Override
	public void setPreferJavaDates(final boolean flag) {
		checkMimeOpen();
		try {
			getDelegate().setPreferJavaDates(flag);
		} catch (NotesException e) {
			DominoUtils.handleException(e, this);
		}
	}

	/*
	 * (non-Javadoc)
	 * 
	 * @see org.openntf.domino.Document#setSaveMessageOnSend(boolean)
	 */
	@Override
	public void setSaveMessageOnSend(final boolean flag) {
		checkMimeOpen();
		// TODO NTF - mark dirty?
		try {
			getDelegate().setSaveMessageOnSend(flag);
		} catch (NotesException e) {
			DominoUtils.handleException(e, this);
		}
	}

	/*
	 * (non-Javadoc)
	 * 
	 * @see org.openntf.domino.Document#setSignOnSend(boolean)
	 */
	@Override
	public void setSignOnSend(final boolean flag) {
		checkMimeOpen();
		// TODO NTF - mark dirty?
		try {
			getDelegate().setSignOnSend(flag);
		} catch (NotesException e) {
			DominoUtils.handleException(e, this);
		}
	}

	/*
	 * (non-Javadoc)
	 * 
	 * @see org.openntf.domino.Document#setUniversalID(java.lang.String)
	 */
	@Override
	public void setUniversalID(final String unid) {
		checkMimeOpen();
		beginEdit();
		try {
			try {
				lotus.domino.Document del = getDelegate().getParentDatabase().getDocumentByUNID(unid);
				if (del != null) { // this is surprising. Why didn't we already get it?
					log_.log(Level.WARNING,
							"Document " + unid + " already existed in the database with noteid " + del.getNoteID()
									+ " and we're trying to set a doc with noteid " + getNoteID() + " to that. The existing document is a "
									+ del.getItemValueString("form") + " and the new document is a " + getItemValueString("form"));
					if (isDirty()) { // we've already made other changes that we should tuck away...
						log_.log(Level.WARNING,
								"Attempting to stash changes to this document to apply to other document of the same UNID. This is pretty dangerous...");
						org.openntf.domino.Document stashDoc = copyToDatabase(getParentDatabase());
						setDelegate(del, 0);
						for (Item item : stashDoc.getItems()) {
							lotus.domino.Item delItem = del.getFirstItem(item.getName());
							if (delItem != null) {
								lotus.domino.DateTime delDt = delItem.getLastModified();
								java.util.Date delDate = delDt.toJavaDate();
								delDt.recycle();
								Date modDate = item.getLastModifiedDate();
								if (modDate.after(delDate)) {
									item.copyItemToDocument(del);
								}
							} else {
								item.copyItemToDocument(del);
							}
							// TODO NTF properties?
						}
					} else {
						log_.log(Level.WARNING, "Resetting delegate to existing document for id " + unid);
						setDelegate(del, 0);
					}
				} else {
					getDelegate().setUniversalID(unid);
				}
				markDirty();
			} catch (NotesException ne) {
				// this is what's expected
				getDelegate().setUniversalID(unid);
				markDirty();
			}
		} catch (NotesException e) {
			DominoUtils.handleException(e, this);
		}
		unid_ = unid;
	}

	/*
	 * (non-Javadoc)
	 * 
	 * @see org.openntf.domino.Document#sign()
	 */
	@Override
	public void sign() {
		checkMimeOpen();
		beginEdit();
		// TODO RPr: is it enough if we add $Signatue?
		try {
			getDelegate().sign();
			markDirty();
		} catch (NotesException e) {
			DominoUtils.handleException(e, this);
		}
	}

	/*
	 * (non-Javadoc)
	 * 
	 * @see org.openntf.domino.Document#unlock()
	 */
	@Override
	public void unlock() {
		checkMimeOpen();
		try {
			getDelegate().unlock();
		} catch (NotesException e) {
			DominoUtils.handleException(e, this);
		}
	}

	@Override
	public void markDirty() {
		// When calling this, we have modified a field, but we do not know which one!
		fieldNames_ = null;
		markDirtyInt();
	}

	protected void markDirtyInt() {
		isDirty_ = true;
		if (!isQueued_) {
			DatabaseTransaction txn = getParentDatabase().getTransaction();
			if (txn != null) {
				txn.queueUpdate(this);
				isQueued_ = true;
			}
		}
	}

	/**
	 * This method marks a certain field dirty. Use this with care. So this method should not be part of an interface!
	 * 
	 * @param fieldName
	 *            the fieldName of the item you currently modify
	 * @param itemWritten
	 *            true if you have written the item, false if not
	 */
	public void markDirty(final String fieldName, final boolean itemWritten) {
		markDirtyInt();
		if (itemWritten) {
			keySetInt().add(fieldName);
		} else {
			keySetInt().remove(fieldName);
		}

	}

	private boolean queueRemove() {
		if (!isRemoveQueued_) {
			DatabaseTransaction txn = getParentDatabase().getTransaction();
			if (txn != null) {
				System.out.println("Found a transaction: " + txn + " from parent Database " + getParentDatabase().getApiPath());
				txn.queueRemove(this);
				isRemoveQueued_ = true;
				return true; // we queued this, so whoever asked shouldn't do it yet.
			} else {
				return false; // calling function should just go ahead and execute
			}
		} else { // we already queued this for removal.
			return false;
		}
	}

	void clearDirty() {
		isDirty_ = false;
		isQueued_ = false;
	}

	@Override
	public void rollback() {
		checkMimeOpen();
		if (removeType_ != null)
			removeType_ = null;
		if (isDirty()) {
			//			String nid = getNoteID();
			try {
				//				lotus.domino.Database delDb = getDelegate().getParentDatabase();
				getDelegate().recycle();
				shouldResurrect_ = true;
				invalidateCaches();
				// lotus.domino.Document junkDoc = delDb.createDocument(); // NTF - Why? To make sure I get a new cppid. Otherwise the
				// handle
				// gets reused
				// lotus.domino.Document resetDoc = delDb.getDocumentByID(nid);
				// setDelegate(resetDoc);
				// junkDoc.recycle();
			} catch (NotesException e) {
				DominoUtils.handleException(e, this);
			}
			clearDirty();
		}
	}

	@Override
	public boolean isDirty() {
		return isDirty_;
	}

	@Override
	public boolean forceDelegateRemove() {
		checkMimeOpen();
		boolean result = false;
		RemoveType type = removeType_;
		System.out.println("Forcing delegate removal of type " + type == null ? "null!" : type.name());
		try {
			switch (type) {
			case SOFT_FALSE:
				result = getDelegate().remove(false);
				break;
			case SOFT_TRUE:
				result = getDelegate().remove(true);
				break;
			case HARD_TRUE:
				lotus.domino.Document delegate = getDelegate();
				result = delegate.removePermanently(true);
				if (result) {
					s_recycle(delegate);
					this.setDelegate(null, 0);
				}
				break;
			case HARD_FALSE:
				result = getDelegate().removePermanently(false);
				break;
			default:
				System.out.println("UNKNOWN REMOVE TYPE!");
			}
		} catch (NotesException e) {
			DominoUtils.handleException(e, this);
		}
		System.out.println("Delegate remove call returned " + String.valueOf(result));
		return result;
	}

	@Override
	protected lotus.domino.Document getDelegate() {
		// checkMimeOpen(); RPr: This is not needed here (just to tweak my grep command)
		lotus.domino.Document d = super.getDelegate();
		if (isDead(d)) {
			resurrect();
		}
		return super.getDelegate();
	}

	private void resurrect() {
		if (noteid_ != null) {
			try {
				lotus.domino.Document d = null;
				lotus.domino.Database db = toLotus(getParentDatabase());
				if (db != null) {
					if (Integer.valueOf(noteid_, 16) == 0) {
						if (isNewNote()) {	//NTF this is redundant... not sure what the best move here is...
							d = db.createDocument();
							d.setUniversalID(unid_);
							if (log_.isLoggable(Level.FINE)) {
								log_.log(Level.FINE, "NO NOTEID AVAILABLE for document unid " + String.valueOf(unid_)
										+ ". However the document was new, so we'll just create a new one.");
							}
						} else {
							log_.log(Level.INFO, "ALERT! NO NOTEID AVAILABLE for document unid " + String.valueOf(unid_)
									+ ". It is questionable whether this document can successfully be resurrected.");
							try {
								d = db.getDocumentByUNID(unid_);
							} catch (NotesException ne) {
								log_.log(Level.WARNING, "Attempted to resurrect non-new document unid " + String.valueOf(unid_)
										+ ", but the document was not found in " + getParentDatabase().getServer() + "!!"
										+ getParentDatabase().getFilePath() + " because of: " + ne.text);
							}
						}
					} else {
						d = db.getDocumentByID(noteid_);
					}
				}
				setDelegate(d, 0);
				Factory.recacheLotus(d, this, parent_);
				shouldResurrect_ = false;
				if (log_.isLoggable(Level.FINE)) {
					log_.log(Level.FINE, "Document " + noteid_ + " in database path " + getParentDatabase().getFilePath()
							+ " had been recycled and was auto-restored. Changes may have been lost.");
					if (log_.isLoggable(Level.FINER)) {
						Throwable t = new Throwable();
						StackTraceElement[] elements = t.getStackTrace();
						log_.log(Level.FINER,
								elements[0].getClassName() + "." + elements[0].getMethodName() + " ( line " + elements[0].getLineNumber()
										+ ")");
						log_.log(Level.FINER,
								elements[1].getClassName() + "." + elements[1].getMethodName() + " ( line " + elements[1].getLineNumber()
										+ ")");
						log_.log(Level.FINER,
								elements[2].getClassName() + "." + elements[2].getMethodName() + " ( line " + elements[2].getLineNumber()
										+ ")");
					}
					log_.log(Level.FINE,
							"If you recently rollbacked a transaction and this document was included in the rollback, this outcome is normal.");
				}
			} catch (NotesException e) {
				DominoUtils.handleException(e, this);
			}
		} else if (null != unid_) {
			//NTF we have a unid but no noteid because this was a deferred document using a unid
			try {
				lotus.domino.Document d = null;
				lotus.domino.Database db = toLotus(getParentDatabase());
				if (db != null) {
					try {
						d = db.getDocumentByUNID(unid_);
					} catch (NotesException ne) {
						log_.log(Level.WARNING, "Attempted to resurrect non-new document unid " + String.valueOf(unid_)
								+ ", but the document was not found in " + getParentDatabase().getServer() + "!!"
								+ getParentDatabase().getFilePath() + " because of: " + ne.text);
					}
				}
				setDelegate(d, 0);
				shouldResurrect_ = false;
				if (log_.isLoggable(Level.FINE)) {
					log_.log(Level.FINE, "Document " + noteid_ + " in database path " + getParentDatabase().getFilePath()
							+ " had been recycled and was auto-restored. Changes may have been lost.");
					if (log_.isLoggable(Level.FINER)) {
						Throwable t = new Throwable();
						StackTraceElement[] elements = t.getStackTrace();
						log_.log(Level.FINER,
								elements[0].getClassName() + "." + elements[0].getMethodName() + " ( line " + elements[0].getLineNumber()
										+ ")");
						log_.log(Level.FINER,
								elements[1].getClassName() + "." + elements[1].getMethodName() + " ( line " + elements[1].getLineNumber()
										+ ")");
						log_.log(Level.FINER,
								elements[2].getClassName() + "." + elements[2].getMethodName() + " ( line " + elements[2].getLineNumber()
										+ ")");
					}
					log_.log(Level.FINE,
							"If you recently rollbacked a transaction and this document was included in the rollback, this outcome is normal.");
				}
			} catch (Exception e) {
				DominoUtils.handleException(e);
			}
		} else {
			if (log_.isLoggable(Level.SEVERE)) {
				log_.log(Level.SEVERE,
						"Document doesn't have noteid or unid value. Something went terribly wrong. Nothing good can come of this...");
			}
		}
	}

	/*
	 * Map methods
	 */

	@Override
	public void clear() {
		throw new UnsupportedOperationException();
	}

	@Override
	public boolean containsKey(final Object key) {
		// TODO: use keySet()?
		return this.hasItem(key == null ? null : String.valueOf(key));
	}

	@SuppressWarnings("rawtypes")
	@Override
	public boolean containsValue(final Object value) {
		// JG - God, I hope nobody ever actually uses this method
		// NTF - Actually I have some good use cases for it! WHEEEEEE!!
		for (String key : this.keySet()) {
			if (hasItem(key) && value instanceof CharSequence) {
				Item item = getFirstItem(key, true);
				if (item instanceof RichTextItem) {
					String text = ((RichTextItem) item).getText();
					return text.contains((CharSequence) value);
				}
			}
			Object itemVal = this.get(key);
			if (itemVal instanceof List) {
				return ((List) itemVal).contains(value);
			}
			if ((value == null && itemVal == null) || (value != null && value.equals(itemVal))) {
				return true;
			}
		}
		return false;
	}

	@Override
	@SuppressWarnings("rawtypes")
	public boolean containsValue(final Object value, final String[] itemnames) {
		for (String key : itemnames) {
			if (hasItem(key) && value instanceof CharSequence) {
				Item item = getFirstItem(key, true);
				if (item instanceof RichTextItem) {
					String text = ((RichTextItem) item).getText();
					return text.contains((CharSequence) value);
				}
			}
			Object itemVal = this.get(key);
			if (itemVal instanceof List) {
				return ((List) itemVal).contains(value);
			}
			if ((value == null && itemVal == null) || (value != null && value.equals(itemVal))) {
				return true;
			}
		}
		return false;
	}

	@Override
	public boolean containsValue(final Object value, final Collection<String> itemnames) {
		return containsValue(value, itemnames.toArray(new String[itemnames.size()]));
	}

	@Override
	public boolean containsValues(final Map<String, Object> filterMap) {
		boolean result = false;
		for (String key : filterMap.keySet()) {
			String[] args = new String[1];
			args[0] = key;
			result = containsValue(filterMap.get(key), args);
			if (!result)
				break;
		}

		return result;
	}

	@Override
	public Set<java.util.Map.Entry<String, Object>> entrySet() {
		// TODO Implement a "viewing" Set and Map.Entry for this or throw an UnsupportedOperationException
		return new DocumentEntrySet(this);
	}

	@Override
	public Object get(final Object key) {
		if (key == null) {
			return null;
		}
		// Check for "special" cases

		if (key instanceof CharSequence) {
			String skey = key.toString().toLowerCase();
			if ("parentdocument".equals(skey)) {
				return this.getParentDocument();
			}
			if (skey.indexOf("@") != -1) { // TODO RPr: Should we REALLY detect all formulas, like "3+5" or "field[2]" ?
				int pos = skey.indexOf('(');
				if (pos != -1) {
					skey = skey.substring(0, pos);
				}

				if ("@accessed".equals(skey)) {
					return this.getLastAccessed();
				}
				if ("@modified".equals(skey)) {
					return this.getLastModified();
				}
				if ("@created".equals(skey)) {
					return this.getCreated();
				}
				if ("@accesseddate".equals(skey)) {
					return this.getLastAccessedDate();
				}
				if ("@modifieddate".equals(skey)) {
					return this.getLastModifiedDate();
				}
				if ("@createddate".equals(skey)) {
					return this.getCreatedDate();
				}
				if ("@documentuniqueid".equals(skey)) {
					return this.getUniversalID();
				}
				if ("@noteid".equals(skey)) {
					return this.getNoteID();
				}
				if ("@doclength".equals(skey)) {
					return this.getSize();
				}
				if ("@isresponsedoc".equals(skey)) {
					return this.isResponse();
				}
				if ("@replicaid".equals(skey)) {
					return this.getAncestorDatabase().getReplicaID();
				}
				if ("@responses".equals(skey)) {
					DocumentCollection resp = this.getResponses();
					if (resp == null)
						return 0;
					return resp.getCount();
				}
				if ("@isnewdoc".equals(skey)) {
					return this.isNewNote();
				}
				if ("@inheriteddocumentuniqueid".equals(skey)) {
					org.openntf.domino.Document parent = this.getParentDocument();
					if (parent == null)
						return "";
					return parent.getUniversalID();
				}

				// TODO RPr: This should be replaced
				Formula formula = new Formula();
				formula.setExpression(key.toString());
				List<?> value = formula.getValue(this);
				if (value.size() == 1) {
					return value.get(0);
				}
				return value;
			}
		}

		// TODO: What is the best way to use here without breaking everything?
		//Object value = this.getItemValue(key.toString(), Object.class);
		//Object value = this.getItemValue(key.toString(), Object[].class);
		Object value = null;
		String keyS = key.toString();
		try {
			value = this.getItemValue(keyS);
		} catch (OpenNTFNotesException e) {
			if (e.getCause() instanceof NotesException || (e.getCause() != null && e.getCause().getCause() instanceof NotesException))
				value = getFirstItem(keyS, true);
			if (value == null)
				throw e;
		}
		if (value instanceof Vector) {
			Vector<?> v = (Vector<?>) value;
			if (v.size() == 1) {
				return v.get(0);
			}
		}
		return value;
		//if (this.containsKey(key)) {
		//		Vector<Object> value = this.getItemValue(key.toString());
		//		if (value == null) {
		//			//TODO Throw an exception if the item data can't be read? Null implies the key doesn't exist
		//			return null;
		//		} else if (value.size() == 1) {
		//			return value.get(0);
		//		}
		//		return value;
		//}
		//return null;
	}

	@Override
	public boolean isEmpty() {
		return false;
	}

	private Set<String> fieldNames_;

	protected Set<String> keySetInt() {
		if (fieldNames_ == null) {
			fieldNames_ = new CaseInsensitiveHashSet();
			//
			// evaluate("@DocFields",...) is 3 times faster than lotus.domino.Document.getItems()
			//
			try {
				// This must be done on the raw session!
				lotus.domino.Session rawSess = Factory.toLotus(getAncestorSession());
				Vector<?> v = rawSess.evaluate("@DocFields", getDelegate());
				for (Object o : v)
					fieldNames_.add((String) o);
			} catch (NotesException e) {
				DominoUtils.handleException(e, this);
			}
			//			ItemVector items = (ItemVector) this.getItems();
			//			String[] names = items.getNames();
			//			for (int i = 0; i < names.length; i++) {
			//				fieldNames_.add(names[i]);
			//			}
		}
		return fieldNames_;
	}

	@Override
	public Set<String> keySet() {
		return Collections.unmodifiableSet(keySetInt());
	}

	@Override
	public Object put(final String key, final Object value) {
		if (key != null) {
			Object previousState = this.get(key);
			//this.removeItem(key); RPr: is there a reason why this is needed?
			this.replaceItemValue(key, value, null, false, false);
			// this.get(key);
			// this.save();
			return previousState;
		}
		return null;
	}

	@Override
	public void putAll(final Map<? extends String, ? extends Object> m) {
		for (Map.Entry<? extends String, ? extends Object> entry : m.entrySet()) {
			this.removeItem(entry.getKey());
			this.replaceItemValue(entry.getKey(), entry.getValue());
		}
		// this.save();
	}

	@Override
	public Object remove(final Object key) {
		if (key != null) {
			Object previousState = this.get(key);
			this.removeItem(key.toString());
			// this.save();
			return previousState;
		}
		return null;
	}

	@Override
	public int size() {
		return this.getItems().size();
	}

	@Override
	public Collection<Object> values() {
		// TODO Implement a "viewing" collection for this or throw an UnsupportedOperationException
		return null;
	}

	/*
	 * (non-Javadoc)
	 * 
	 * @see org.openntf.domino.types.DatabaseDescendant#getAncestorDatabase()
	 */
	@Override
	public Database getAncestorDatabase() {
		return this.getParentDatabase();
	}

	/*
	 * (non-Javadoc)
	 * 
	 * @see org.openntf.domino.types.SessionDescendant#getAncestorSession()
	 */
	@Override
	public Session getAncestorSession() {
		return this.getParentDatabase().getParent();
	}

	/*
	 * (non-Javadoc)
	 * 
	 * @see org.openntf.domino.ext.Document#getFormName()
	 */
	@Override
	public String getFormName() {
		if (hasItem("form")) {
			return getItemValueString("form");
		} else {
			return "";
		}
	}

	/*
	 * (non-Javadoc)
	 * 
	 * @see org.openntf.domino.ext.Document#getForm()
	 */
	@Override
	public Form getForm() {
		Form result = null;
		if (!getFormName().isEmpty()) {
			result = getParentDatabase().getForm(getFormName());
		}
		return result;
	}

	private IDominoEvent generateEvent(final EnumEvent event, final Object payload) {
		return getAncestorDatabase().generateEvent(event, this, payload);
	}

	@Override
	public String toJson(final boolean compact) {
		StringWriter sw = new StringWriter();
		JsonWriter jw = new JsonWriter(sw, compact);
		try {
			jw.startObject();
			jw.outStringProperty("@unid", getUniversalID());
			Set<String> keys = keySet();
			for (String key : keys) {
				jw.outProperty(key, DominoUtils.toSerializable(getItemValue(key)));
			}
			jw.endObject();
			jw.flush();
		} catch (IOException e) {
			DominoUtils.handleException(e, this);
			return null;
		} catch (JsonException e) {
			DominoUtils.handleException(e, this);
			return null;
		}
		return sw.toString();
	}

	/* (non-Javadoc)
	 * @see org.openntf.domino.ext.Document#getMetaversalID()
	 */
	@Override
	public String getMetaversalID() {
		String replid = getAncestorDatabase().getReplicaID();
		String unid = getUniversalID();
		return replid + unid;
	}

	/* (non-Javadoc)
	 * @see org.openntf.domino.ext.Document#getMetaversalID(java.lang.String)
	 */
	@Override
	public String getMetaversalID(final String serverName) {
		return serverName + "!!" + getMetaversalID();
	}

	@Override
	public List<Item> getItems(final Type type) {
		List<Item> result = new ArrayList<Item>();
		for (Item item : getItems()) {
			if (item.getType() == type.getValue()) {
				result.add(item);
			}
		}
		return result;
	}

	@Override
	public List<Item> getItems(final Flags flags) {
		List<Item> result = new ArrayList<Item>();
		for (Item item : getItems()) {
			if (item.hasFlag(flags)) {
				result.add(item);
			}
		}
		return result;
	}

	@Override
	public Map<String, Object> asDocMap() {
		return this;
	}

	@Override
	public void fillExceptionDetails(final List<String> result) {
		Database myDB = getAncestor();
		String repId = "";
		if (myDB != null) {
			myDB.fillExceptionDetails(result);
			repId = myDB.getReplicaID() + "-";
		}
		String myDetail = this.getClass().getName() + "=" + repId + unid_;
		String myForm = null;
		try {
			myForm = getDelegate().getItemValueString("form");
		} catch (NotesException e) {
		}
		if (myForm != null && !myForm.isEmpty())
			myDetail += "/Form=" + myForm;
		result.add(myDetail);
	}
}<|MERGE_RESOLUTION|>--- conflicted
+++ resolved
@@ -615,9 +615,9 @@
 	public boolean computeWithForm(final boolean doDataTypes, final boolean raiseError) {
 		checkMimeOpen();
 		beginEdit();
-		try {
+			try {
 			boolean ret = getDelegate().computeWithForm(doDataTypes, raiseError);
-			markDirty();
+		markDirty();
 			return ret;
 		} catch (NotesException e) {
 			DominoUtils.handleException(e, this);
@@ -1208,13 +1208,8 @@
 			} catch (NotesException ne) {
 				log_.log(Level.WARNING, "Unable to get value for item " + name + " in Document " + getAncestorDatabase().getFilePath()
 						+ " " + noteid_ + ": " + ne.text);
-<<<<<<< HEAD
 				DominoUtils.handleException(ne, this, "Item=" + name);
 				return null;
-=======
-				//DominoUtils.handleException(ne);
-				return new Vector<Object>();
->>>>>>> ccd9a9cd
 			}
 			return Factory.wrapColumnValues(vals, this.getAncestorSession());
 		} catch (Throwable t) {
