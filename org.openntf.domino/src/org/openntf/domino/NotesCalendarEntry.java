<<<<<<< HEAD
/*
 * Copyright OpenNTF 2013
 * 
 * Licensed under the Apache License, Version 2.0 (the "License"); 
 * you may not use this file except in compliance with the License. 
 * You may obtain a copy of the License at:
 * 
 * http://www.apache.org/licenses/LICENSE-2.0 
 * 
 * Unless required by applicable law or agreed to in writing, software 
 * distributed under the License is distributed on an "AS IS" BASIS, 
 * WITHOUT WARRANTIES OR CONDITIONS OF ANY KIND, either express or 
 * implied. See the License for the specific language governing 
 * permissions and limitations under the License.
 */
package org.openntf.domino;

import java.util.Vector;

// TODO: Auto-generated Javadoc
/**
 * The Interface NotesCalendarEntry.
 */
public interface NotesCalendarEntry extends Base<lotus.domino.NotesCalendarEntry>, lotus.domino.NotesCalendarEntry {

	/*
	 * (non-Javadoc)
	 * 
	 * @see lotus.domino.NotesCalendarEntry#accept(java.lang.String)
	 */
	@Override
	public void accept(String comments);

	/*
	 * (non-Javadoc)
	 * 
	 * @see lotus.domino.NotesCalendarEntry#accept(java.lang.String, int, java.lang.String)
	 */
	@Override
	public void accept(String comments, int scope, String recurrenceId);

	/*
	 * (non-Javadoc)
	 * 
	 * @see lotus.domino.NotesCalendarEntry#cancel(java.lang.String)
	 */
	@Override
	public void cancel(String comments);

	/*
	 * (non-Javadoc)
	 * 
	 * @see lotus.domino.NotesCalendarEntry#cancel(java.lang.String, int, java.lang.String)
	 */
	@Override
	public void cancel(String comments, int scope, String recurrenceId);

	/*
	 * (non-Javadoc)
	 * 
	 * @see lotus.domino.NotesCalendarEntry#counter(java.lang.String, lotus.domino.DateTime, lotus.domino.DateTime)
	 */
	@Override
	public void counter(String comments, lotus.domino.DateTime start, lotus.domino.DateTime end);

	/*
	 * (non-Javadoc)
	 * 
	 * @see lotus.domino.NotesCalendarEntry#counter(java.lang.String, lotus.domino.DateTime, lotus.domino.DateTime, boolean)
	 */
	@Override
	public void counter(String comments, lotus.domino.DateTime start, lotus.domino.DateTime end, boolean keepPlaceholder);

	/*
	 * (non-Javadoc)
	 * 
	 * @see lotus.domino.NotesCalendarEntry#counter(java.lang.String, lotus.domino.DateTime, lotus.domino.DateTime, boolean, int,
	 * java.lang.String)
	 */
	@Override
	public void counter(String comments, lotus.domino.DateTime start, lotus.domino.DateTime end, boolean keepPlaceholder, int scope,
			String recurrenceId);

	/*
	 * (non-Javadoc)
	 * 
	 * @see lotus.domino.NotesCalendarEntry#counter(java.lang.String, lotus.domino.DateTime, lotus.domino.DateTime, int, java.lang.String)
	 */
	@Override
	public void counter(String comments, lotus.domino.DateTime start, lotus.domino.DateTime end, int scope, String recurrenceId);

	/*
	 * (non-Javadoc)
	 * 
	 * @see lotus.domino.NotesCalendarEntry#decline(java.lang.String)
	 */
	@Override
	public void decline(String comments);

	/*
	 * (non-Javadoc)
	 * 
	 * @see lotus.domino.NotesCalendarEntry#decline(java.lang.String, boolean)
	 */
	@Override
	public void decline(String comments, boolean keepInformed);

	/*
	 * (non-Javadoc)
	 * 
	 * @see lotus.domino.NotesCalendarEntry#decline(java.lang.String, boolean, int, java.lang.String)
	 */
	@Override
	public void decline(String comments, boolean keepInformed, int scope, String recurrenceId);

	/*
	 * (non-Javadoc)
	 * 
	 * @see lotus.domino.NotesCalendarEntry#delegate(java.lang.String, java.lang.String)
	 */
	@Override
	public void delegate(String commentsToOrganizer, String delegateTo);

	/*
	 * (non-Javadoc)
	 * 
	 * @see lotus.domino.NotesCalendarEntry#delegate(java.lang.String, java.lang.String, boolean)
	 */
	@Override
	public void delegate(String commentsToOrganizer, String delegateTo, boolean keepInformed);

	/*
	 * (non-Javadoc)
	 * 
	 * @see lotus.domino.NotesCalendarEntry#delegate(java.lang.String, java.lang.String, boolean, int, java.lang.String)
	 */
	@Override
	public void delegate(String commentsToOrganizer, String delegateTo, boolean keepInformed, int scope, String recurrenceId);

	/*
	 * (non-Javadoc)
	 * 
	 * @see lotus.domino.NotesCalendarEntry#delegate(java.lang.String, java.lang.String, int, java.lang.String)
	 */
	@Override
	public void delegate(String commentsToOrganizer, String delegateTo, int scope, String recurrenceId);

	/*
	 * (non-Javadoc)
	 * 
	 * @see lotus.domino.NotesCalendarEntry#getAsDocument()
	 */
	@Override
	public Document getAsDocument();

	/*
	 * (non-Javadoc)
	 * 
	 * @see lotus.domino.NotesCalendarEntry#getAsDocument(int)
	 */
	@Override
	public Document getAsDocument(int flags);

	/*
	 * (non-Javadoc)
	 * 
	 * @see lotus.domino.NotesCalendarEntry#getAsDocument(int, java.lang.String)
	 */
	@Override
	public Document getAsDocument(int flags, String recurrenceId);

	public NotesCalendar getParent();

	/*
	 * (non-Javadoc)
	 * 
	 * @see lotus.domino.NotesCalendarEntry#getNotices()
	 */
	@Override
	public Vector<NotesCalendarNotice> getNotices();

	/*
	 * (non-Javadoc)
	 * 
	 * @see lotus.domino.NotesCalendarEntry#getUID()
	 */
	@Override
	public String getUID();

	/*
	 * (non-Javadoc)
	 * 
	 * @see lotus.domino.NotesCalendarEntry#read()
	 */
	@Override
	public String read();

	/*
	 * (non-Javadoc)
	 * 
	 * @see lotus.domino.NotesCalendarEntry#read(java.lang.String)
	 */
	@Override
	public String read(String recurrenceId);

	/*
	 * (non-Javadoc)
	 * 
	 * @see lotus.domino.NotesCalendarEntry#remove()
	 */
	@Override
	public void remove();

	/*
	 * (non-Javadoc)
	 * 
	 * @see lotus.domino.NotesCalendarEntry#remove(int, java.lang.String)
	 */
	@Override
	public void remove(int scope, String recurrenceId);

	/*
	 * (non-Javadoc)
	 * 
	 * @see lotus.domino.NotesCalendarEntry#requestInfo(java.lang.String)
	 */
	@Override
	public void requestInfo(String comments);

	/*
	 * (non-Javadoc)
	 * 
	 * @see lotus.domino.NotesCalendarEntry#tentativelyAccept(java.lang.String)
	 */
	@Override
	public void tentativelyAccept(String comments);

	/*
	 * (non-Javadoc)
	 * 
	 * @see lotus.domino.NotesCalendarEntry#tentativelyAccept(java.lang.String, int, java.lang.String)
	 */
	@Override
	public void tentativelyAccept(String comments, int scope, String recurrenceId);

	/*
	 * (non-Javadoc)
	 * 
	 * @see lotus.domino.NotesCalendarEntry#update(java.lang.String)
	 */
	@Override
	public void update(String iCalEntry);

	/*
	 * (non-Javadoc)
	 * 
	 * @see lotus.domino.NotesCalendarEntry#update(java.lang.String, java.lang.String)
	 */
	@Override
	public void update(String iCalEntry, String comments);

	/*
	 * (non-Javadoc)
	 * 
	 * @see lotus.domino.NotesCalendarEntry#update(java.lang.String, java.lang.String, long)
	 */
	@Override
	public void update(String iCalEntry, String comments, long flags);

	/*
	 * (non-Javadoc)
	 * 
	 * @see lotus.domino.NotesCalendarEntry#update(java.lang.String, java.lang.String, long, java.lang.String)
	 */
	@Override
	public void update(String iCalEntry, String comments, long flags, String recurrenceId);

}
=======
/*
 * Copyright OpenNTF 2013
 * 
 * Licensed under the Apache License, Version 2.0 (the "License"); 
 * you may not use this file except in compliance with the License. 
 * You may obtain a copy of the License at:
 * 
 * http://www.apache.org/licenses/LICENSE-2.0 
 * 
 * Unless required by applicable law or agreed to in writing, software 
 * distributed under the License is distributed on an "AS IS" BASIS, 
 * WITHOUT WARRANTIES OR CONDITIONS OF ANY KIND, either express or 
 * implied. See the License for the specific language governing 
 * permissions and limitations under the License.
 */
package org.openntf.domino;

import java.util.Vector;

// TODO: Auto-generated Javadoc
/**
 * The Interface NotesCalendarEntry.
 */
public interface NotesCalendarEntry extends Base<lotus.domino.NotesCalendarEntry>, lotus.domino.NotesCalendarEntry {

	/*
	 * (non-Javadoc)
	 * 
	 * @see lotus.domino.NotesCalendarEntry#accept(java.lang.String)
	 */
	@Override
	public void accept(String comments);

	/*
	 * (non-Javadoc)
	 * 
	 * @see lotus.domino.NotesCalendarEntry#accept(java.lang.String, int, java.lang.String)
	 */
	@Override
	public void accept(String comments, int scope, String recurrenceId);

	/*
	 * (non-Javadoc)
	 * 
	 * @see lotus.domino.NotesCalendarEntry#cancel(java.lang.String)
	 */
	@Override
	public void cancel(String comments);

	/*
	 * (non-Javadoc)
	 * 
	 * @see lotus.domino.NotesCalendarEntry#cancel(java.lang.String, int, java.lang.String)
	 */
	@Override
	public void cancel(String comments, int scope, String recurrenceId);

	/*
	 * (non-Javadoc)
	 * 
	 * @see lotus.domino.NotesCalendarEntry#counter(java.lang.String, lotus.domino.DateTime, lotus.domino.DateTime)
	 */
	@Override
	public void counter(String comments, lotus.domino.DateTime start, lotus.domino.DateTime end);

	/*
	 * (non-Javadoc)
	 * 
	 * @see lotus.domino.NotesCalendarEntry#counter(java.lang.String, lotus.domino.DateTime, lotus.domino.DateTime, boolean)
	 */
	@Override
	public void counter(String comments, lotus.domino.DateTime start, lotus.domino.DateTime end, boolean keepPlaceholder);

	/*
	 * (non-Javadoc)
	 * 
	 * @see lotus.domino.NotesCalendarEntry#counter(java.lang.String, lotus.domino.DateTime, lotus.domino.DateTime, boolean, int,
	 * java.lang.String)
	 */
	@Override
	public void counter(String comments, lotus.domino.DateTime start, lotus.domino.DateTime end, boolean keepPlaceholder, int scope,
			String recurrenceId);

	/*
	 * (non-Javadoc)
	 * 
	 * @see lotus.domino.NotesCalendarEntry#counter(java.lang.String, lotus.domino.DateTime, lotus.domino.DateTime, int, java.lang.String)
	 */
	@Override
	public void counter(String comments, lotus.domino.DateTime start, lotus.domino.DateTime end, int scope, String recurrenceId);

	/*
	 * (non-Javadoc)
	 * 
	 * @see lotus.domino.NotesCalendarEntry#decline(java.lang.String)
	 */
	@Override
	public void decline(String comments);

	/*
	 * (non-Javadoc)
	 * 
	 * @see lotus.domino.NotesCalendarEntry#decline(java.lang.String, boolean)
	 */
	@Override
	public void decline(String comments, boolean keepInformed);

	/*
	 * (non-Javadoc)
	 * 
	 * @see lotus.domino.NotesCalendarEntry#decline(java.lang.String, boolean, int, java.lang.String)
	 */
	@Override
	public void decline(String comments, boolean keepInformed, int scope, String recurrenceId);

	/*
	 * (non-Javadoc)
	 * 
	 * @see lotus.domino.NotesCalendarEntry#delegate(java.lang.String, java.lang.String)
	 */
	@Override
	public void delegate(String commentsToOrganizer, String delegateTo);

	/*
	 * (non-Javadoc)
	 * 
	 * @see lotus.domino.NotesCalendarEntry#delegate(java.lang.String, java.lang.String, boolean)
	 */
	@Override
	public void delegate(String commentsToOrganizer, String delegateTo, boolean keepInformed);

	/*
	 * (non-Javadoc)
	 * 
	 * @see lotus.domino.NotesCalendarEntry#delegate(java.lang.String, java.lang.String, boolean, int, java.lang.String)
	 */
	@Override
	public void delegate(String commentsToOrganizer, String delegateTo, boolean keepInformed, int scope, String recurrenceId);

	/*
	 * (non-Javadoc)
	 * 
	 * @see lotus.domino.NotesCalendarEntry#delegate(java.lang.String, java.lang.String, int, java.lang.String)
	 */
	@Override
	public void delegate(String commentsToOrganizer, String delegateTo, int scope, String recurrenceId);

	/*
	 * (non-Javadoc)
	 * 
	 * @see lotus.domino.NotesCalendarEntry#getAsDocument()
	 */
	@Override
	public Document getAsDocument();

	/*
	 * (non-Javadoc)
	 * 
	 * @see lotus.domino.NotesCalendarEntry#getAsDocument(int)
	 */
	@Override
	public Document getAsDocument(int flags);

	/*
	 * (non-Javadoc)
	 * 
	 * @see lotus.domino.NotesCalendarEntry#getAsDocument(int, java.lang.String)
	 */
	@Override
	public Document getAsDocument(int flags, String recurrenceId);

	public NotesCalendar getParent();

	/*
	 * (non-Javadoc)
	 * 
	 * @see lotus.domino.NotesCalendarEntry#getNotices()
	 */
	@Override
	public Vector<NotesCalendarNotice> getNotices();

	/*
	 * (non-Javadoc)
	 * 
	 * @see lotus.domino.NotesCalendarEntry#getUID()
	 */
	@Override
	public String getUID();

	/*
	 * (non-Javadoc)
	 * 
	 * @see lotus.domino.NotesCalendarEntry#read()
	 */
	@Override
	public String read();

	/*
	 * (non-Javadoc)
	 * 
	 * @see lotus.domino.NotesCalendarEntry#read(java.lang.String)
	 */
	@Override
	public String read(String recurrenceId);

	/*
	 * (non-Javadoc)
	 * 
	 * @see lotus.domino.NotesCalendarEntry#remove()
	 */
	@Override
	public void remove();

	/*
	 * (non-Javadoc)
	 * 
	 * @see lotus.domino.NotesCalendarEntry#remove(int, java.lang.String)
	 */
	@Override
	public void remove(int scope, String recurrenceId);

	/*
	 * (non-Javadoc)
	 * 
	 * @see lotus.domino.NotesCalendarEntry#requestInfo(java.lang.String)
	 */
	@Override
	public void requestInfo(String comments);

	/*
	 * (non-Javadoc)
	 * 
	 * @see lotus.domino.NotesCalendarEntry#tentativelyAccept(java.lang.String)
	 */
	@Override
	public void tentativelyAccept(String comments);

	/*
	 * (non-Javadoc)
	 * 
	 * @see lotus.domino.NotesCalendarEntry#tentativelyAccept(java.lang.String, int, java.lang.String)
	 */
	@Override
	public void tentativelyAccept(String comments, int scope, String recurrenceId);

	/*
	 * (non-Javadoc)
	 * 
	 * @see lotus.domino.NotesCalendarEntry#update(java.lang.String)
	 */
	@Override
	public void update(String iCalEntry);

	/*
	 * (non-Javadoc)
	 * 
	 * @see lotus.domino.NotesCalendarEntry#update(java.lang.String, java.lang.String)
	 */
	@Override
	public void update(String iCalEntry, String comments);

	/*
	 * (non-Javadoc)
	 * 
	 * @see lotus.domino.NotesCalendarEntry#update(java.lang.String, java.lang.String, long)
	 */
	@Override
	public void update(String iCalEntry, String comments, long flags);

	/*
	 * (non-Javadoc)
	 * 
	 * @see lotus.domino.NotesCalendarEntry#update(java.lang.String, java.lang.String, long, java.lang.String)
	 */
	@Override
	public void update(String iCalEntry, String comments, long flags, String recurrenceId);

}
>>>>>>> a465e748
<|MERGE_RESOLUTION|>--- conflicted
+++ resolved
@@ -1,4 +1,3 @@
-<<<<<<< HEAD
 /*
  * Copyright OpenNTF 2013
  * 
@@ -276,284 +275,4 @@
 	@Override
 	public void update(String iCalEntry, String comments, long flags, String recurrenceId);
 
-}
-=======
-/*
- * Copyright OpenNTF 2013
- * 
- * Licensed under the Apache License, Version 2.0 (the "License"); 
- * you may not use this file except in compliance with the License. 
- * You may obtain a copy of the License at:
- * 
- * http://www.apache.org/licenses/LICENSE-2.0 
- * 
- * Unless required by applicable law or agreed to in writing, software 
- * distributed under the License is distributed on an "AS IS" BASIS, 
- * WITHOUT WARRANTIES OR CONDITIONS OF ANY KIND, either express or 
- * implied. See the License for the specific language governing 
- * permissions and limitations under the License.
- */
-package org.openntf.domino;
-
-import java.util.Vector;
-
-// TODO: Auto-generated Javadoc
-/**
- * The Interface NotesCalendarEntry.
- */
-public interface NotesCalendarEntry extends Base<lotus.domino.NotesCalendarEntry>, lotus.domino.NotesCalendarEntry {
-
-	/*
-	 * (non-Javadoc)
-	 * 
-	 * @see lotus.domino.NotesCalendarEntry#accept(java.lang.String)
-	 */
-	@Override
-	public void accept(String comments);
-
-	/*
-	 * (non-Javadoc)
-	 * 
-	 * @see lotus.domino.NotesCalendarEntry#accept(java.lang.String, int, java.lang.String)
-	 */
-	@Override
-	public void accept(String comments, int scope, String recurrenceId);
-
-	/*
-	 * (non-Javadoc)
-	 * 
-	 * @see lotus.domino.NotesCalendarEntry#cancel(java.lang.String)
-	 */
-	@Override
-	public void cancel(String comments);
-
-	/*
-	 * (non-Javadoc)
-	 * 
-	 * @see lotus.domino.NotesCalendarEntry#cancel(java.lang.String, int, java.lang.String)
-	 */
-	@Override
-	public void cancel(String comments, int scope, String recurrenceId);
-
-	/*
-	 * (non-Javadoc)
-	 * 
-	 * @see lotus.domino.NotesCalendarEntry#counter(java.lang.String, lotus.domino.DateTime, lotus.domino.DateTime)
-	 */
-	@Override
-	public void counter(String comments, lotus.domino.DateTime start, lotus.domino.DateTime end);
-
-	/*
-	 * (non-Javadoc)
-	 * 
-	 * @see lotus.domino.NotesCalendarEntry#counter(java.lang.String, lotus.domino.DateTime, lotus.domino.DateTime, boolean)
-	 */
-	@Override
-	public void counter(String comments, lotus.domino.DateTime start, lotus.domino.DateTime end, boolean keepPlaceholder);
-
-	/*
-	 * (non-Javadoc)
-	 * 
-	 * @see lotus.domino.NotesCalendarEntry#counter(java.lang.String, lotus.domino.DateTime, lotus.domino.DateTime, boolean, int,
-	 * java.lang.String)
-	 */
-	@Override
-	public void counter(String comments, lotus.domino.DateTime start, lotus.domino.DateTime end, boolean keepPlaceholder, int scope,
-			String recurrenceId);
-
-	/*
-	 * (non-Javadoc)
-	 * 
-	 * @see lotus.domino.NotesCalendarEntry#counter(java.lang.String, lotus.domino.DateTime, lotus.domino.DateTime, int, java.lang.String)
-	 */
-	@Override
-	public void counter(String comments, lotus.domino.DateTime start, lotus.domino.DateTime end, int scope, String recurrenceId);
-
-	/*
-	 * (non-Javadoc)
-	 * 
-	 * @see lotus.domino.NotesCalendarEntry#decline(java.lang.String)
-	 */
-	@Override
-	public void decline(String comments);
-
-	/*
-	 * (non-Javadoc)
-	 * 
-	 * @see lotus.domino.NotesCalendarEntry#decline(java.lang.String, boolean)
-	 */
-	@Override
-	public void decline(String comments, boolean keepInformed);
-
-	/*
-	 * (non-Javadoc)
-	 * 
-	 * @see lotus.domino.NotesCalendarEntry#decline(java.lang.String, boolean, int, java.lang.String)
-	 */
-	@Override
-	public void decline(String comments, boolean keepInformed, int scope, String recurrenceId);
-
-	/*
-	 * (non-Javadoc)
-	 * 
-	 * @see lotus.domino.NotesCalendarEntry#delegate(java.lang.String, java.lang.String)
-	 */
-	@Override
-	public void delegate(String commentsToOrganizer, String delegateTo);
-
-	/*
-	 * (non-Javadoc)
-	 * 
-	 * @see lotus.domino.NotesCalendarEntry#delegate(java.lang.String, java.lang.String, boolean)
-	 */
-	@Override
-	public void delegate(String commentsToOrganizer, String delegateTo, boolean keepInformed);
-
-	/*
-	 * (non-Javadoc)
-	 * 
-	 * @see lotus.domino.NotesCalendarEntry#delegate(java.lang.String, java.lang.String, boolean, int, java.lang.String)
-	 */
-	@Override
-	public void delegate(String commentsToOrganizer, String delegateTo, boolean keepInformed, int scope, String recurrenceId);
-
-	/*
-	 * (non-Javadoc)
-	 * 
-	 * @see lotus.domino.NotesCalendarEntry#delegate(java.lang.String, java.lang.String, int, java.lang.String)
-	 */
-	@Override
-	public void delegate(String commentsToOrganizer, String delegateTo, int scope, String recurrenceId);
-
-	/*
-	 * (non-Javadoc)
-	 * 
-	 * @see lotus.domino.NotesCalendarEntry#getAsDocument()
-	 */
-	@Override
-	public Document getAsDocument();
-
-	/*
-	 * (non-Javadoc)
-	 * 
-	 * @see lotus.domino.NotesCalendarEntry#getAsDocument(int)
-	 */
-	@Override
-	public Document getAsDocument(int flags);
-
-	/*
-	 * (non-Javadoc)
-	 * 
-	 * @see lotus.domino.NotesCalendarEntry#getAsDocument(int, java.lang.String)
-	 */
-	@Override
-	public Document getAsDocument(int flags, String recurrenceId);
-
-	public NotesCalendar getParent();
-
-	/*
-	 * (non-Javadoc)
-	 * 
-	 * @see lotus.domino.NotesCalendarEntry#getNotices()
-	 */
-	@Override
-	public Vector<NotesCalendarNotice> getNotices();
-
-	/*
-	 * (non-Javadoc)
-	 * 
-	 * @see lotus.domino.NotesCalendarEntry#getUID()
-	 */
-	@Override
-	public String getUID();
-
-	/*
-	 * (non-Javadoc)
-	 * 
-	 * @see lotus.domino.NotesCalendarEntry#read()
-	 */
-	@Override
-	public String read();
-
-	/*
-	 * (non-Javadoc)
-	 * 
-	 * @see lotus.domino.NotesCalendarEntry#read(java.lang.String)
-	 */
-	@Override
-	public String read(String recurrenceId);
-
-	/*
-	 * (non-Javadoc)
-	 * 
-	 * @see lotus.domino.NotesCalendarEntry#remove()
-	 */
-	@Override
-	public void remove();
-
-	/*
-	 * (non-Javadoc)
-	 * 
-	 * @see lotus.domino.NotesCalendarEntry#remove(int, java.lang.String)
-	 */
-	@Override
-	public void remove(int scope, String recurrenceId);
-
-	/*
-	 * (non-Javadoc)
-	 * 
-	 * @see lotus.domino.NotesCalendarEntry#requestInfo(java.lang.String)
-	 */
-	@Override
-	public void requestInfo(String comments);
-
-	/*
-	 * (non-Javadoc)
-	 * 
-	 * @see lotus.domino.NotesCalendarEntry#tentativelyAccept(java.lang.String)
-	 */
-	@Override
-	public void tentativelyAccept(String comments);
-
-	/*
-	 * (non-Javadoc)
-	 * 
-	 * @see lotus.domino.NotesCalendarEntry#tentativelyAccept(java.lang.String, int, java.lang.String)
-	 */
-	@Override
-	public void tentativelyAccept(String comments, int scope, String recurrenceId);
-
-	/*
-	 * (non-Javadoc)
-	 * 
-	 * @see lotus.domino.NotesCalendarEntry#update(java.lang.String)
-	 */
-	@Override
-	public void update(String iCalEntry);
-
-	/*
-	 * (non-Javadoc)
-	 * 
-	 * @see lotus.domino.NotesCalendarEntry#update(java.lang.String, java.lang.String)
-	 */
-	@Override
-	public void update(String iCalEntry, String comments);
-
-	/*
-	 * (non-Javadoc)
-	 * 
-	 * @see lotus.domino.NotesCalendarEntry#update(java.lang.String, java.lang.String, long)
-	 */
-	@Override
-	public void update(String iCalEntry, String comments, long flags);
-
-	/*
-	 * (non-Javadoc)
-	 * 
-	 * @see lotus.domino.NotesCalendarEntry#update(java.lang.String, java.lang.String, long, java.lang.String)
-	 */
-	@Override
-	public void update(String iCalEntry, String comments, long flags, String recurrenceId);
-
-}
->>>>>>> a465e748
+}