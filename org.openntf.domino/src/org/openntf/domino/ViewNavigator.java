--- conflicted
+++ resolved
@@ -21,11 +21,7 @@
 /**
  * The Interface ViewNavigator.
  */
-<<<<<<< HEAD
 public interface ViewNavigator extends Base<lotus.domino.ViewNavigator>, lotus.domino.ViewNavigator, DatabaseDescendant {
-=======
-public interface ViewNavigator extends Base<lotus.domino.ViewNavigator>, lotus.domino.ViewNavigator {
->>>>>>> cf3c5c09
 
 	/*
 	 * (non-Javadoc)
@@ -286,8 +282,8 @@
 	/*
 	 * (non-Javadoc)
 	 * 
-<<<<<<< HEAD
-=======
+	 * <<<<<<< HEAD =======
+	 * 
 	 * @see lotus.domino.ViewNavigator#gotoEntry(java.lang.Object)
 	 */
 	public boolean gotoEntry(Document document);
@@ -302,7 +298,8 @@
 	/*
 	 * (non-Javadoc)
 	 * 
->>>>>>> cf3c5c09
+	 * >>>>>>> refs/remotes/origin/timtripcony
+	 * 
 	 * @see lotus.domino.ViewNavigator#gotoFirst()
 	 */
 	@Override
