package org.openntf.domino.helpers;

import java.util.Date;
import java.util.HashMap;
import java.util.HashSet;
import java.util.Map;
import java.util.NavigableMap;
import java.util.NavigableSet;
import java.util.Observable;
import java.util.Scanner;
import java.util.Set;
import java.util.Vector;
import java.util.concurrent.ConcurrentHashMap;
import java.util.concurrent.ConcurrentSkipListMap;
import java.util.concurrent.ConcurrentSkipListSet;
import java.util.logging.Level;
import java.util.logging.Logger;
import java.util.regex.Matcher;
import java.util.regex.Pattern;

import org.openntf.domino.Database;
import org.openntf.domino.Document;
import org.openntf.domino.Item;
import org.openntf.domino.RichTextItem;
import org.openntf.domino.Session;
import org.openntf.domino.big.impl.IScannerStateManager;
import org.openntf.domino.big.impl.IScannerStateManager.ScanStatus;
import org.openntf.domino.types.CaseInsensitiveString;
import org.openntf.domino.utils.DominoUtils;

public class DocumentScanner extends Observable {
	private static final Logger log_ = Logger.getLogger(DocumentScanner.class.getName());

	@SuppressWarnings("rawtypes")
	public static boolean validateFieldTokenMap(final Object obj) {
		boolean result = false;
		if (obj == null)
			return result;
		Class<?> clazz = obj.getClass();
		//Map<CaseInsensitiveString, NavigableSet<CaseInsensitiveString>>
		if (Map.class.isAssignableFrom(clazz)) {
			if (((Map) obj).isEmpty())
				return false;
			Set keys = ((Map) obj).keySet();
			Object keyObj = keys.iterator().next();
			if (CaseInsensitiveString.class.isAssignableFrom(keyObj.getClass())) {
				Object valObj = ((Map) obj).get(keyObj);
				if (NavigableSet.class.isAssignableFrom(valObj.getClass())) {
					if (((NavigableSet) valObj).isEmpty())
						return false;
					Object tokenObj = ((NavigableSet) valObj).iterator().next();
					if (CaseInsensitiveString.class.isAssignableFrom(tokenObj.getClass())) {
						result = true;
					}
				}
			}
		}
		return result;
	}

	@SuppressWarnings("rawtypes")
	public static boolean validateFieldValueMap(final Object obj) {
		boolean result = false;
		if (obj == null)
			return result;
		Class<?> clazz = obj.getClass();
		//Map<CaseInsensitiveString, NavigableSet<Comparable>>
		if (Map.class.isAssignableFrom(clazz)) {
			if (((Map) obj).isEmpty())
				return false;
			Set keys = ((Map) obj).keySet();
			Object keyObj = keys.iterator().next();
			if (CaseInsensitiveString.class.isAssignableFrom(keyObj.getClass())) {
				Object valObj = ((Map) obj).get(keyObj);
				if (NavigableSet.class.isAssignableFrom(valObj.getClass())) {
					if (((NavigableSet) valObj).isEmpty())
						return false;
					Object tokenObj = ((NavigableSet) valObj).iterator().next();
					if (Comparable.class.isAssignableFrom(tokenObj.getClass())) {
						result = true;
					}
				}
			}
		}
		return result;
	}

	@SuppressWarnings("rawtypes")
	public static boolean validateFieldTypeMap(final Object obj) {
		boolean result = false;
		if (obj == null)
			return result;
		Class<?> clazz = obj.getClass();
		//Map<CaseInsensitiveString, Integer>
		if (Map.class.isAssignableFrom(clazz)) {
			if (((Map) obj).isEmpty())
				return false;
			Set keys = ((Map) obj).keySet();
			Object keyObj = keys.iterator().next();
			if (CaseInsensitiveString.class.isAssignableFrom(keyObj.getClass())) {
				Object valObj = ((Map) obj).get(keyObj);
				if (Integer.class.isAssignableFrom(valObj.getClass())) {
					result = true;
				}
			}
		}
		return result;
	}

	@SuppressWarnings("rawtypes")
	public static boolean validateTokenFreqMap(final Object obj) {
		boolean result = false;
		if (obj == null)
			return result;
		Class<?> clazz = obj.getClass();
		//NavigableMap<CaseInsensitiveString, Integer>
		if (NavigableMap.class.isAssignableFrom(clazz)) {
			if (((NavigableMap) obj).isEmpty())
				return false;
			Set keys = ((NavigableMap) obj).keySet();
			Object keyObj = keys.iterator().next();
			if (CaseInsensitiveString.class.isAssignableFrom(keyObj.getClass())) {
				Object valObj = ((NavigableMap) obj).get(keyObj);
				if (Integer.class.isAssignableFrom(valObj.getClass())) {
					result = true;
				}
			}
		}
		return result;
	}

	@SuppressWarnings("rawtypes")
	public static boolean validateTokenLocationMap(final Object obj) {
		boolean result = false;
		if (obj == null)
			return result;
		Class<?> clazz = obj.getClass();
		//Map<CaseInsensitiveString, Map<CaseInsensitiveString, Set<String>>>
		if (Map.class.isAssignableFrom(clazz)) {
			if (((Map) obj).isEmpty()) {
				System.out.println("Map is empty so not valid TokenLocationMap");
				return false;
			}
			Set keys = ((Map) obj).keySet();
			Object keyObj = keys.iterator().next();
			if (CaseInsensitiveString.class.isAssignableFrom(keyObj.getClass())) {
				Object valObj = ((Map) obj).get(keyObj);
				if (Map.class.isAssignableFrom(valObj.getClass())) {
					if (((Map) valObj).isEmpty()) {
						System.out.println("Submap is empty so not valid TokenLocationMap");
						return false;
					}
					Set subkeys = ((Map) valObj).keySet();
					for (Object subkeyObj : subkeys) {
						if (CaseInsensitiveString.class.isAssignableFrom(subkeyObj.getClass())) {
							Object subvalObj = ((Map) valObj).get(subkeyObj);
							if (subvalObj != null) {
								if (Set.class.isAssignableFrom(subvalObj.getClass())) {
									for (Object unidObj : (Set) subvalObj) {
										if (unidObj != null) {
											if (String.class.isAssignableFrom(unidObj.getClass())) {
												result = true;
												break;
											} else {
												System.out.println("Unid is a " + unidObj.getClass().getName()
														+ " so not valid TokenLocationMap");
											}
										}
									}
								} else {
									System.out.println("Subval is a " + subvalObj.getClass().getName() + " so not valid TokenLocationMap");
								}
							}
						} else {
							System.out.println("Subkey is a " + subkeyObj.getClass().getName() + " empty so not valid TokenLocationMap");
						}
					}
				} else {
					System.out.println("Value is a " + valObj.getClass().getName() + " so not valid TokenLocationMap");
				}
			} else {
				System.out.println("Key object is a " + keyObj.getClass().getName() + " so not valid TokenLocationMap");
			}
		}
		return result;
	}

	private boolean trackFieldTokens_ = true;
	private Map<CharSequence, NavigableSet<CharSequence>> fieldTokenMap_;
	//Map<FIELDNAME, Set<TOKEN>>

	private boolean trackTokenLocation_ = true;
	private Map<CharSequence, Map<CharSequence, Set<CharSequence>>> tokenLocationMap_;
	//Map<TERM, Map<FIELDNAME, List<UNIDS>>>

	private boolean trackNameLocation_ = true;
	private Map<CharSequence, Map<CharSequence, Set<CharSequence>>> nameLocationMap_;

	private boolean trackFieldValues_ = true;
	private Map<CharSequence, NavigableSet<Comparable>> fieldValueMap_;
	//Map<FIELDNAME, Set<VALUE>>

	private boolean trackFieldTypes_ = true;
	private Map<CharSequence, Integer> fieldTypeMap_;
	//Map<FIELDNAME, ITEMTYPE>

	private Set<CharSequence> stopTokenList_;

	private boolean trackTokenFreq_ = true;
	private NavigableMap<CharSequence, Integer> tokenFreqMap_;
	//Map<TOKEN, INSTANCECOUNT>

	private boolean ignoreDollar_ = true;
	private boolean caseSensitive_ = false;
	//	private boolean caseSensitiveValues_ = false;
	private long docCount_ = 0l;
	private int docLimit_ = Integer.MAX_VALUE;
	private Date lastScanDate_;
	private Date lastDocModDate_;
	private IScannerStateManager stateManager_;
	private Object stateManagerKey_;

	private int zeroDocCount_ = 0;
	private int errCount_ = 0;
	private long itemCount_ = 0l;
	private long tokenCount_ = 0l;

	public void setCaseSensitive(final boolean value) {
		caseSensitive_ = value;
	}

	public boolean getCaseSensitive() {
		return caseSensitive_;
	}

	/**
	 * @return the docLimit
	 */
	public int getDocLimit() {
		return docLimit_;
	}

	/**
	 * @param docLimit
	 *            the docLimit to set
	 */
	public void setDocLimit(final int docLimit) {
		docLimit_ = docLimit;
	}

	/**
	 * @return the stateManager
	 */
	public IScannerStateManager getStateManager() {
		return stateManager_;
	}

	/**
	 * @return the stateManagerKey
	 */
	public Object getStateManagerKey() {
		return stateManagerKey_;
	}

	/**
	 * @param stateManager
	 *            the stateManager to set
	 */
	public void setStateManager(final IScannerStateManager stateManager, final Object stateManagerKey) {
		stateManager_ = stateManager;
		stateManagerKey_ = stateManagerKey;
		addObserver(stateManager);
<<<<<<< HEAD
=======
	}

	@Override
	public void notifyObservers(final Object arg) {
		super.notifyObservers(arg);
>>>>>>> e4ad0097
	}

	public int getZeroDocCount() {
		return zeroDocCount_;
	}

	public int getErrCount() {
		return errCount_;
	}

	public DocumentScanner() {
	}

	/**
	 * Instantiates a new document scanner.
	 * 
	 * @param stopTokenList
	 *            the stop token list
	 */
	public DocumentScanner(final Set<CharSequence> stopTokenList) {
		stopTokenList_ = stopTokenList;
	}

	public Set<CharSequence> getStopTokenList() {
		if (stopTokenList_ == null) {
			stopTokenList_ = new HashSet<CharSequence>();
		}
		return stopTokenList_;
	}

	public void setIgnoreDollar(final boolean ignore) {
		ignoreDollar_ = ignore;
	}

	public void setLastScanDate(final Date value) {
		lastScanDate_ = value;
	}

	public boolean getIgnoreDollar() {
		return ignoreDollar_;
	}

	public Date getLastScanDate() {
		if (lastScanDate_ == null) {
			lastScanDate_ = new Date(0);
		}
		return lastScanDate_;
	}

	public Date getLastDocModDate() {
		if (lastDocModDate_ == null) {
			lastDocModDate_ = new Date(0);
		}
		return lastDocModDate_;
	}

	public void setLastDocModDate(final Date value) {
		lastDocModDate_ = value;
	}

	/**
	 * Gets the field token map.
	 * 
	 * @return the field token map
	 */
	public Map<CharSequence, NavigableSet<CharSequence>> getFieldTokenMap() {
		if (fieldTokenMap_ == null) {
			fieldTokenMap_ = new HashMap<CharSequence, NavigableSet<CharSequence>>();
		}
		return fieldTokenMap_;
	}

	public Map<CharSequence, Map<CharSequence, Set<CharSequence>>> getTokenLocationMap() {
		if (tokenLocationMap_ == null) {
			//			System.out.println("Setting up new tokenLocationMap for scanner");
			tokenLocationMap_ = new ConcurrentSkipListMap<CharSequence, Map<CharSequence, Set<CharSequence>>>();
		}
		return tokenLocationMap_;
	}

	public Map<CharSequence, Map<CharSequence, Set<CharSequence>>> getNameLocationMap() {
		if (nameLocationMap_ == null) {
			nameLocationMap_ = new ConcurrentSkipListMap<CharSequence, Map<CharSequence, Set<CharSequence>>>();
		}
		return nameLocationMap_;
	}

	public Map<CharSequence, Set<CharSequence>> getTokenLocationMap(final CharSequence token) {
		Map<CharSequence, Set<CharSequence>> result = null;
		Map<CharSequence, Map<CharSequence, Set<CharSequence>>> localMap = getTokenLocationMap();
		result = localMap.get(token);
		if (result == null) {
			if (getStateManager() == null) {
				result = new ConcurrentHashMap<CharSequence, Set<CharSequence>>();
			} else {
				result = getStateManager().restoreTokenLocationMap(token, getStateManagerKey());
				if (result == null) {
					errCount_++;
					result = new ConcurrentHashMap<CharSequence, Set<CharSequence>>();
				}
			}
			synchronized (localMap) {
				localMap.put(token, result);
			}
		}
		return result;
	}

	public Map<CharSequence, Set<CharSequence>> getNameLocationMap(final CharSequence name) {
		Map<CharSequence, Set<CharSequence>> result = null;
		Map<CharSequence, Map<CharSequence, Set<CharSequence>>> localMap = getNameLocationMap();
		result = localMap.get(name);
		if (result == null) {
			if (getStateManager() == null) {
				result = new ConcurrentHashMap<CharSequence, Set<CharSequence>>();
			} else {
				result = getStateManager().restoreTokenLocationMap(name, getStateManagerKey());
				if (result == null) {
					errCount_++;
					result = new ConcurrentHashMap<CharSequence, Set<CharSequence>>();
				}
			}
			synchronized (localMap) {
				localMap.put(name, result);
			}
		}
		return result;
	}

	public Map<CharSequence, NavigableSet<Comparable>> getFieldValueMap() {
		if (fieldValueMap_ == null) {
			fieldValueMap_ = new HashMap<CharSequence, NavigableSet<Comparable>>();
		}
		return fieldValueMap_;
	}

	public Map<CharSequence, Integer> getFieldTypeMap() {
		if (fieldTypeMap_ == null) {
			fieldTypeMap_ = new HashMap<CharSequence, Integer>();
		}
		return fieldTypeMap_;
	}

	/**
	 * Gets the token freq map.
	 * 
	 * @return the token freq map
	 */
	public NavigableMap<CharSequence, Integer> getTokenFreqMap() {
		if (tokenFreqMap_ == null) {
			tokenFreqMap_ = new ConcurrentSkipListMap<CharSequence, Integer>();
		}
		return tokenFreqMap_;
	}

	public static final Pattern REGEX_SUFFIX_TRIM = Pattern.compile("\\W*$");
	public static final Pattern REGEX_PREFIX_TRIM = Pattern.compile("^\\W*");
	public static final Pattern REGEX_PUNCTUATION = Pattern.compile("\\p{P}");
	public static final Pattern REGEX_NONALPHANUMERIC = Pattern.compile("[^a-zA-Z0-9-']");

	public static CharSequence scrubToken(final String token, final boolean caseSensitive) {
		//		Matcher puncMatch = REGEX_PUNCTUATION.matcher(token);
		//		String result = puncMatch.replaceAll("");
		Matcher pMatch = REGEX_PREFIX_TRIM.matcher(token);
		String result = pMatch.replaceAll("");
		Matcher sMatch = REGEX_SUFFIX_TRIM.matcher(result);
		result = sMatch.replaceAll("");

		result = result.trim();
		if (DominoUtils.isHex(result))
			return null;

		return caseSensitive ? result : new CaseInsensitiveString(result);
	}

	public boolean isStopped(final CharSequence token) {
		return getStopTokenList().contains(token);
	}

	Set<Integer> nonText = new HashSet<Integer>();

	public Set<Integer> getNonText() {
		return nonText;
	}

	public String getNonTextSummary() {
		StringBuilder nt = new StringBuilder();
		nt.append("[");
		for (Integer i : getNonText()) {
			nt.append(i + ":");
		}
		nt.append("]");
		return nt.toString();
	}

	public void complete() {
		notifyObservers(ScanStatus.COMPLETE);
	}

	private org.openntf.domino.DocumentCollection collection_;

	public void processCollection() {
		for (Document doc : collection_) {
			if (docCount_ < docLimit_) {
				processDocument(doc);
			}
		}
<<<<<<< HEAD
		//		System.out.println("Scanner completed. Notifying observers...");
		notifyObservers(ScanStatus.COMPLETE);
=======
		complete();
>>>>>>> e4ad0097
	}

	public void processCollection(final org.openntf.domino.DocumentCollection collection) {
		setCollection(collection);
		processCollection();
	}

	public org.openntf.domino.DocumentCollection getCollection() {
		return collection_;
	}

	public void setCollection(final org.openntf.domino.DocumentCollection collection) {
		collection_ = collection;
	}

	public void processSorter(final org.openntf.domino.helpers.DocumentSorter sorter) {
		setSorter(sorter);
		processCollection(sorter.sort());
	}

	private org.openntf.domino.helpers.DocumentSorter sorter_;

	public org.openntf.domino.helpers.DocumentSorter getSorter() {
		return sorter_;
	}

	public void setSorter(final org.openntf.domino.helpers.DocumentSorter sorter) {
		sorter_ = sorter;
	}

	public org.openntf.domino.Database getCurrentDatabase() {
		if (getCollection() != null) {
			return getCollection().getAncestorDatabase();
		} else {
			return null;
		}
	}

	@SuppressWarnings("rawtypes")
	public void processDocument(final Document doc) {
		if (doc != null) {
			docCount_++;
			Map<CharSequence, NavigableSet<Comparable>> vmap = getFieldValueMap();
			Map<CharSequence, Integer> typeMap = getFieldTypeMap();
			Vector<Item> items = doc.getItems();
			boolean hasReaders = doc.hasReaders();
			String address = doc.getUniversalID() + (hasReaders ? "1" : "0") + doc.getFormName();
			for (Item item : items) {
				CaseInsensitiveString name = new CaseInsensitiveString(item.getName());
				if (/*lastMod.after(getLastScanDate()) && */!(name.startsWith("$") && getIgnoreDollar())) {
					try {
						String value = null;
						Vector<Object> values = null;

						switch (item.getType()) {
						case Item.AUTHORS:
						case Item.READERS:
						case Item.NAMES:
						case Item.TEXT:
							value = item.getValueString();
							values = item.getValues();
							break;
						case Item.RICHTEXT:
							value = ((RichTextItem) item).getUnformattedText();
							break;
						default:
						}
						if (value != null && value.length() > 0 && !DominoUtils.isNumber(value)) {
							if (item.isNames()) {
								if (values != null && !values.isEmpty()) {
									for (Object o : values) {
										if (o instanceof String) {
											CharSequence parmName = caseSensitive_ ? (String) o : new CaseInsensitiveString((String) o);
											processName(parmName, name, doc.getAncestorSession(), address);
										}
									}
								}
							} else {
								itemCount_++;
								if (values != null && !values.isEmpty()) {
									for (Object o : values) {
										if (o instanceof String) {
											String val = (String) o;
											Scanner s = new Scanner(val);
											s.useDelimiter(REGEX_NONALPHANUMERIC);
											while (s.hasNext()) {
												CharSequence token = scrubToken(s.next(), caseSensitive_);
												if (token != null && (token.length() > 2) && !isStopped(token)) {
													tokenCount_++;
													processToken(token, name, address, doc);
												}
											}
										}
									}
								} else {
									Scanner s = new Scanner(value);
									s.useDelimiter(REGEX_NONALPHANUMERIC);
									while (s.hasNext()) {
										CharSequence token = scrubToken(s.next(), caseSensitive_);
										if (token != null && (token.length() > 2) && !isStopped(token)) {
											tokenCount_++;
											processToken(token, name, address, doc);
										}
									}
								}
							}
						}

						if (isTrackFieldTypes()) {
							if (!typeMap.containsKey(name)) {
								typeMap.put(name, item.getType());
							}
						}
						if (isTrackFieldValues()) {
							if (typeMap.get(name).equals(item.getType())) {
								Vector<Object> vals = null;
								vals = item.getValues();
								if (vals != null && !vals.isEmpty()) {
									NavigableSet<Comparable> valueSet = new ConcurrentSkipListSet<Comparable>();
									if (!vmap.containsKey(name)) {
										vmap.put(name, valueSet);
									} else {
										valueSet = vmap.get(name);
									}
									try {
										java.util.Collection<Comparable> c = DominoUtils.toComparable(vals);
										if (!c.isEmpty()) {
											valueSet.addAll(c);
										}
									} catch (Throwable t) {
										log_.warning("Unable to convert to Comparable from " + vals.getClass().getName());
									}
								}
							}
						}
					} catch (Exception e) {
						Database db = doc.getAncestorDatabase();
						log_.log(Level.WARNING,
								"Unable to scan item: " + name + " in Document " + doc.getNoteID() + " in database " + db.getFilePath(), e);
					}
				}
			}

			setLastDocModDate(doc.getLastModifiedDate());
			setChanged();
			notifyObservers(ScanStatus.RUNNING);
		}
	}

	public long getDocCount() {
		return docCount_;
	}

	public long getItemCount() {
		return itemCount_;
	}

	public long getTokenCount() {
		return tokenCount_;
	}

	private void processName(final CharSequence name, final CharSequence itemName, final Session session, final String address) {
		Map<CharSequence, Integer> tfmap = getTokenFreqMap();
		Map<CharSequence, NavigableSet<CharSequence>> tmap = getFieldTokenMap();
		NavigableSet<CharSequence> tokenSet = null;
		if (!tmap.containsKey(itemName)) {
			tokenSet = new ConcurrentSkipListSet<CharSequence>();
			tmap.put(itemName, tokenSet);
		} else {
			tokenSet = tmap.get(itemName);
		}
		tokenSet.add(name);
		if (DominoUtils.isHierarchicalName(name.toString())) {
			CharSequence cn = caseSensitive_ ? DominoUtils.toCommonName(name.toString()) : new CaseInsensitiveString(
					DominoUtils.toCommonName(name.toString()));
			tokenSet.add(cn);
			if (tfmap.containsKey(cn)) {
				tfmap.put(cn, tfmap.get(cn) + 1);
			} else {
				tfmap.put(cn, 1);
			}
			if (isTrackNameLocation()) {
				Map<CharSequence, Set<CharSequence>> tlval = getNameLocationMap(name.toString());
				if (tlval.containsKey(itemName)) {
					Set<CharSequence> tllist = tlval.get(itemName);
					tllist.add(address);
				} else {
					Set<CharSequence> tllist = new ConcurrentSkipListSet<CharSequence>();
					tllist.add(address);
					tlval.put(itemName, tllist);
				}
			}

		} else {
			CharSequence lname = caseSensitive_ ? name : new CaseInsensitiveString(name);
			if (tfmap.containsKey(lname)) {
				tfmap.put(lname, tfmap.get(lname) + 1);
			} else {
				tfmap.put(lname, 1);
			}
		}
	}

	private void processToken(final CharSequence token, final CharSequence itemName, final String address, final Document doc) {

		if (isTrackFieldTokens()) {
			Map<CharSequence, NavigableSet<CharSequence>> tmap = getFieldTokenMap();
			if (!tmap.containsKey(itemName)) {
				NavigableSet<CharSequence> tokenSet = new ConcurrentSkipListSet<CharSequence>();
				tokenSet.add(token);
				tmap.put(itemName, tokenSet);
			} else {
				NavigableSet<CharSequence> tokenSet = tmap.get(itemName);
				tokenSet.add(token);
			}
		}
		if (isTrackTokenFreq()) {
			Map<CharSequence, Integer> tfmap = getTokenFreqMap();
			if (tfmap.containsKey(token)) {
				tfmap.put(token, tfmap.get(token) + 1);
			} else {
				tfmap.put(token, 1);
			}
		}
		if (isTrackTokenLocation()) {
			Map<CharSequence, Set<CharSequence>> tlval = getTokenLocationMap(token);
			if (tlval.containsKey(itemName)) {
				Set<CharSequence> tllist = tlval.get(itemName);
				tllist.add(address);
			} else {
				Set<CharSequence> tllist = new ConcurrentSkipListSet<CharSequence>();
				tllist.add(address);
				tlval.put(itemName, tllist);
			}
		}
	}

	public void setFieldTokenMap(final Map<CharSequence, NavigableSet<CharSequence>> fieldTokenMap) {
		fieldTokenMap_ = fieldTokenMap;
	}

	public void setFieldTokenMap(final Object value) {
		if (validateFieldTokenMap(value)) {
			fieldTokenMap_ = (Map) value;
		}
	}

	public void setTokenLocationMap(final Map<CharSequence, Map<CharSequence, Set<CharSequence>>> value) {
		//		System.out.println("Setting tokenLocationMap to a " + value.getClass().getName());
		tokenLocationMap_ = value;
	}

	public void setTokenLocationMap(final Object value) {
		//		System.out.println("Setting tokenLocationMap to a " + value.getClass().getName());

		if (validateTokenLocationMap(value)) {
			setTokenLocationMap((Map<CharSequence, Map<CharSequence, Set<CharSequence>>>) value);
		} else {
			System.out.println("Proposed TokenLocationMap didn't validate");
		}
	}

	public void setFieldValueMap(final Map<CharSequence, NavigableSet<Comparable>> fieldValueMap) {
		fieldValueMap_ = fieldValueMap;
	}

	public void setFieldValueMap(final Object value) {
		if (DocumentScanner.validateFieldValueMap(value)) {
			fieldValueMap_ = (Map) value;
		}
	}

	public void setFieldTypeMap(final Map<CharSequence, Integer> fieldTypeMap) {
		fieldTypeMap_ = fieldTypeMap;
	}

	public void setFieldTypeMap(final Object value) {
		if (DocumentScanner.validateFieldTypeMap(value)) {
			fieldTypeMap_ = (Map) value;
		}
	}

	public void setTokenFreqMap(final NavigableMap<CharSequence, Integer> tokenFreqMap) {
		tokenFreqMap_ = tokenFreqMap;
	}

	public void setTokenFreqMap(final Object value) {
		if (DocumentScanner.validateTokenFreqMap(value)) {
			tokenFreqMap_ = (NavigableMap) value;
		}
	}

	/**
	 * @return the trackFieldTokens
	 */
	public boolean isTrackFieldTokens() {
		return trackFieldTokens_;
	}

	/**
	 * @param trackFieldTokens
	 *            the trackFieldTokens to set
	 */
	public void setTrackFieldTokens(final boolean trackFieldTokens) {
		trackFieldTokens_ = trackFieldTokens;
	}

	/**
	 * @return the trackTokenLocation
	 */
	public boolean isTrackTokenLocation() {
		return trackTokenLocation_;
	}

	/**
	 * @return the trackNameLocation
	 */
	public boolean isTrackNameLocation() {
		return trackNameLocation_;
	}

	/**
	 * @param trackTokenLocation
	 *            the trackTokenLocation to set
	 */
	public void setTrackTokenLocation(final boolean trackTokenLocation) {
		trackTokenLocation_ = trackTokenLocation;
	}

	/**
	 * @param trackNameLocation
	 *            the trackNameLocation to set
	 */
	public void setTrackNameLocation(final boolean trackNameLocation) {
		trackNameLocation_ = trackNameLocation;
	}

	/**
	 * @return the trackFieldValues
	 */
	public boolean isTrackFieldValues() {
		return trackFieldValues_;
	}

	/**
	 * @param trackFieldValues
	 *            the trackFieldValues to set
	 */
	public void setTrackFieldValues(final boolean trackFieldValues) {
		trackFieldValues_ = trackFieldValues;
	}

	/**
	 * @return the trackFieldTypes
	 */
	public boolean isTrackFieldTypes() {
		return trackFieldTypes_ || trackFieldValues_;
	}

	/**
	 * @param trackFieldTypes
	 *            the trackFieldTypes to set
	 */
	public void setTrackFieldTypes(final boolean trackFieldTypes) {
		trackFieldTypes_ = trackFieldTypes;
	}

	/**
	 * @return the trackTokenFreq
	 */
	public boolean isTrackTokenFreq() {
		return trackTokenFreq_;
	}

	/**
	 * @param trackTokenFreq
	 *            the trackTokenFreq to set
	 */
	public void setTrackTokenFreq(final boolean trackTokenFreq) {
		trackTokenFreq_ = trackTokenFreq;
	}

	/**
	 * @param stopTokenList
	 *            the stopTokenList to set
	 */
	public void setStopTokenList(final Set<?> value) {
		stopTokenList_ = new HashSet<CharSequence>();
		for (Object o : value) {
			if (o instanceof CaseInsensitiveString) {
				stopTokenList_.add((CaseInsensitiveString) o);
			} else if (o instanceof String) {
				stopTokenList_.add(new CaseInsensitiveString((String) o));
			} else {
				stopTokenList_.add(new CaseInsensitiveString(String.valueOf(o)));
			}
		}
	}
}<|MERGE_RESOLUTION|>--- conflicted
+++ resolved
@@ -270,14 +270,11 @@
 		stateManager_ = stateManager;
 		stateManagerKey_ = stateManagerKey;
 		addObserver(stateManager);
-<<<<<<< HEAD
-=======
 	}
 
 	@Override
 	public void notifyObservers(final Object arg) {
 		super.notifyObservers(arg);
->>>>>>> e4ad0097
 	}
 
 	public int getZeroDocCount() {
@@ -485,12 +482,7 @@
 				processDocument(doc);
 			}
 		}
-<<<<<<< HEAD
-		//		System.out.println("Scanner completed. Notifying observers...");
-		notifyObservers(ScanStatus.COMPLETE);
-=======
 		complete();
->>>>>>> e4ad0097
 	}
 
 	public void processCollection(final org.openntf.domino.DocumentCollection collection) {
