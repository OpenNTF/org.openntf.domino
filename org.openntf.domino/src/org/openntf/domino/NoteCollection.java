--- conflicted
+++ resolved
@@ -1,443 +1,315 @@
-package org.openntf.domino;
-
-import lotus.domino.Database;
-import lotus.domino.DateTime;
-import lotus.domino.Document;
-import lotus.domino.DocumentCollection;
-import lotus.domino.Form;
-import lotus.domino.View;
-
-public interface NoteCollection extends Base<lotus.domino.NoteCollection>, lotus.domino.NoteCollection {
-
-<<<<<<< HEAD
-	@Override
-	public void add(lotus.domino.Document doc);
-=======
-	public void add(Agent additionSpecifier);
-
-	@Override
-	public void add(lotus.domino.Document additionSpecifier);
->>>>>>> 38f2bdd3
-
-	@Override
-	public void add(lotus.domino.Agent additionSpecifier);
-
-	@Override
-<<<<<<< HEAD
-	public void add(DocumentCollection docs);
-
-	@Override
-	public void add(Form form);
-
-	@Override
-	public void add(int noteid);
-
-	@Override
-	public void add(int[] noteids);
-
-	@Override
-	public void add(lotus.domino.NoteCollection collection);
-
-	@Override
-	public void add(String noteid);
-
-	@Override
-	public void add(View view);
-=======
-	public void add(DocumentCollection additionSpecifier);
-
-	@Override
-	public void add(Form additionSpecifier);
-
-	@Override
-	public void add(int additionSpecifier);
-
-	@Override
-	public void add(int[] additionSpecifier);
-
-	@Override
-	public void add(lotus.domino.NoteCollection additionSpecifier);
-
-	@Override
-	public void add(String additionSpecifier);
-
-	@Override
-	public void add(View additionSpecifier);
->>>>>>> 38f2bdd3
-
-	@Override
-	public void buildCollection();
-
-	@Override
-	public void clearCollection();
-
-	@Override
-	public int getCount();
-
-	@Override
-	public String getFirstNoteID();
-
-	@Override
-	public DateTime getLastBuildTime();
-
-	@Override
-	public String getLastNoteID();
-
-	@Override
-<<<<<<< HEAD
-	public String getNextNoteID(String noteid);
-=======
-	public String getNextNoteID(String noteId);
->>>>>>> 38f2bdd3
-
-	@Override
-	public int[] getNoteIDs();
-
-	@Override
-	public Database getParent();
-
-	@Override
-<<<<<<< HEAD
-	public String getPrevNoteID(String noteid);
-=======
-	public String getPrevNoteID(String noteId);
->>>>>>> 38f2bdd3
-
-	@Override
-	public boolean getSelectAcl();
-
-	@Override
-	public boolean getSelectActions();
-
-	@Override
-	public boolean getSelectAgents();
-
-	@Override
-	public boolean getSelectDatabaseScript();
-
-	@Override
-	public boolean getSelectDataConnections();
-
-	@Override
-	public boolean getSelectDocuments();
-
-	@Override
-	public boolean getSelectFolders();
-
-	@Override
-	public boolean getSelectForms();
-
-	@Override
-	public boolean getSelectFramesets();
-
-	@Override
-	public boolean getSelectHelpAbout();
-
-	@Override
-	public boolean getSelectHelpIndex();
-
-	@Override
-	public boolean getSelectHelpUsing();
-
-	@Override
-	public boolean getSelectIcon();
-
-	@Override
-	public boolean getSelectImageResources();
-
-	@Override
-	public String getSelectionFormula();
-
-	@Override
-	public boolean getSelectJavaResources();
-
-	@Override
-	public boolean getSelectMiscCodeElements();
-
-	@Override
-	public boolean getSelectMiscFormatElements();
-
-	@Override
-	public boolean getSelectMiscIndexElements();
-
-	@Override
-	public boolean getSelectNavigators();
-
-	@Override
-	public boolean getSelectOutlines();
-
-	@Override
-	public boolean getSelectPages();
-
-	@Override
-	public boolean getSelectProfiles();
-
-	@Override
-	public boolean getSelectReplicationFormulas();
-
-	@Override
-	public boolean getSelectScriptLibraries();
-
-	@Override
-	public boolean getSelectSharedFields();
-
-	@Override
-	public boolean getSelectStylesheetResources();
-
-	@Override
-	public boolean getSelectSubforms();
-
-	@Override
-	public boolean getSelectViews();
-
-	@Override
-	public DateTime getSinceTime();
-
-	@Override
-<<<<<<< HEAD
-	public String getUNID(String noteid);
-=======
-	public String getUNID(String unid);
->>>>>>> 38f2bdd3
-
-	@Override
-	public DateTime getUntilTime();
-
-	@Override
-<<<<<<< HEAD
-	public void intersect(lotus.domino.Agent agent);
-
-	@Override
-	public void intersect(Document doc);
-
-	@Override
-	public void intersect(DocumentCollection docs);
-
-	@Override
-	public void intersect(Form form);
-
-	@Override
-	public void intersect(int noteid);
-
-	@Override
-	public void intersect(lotus.domino.NoteCollection collection);
-=======
-	public void intersect(lotus.domino.Agent intersectionSpecifier);
-
-	@Override
-	public void intersect(Document intersectionSpecifier);
-
-	@Override
-	public void intersect(DocumentCollection intersectionSpecifier);
-
-	@Override
-	public void intersect(Form intersectionSpecifier);
-
-	@Override
-	public void intersect(int intersectionSpecifier);
-
-	@Override
-	public void intersect(lotus.domino.NoteCollection intersectionSpecifier);
-
-	@Override
-	public void intersect(String intersectionSpecifier);
-
-	@Override
-	public void intersect(View intersectionSpecifier);
->>>>>>> 38f2bdd3
-
-	@Override
-	public void intersect(String noteid);
-
-	@Override
-<<<<<<< HEAD
-	public void intersect(View view);
-
-	@Override
-	public void remove(lotus.domino.Agent agent);
-
-	@Override
-	public void remove(Document doc);
-
-	@Override
-	public void remove(DocumentCollection docs);
-
-	@Override
-	public void remove(Form form);
-
-	@Override
-	public void remove(int noteid);
-
-	@Override
-	public void remove(lotus.domino.NoteCollection collection);
-
-	@Override
-	public void remove(String noteid);
-
-	@Override
-	public void remove(View view);
-
-	@Override
-	public void selectAllAdminNotes(boolean flag);
-
-	@Override
-	public void selectAllCodeElements(boolean flag);
-
-	@Override
-	public void selectAllDataNotes(boolean flag);
-
-	@Override
-	public void selectAllDesignElements(boolean flag);
-
-	@Override
-	public void selectAllFormatElements(boolean flag);
-
-	public void selectAllIndexElements(boolean flag);
-
-	@Override
-	public void selectAllNotes(boolean flag);
-=======
-	public void recycle(Vector objects);
-
-	@Override
-	public void remove(lotus.domino.Agent removalSpecifier);
-
-	@Override
-	public void remove(Document removalSpecifier);
-
-	@Override
-	public void remove(DocumentCollection removalSpecifier);
-
-	@Override
-	public void remove(Form removalSpecifier);
-
-	@Override
-	public void remove(int removalSpecifier);
-
-	@Override
-	public void remove(lotus.domino.NoteCollection removalSpecifier);
-
-	@Override
-	public void remove(String removalSpecifier);
-
-	@Override
-	public void remove(View removalSpecifier);
-
-	@Override
-	public void selectAllAdminNotes(boolean selectorValue);
-
-	@Override
-	public void selectAllCodeElements(boolean selectorValue);
-
-	@Override
-	public void selectAllDataNotes(boolean selectorValue);
-
-	@Override
-	public void selectAllDesignElements(boolean selectorValue);
-
-	@Override
-	public void selectAllFormatElements(boolean selectorValue);
-
-	public void selectAllIndexElements(boolean selectorValue);
-
-	@Override
-	public void selectAllNotes(boolean selectorValue);
->>>>>>> 38f2bdd3
-
-	@Override
-	public void setSelectAcl(boolean flag);
-
-	public void setSelectActions(boolean flag);
-
-	public void setSelectAgents(boolean flag);
-
-	public void setSelectDatabaseScript(boolean flag);
-
-	public void setSelectDataConnections(boolean flag);
-
-	@Override
-	public void setSelectDocuments(boolean flag);
-
-	@Override
-	public void setSelectFolders(boolean flag);
-
-	@Override
-	public void setSelectForms(boolean flag);
-
-	@Override
-	public void setSelectFramesets(boolean flag);
-
-	@Override
-	public void setSelectHelpAbout(boolean flag);
-
-	@Override
-	public void setSelectHelpIndex(boolean flag);
-
-	@Override
-	public void setSelectHelpUsing(boolean flag);
-
-	@Override
-	public void setSelectIcon(boolean flag);
-
-	@Override
-	public void setSelectImageResources(boolean flag);
-
-	@Override
-<<<<<<< HEAD
-	public void setSelectionFormula(String formula);
-=======
-	public void setSelectionFormula(String flag);
->>>>>>> 38f2bdd3
-
-	@Override
-	public void setSelectJavaResources(boolean flag);
-
-	@Override
-	public void setSelectMiscCodeElements(boolean flag);
-
-	@Override
-	public void setSelectMiscFormatElements(boolean flag);
-
-	@Override
-	public void setSelectMiscIndexElements(boolean flag);
-
-	@Override
-	public void setSelectNavigators(boolean flag);
-
-	@Override
-	public void setSelectOutlines(boolean flag);
-
-	@Override
-	public void setSelectPages(boolean flag);
-
-	public void setSelectProfiles(boolean flag);
-
-	public void setSelectReplicationFormulas(boolean flag);
-
-	public void setSelectScriptLibraries(boolean flag);
-
-	@Override
-	public void setSelectSharedFields(boolean flag);
-
-	@Override
-	public void setSelectStylesheetResources(boolean flag);
-
-	public void setSelectSubforms(boolean flag);
-
-	public void setSelectViews(boolean flag);
-
-<<<<<<< HEAD
-	public void setSinceTime(DateTime since);
-=======
-	public void setSinceTime(DateTime sinceTime);
-
-	public boolean equals(Object otherCollection);
-
-	@Override
-	public int hashCode();
-
-	@Override
-	public String toString();
->>>>>>> 38f2bdd3
-
-}
+package org.openntf.domino;
+
+import lotus.domino.Database;
+import lotus.domino.DateTime;
+import lotus.domino.DocumentCollection;
+import lotus.domino.Form;
+import lotus.domino.View;
+
+public interface NoteCollection extends Base<lotus.domino.NoteCollection>, lotus.domino.NoteCollection {
+
+	@Override
+	public void add(lotus.domino.DocumentCollection additionSpecifier);
+
+	@Override
+	public void add(lotus.domino.Form additionSpecifier);
+
+	@Override
+	public void add(int additionSpecifier);
+
+	@Override
+	public void add(int[] additionSpecifier);
+
+	@Override
+	public void add(lotus.domino.Agent additionSpecifier);
+
+	@Override
+	public void add(lotus.domino.Document additionSpecifier);
+
+	@Override
+	public void add(lotus.domino.NoteCollection additionSpecifier);
+
+	@Override
+	public void add(String noteid);
+
+	@Override
+	public void add(lotus.domino.View additionSpecifier);
+
+	@Override
+	public void buildCollection();
+
+	@Override
+	public void clearCollection();
+
+	public boolean equals(Object otherCollection);
+
+	@Override
+	public int getCount();
+
+	@Override
+	public String getFirstNoteID();
+
+	@Override
+	public DateTime getLastBuildTime();
+
+	@Override
+	public String getLastNoteID();
+
+	@Override
+	public String getNextNoteID(String noteId);
+
+	@Override
+	public int[] getNoteIDs();
+
+	@Override
+	public Database getParent();
+
+	@Override
+	public String getPrevNoteID(String noteId);
+
+	@Override
+	public boolean getSelectAcl();
+
+	@Override
+	public boolean getSelectActions();
+
+	@Override
+	public boolean getSelectAgents();
+
+	@Override
+	public boolean getSelectDatabaseScript();
+
+	@Override
+	public boolean getSelectDataConnections();
+
+	@Override
+	public boolean getSelectDocuments();
+
+	@Override
+	public boolean getSelectFolders();
+
+	@Override
+	public boolean getSelectForms();
+
+	@Override
+	public boolean getSelectFramesets();
+
+	@Override
+	public boolean getSelectHelpAbout();
+
+	@Override
+	public boolean getSelectHelpIndex();
+
+	@Override
+	public boolean getSelectHelpUsing();
+
+	@Override
+	public boolean getSelectIcon();
+
+	@Override
+	public boolean getSelectImageResources();
+
+	@Override
+	public String getSelectionFormula();
+
+	@Override
+	public boolean getSelectJavaResources();
+
+	@Override
+	public boolean getSelectMiscCodeElements();
+
+	@Override
+	public boolean getSelectMiscFormatElements();
+
+	@Override
+	public boolean getSelectMiscIndexElements();
+
+	@Override
+	public boolean getSelectNavigators();
+
+	@Override
+	public boolean getSelectOutlines();
+
+	@Override
+	public boolean getSelectPages();
+
+	@Override
+	public boolean getSelectProfiles();
+
+	@Override
+	public boolean getSelectReplicationFormulas();
+
+	@Override
+	public boolean getSelectScriptLibraries();
+
+	@Override
+	public boolean getSelectSharedFields();
+
+	@Override
+	public boolean getSelectStylesheetResources();
+
+	@Override
+	public boolean getSelectSubforms();
+
+	@Override
+	public boolean getSelectViews();
+
+	@Override
+	public DateTime getSinceTime();
+
+	@Override
+	public String getUNID(String noteid);
+
+	@Override
+	public DateTime getUntilTime();
+
+	@Override
+	public int hashCode();
+
+	@Override
+	public void intersect(lotus.domino.Document intersectionSpecifier);
+
+	@Override
+	public void intersect(lotus.domino.DocumentCollection intersectionSpecifier);
+
+	@Override
+	public void intersect(lotus.domino.Form intersectionSpecifier);
+
+	@Override
+	public void intersect(int intersectionSpecifier);
+
+	@Override
+	public void intersect(lotus.domino.Agent intersectionSpecifier);
+
+	@Override
+	public void intersect(lotus.domino.NoteCollection intersectionSpecifier);
+
+	@Override
+	public void intersect(String noteid);
+
+	@Override
+	public void intersect(lotus.domino.View intersectionSpecifier);
+
+	@Override
+	public void remove(lotus.domino.Document removalSpecifier);
+
+	@Override
+	public void remove(DocumentCollection removalSpecifier);
+
+	@Override
+	public void remove(Form removalSpecifier);
+
+	public void remove(int removalSpecifier);
+
+	@Override
+	public void remove(lotus.domino.Agent removalSpecifier);
+
+	@Override
+	public void remove(lotus.domino.NoteCollection removalSpecifier);
+
+	@Override
+	public void remove(String noteid);
+
+	@Override
+	public void remove(View removalSpecifier);
+
+	@Override
+	public void selectAllAdminNotes(boolean selectorValue);
+
+	@Override
+	public void selectAllCodeElements(boolean selectorValue);
+
+	@Override
+	public void selectAllDataNotes(boolean selectorValue);
+
+	@Override
+	public void selectAllDesignElements(boolean selectorValue);
+
+	@Override
+	public void selectAllFormatElements(boolean selectorValue);
+
+	@Override
+	public void selectAllIndexElements(boolean selectorValue);
+
+	@Override
+	public void selectAllNotes(boolean selectorValue);
+
+	@Override
+	public void setSelectDocuments(boolean flag);
+
+	@Override
+	public void setSelectFolders(boolean flag);
+
+	@Override
+	public void setSelectForms(boolean flag);
+
+	@Override
+	public void setSelectFramesets(boolean flag);
+
+	@Override
+	public void setSelectHelpAbout(boolean flag);
+
+	@Override
+	public void setSelectHelpIndex(boolean flag);
+
+	@Override
+	public void setSelectHelpUsing(boolean flag);
+
+	@Override
+	public void setSelectIcon(boolean flag);
+
+	@Override
+	public void setSelectImageResources(boolean flag);
+
+	@Override
+	public void setSelectionFormula(String formula);
+
+	@Override
+	public void setSelectJavaResources(boolean flag);
+
+	@Override
+	public void setSelectMiscCodeElements(boolean flag);
+
+	@Override
+	public void setSelectMiscFormatElements(boolean flag);
+
+	@Override
+	public void setSelectMiscIndexElements(boolean flag);
+
+	@Override
+	public void setSelectNavigators(boolean flag);
+
+	@Override
+	public void setSelectOutlines(boolean flag);
+
+	@Override
+	public void setSelectPages(boolean flag);
+
+	@Override
+	public void setSelectProfiles(boolean flag);
+
+	@Override
+	public void setSelectReplicationFormulas(boolean flag);
+
+	@Override
+	public void setSelectScriptLibraries(boolean flag);
+
+	@Override
+	public void setSelectSharedFields(boolean flag);
+
+	@Override
+	public void setSelectStylesheetResources(boolean flag);
+
+	@Override
+	public void setSelectSubforms(boolean flag);
+
+	@Override
+	public void setSelectViews(boolean flag);
+
+	@Override
+	public void setSinceTime(lotus.domino.DateTime sinceTime);
+
+	@Override
+	public String toString();
+
+}