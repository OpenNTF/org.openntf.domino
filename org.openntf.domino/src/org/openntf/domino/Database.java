--- conflicted
+++ resolved
@@ -1,465 +1,456 @@
-package org.openntf.domino;
-
-import java.util.Vector;
-
-import org.openntf.domino.annotations.Legacy;
-
-public interface Database extends lotus.domino.Database, org.openntf.domino.Base<lotus.domino.Database> {
-	@Override
-	@Deprecated
-	@Legacy(Legacy.INTERFACES_WARNING)
-	public Vector<String> getACLActivityLog();
-
-	@Override
-	public int compact();
-
-	@Override
-	public int compactWithOptions(int options);
-
-	@Override
-	public int compactWithOptions(int options, String spaceThreshold);
-
-	@Override
-	public int compactWithOptions(String options);
-
-	@Override
-	public Database createCopy(String server, String dbFile);
-
-	@Override
-	public Database createCopy(String server, String dbFile, int maxSize);
-
-	@Override
-	public Document createDocument();
-
-	@Override
-	public DocumentCollection createDocumentCollection();
-
-	@Override
-	public Database createFromTemplate(String server, String dbFile, boolean inherit);
-
-	@Override
-	public Database createFromTemplate(String server, String dbFile, boolean inherit, int maxSize);
-
-	@Override
-	public void createFTIndex(int options, boolean recreate);
-
-<<<<<<< HEAD
-	public org.openntf.domino.NoteCollection createNoteCollection(boolean selectAllFlag);
-=======
-	@Override
-	public NoteCollection createNoteCollection(boolean selectAllFlag);
->>>>>>> 1298861d
-
-	@Override
-	public Outline createOutline(String name);
-
-	@Override
-	public Outline createOutline(String name, boolean defaultOutline);
-
-	@Override
-	public View createQueryView(String viewName, String query);
-
-	@Override
-	public View createQueryView(String viewName, String query, lotus.domino.View templateView);
-
-	@Override
-	public View createQueryView(String viewName, String query, lotus.domino.View templateView, boolean prohibitDesignRefresh);
-
-	@Override
-	public Database createReplica(String server, String dbFile);
-
-	@Override
-	public View createView();
-
-	@Override
-	public View createView(String viewName);
-
-	@Override
-	public View createView(String viewName, String selectionFormula);
-
-	@Override
-	public View createView(String viewName, String selectionFormula, lotus.domino.View templateView);
-
-	@Override
-	public View createView(String viewName, String selectionFormula, lotus.domino.View templateView, boolean prohibitDesignRefresh);
-
-	@Override
-	public void enableFolder(String folder);
-
-	@Override
-	public void fixup();
-
-	@Override
-	public void fixup(int options);
-
-	@Override
-	public Document FTDomainSearch(String query, int maxDocs, int sortOpt, int otherOpt, int start, int count, String entryForm);
-
-	@Override
-	public DocumentCollection FTSearch(String query);
-
-	@Override
-	public DocumentCollection FTSearch(String query, int maxDocs);
-
-	@Override
-	public DocumentCollection FTSearch(String query, int maxDocs, int sortOpt, int otherOpt);
-
-	@Override
-	public DocumentCollection FTSearchRange(String query, int maxDocs, int sortOpt, int otherOpt, int start);
-
-	@Override
-	public ACL getACL();
-
-	@Override
-	// TODO Switch to new class
-	public lotus.domino.Agent getAgent(String name);
-
-	@Override
-	@Legacy(Legacy.INTERFACES_WARNING)
-	public Vector<lotus.domino.Agent> getAgents();
-
-	@Override
-	public org.openntf.domino.DocumentCollection getAllDocuments();
-
-	@Override
-	public DocumentCollection getAllReadDocuments();
-
-	@Override
-	public DocumentCollection getAllReadDocuments(String userName);
-
-	@Override
-	public DocumentCollection getAllUnreadDocuments();
-
-	@Override
-	public DocumentCollection getAllUnreadDocuments(String userName);
-
-	@Override
-	public String getCategories();
-
-	@Override
-	public DateTime getCreated();
-
-	@Override
-	public int getCurrentAccessLevel();
-
-	@Override
-	public String getDB2Schema();
-
-	@Override
-	public String getDesignTemplateName();
-
-	@Override
-	public Document getDocumentByID(String noteid);
-
-	@Override
-	public Document getDocumentByUNID(String unid);
-
-	@Override
-	public Document getDocumentByURL(String url, boolean reload);
-
-	@Override
-	public Document getDocumentByURL(String url, boolean reload, boolean reloadIfModified, boolean urlList, String charSet, String webUser,
-			String webPassword, String proxyUser, String proxyPassword, boolean returnImmediately);
-
-	@Override
-	public int getFileFormat();
-
-	@Override
-	public String getFileName();
-
-	@Override
-	public String getFilePath();
-
-	@Override
-	public boolean getFolderReferencesEnabled();
-
-	@Override
-	public Form getForm(String name);
-
-	@Override
-	@Legacy(Legacy.INTERFACES_WARNING)
-	public Vector<org.openntf.domino.Form> getForms();
-
-	@Override
-	public int getFTIndexFrequency();
-
-	@Override
-	public String getHttpURL();
-
-	@Override
-	public DateTime getLastFixup();
-
-	@Override
-	public DateTime getLastFTIndexed();
-
-	@Override
-	public DateTime getLastModified();
-
-	@Override
-	public double getLimitRevisions();
-
-	@Override
-	public double getLimitUpdatedBy();
-
-	@Override
-	public boolean getListInDbCatalog();
-
-	@Override
-	@Legacy(Legacy.INTERFACES_WARNING)
-	public Vector<String> getManagers();
-
-	@Override
-	public long getMaxSize();
-
-	@Override
-	public DocumentCollection getModifiedDocuments();
-
-	@Override
-	public DocumentCollection getModifiedDocuments(lotus.domino.DateTime since);
-
-	@Override
-	public DocumentCollection getModifiedDocuments(lotus.domino.DateTime since, int noteClass);
-
-	@Override
-	public String getNotesURL();
-
-	@Override
-	public boolean getOption(int optionName);
-
-	@Override
-	public Outline getOutline(String outlineName);
-
-	@Override
-	public Session getParent();
-
-	@Override
-	public double getPercentUsed();
-
-	@Override
-	public DocumentCollection getProfileDocCollection(String profileName);
-
-	@Override
-	public Document getProfileDocument(String profileName, String profileKey);
-
-	@Override
-	public String getReplicaID();
-
-	@Override
-	public Replication getReplicationInfo();
-
-	@Override
-	public String getServer();
-
-	@Override
-	public double getSize();
-
-	@Override
-	public int getSizeQuota();
-
-	@Override
-	public long getSizeWarning();
-
-	@Override
-	public String getTemplateName();
-
-	@Override
-	public String getTitle();
-
-	@Override
-	public int getType();
-
-	@Override
-	public int getUndeleteExpireTime();
-
-	@Override
-	public String getURL();
-
-	@Override
-	public String getURLHeaderInfo(String url, String header, String webUser, String webPassword, String proxyUser, String proxyPassword);
-
-	@Override
-	public View getView(String name);
-
-	@Override
-	@Legacy(Legacy.INTERFACES_WARNING)
-	public Vector<View> getViews();
-
-	@Override
-	public void grantAccess(String name, int level);
-
-	@Override
-	public boolean isAllowOpenSoftDeleted();
-
-	@Override
-	public boolean isClusterReplication();
-
-	@Override
-	public boolean isConfigurationDirectory();
-
-	@Override
-	public boolean isCurrentAccessPublicReader();
-
-	@Override
-	public boolean isCurrentAccessPublicWriter();
-
-	@Override
-	public boolean isDB2();
-
-	@Override
-	public boolean isDelayUpdates();
-
-	@Override
-	public boolean isDesignLockingEnabled();
-
-	@Override
-	public boolean isDirectoryCatalog();
-
-	@Override
-	public boolean isDocumentLockingEnabled();
-
-	@Override
-	public boolean isFTIndexed();
-
-	@Override
-	public boolean isInMultiDbIndexing();
-
-	@Override
-	public boolean isInService();
-
-	@Override
-	public boolean isLink();
-
-	@Override
-	public boolean isMultiDbSearch();
-
-	@Override
-	public boolean isOpen();
-
-	@Override
-	public boolean isPendingDelete();
-
-	@Override
-	public boolean isPrivateAddressBook();
-
-	@Override
-	public boolean isPublicAddressBook();
-
-	@Override
-	public void markForDelete();
-
-	@Override
-	public boolean open();
-
-	@Override
-	public boolean openByReplicaID(String server, String replicaId);
-
-	@Override
-	public boolean openIfModified(String server, String dbFile, lotus.domino.DateTime modifiedSince);
-
-	@Override
-	public boolean openWithFailover(String server, String dbFile);
-
-	@Override
-	public int queryAccess(String name);
-
-	@Override
-	public int queryAccessPrivileges(String name);
-
-	@Override
-<<<<<<< HEAD
-	public Vector queryAccessRoles(String roles);
-=======
-	public Vector<String> queryAccessRoles(String name);
->>>>>>> 1298861d
-
-	@Override
-	public void remove();
-
-	@Override
-	public void removeFTIndex();
-
-	@Override
-	public boolean replicate(String server);
-
-	@Override
-	public void revokeAccess(String name);
-
-	@Override
-	public DocumentCollection search(String formula);
-
-	@Override
-	public DocumentCollection search(String formula, lotus.domino.DateTime startDate);
-
-	@Override
-	public DocumentCollection search(String formula, lotus.domino.DateTime startDate, int maxDocs);
-
-	@Override
-	public void setAllowOpenSoftDeleted(boolean flag);
-
-	@Override
-	public void setCategories(String categories);
-
-	@Override
-	public void setDelayUpdates(boolean flag);
-
-	@Override
-	public void setDesignLockingEnabled(boolean flag);
-
-	@Override
-	public void setDocumentLockingEnabled(boolean flag);
-
-	@Override
-	public void setFolderReferencesEnabled(boolean flag);
-
-	@Override
-	public void setFTIndexFrequency(int frequency);
-
-	@Override
-	public void setInMultiDbIndexing(boolean flag);
-
-	@Override
-	public void setInService(boolean flag);
-
-	@Override
-	public void setLimitRevisions(double revisions);
-
-	@Override
-	public void setLimitUpdatedBy(double updatedBys);
-
-	@Override
-	public void setListInDbCatalog(boolean flag);
-
-	@Override
-	public void setOption(int optionName, boolean flag);
-
-	@Override
-	public void setSizeQuota(int quota);
-
-	@Override
-	public void setSizeWarning(int warning);
-
-	@Override
-	public void setTitle(String title);
-
-	@Override
-	public void setUndeleteExpireTime(int hours);
-
-	@Override
-	public void sign();
-
-	@Override
-	public void sign(int documentType);
-
-	@Override
-	public void sign(int documentType, boolean existingSigsOnly);
-
-	@Override
-	public void sign(int documentType, boolean existingSigsOnly, String name);
-
-	@Override
-	public void sign(int documentType, boolean existingSigsOnly, String name, boolean nameIsNoteid);
-
-	@Override
-	public void updateFTIndex(boolean create);
-
-}
+package org.openntf.domino;
+
+import java.util.Vector;
+
+import org.openntf.domino.annotations.Legacy;
+
+public interface Database extends lotus.domino.Database, org.openntf.domino.Base<lotus.domino.Database> {
+	@Override
+	@Deprecated
+	@Legacy(Legacy.INTERFACES_WARNING)
+	public Vector<String> getACLActivityLog();
+
+	@Override
+	public int compact();
+
+	@Override
+	public int compactWithOptions(int options);
+
+	@Override
+	public int compactWithOptions(int options, String spaceThreshold);
+
+	@Override
+	public int compactWithOptions(String options);
+
+	@Override
+	public Database createCopy(String server, String dbFile);
+
+	@Override
+	public Database createCopy(String server, String dbFile, int maxSize);
+
+	@Override
+	public Document createDocument();
+
+	@Override
+	public DocumentCollection createDocumentCollection();
+
+	@Override
+	public Database createFromTemplate(String server, String dbFile, boolean inherit);
+
+	@Override
+	public Database createFromTemplate(String server, String dbFile, boolean inherit, int maxSize);
+
+	@Override
+	public void createFTIndex(int options, boolean recreate);
+
+	@Override
+	public NoteCollection createNoteCollection(boolean selectAllFlag);
+
+	@Override
+	public Outline createOutline(String name);
+
+	@Override
+	public Outline createOutline(String name, boolean defaultOutline);
+
+	@Override
+	public View createQueryView(String viewName, String query);
+
+	@Override
+	public View createQueryView(String viewName, String query, lotus.domino.View templateView);
+
+	@Override
+	public View createQueryView(String viewName, String query, lotus.domino.View templateView, boolean prohibitDesignRefresh);
+
+	@Override
+	public Database createReplica(String server, String dbFile);
+
+	@Override
+	public View createView();
+
+	@Override
+	public View createView(String viewName);
+
+	@Override
+	public View createView(String viewName, String selectionFormula);
+
+	@Override
+	public View createView(String viewName, String selectionFormula, lotus.domino.View templateView);
+
+	@Override
+	public View createView(String viewName, String selectionFormula, lotus.domino.View templateView, boolean prohibitDesignRefresh);
+
+	@Override
+	public void enableFolder(String folder);
+
+	@Override
+	public void fixup();
+
+	@Override
+	public void fixup(int options);
+
+	@Override
+	public Document FTDomainSearch(String query, int maxDocs, int sortOpt, int otherOpt, int start, int count, String entryForm);
+
+	@Override
+	public DocumentCollection FTSearch(String query);
+
+	@Override
+	public DocumentCollection FTSearch(String query, int maxDocs);
+
+	@Override
+	public DocumentCollection FTSearch(String query, int maxDocs, int sortOpt, int otherOpt);
+
+	@Override
+	public DocumentCollection FTSearchRange(String query, int maxDocs, int sortOpt, int otherOpt, int start);
+
+	@Override
+	public ACL getACL();
+
+	@Override
+	// TODO Switch to new class
+	public lotus.domino.Agent getAgent(String name);
+
+	@Override
+	@Legacy(Legacy.INTERFACES_WARNING)
+	public Vector<lotus.domino.Agent> getAgents();
+
+	@Override
+	public org.openntf.domino.DocumentCollection getAllDocuments();
+
+	@Override
+	public DocumentCollection getAllReadDocuments();
+
+	@Override
+	public DocumentCollection getAllReadDocuments(String userName);
+
+	@Override
+	public DocumentCollection getAllUnreadDocuments();
+
+	@Override
+	public DocumentCollection getAllUnreadDocuments(String userName);
+
+	@Override
+	public String getCategories();
+
+	@Override
+	public DateTime getCreated();
+
+	@Override
+	public int getCurrentAccessLevel();
+
+	@Override
+	public String getDB2Schema();
+
+	@Override
+	public String getDesignTemplateName();
+
+	@Override
+	public Document getDocumentByID(String noteid);
+
+	@Override
+	public Document getDocumentByUNID(String unid);
+
+	@Override
+	public Document getDocumentByURL(String url, boolean reload);
+
+	@Override
+	public Document getDocumentByURL(String url, boolean reload, boolean reloadIfModified, boolean urlList, String charSet, String webUser,
+			String webPassword, String proxyUser, String proxyPassword, boolean returnImmediately);
+
+	@Override
+	public int getFileFormat();
+
+	@Override
+	public String getFileName();
+
+	@Override
+	public String getFilePath();
+
+	@Override
+	public boolean getFolderReferencesEnabled();
+
+	@Override
+	public Form getForm(String name);
+
+	@Override
+	@Legacy(Legacy.INTERFACES_WARNING)
+	public Vector<org.openntf.domino.Form> getForms();
+
+	@Override
+	public int getFTIndexFrequency();
+
+	@Override
+	public String getHttpURL();
+
+	@Override
+	public DateTime getLastFixup();
+
+	@Override
+	public DateTime getLastFTIndexed();
+
+	@Override
+	public DateTime getLastModified();
+
+	@Override
+	public double getLimitRevisions();
+
+	@Override
+	public double getLimitUpdatedBy();
+
+	@Override
+	public boolean getListInDbCatalog();
+
+	@Override
+	@Legacy(Legacy.INTERFACES_WARNING)
+	public Vector<String> getManagers();
+
+	@Override
+	public long getMaxSize();
+
+	@Override
+	public DocumentCollection getModifiedDocuments();
+
+	@Override
+	public DocumentCollection getModifiedDocuments(lotus.domino.DateTime since);
+
+	@Override
+	public DocumentCollection getModifiedDocuments(lotus.domino.DateTime since, int noteClass);
+
+	@Override
+	public String getNotesURL();
+
+	@Override
+	public boolean getOption(int optionName);
+
+	@Override
+	public Outline getOutline(String outlineName);
+
+	@Override
+	public Session getParent();
+
+	@Override
+	public double getPercentUsed();
+
+	@Override
+	public DocumentCollection getProfileDocCollection(String profileName);
+
+	@Override
+	public Document getProfileDocument(String profileName, String profileKey);
+
+	@Override
+	public String getReplicaID();
+
+	@Override
+	public Replication getReplicationInfo();
+
+	@Override
+	public String getServer();
+
+	@Override
+	public double getSize();
+
+	@Override
+	public int getSizeQuota();
+
+	@Override
+	public long getSizeWarning();
+
+	@Override
+	public String getTemplateName();
+
+	@Override
+	public String getTitle();
+
+	@Override
+	public int getType();
+
+	@Override
+	public int getUndeleteExpireTime();
+
+	@Override
+	public String getURL();
+
+	@Override
+	public String getURLHeaderInfo(String url, String header, String webUser, String webPassword, String proxyUser, String proxyPassword);
+
+	@Override
+	public View getView(String name);
+
+	@Override
+	@Legacy(Legacy.INTERFACES_WARNING)
+	public Vector<View> getViews();
+
+	@Override
+	public void grantAccess(String name, int level);
+
+	@Override
+	public boolean isAllowOpenSoftDeleted();
+
+	@Override
+	public boolean isClusterReplication();
+
+	@Override
+	public boolean isConfigurationDirectory();
+
+	@Override
+	public boolean isCurrentAccessPublicReader();
+
+	@Override
+	public boolean isCurrentAccessPublicWriter();
+
+	@Override
+	public boolean isDB2();
+
+	@Override
+	public boolean isDelayUpdates();
+
+	@Override
+	public boolean isDesignLockingEnabled();
+
+	@Override
+	public boolean isDirectoryCatalog();
+
+	@Override
+	public boolean isDocumentLockingEnabled();
+
+	@Override
+	public boolean isFTIndexed();
+
+	@Override
+	public boolean isInMultiDbIndexing();
+
+	@Override
+	public boolean isInService();
+
+	@Override
+	public boolean isLink();
+
+	@Override
+	public boolean isMultiDbSearch();
+
+	@Override
+	public boolean isOpen();
+
+	@Override
+	public boolean isPendingDelete();
+
+	@Override
+	public boolean isPrivateAddressBook();
+
+	@Override
+	public boolean isPublicAddressBook();
+
+	@Override
+	public void markForDelete();
+
+	@Override
+	public boolean open();
+
+	@Override
+	public boolean openByReplicaID(String server, String replicaId);
+
+	@Override
+	public boolean openIfModified(String server, String dbFile, lotus.domino.DateTime modifiedSince);
+
+	@Override
+	public boolean openWithFailover(String server, String dbFile);
+
+	@Override
+	public int queryAccess(String name);
+
+	@Override
+	public int queryAccessPrivileges(String name);
+
+	public Vector<String> queryAccessRoles(String name);
+
+	@Override
+	public void remove();
+
+	@Override
+	public void removeFTIndex();
+
+	@Override
+	public boolean replicate(String server);
+
+	@Override
+	public void revokeAccess(String name);
+
+	@Override
+	public DocumentCollection search(String formula);
+
+	@Override
+	public DocumentCollection search(String formula, lotus.domino.DateTime startDate);
+
+	@Override
+	public DocumentCollection search(String formula, lotus.domino.DateTime startDate, int maxDocs);
+
+	@Override
+	public void setAllowOpenSoftDeleted(boolean flag);
+
+	@Override
+	public void setCategories(String categories);
+
+	@Override
+	public void setDelayUpdates(boolean flag);
+
+	@Override
+	public void setDesignLockingEnabled(boolean flag);
+
+	@Override
+	public void setDocumentLockingEnabled(boolean flag);
+
+	@Override
+	public void setFolderReferencesEnabled(boolean flag);
+
+	@Override
+	public void setFTIndexFrequency(int frequency);
+
+	@Override
+	public void setInMultiDbIndexing(boolean flag);
+
+	@Override
+	public void setInService(boolean flag);
+
+	@Override
+	public void setLimitRevisions(double revisions);
+
+	@Override
+	public void setLimitUpdatedBy(double updatedBys);
+
+	@Override
+	public void setListInDbCatalog(boolean flag);
+
+	@Override
+	public void setOption(int optionName, boolean flag);
+
+	@Override
+	public void setSizeQuota(int quota);
+
+	@Override
+	public void setSizeWarning(int warning);
+
+	@Override
+	public void setTitle(String title);
+
+	@Override
+	public void setUndeleteExpireTime(int hours);
+
+	@Override
+	public void sign();
+
+	@Override
+	public void sign(int documentType);
+
+	@Override
+	public void sign(int documentType, boolean existingSigsOnly);
+
+	@Override
+	public void sign(int documentType, boolean existingSigsOnly, String name);
+
+	@Override
+	public void sign(int documentType, boolean existingSigsOnly, String name, boolean nameIsNoteid);
+
+	@Override
+	public void updateFTIndex(boolean create);
+
+}