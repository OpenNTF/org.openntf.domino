--- conflicted
+++ resolved
@@ -71,8 +71,8 @@
 	/*
 	 * (non-Javadoc)
 	 * 
-<<<<<<< HEAD
-=======
+	 * <<<<<<< HEAD =======
+	 * 
 	 * @see java.util.Map#containsKey(java.lang.Object)
 	 */
 	public boolean containsKey(Object key);
@@ -80,7 +80,8 @@
 	/*
 	 * (non-Javadoc)
 	 * 
->>>>>>> cf3c5c09
+	 * >>>>>>> refs/remotes/origin/timtripcony
+	 * 
 	 * @see lotus.domino.Database#createCopy(java.lang.String, java.lang.String)
 	 */
 	@Override
@@ -102,13 +103,10 @@
 	@Override
 	public Document createDocument();
 
-<<<<<<< HEAD
 	public Document createDocument(Map<String, Object> itemValues);
 
 	public Document createDocument(Object... keyValuePairs);
 
-=======
->>>>>>> cf3c5c09
 	/*
 	 * (non-Javadoc)
 	 * 
@@ -304,8 +302,8 @@
 	/*
 	 * (non-Javadoc)
 	 * 
-<<<<<<< HEAD
-=======
+	 * <<<<<<< HEAD =======
+	 * 
 	 * @see java.util.Map#get(java.lang.Object)
 	 */
 	public Document get(Object key);
@@ -313,7 +311,8 @@
 	/*
 	 * (non-Javadoc)
 	 * 
->>>>>>> cf3c5c09
+	 * >>>>>>> refs/remotes/origin/timtripcony
+	 * 
 	 * @see lotus.domino.Database#getACL()
 	 */
 	@Override
