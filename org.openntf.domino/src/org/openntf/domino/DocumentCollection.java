--- conflicted
+++ resolved
@@ -1,111 +1,97 @@
-package org.openntf.domino;
-
-import lotus.domino.Document;
-
-import org.openntf.domino.annotations.Legacy;
-
-public interface DocumentCollection extends lotus.domino.DocumentCollection, org.openntf.domino.Base<lotus.domino.DocumentCollection>,
-		Iterable<org.openntf.domino.Document> {
-	public abstract int getCount();
-
-	public abstract String getQuery();
-
-	public abstract org.openntf.domino.Database getParent();
-
-	public abstract org.openntf.domino.Document getFirstDocument();
-
-	public abstract org.openntf.domino.Document getLastDocument();
-
-	@Deprecated
-	@Legacy(Legacy.ITERATION_WARNING)
-<<<<<<< HEAD
-	public abstract Document getNextDocument(Document doc);
-
-	public abstract Document getPrevDocument(Document doc);
-=======
-	public abstract org.openntf.domino.Document getNextDocument(Document paramDocument);
-
-	public abstract org.openntf.domino.Document getPrevDocument(Document paramDocument);
->>>>>>> eb618ecc
-
-	@Deprecated
-	@Legacy(Legacy.ITERATION_WARNING)
-<<<<<<< HEAD
-	public abstract Document getNthDocument(int n);
-=======
-	public abstract org.openntf.domino.Document getNthDocument(int paramInt);
->>>>>>> eb618ecc
-
-	@Deprecated
-	@Legacy(Legacy.ITERATION_WARNING)
-	public abstract org.openntf.domino.Document getNextDocument();
-
-	public abstract org.openntf.domino.Document getPrevDocument();
-
-<<<<<<< HEAD
-	public abstract Document getDocument(Document doc);
-=======
-	public abstract org.openntf.domino.Document getDocument(Document paramDocument);
->>>>>>> eb618ecc
-
-	public abstract void addDocument(Document doc);
-
-	public abstract void addDocument(Document doc, boolean checkDups);
-
-	public abstract void deleteDocument(Document doc);
-
-	public abstract void FTSearch(String query);
-
-	public abstract void FTSearch(String query, int maxDocs);
-
-	public abstract boolean isSorted();
-
-	public abstract void putAllInFolder(String folderName);
-
-	public abstract void putAllInFolder(String folderName, boolean createOnFail);
-
-	public abstract void removeAll(boolean force);
-
-	public abstract void removeAllFromFolder(String folderName);
-
-	public abstract void stampAll(String itemName, Object value);
-
-	public abstract void updateAll();
-
-	public abstract DateTime getUntilTime();
-
-	public abstract void markAllRead(String userName);
-
-	public abstract void markAllUnread(String userName);
-
-	public abstract void markAllRead();
-
-	public abstract void markAllUnread();
-
-	public abstract void intersect(int noteid);
-
-	public abstract void intersect(String noteid);
-
-	public abstract void intersect(lotus.domino.Base doc);
-
-	public abstract void merge(int noteid);
-
-	public abstract void merge(String noteid);
-
-	public abstract void merge(lotus.domino.Base doc);
-
-	public abstract void subtract(int noteid);
-
-	public abstract void subtract(String noteid);
-
-	public abstract void subtract(lotus.domino.Base doc);
-
-	public abstract boolean contains(int noteid);
-
-	public abstract boolean contains(String noteid);
-
-	public abstract boolean contains(lotus.domino.Base doc);
-
-	public abstract DocumentCollection cloneCollection();
-
-}
+package org.openntf.domino;
+
+import lotus.domino.Document;
+
+import org.openntf.domino.annotations.Legacy;
+
+public interface DocumentCollection extends lotus.domino.DocumentCollection, org.openntf.domino.Base<lotus.domino.DocumentCollection>,
+		Iterable<org.openntf.domino.Document> {
+	public abstract int getCount();
+
+	public abstract String getQuery();
+
+	public abstract org.openntf.domino.Database getParent();
+
+	public abstract org.openntf.domino.Document getFirstDocument();
+
+	public abstract org.openntf.domino.Document getLastDocument();
+
+	@Deprecated
+	@Legacy(Legacy.ITERATION_WARNING)
+	public abstract org.openntf.domino.Document getNextDocument(Document doc);
+
+	public abstract org.openntf.domino.Document getPrevDocument(Document doc);
+
+	@Deprecated
+	@Legacy(Legacy.ITERATION_WARNING)
+	public abstract org.openntf.domino.Document getNthDocument(int n);
+
+	@Deprecated
+	@Legacy(Legacy.ITERATION_WARNING)
+	public abstract org.openntf.domino.Document getNextDocument();
+
+	public abstract org.openntf.domino.Document getPrevDocument();
+
+	public abstract org.openntf.domino.Document getDocument(Document doc);
+
+	public abstract void addDocument(Document doc);
+
+	public abstract void addDocument(Document doc, boolean checkDups);
+
+	public abstract void deleteDocument(Document doc);
+
+	public abstract void FTSearch(String query);
+
+	public abstract void FTSearch(String query, int maxDocs);
+
+	public abstract boolean isSorted();
+
+	public abstract void putAllInFolder(String folderName);
+
+	public abstract void putAllInFolder(String folderName, boolean createOnFail);
+
+	public abstract void removeAll(boolean force);
+
+	public abstract void removeAllFromFolder(String folderName);
+
+	public abstract void stampAll(String itemName, Object value);
+
+	public abstract void updateAll();
+
+	public abstract DateTime getUntilTime();
+
+	public abstract void markAllRead(String userName);
+
+	public abstract void markAllUnread(String userName);
+
+	public abstract void markAllRead();
+
+	public abstract void markAllUnread();
+
+	public abstract void intersect(int noteid);
+
+	public abstract void intersect(String noteid);
+
+	public abstract void intersect(lotus.domino.Base doc);
+
+	public abstract void merge(int noteid);
+
+	public abstract void merge(String noteid);
+
+	public abstract void merge(lotus.domino.Base doc);
+
+	public abstract void subtract(int noteid);
+
+	public abstract void subtract(String noteid);
+
+	public abstract void subtract(lotus.domino.Base doc);
+
+	public abstract boolean contains(int noteid);
+
+	public abstract boolean contains(String noteid);
+
+	public abstract boolean contains(lotus.domino.Base doc);
+
+	public abstract DocumentCollection cloneCollection();
+
+}