--- conflicted
+++ resolved
@@ -1,309 +1,305 @@
-package org.openntf.domino;
-
-import java.io.IOException;
-import java.io.InputStream;
-import java.io.Reader;
-import java.util.Vector;
-
-import lotus.domino.Base;
-import lotus.domino.ColorObject;
-import lotus.domino.Database;
-import lotus.domino.Document;
-import lotus.domino.EmbeddedObject;
-import lotus.domino.Item;
-import lotus.domino.MIMEEntity;
-import lotus.domino.NotesException;
-import lotus.domino.RichTextNavigator;
-import lotus.domino.RichTextParagraphStyle;
-import lotus.domino.RichTextRange;
-import lotus.domino.RichTextStyle;
-import lotus.domino.View;
-import lotus.domino.XSLTResultTarget;
-
-import org.xml.sax.InputSource;
-
-public interface RichTextItem extends lotus.domino.RichTextItem, org.openntf.domino.Base<lotus.domino.RichTextItem> {
-
-	@Override
-	public String abstractText(int maxLen, boolean dropVowels, boolean userDict);
-
-	@Override
-	public void addNewLine();
-
-	@Override
-	public void addNewLine(int count);
-
-	@Override
-	public void addNewLine(int count, boolean newParagraph);
-
-	@Override
-	public void addPageBreak();
-
-	@Override
-	public void addPageBreak(RichTextParagraphStyle pstyle);
-
-	@Override
-	public void addTab();
-
-	@Override
-	public void addTab(int count);
-
-	@Override
-	public void appendDocLink(Database db);
-
-	@Override
-	public void appendDocLink(Database db, String comment);
-
-	@Override
-	public void appendDocLink(Database db, String comment, String hotspotText);
-
-	@Override
-	public void appendDocLink(Document doc);
-
-	@Override
-	public void appendDocLink(Document doc, String comment);
-
-	@Override
-	public void appendDocLink(Document doc, String comment, String hotspotText);
-
-	@Override
-	public void appendDocLink(View view);
-
-	@Override
-	public void appendDocLink(View view, String comment);
-
-	@Override
-	public void appendDocLink(View view, String comment, String hotspotText);
-
-	@Override
-	public void appendParagraphStyle(RichTextParagraphStyle pstyle);
-
-	@Override
-	public void appendRTItem(lotus.domino.RichTextItem rtitem);
-
-	@Override
-	public void appendStyle(RichTextStyle rstyle);
-
-	@Override
-	public void appendTable(int rows, int columns);
-
-	@Override
-	public void appendTable(int rows, int columns, Vector labels);
-
-	@Override
-	public void appendTable(int rows, int columns, Vector labels, int leftMargin, Vector pstyles);
-
-	@Override
-	public void appendText(String text);
-
-	@Override
-	public void appendToTextList(String value);
-
-	@Override
-	public void appendToTextList(Vector values);
-
-	@Override
-	public void beginInsert(Base element);
-
-	@Override
-	public void beginInsert(Base element, boolean after);
-
-	@Override
-	public void beginSection(String title);
-
-	@Override
-	public void beginSection(String title, RichTextStyle titleStyle);
-
-	@Override
-	public void beginSection(String title, RichTextStyle titleStyle, ColorObject barColor, boolean expand);
-
-	@Override
-	public void compact();
-
-	@Override
-	public boolean containsValue(Object value);
-
-	@Override
-	public Item copyItemToDocument(Document doc);
-
-	@Override
-	public Item copyItemToDocument(Document doc, String newName);
-
-	@Override
-	public RichTextNavigator createNavigator();
-
-	@Override
-	public RichTextRange createRange();
-
-	@Override
-	public EmbeddedObject embedObject(int type, String className, String source, String name);
-
-	@Override
-	public void endInsert();
-
-	@Override
-	public void endSection();
-
-	@Override
-	public DateTime getDateTimeValue();
-
-	@Override
-<<<<<<< HEAD
-	public EmbeddedObject getEmbeddedObject(String arg0);
-=======
-	public EmbeddedObject getEmbeddedObject(String name);
-
-	@Override
-	public Vector<EmbeddedObject> getEmbeddedObjects();
->>>>>>> 4f7ca777
-
-	@Override
-	public String getFormattedText(boolean tabStrip, int lineLen, int maxLen);
-
-	@Override
-	public InputSource getInputSource();
-
-	@Override
-	public InputStream getInputStream();
-
-	@Override
-	public DateTime getLastModified();
-
-	@Override
-	public MIMEEntity getMIMEEntity();
-
-	@Override
-	public String getName();
-
-	@Override
-	public int getNotesFont(String faceName, boolean addOnFail);
-
-	@Override
-	public Document getParent();
-
-	@Override
-	public Reader getReader();
-
-	@Override
-	public String getText();
-
-	@Override
-	public String getText(int maxLen);
-
-	@Override
-	public int getType();
-
-	@Override
-	public String getUnformattedText();
-
-	@Override
-	public Object getValueCustomData() throws IOException, ClassNotFoundException;
-
-	@Override
-	public Object getValueCustomData(String dataTypeName) throws IOException, ClassNotFoundException;
-
-	@Override
-	public byte[] getValueCustomDataBytes(String dataTypeName) throws IOException;
-
-	@Override
-	public Vector<Object> getValueDateTimeArray();
-
-	@Override
-	public double getValueDouble();
-
-	@Override
-	public int getValueInteger();
-
-	@Override
-	public int getValueLength();
-
-	@Override
-	public Vector<Object> getValues();
-
-	@Override
-	public String getValueString();
-
-	@Override
-	public boolean isAuthors();
-
-	@Override
-	public boolean isEncrypted();
-
-	@Override
-	public boolean isNames();
-
-	@Override
-	public boolean isProtected();
-
-	@Override
-	public boolean isReaders();
-
-	@Override
-	public boolean isSaveToDisk();
-
-	@Override
-	public boolean isSigned();
-
-	@Override
-	public boolean isSummary();
-
-	@Override
-	public org.w3c.dom.Document parseXML(boolean validate) throws IOException, NotesException;
-
-	@Override
-	public void remove();
-
-	@Override
-	public void setAuthors(boolean flag);
-
-	@Override
-	public void setDateTimeValue(lotus.domino.DateTime dt);
-
-	@Override
-	public void setEncrypted(boolean flag);
-
-	@Override
-	public void setNames(boolean flag);
-
-	@Override
-	public void setProtected(boolean flag);
-
-	@Override
-	public void setReaders(boolean flag);
-
-	@Override
-	public void setSaveToDisk(boolean flag);
-
-	@Override
-	public void setSigned(boolean flag);
-
-	@Override
-	public void setSummary(boolean flag);
-
-	@Override
-	public void setValueCustomData(Object userObj) throws IOException;
-
-	@Override
-	public void setValueCustomData(String dataTypeName, Object userObj) throws IOException;
-
-	@Override
-	public void setValueCustomDataBytes(String dataTypeName, byte[] byteArray) throws IOException;
-
-	@Override
-	public void setValueDouble(double value);
-
-	@Override
-	public void setValueInteger(int value);
-
-	@Override
-	public void setValues(Vector values);
-
-	@Override
-	public void setValueString(String value);
-
-	@Override
-	public void transformXML(Object style, XSLTResultTarget result);
-
-	@Override
-	public void update();
-}
+package org.openntf.domino;
+
+import java.io.IOException;
+import java.io.InputStream;
+import java.io.Reader;
+import java.util.Vector;
+
+import lotus.domino.Base;
+import lotus.domino.ColorObject;
+import lotus.domino.Database;
+import lotus.domino.Document;
+import lotus.domino.EmbeddedObject;
+import lotus.domino.Item;
+import lotus.domino.MIMEEntity;
+import lotus.domino.NotesException;
+import lotus.domino.RichTextNavigator;
+import lotus.domino.RichTextParagraphStyle;
+import lotus.domino.RichTextRange;
+import lotus.domino.RichTextStyle;
+import lotus.domino.View;
+import lotus.domino.XSLTResultTarget;
+
+import org.xml.sax.InputSource;
+
+public interface RichTextItem extends lotus.domino.RichTextItem, org.openntf.domino.Base<lotus.domino.RichTextItem> {
+
+	@Override
+	public String abstractText(int maxLen, boolean dropVowels, boolean userDict);
+
+	@Override
+	public void addNewLine();
+
+	@Override
+	public void addNewLine(int count);
+
+	@Override
+	public void addNewLine(int count, boolean newParagraph);
+
+	@Override
+	public void addPageBreak();
+
+	@Override
+	public void addPageBreak(RichTextParagraphStyle pstyle);
+
+	@Override
+	public void addTab();
+
+	@Override
+	public void addTab(int count);
+
+	@Override
+	public void appendDocLink(Database db);
+
+	@Override
+	public void appendDocLink(Database db, String comment);
+
+	@Override
+	public void appendDocLink(Database db, String comment, String hotspotText);
+
+	@Override
+	public void appendDocLink(Document doc);
+
+	@Override
+	public void appendDocLink(Document doc, String comment);
+
+	@Override
+	public void appendDocLink(Document doc, String comment, String hotspotText);
+
+	@Override
+	public void appendDocLink(View view);
+
+	@Override
+	public void appendDocLink(View view, String comment);
+
+	@Override
+	public void appendDocLink(View view, String comment, String hotspotText);
+
+	@Override
+	public void appendParagraphStyle(RichTextParagraphStyle pstyle);
+
+	@Override
+	public void appendRTItem(lotus.domino.RichTextItem rtitem);
+
+	@Override
+	public void appendStyle(RichTextStyle rstyle);
+
+	@Override
+	public void appendTable(int rows, int columns);
+
+	@Override
+	public void appendTable(int rows, int columns, Vector labels);
+
+	@Override
+	public void appendTable(int rows, int columns, Vector labels, int leftMargin, Vector pstyles);
+
+	@Override
+	public void appendText(String text);
+
+	@Override
+	public void appendToTextList(String value);
+
+	@Override
+	public void appendToTextList(Vector values);
+
+	@Override
+	public void beginInsert(Base element);
+
+	@Override
+	public void beginInsert(Base element, boolean after);
+
+	@Override
+	public void beginSection(String title);
+
+	@Override
+	public void beginSection(String title, RichTextStyle titleStyle);
+
+	@Override
+	public void beginSection(String title, RichTextStyle titleStyle, ColorObject barColor, boolean expand);
+
+	@Override
+	public void compact();
+
+	@Override
+	public boolean containsValue(Object value);
+
+	@Override
+	public Item copyItemToDocument(Document doc);
+
+	@Override
+	public Item copyItemToDocument(Document doc, String newName);
+
+	@Override
+	public RichTextNavigator createNavigator();
+
+	@Override
+	public RichTextRange createRange();
+
+	@Override
+	public EmbeddedObject embedObject(int type, String className, String source, String name);
+
+	@Override
+	public void endInsert();
+
+	@Override
+	public void endSection();
+
+	@Override
+	public DateTime getDateTimeValue();
+
+	@Override
+	public EmbeddedObject getEmbeddedObject(String name);
+
+	@Override
+	public Vector<EmbeddedObject> getEmbeddedObjects();
+
+	@Override
+	public String getFormattedText(boolean tabStrip, int lineLen, int maxLen);
+
+	@Override
+	public InputSource getInputSource();
+
+	@Override
+	public InputStream getInputStream();
+
+	@Override
+	public DateTime getLastModified();
+
+	@Override
+	public MIMEEntity getMIMEEntity();
+
+	@Override
+	public String getName();
+
+	@Override
+	public int getNotesFont(String faceName, boolean addOnFail);
+
+	@Override
+	public Document getParent();
+
+	@Override
+	public Reader getReader();
+
+	@Override
+	public String getText();
+
+	@Override
+	public String getText(int maxLen);
+
+	@Override
+	public int getType();
+
+	@Override
+	public String getUnformattedText();
+
+	@Override
+	public Object getValueCustomData() throws IOException, ClassNotFoundException;
+
+	@Override
+	public Object getValueCustomData(String dataTypeName) throws IOException, ClassNotFoundException;
+
+	@Override
+	public byte[] getValueCustomDataBytes(String dataTypeName) throws IOException;
+
+	@Override
+	public Vector<Object> getValueDateTimeArray();
+
+	@Override
+	public double getValueDouble();
+
+	@Override
+	public int getValueInteger();
+
+	@Override
+	public int getValueLength();
+
+	@Override
+	public Vector<Object> getValues();
+
+	@Override
+	public String getValueString();
+
+	@Override
+	public boolean isAuthors();
+
+	@Override
+	public boolean isEncrypted();
+
+	@Override
+	public boolean isNames();
+
+	@Override
+	public boolean isProtected();
+
+	@Override
+	public boolean isReaders();
+
+	@Override
+	public boolean isSaveToDisk();
+
+	@Override
+	public boolean isSigned();
+
+	@Override
+	public boolean isSummary();
+
+	@Override
+	public org.w3c.dom.Document parseXML(boolean validate) throws IOException, NotesException;
+
+	@Override
+	public void remove();
+
+	@Override
+	public void setAuthors(boolean flag);
+
+	@Override
+	public void setDateTimeValue(lotus.domino.DateTime dt);
+
+	@Override
+	public void setEncrypted(boolean flag);
+
+	@Override
+	public void setNames(boolean flag);
+
+	@Override
+	public void setProtected(boolean flag);
+
+	@Override
+	public void setReaders(boolean flag);
+
+	@Override
+	public void setSaveToDisk(boolean flag);
+
+	@Override
+	public void setSigned(boolean flag);
+
+	@Override
+	public void setSummary(boolean flag);
+
+	@Override
+	public void setValueCustomData(Object userObj) throws IOException;
+
+	@Override
+	public void setValueCustomData(String dataTypeName, Object userObj) throws IOException;
+
+	@Override
+	public void setValueCustomDataBytes(String dataTypeName, byte[] byteArray) throws IOException;
+
+	@Override
+	public void setValueDouble(double value);
+
+	@Override
+	public void setValueInteger(int value);
+
+	@Override
+	public void setValues(Vector values);
+
+	@Override
+	public void setValueString(String value);
+
+	@Override
+	public void transformXML(Object style, XSLTResultTarget result);
+
+	@Override
+	public void update();
+}