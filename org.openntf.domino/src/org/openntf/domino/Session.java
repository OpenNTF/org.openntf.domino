--- conflicted
+++ resolved
@@ -1,387 +1,272 @@
-package org.openntf.domino;
-
-import java.util.Calendar;
-import java.util.Collection;
-import java.util.Date;
-import java.util.Vector;
-
-import lotus.domino.AdministrationProcess;
-import lotus.domino.AgentContext;
-import lotus.domino.ColorObject;
-import lotus.domino.DateTime;
-import lotus.domino.DbDirectory;
-import lotus.domino.Directory;
-import lotus.domino.Document;
-import lotus.domino.DocumentCollection;
-import lotus.domino.DxlExporter;
-import lotus.domino.DxlImporter;
-import lotus.domino.International;
-import lotus.domino.Log;
-import lotus.domino.Newsletter;
-import lotus.domino.NotesCalendar;
-import lotus.domino.PropertyBroker;
-import lotus.domino.Registration;
-import lotus.domino.RichTextParagraphStyle;
-import lotus.domino.RichTextStyle;
-import lotus.domino.Stream;
-
-import org.openntf.domino.annotations.Legacy;
-
-public interface Session extends lotus.domino.Session, Base<lotus.domino.Session> {
-	@Override
-	public Vector<Object> evaluate(String formula);
-
-	@Override
-	public Vector<Object> evaluate(String formula, Document doc);
-
-	@Override
-	@Deprecated
-	@Legacy( { Legacy.INTERFACES_WARNING })
-	public Vector<Database> getAddressBooks();
-
-	public Collection<Database> getAddressBookCollection();
-
-	@Override
-	@Deprecated
-	@Legacy( { Legacy.INTERFACES_WARNING })
-	public Vector<DateRange> freeTimeSearch(lotus.domino.DateRange window, int duration, Object names, boolean firstFit);
-
-	public Collection<DateRange> freeTimeSearch(org.openntf.domino.DateRange window, int duration, String names, boolean firstFit);
-
-	public Collection<DateRange> freeTimeSearch(org.openntf.domino.DateRange window, int duration, Collection<String> names,
-			boolean firstFit);
-
-	@Override
-	@Deprecated
-	@Legacy( { Legacy.INTERFACES_WARNING })
-	public Vector<Name> getUserGroupNameList(); // TODO should we use a Vector of names? Or allow someone to request it as String-only so
-
-	// there's no recycle burden?
-
-	public Collection<String> getUserGroupNameCollection();
-
-	@Override
-	@Deprecated
-	@Legacy( { Legacy.INTERFACES_WARNING })
-	public Vector<Name> getUserNameList(); // TODO should we use a Vector of names? Or allow someone to request it as String-only so there's
-
-	// no recycle burden?
-
-	public Collection<String> getUserNameCollection();
-
-	@Override
-<<<<<<< HEAD
-	public AdministrationProcess createAdministrationProcess(String paramString);
-=======
-	public AdministrationProcess createAdministrationProcess(String server);
->>>>>>> 4f7ca777
-
-	@Override
-	public ColorObject createColorObject();
-
-	@Override
-	public lotus.domino.DateRange createDateRange();
-
-	@Override
-<<<<<<< HEAD
-	public lotus.domino.DateRange createDateRange(Date paramDate1, Date paramDate2);
-
-	@Override
-	public lotus.domino.DateRange createDateRange(DateTime paramDateTime1, DateTime paramDateTime2);
-
-	@Override
-	public DateTime createDateTime(Calendar paramCalendar);
-
-	@Override
-	public DateTime createDateTime(Date paramDate);
-
-	@Override
-	public DateTime createDateTime(String paramString);
-=======
-	public lotus.domino.DateRange createDateRange(Date startTime, Date endTime);
-
-	@Override
-	public lotus.domino.DateRange createDateRange(DateTime startTime, DateTime endTime);
-
-	@Override
-	public DateTime createDateTime(Calendar date);
-
-	@Override
-	public DateTime createDateTime(Date date);
-
-	@Override
-	public DateTime createDateTime(String date);
->>>>>>> 4f7ca777
-
-	@Override
-	public DxlExporter createDxlExporter();
-
-	@Override
-	public DxlImporter createDxlImporter();
-
-	@Override
-<<<<<<< HEAD
-	public Log createLog(String paramString);
-
-	@Override
-	public org.openntf.domino.Name createName(String paramString);
-
-	@Override
-	public lotus.domino.Name createName(String paramString1, String paramString2);
-
-	@Override
-	public Newsletter createNewsletter(DocumentCollection paramDocumentCollection);
-=======
-	public Log createLog(String name);
-
-	@Override
-	public lotus.domino.Name createName(String name);
-
-	@Override
-	public lotus.domino.Name createName(String name, String lang);
-
-	@Override
-	public Newsletter createNewsletter(DocumentCollection collection);
->>>>>>> 4f7ca777
-
-	@Override
-	public Registration createRegistration();
-
-	@Override
-	public RichTextParagraphStyle createRichTextParagraphStyle();
-
-	@Override
-	public RichTextStyle createRichTextStyle();
-
-	@Override
-	public Stream createStream();
-
-	@Override
-	public AgentContext getAgentContext();
-
-	@Override
-<<<<<<< HEAD
-	public NotesCalendar getCalendar(lotus.domino.Database paramDatabase);
-=======
-	public NotesCalendar getCalendar(lotus.domino.Database db);
->>>>>>> 4f7ca777
-
-	@Override
-	public String getCommonUserName();
-
-	@Override
-	public Object getCredentials();
-
-	@Override
-	public lotus.domino.Database getCurrentDatabase();
-
-	@Override
-<<<<<<< HEAD
-	public org.openntf.domino.Database getDatabase(String paramString1, String paramString2);
-
-	@Override
-	public lotus.domino.Database getDatabase(String paramString1, String paramString2, boolean paramBoolean);
-
-	@Override
-	public DbDirectory getDbDirectory(String paramString);
-=======
-	public lotus.domino.Database getDatabase(String server, String db);
-
-	@Override
-	public lotus.domino.Database getDatabase(String server, String db, boolean createOnFail);
-
-	@Override
-	public DbDirectory getDbDirectory(String server);
->>>>>>> 4f7ca777
-
-	@Override
-	public Directory getDirectory();
-
-	@Override
-<<<<<<< HEAD
-	public Directory getDirectory(String paramString);
-=======
-	public Directory getDirectory(String server);
->>>>>>> 4f7ca777
-
-	@Override
-	public String getEffectiveUserName();
-
-	@Override
-<<<<<<< HEAD
-	public String getEnvironmentString(String paramString);
-
-	@Override
-	public String getEnvironmentString(String paramString, boolean paramBoolean);
-
-	@Override
-	public Object getEnvironmentValue(String paramString);
-
-	@Override
-	public Object getEnvironmentValue(String paramString, boolean paramBoolean);
-=======
-	public String getEnvironmentString(String vname);
-
-	@Override
-	public String getEnvironmentString(String vname, boolean isSystem);
-
-	@Override
-	public Object getEnvironmentValue(String vname);
-
-	@Override
-	public Object getEnvironmentValue(String vname, boolean isSystem);
->>>>>>> 4f7ca777
-
-	@Override
-	public String getHttpURL();
-
-	@Override
-	public International getInternational();
-
-	@Override
-	public String getNotesVersion();
-
-	@Override
-	public String getOrgDirectoryPath();
-
-	@Override
-	public String getPlatform();
-
-	@Override
-	public PropertyBroker getPropertyBroker();
-
-	@Override
-	public String getServerName();
-
-	@Override
-	public String getSessionToken();
-
-	@Override
-<<<<<<< HEAD
-	public String getSessionToken(String paramString);
-=======
-	public String getSessionToken(String serverName);
->>>>>>> 4f7ca777
-
-	@Override
-	public String getURL();
-
-	@Override
-	public lotus.domino.Database getURLDatabase();
-
-	@Override
-	public String getUserName();
-
-	@Override
-<<<<<<< HEAD
-	public org.openntf.domino.Name getUserNameObject();
-
-	@Override
-	public Document getUserPolicySettings(String paramString1, String paramString2, int paramInt);
-
-	@Override
-	public Document getUserPolicySettings(String paramString1, String paramString2, int paramInt, String paramString3);
-
-	@Override
-	public String hashPassword(String paramString);
-=======
-	public lotus.domino.Name getUserNameObject();
-
-	@Override
-	public Document getUserPolicySettings(String server, String name, int type);
-
-	@Override
-	public Document getUserPolicySettings(String server, String name, int type, String explicitPolicy);
-
-	@Override
-	public String hashPassword(String password);
->>>>>>> 4f7ca777
-
-	@Override
-	public boolean isConvertMime();
-
-	@Override
-	public boolean isConvertMIME();
-
-	@Override
-	public boolean isOnServer();
-
-	@Override
-	public boolean isRestricted();
-
-	@Override
-	public boolean isTrackMillisecInJavaDates();
-
-	@Override
-	public boolean isTrustedSession();
-
-	@Override
-	public boolean isValid();
-
-	@Override
-<<<<<<< HEAD
-	public boolean resetUserPassword(String paramString1, String paramString2, String paramString3);
-
-	@Override
-	public boolean resetUserPassword(String paramString1, String paramString2, String paramString3, int paramInt);
-
-	@Override
-	public lotus.domino.Base resolve(String paramString);
-
-	@Override
-	public String sendConsoleCommand(String paramString1, String paramString2);
-
-	@Override
-	public void setAllowLoopBack(boolean paramBoolean);
-
-	@Override
-	public void setConvertMime(boolean paramBoolean);
-
-	@Override
-	public void setConvertMIME(boolean paramBoolean);
-
-	@Override
-	public void setEnvironmentVar(String paramString, Object paramObject);
-
-	@Override
-	public void setEnvironmentVar(String paramString, Object paramObject, boolean paramBoolean);
-
-	@Override
-	public void setTrackMillisecInJavaDates(boolean paramBoolean);
-
-	@Override
-	public boolean verifyPassword(String paramString1, String paramString2);
-=======
-	public boolean resetUserPassword(String serverName, String userName, String password);
-
-	@Override
-	public boolean resetUserPassword(String serverName, String userName, String password, int downloadCount);
-
-	@Override
-	public lotus.domino.Base resolve(String url);
-
-	@Override
-	public String sendConsoleCommand(String serverName, String consoleCommand);
-
-	@Override
-	public void setAllowLoopBack(boolean flag);
-
-	@Override
-	public void setConvertMime(boolean flag);
-
-	@Override
-	public void setConvertMIME(boolean flag);
-
-	@Override
-	public void setEnvironmentVar(String vname, Object value);
-
-	@Override
-	public void setEnvironmentVar(String vname, Object value, boolean isSystem);
-
-	@Override
-	public void setTrackMillisecInJavaDates(boolean flag);
-
-	@Override
-	public boolean verifyPassword(String password, String hashedPassword);
->>>>>>> 4f7ca777
-}
+package org.openntf.domino;
+
+import java.util.Calendar;
+import java.util.Collection;
+import java.util.Date;
+import java.util.Vector;
+
+import lotus.domino.AdministrationProcess;
+import lotus.domino.AgentContext;
+import lotus.domino.ColorObject;
+import lotus.domino.DateTime;
+import lotus.domino.DbDirectory;
+import lotus.domino.Directory;
+import lotus.domino.Document;
+import lotus.domino.DocumentCollection;
+import lotus.domino.DxlExporter;
+import lotus.domino.DxlImporter;
+import lotus.domino.International;
+import lotus.domino.Log;
+import lotus.domino.Newsletter;
+import lotus.domino.NotesCalendar;
+import lotus.domino.PropertyBroker;
+import lotus.domino.Registration;
+import lotus.domino.RichTextParagraphStyle;
+import lotus.domino.RichTextStyle;
+import lotus.domino.Stream;
+
+import org.openntf.domino.annotations.Legacy;
+
+public interface Session extends lotus.domino.Session, Base<lotus.domino.Session> {
+	@Override
+	public Vector<Object> evaluate(String formula);
+
+	@Override
+	public Vector<Object> evaluate(String formula, Document doc);
+
+	@Override
+	@Deprecated
+	@Legacy({ Legacy.INTERFACES_WARNING })
+	public Vector<Database> getAddressBooks();
+
+	public Collection<Database> getAddressBookCollection();
+
+	@Override
+	@Deprecated
+	@Legacy({ Legacy.INTERFACES_WARNING })
+	public Vector<DateRange> freeTimeSearch(lotus.domino.DateRange window, int duration, Object names, boolean firstFit);
+
+	public Collection<DateRange> freeTimeSearch(org.openntf.domino.DateRange window, int duration, String names, boolean firstFit);
+
+	public Collection<DateRange> freeTimeSearch(org.openntf.domino.DateRange window, int duration, Collection<String> names,
+			boolean firstFit);
+
+	@Override
+	@Deprecated
+	@Legacy({ Legacy.INTERFACES_WARNING })
+	public Vector<Name> getUserGroupNameList(); // TODO should we use a Vector of names? Or allow someone to request it as String-only so
+
+	// there's no recycle burden?
+
+	public Collection<String> getUserGroupNameCollection();
+
+	@Override
+	@Deprecated
+	@Legacy({ Legacy.INTERFACES_WARNING })
+	public Vector<Name> getUserNameList(); // TODO should we use a Vector of names? Or allow someone to request it as String-only so there's
+
+	// no recycle burden?
+
+	public Collection<String> getUserNameCollection();
+
+	@Override
+	public AdministrationProcess createAdministrationProcess(String server);
+
+	@Override
+	public ColorObject createColorObject();
+
+	@Override
+	public lotus.domino.DateRange createDateRange();
+
+	@Override
+	public lotus.domino.DateRange createDateRange(Date startTime, Date endTime);
+
+	@Override
+	public lotus.domino.DateRange createDateRange(DateTime startTime, DateTime endTime);
+
+	@Override
+	public DateTime createDateTime(Calendar date);
+
+	@Override
+	public DateTime createDateTime(Date date);
+
+	@Override
+	public DateTime createDateTime(String date);
+
+	@Override
+	public DxlExporter createDxlExporter();
+
+	@Override
+	public DxlImporter createDxlImporter();
+
+	@Override
+	public Log createLog(String name);
+
+	@Override
+	public Name createName(String name);
+
+	@Override
+	public Name createName(String name, String lang);
+
+	@Override
+	public Newsletter createNewsletter(DocumentCollection collection);
+
+	@Override
+	public Registration createRegistration();
+
+	@Override
+	public RichTextParagraphStyle createRichTextParagraphStyle();
+
+	@Override
+	public RichTextStyle createRichTextStyle();
+
+	@Override
+	public Stream createStream();
+
+	@Override
+	public AgentContext getAgentContext();
+
+	@Override
+	public NotesCalendar getCalendar(lotus.domino.Database db);
+
+	@Override
+	public String getCommonUserName();
+
+	@Override
+	public Object getCredentials();
+
+	@Override
+	public Database getCurrentDatabase();
+
+	@Override
+	public Database getDatabase(String server, String db);
+
+	@Override
+	public Database getDatabase(String server, String db, boolean createOnFail);
+
+	@Override
+	public DbDirectory getDbDirectory(String server);
+
+	@Override
+	public Directory getDirectory();
+
+	@Override
+	public Directory getDirectory(String server);
+
+	@Override
+	public String getEffectiveUserName();
+
+	@Override
+	public String getEnvironmentString(String vname);
+
+	@Override
+	public String getEnvironmentString(String vname, boolean isSystem);
+
+	@Override
+	public Object getEnvironmentValue(String vname);
+
+	@Override
+	public Object getEnvironmentValue(String vname, boolean isSystem);
+
+	@Override
+	public String getHttpURL();
+
+	@Override
+	public International getInternational();
+
+	@Override
+	public String getNotesVersion();
+
+	@Override
+	public String getOrgDirectoryPath();
+
+	@Override
+	public String getPlatform();
+
+	@Override
+	public PropertyBroker getPropertyBroker();
+
+	@Override
+	public String getServerName();
+
+	@Override
+	public String getSessionToken();
+
+	@Override
+	public String getSessionToken(String serverName);
+
+	@Override
+	public String getURL();
+
+	@Override
+	public Database getURLDatabase();
+
+	@Override
+	public String getUserName();
+
+	@Override
+	public Name getUserNameObject();
+
+	@Override
+	public Document getUserPolicySettings(String server, String name, int type);
+
+	@Override
+	public Document getUserPolicySettings(String server, String name, int type, String explicitPolicy);
+
+	@Override
+	public String hashPassword(String password);
+
+	@Override
+	public boolean isConvertMime();
+
+	@Override
+	public boolean isConvertMIME();
+
+	@Override
+	public boolean isOnServer();
+
+	@Override
+	public boolean isRestricted();
+
+	@Override
+	public boolean isTrackMillisecInJavaDates();
+
+	@Override
+	public boolean isTrustedSession();
+
+	@Override
+	public boolean isValid();
+
+	@Override
+	public boolean resetUserPassword(String serverName, String userName, String password);
+
+	@Override
+	public boolean resetUserPassword(String serverName, String userName, String password, int downloadCount);
+
+	@Override
+	public lotus.domino.Base resolve(String url);
+
+	@Override
+	public String sendConsoleCommand(String serverName, String consoleCommand);
+
+	@Override
+	public void setAllowLoopBack(boolean flag);
+
+	@Override
+	public void setConvertMime(boolean flag);
+
+	@Override
+	public void setConvertMIME(boolean flag);
+
+	@Override
+	public void setEnvironmentVar(String vname, Object value);
+
+	@Override
+	public void setEnvironmentVar(String vname, Object value, boolean isSystem);
+
+	@Override
+	public void setTrackMillisecInJavaDates(boolean flag);
+
+	@Override
+	public boolean verifyPassword(String password, String hashedPassword);
+}