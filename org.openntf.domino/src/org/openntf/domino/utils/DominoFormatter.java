/*
 * Copyright 2013
 * 
 * Licensed under the Apache License, Version 2.0 (the "License"); 
 * you may not use this file except in compliance with the License. 
 * You may obtain a copy of the License at:
 * 
 * http://www.apache.org/licenses/LICENSE-2.0 
 * 
 * Unless required by applicable law or agreed to in writing, software 
 * distributed under the License is distributed on an "AS IS" BASIS, 
 * WITHOUT WARRANTIES OR CONDITIONS OF ANY KIND, either express or 
 * implied. See the License for the specific language governing 
 * permissions and limitations under the License.
 */
package org.openntf.domino.utils;

import java.text.ParseException;
import java.util.Date;
import java.util.logging.Logger;

import lotus.domino.NotesException;

import com.ibm.icu.text.DateFormat;
import com.ibm.icu.text.SimpleDateFormat;
import com.ibm.icu.util.ULocale;

// TODO: Auto-generated Javadoc
/**
 * The Class DominoFormatter.
 */
public class DominoFormatter extends ThreadLocal<Object> {

	/** The Constant log_. */
	private static final Logger log_ = Logger.getLogger(DominoFormatter.class.getName());

	/** The date only format_. */
	private String dateOnlyFormat_;

	/** The time only format_. */
	private String timeOnlyFormat_;

	/** The date time format_. */
	private String dateTimeFormat_;

	/** The df_. */
	private SimpleDateFormat tdf_;
	private SimpleDateFormat ddf_;
	private SimpleDateFormat dtdf_;

	/** The am_. */
	private String am_;

	/** The date sep_. */
	private String dateSep_;

	/** The pm_. */
	private String pm_;

	/** The time sep_. */
	private String timeSep_;

	/** The time24_. */
	private boolean time24_;

	/** The dmy_. */
	private boolean dmy_;

	/** The mdy_. */
	private boolean mdy_;

	/** The ymd_. */
	private boolean ymd_;

	/**
	 * Instantiates a new domino formatter.
	 * 
	 * @param intl
	 *            the intl
	 * @throws NotesException
	 *             the notes exception
	 */
	public DominoFormatter(final lotus.domino.International intl) throws NotesException {
		am_ = intl.getAMString();
		dateSep_ = intl.getDateSep();
		pm_ = intl.getPMString();
		timeSep_ = intl.getTimeSep();
		time24_ = intl.isTime24Hour();
		dmy_ = intl.isDateDMY();
		mdy_ = intl.isDateMDY();
		ymd_ = intl.isDateYMD();
		if (dmy_) {
			dateOnlyFormat_ = "dd" + dateSep_ + "MM" + dateSep_ + "yyyy";
		} else if (mdy_) {
			dateOnlyFormat_ = "MM" + dateSep_ + "dd" + dateSep_ + "yyyy";
		} else {
			dateOnlyFormat_ = "yyyy" + dateSep_ + "MM" + dateSep_ + "dd";
		}

		if (time24_) {
			timeOnlyFormat_ = "HH" + timeSep_ + "mm" + timeSep_ + "ss";
		} else {
			timeOnlyFormat_ = "hh" + timeSep_ + "mm" + timeSep_ + "ss aaa";
		}

		dateTimeFormat_ = dateOnlyFormat_ + " " + timeOnlyFormat_;
		org.openntf.domino.impl.Base.s_recycle(intl);
	}

	private DateFormat getTimeOnlyFormat() {
		if (tdf_ == null) {
			tdf_ = new SimpleDateFormat(timeOnlyFormat_, ULocale.getDefault());
		}
		return tdf_;
	}

	private DateFormat getDateOnlyFormat() {
		if (ddf_ == null) {
			ddf_ = new SimpleDateFormat(dateOnlyFormat_, ULocale.getDefault());
		}
		return ddf_;
	}

	private DateFormat getDateTimeFormat() {
		if (dtdf_ == null) {
			dtdf_ = new SimpleDateFormat(dateTimeFormat_, ULocale.getDefault());
		}
		return dtdf_;
	}

	/*
	 * (non-Javadoc)
	 * 
	 * @see java.lang.ThreadLocal#initialValue()
	 */
	@Override
	protected Object initialValue() {
		return super.initialValue();
	}

	/**
	 * Gets the date only.
	 * 
	 * @param date
	 *            the date
	 * @return the date only
	 */
<<<<<<< HEAD
	public String getDateOnly(Date date) {
		DateFormat df = getDateOnlyFormat();
		synchronized (df) {
			return df.format(date);
=======
	public String getDateOnly(final Date date) {
		synchronized (df_) {
			df_.applyPattern(dateOnlyFormat_);
			return df_.format(date);
>>>>>>> 147f63cc
		}
	}

	/**
	 * Gets the time only.
	 * 
	 * @param date
	 *            the date
	 * @return the time only
	 */
<<<<<<< HEAD
	public String getTimeOnly(Date date) {
		DateFormat df = getTimeOnlyFormat();
		synchronized (df) {
			return df.format(date);
=======
	public String getTimeOnly(final Date date) {
		synchronized (df_) {
			df_.applyPattern(timeOnlyFormat_);
			return df_.format(date);
>>>>>>> 147f63cc
		}
	}

	/**
	 * Gets the date time.
	 * 
	 * @param date
	 *            the date
	 * @return the date time
	 */
<<<<<<< HEAD
	public String getDateTime(Date date) {
		DateFormat df = getDateTimeFormat();
		synchronized (df) {
			return df.format(date);
=======
	public String getDateTime(final Date date) {
		synchronized (df_) {
			df_.applyPattern(dateTimeFormat_);
			return df_.format(date);
>>>>>>> 147f63cc
		}
	}

	/**
	 * Parses the date from string.
	 * 
	 * @param dateString
	 *            the date string
	 * @return the date
	 */
<<<<<<< HEAD
	public Date parseDateFromString(String dateString) {
		DateFormat df = getDateTimeFormat();
		synchronized (df) {
=======
	public Date parseDateFromString(final String dateString) {
		synchronized (df_) {
			df_.applyPattern(dateTimeFormat_);
>>>>>>> 147f63cc
			try {
				return df.parse(dateString);
			} catch (ParseException e) {
				DominoUtils.handleException(e);
				return null;
			}
		}
	}

}<|MERGE_RESOLUTION|>--- conflicted
+++ resolved
@@ -145,17 +145,10 @@
 	 *            the date
 	 * @return the date only
 	 */
-<<<<<<< HEAD
-	public String getDateOnly(Date date) {
+	public String getDateOnly(final Date date) {
 		DateFormat df = getDateOnlyFormat();
 		synchronized (df) {
 			return df.format(date);
-=======
-	public String getDateOnly(final Date date) {
-		synchronized (df_) {
-			df_.applyPattern(dateOnlyFormat_);
-			return df_.format(date);
->>>>>>> 147f63cc
 		}
 	}
 
@@ -166,17 +159,10 @@
 	 *            the date
 	 * @return the time only
 	 */
-<<<<<<< HEAD
-	public String getTimeOnly(Date date) {
+	public String getTimeOnly(final Date date) {
 		DateFormat df = getTimeOnlyFormat();
 		synchronized (df) {
 			return df.format(date);
-=======
-	public String getTimeOnly(final Date date) {
-		synchronized (df_) {
-			df_.applyPattern(timeOnlyFormat_);
-			return df_.format(date);
->>>>>>> 147f63cc
 		}
 	}
 
@@ -187,17 +173,10 @@
 	 *            the date
 	 * @return the date time
 	 */
-<<<<<<< HEAD
-	public String getDateTime(Date date) {
+	public String getDateTime(final Date date) {
 		DateFormat df = getDateTimeFormat();
 		synchronized (df) {
 			return df.format(date);
-=======
-	public String getDateTime(final Date date) {
-		synchronized (df_) {
-			df_.applyPattern(dateTimeFormat_);
-			return df_.format(date);
->>>>>>> 147f63cc
 		}
 	}
 
@@ -208,15 +187,9 @@
 	 *            the date string
 	 * @return the date
 	 */
-<<<<<<< HEAD
-	public Date parseDateFromString(String dateString) {
+	public Date parseDateFromString(final String dateString) {
 		DateFormat df = getDateTimeFormat();
 		synchronized (df) {
-=======
-	public Date parseDateFromString(final String dateString) {
-		synchronized (df_) {
-			df_.applyPattern(dateTimeFormat_);
->>>>>>> 147f63cc
 			try {
 				return df.parse(dateString);
 			} catch (ParseException e) {
