/*
 * Copyright 2013
 * 
 * Licensed under the Apache License, Version 2.0 (the "License"); 
 * you may not use this file except in compliance with the License. 
 * You may obtain a copy of the License at:
 * 
 * http://www.apache.org/licenses/LICENSE-2.0 
 * 
 * Unless required by applicable law or agreed to in writing, software 
 * distributed under the License is distributed on an "AS IS" BASIS, 
 * WITHOUT WARRANTIES OR CONDITIONS OF ANY KIND, either express or 
 * implied. See the License for the specific language governing 
 * permissions and limitations under the License.
 */
package org.openntf.domino.utils;

import java.io.File;
import java.io.IOException;
import java.io.InputStream;
import java.security.AccessControlException;
import java.security.AccessController;
import java.security.PrivilegedActionException;
import java.security.PrivilegedExceptionAction;
import java.util.ArrayList;
import java.util.Collection;
import java.util.Collections;
import java.util.HashMap;
import java.util.Iterator;
import java.util.List;
import java.util.Locale;
import java.util.Map;
import java.util.Map.Entry;
import java.util.Scanner;
import java.util.ServiceLoader;
import java.util.Vector;
import java.util.concurrent.ConcurrentHashMap;
import java.util.jar.Attributes;
import java.util.jar.Manifest;
import java.util.logging.Level;
import java.util.logging.LogManager;
import java.util.logging.Logger;

import org.openntf.domino.Base;
import org.openntf.domino.Database;
import org.openntf.domino.Document;
import org.openntf.domino.DocumentCollection;
import org.openntf.domino.Session;
import org.openntf.domino.Session.RunContext;
import org.openntf.domino.WrapperFactory;
import org.openntf.domino.exceptions.DataNotCompatibleException;
import org.openntf.domino.exceptions.UndefinedDelegateTypeException;
import org.openntf.domino.graph.DominoGraph;
import org.openntf.domino.logging.ConsoleFormatter;
import org.openntf.domino.logging.DefaultConsoleHandler;
import org.openntf.domino.logging.DefaultFileHandler;
import org.openntf.domino.logging.FileFormatter;
import org.openntf.domino.logging.OpenLogHandler;
import org.openntf.domino.types.DatabaseDescendant;
import org.openntf.domino.types.FactorySchema;
import org.openntf.domino.types.SessionDescendant;

/**
 * The Enum Factory. Does the Mapping lotusObject <=> OpenNTF-Object
 */
public enum Factory {
	;

	public interface AppServiceLocator {
		public <T> List<T> findApplicationServices(final Class<T> serviceClazz);
	}

	/**
	 * Holder for the wrapper-factory that converts lotus.domino objects to org.openntf.domino objects
	 */
	private static ThreadLocal<WrapperFactory> currentWrapperFactory = new ThreadLocal<WrapperFactory>();

	private static ThreadLocal<ClassLoader> currentClassLoader_ = new ThreadLocal<ClassLoader>();

	private static ThreadLocal<AppServiceLocator> currentServiceLocator_ = new ThreadLocal<AppServiceLocator>();

	private static ThreadLocal<Session> currentSessionHolder_ = new ThreadLocal<Session>();

	private static List<Terminatable> onTerminate_ = new ArrayList<Terminatable>();

	// TODO: Determine if this is the right way to deal with Xots access to faces contexts
	private static ThreadLocal<Database> currentDatabaseHolder_ = new ThreadLocal<Database>();

	/**
	 * setup the environment and loggers
	 * 
	 * @author praml
	 * 
	 */
	private static class SetupJob implements Runnable {
		@Override
		public void run() {
			try {
				AccessController.doPrivileged(new PrivilegedExceptionAction<Object>() {
					@Override
					public Object run() throws Exception {
						// Windows stores the notes.ini in the program directory; Linux stores it in the data directory
						String progpath = "notes.binary";
						File iniFile = new File(progpath + System.getProperty("file.separator") + "notes.ini");
						if (!iniFile.exists()) {
							progpath = System.getProperty("user.dir");
							iniFile = new File(progpath + System.getProperty("file.separator") + "notes.ini");
						}
						Scanner scanner = new Scanner(iniFile);
						scanner.useDelimiter("\n|\r\n");
						loadEnvironment(scanner);
						scanner.close();
						return null;
					}
				});
			} catch (AccessControlException e) {
				e.printStackTrace();
			} catch (PrivilegedActionException e) {
				e.printStackTrace();
			}

			try {
				AccessController.doPrivileged(new PrivilegedExceptionAction<Object>() {
					@Override
					// TODO RPr: read config from notes.ini / env
					public Object run() throws Exception {
						String pattern = getDataPath() + "/IBM_TECHNICAL_SUPPORT/org.openntf.%u.%g.log";
						Logger oodLogger = Logger.getLogger("org.openntf.domino");
						oodLogger.setLevel(Level.WARNING);

						DefaultFileHandler dfh = new DefaultFileHandler(pattern, 50000, 100, true);
						dfh.setFormatter(new FileFormatter());
						dfh.setLevel(Level.WARNING);
						oodLogger.addHandler(dfh);

						DefaultConsoleHandler dch = new DefaultConsoleHandler();
						dch.setFormatter(new ConsoleFormatter());
						dch.setLevel(Level.WARNING);
						oodLogger.addHandler(dch);

						OpenLogHandler olh = new OpenLogHandler();
						olh.setLogDbPath("OpenLog.nsf");
						olh.setLevel(Level.WARNING);
						oodLogger.addHandler(olh);

						LogManager manager = LogManager.getLogManager();
						manager.addLogger(oodLogger);
						return null;
					}
				});
			} catch (AccessControlException e) {
				e.printStackTrace();
			} catch (PrivilegedActionException e) {
				e.printStackTrace();
			}
		}
	}

	static {
		SetupJob job = new SetupJob();
		job.run();
		//		TrustedDispatcher td = new TrustedDispatcher();
		//		td.process(job);
		//		System.out.println("DEBUG: SetupJob dispatched");
		//		td.stop(false);
	}

	private static Map<String, String> ENVIRONMENT;
	private static boolean session_init = false;
	private static boolean jar_init = false;

	/**
	 * load the configuration
	 * 
	 * @param session
	 */
	public static void loadEnvironment(/*final lotus.domino.Session session, */final Scanner scanner) {
		if (ENVIRONMENT == null) {
			ENVIRONMENT = new HashMap<String, String>();
		}
		int keyCount = 0;
		if (scanner != null) {
			while (scanner.hasNextLine()) {
				String nextLine = scanner.nextLine();
				int i = nextLine.indexOf('=');
				if (i > 0) {
					keyCount++;
					String key = nextLine.substring(0, i).toLowerCase();
					String value = nextLine.substring(i + 1);
					//					System.out.println("DEBUG " + key + " : " + value);
					ENVIRONMENT.put(key, value);
				}
			}
			//			System.out.println("DEBUG: Added " + keyCount + " environment variables to avoid using a session");
			session_init = true;
		}
		//		if (session != null && !session_init) {
		//			try {
		//				AccessController.doPrivileged(new PrivilegedExceptionAction<Object>() {
		//					@Override
		//					public Object run() throws Exception {
		//						try {
		//							ENVIRONMENT.put("directory", session.getEnvironmentString("Directory", true));
		//							ENVIRONMENT.put("notesprogram", session.getEnvironmentString("NotesProgram", true));
		//							ENVIRONMENT.put("kittype", session.getEnvironmentString("KitType", true));
		//							ENVIRONMENT.put("servicename", session.getEnvironmentString("ServiceName", true));
		//							ENVIRONMENT.put("httpjvmmaxheapsize", session.getEnvironmentString("HTTPJVMMaxHeapSize", true));
		//							ENVIRONMENT.put("dominocontrollercurrentlog", session.getEnvironmentString("DominoControllerCurrentLog", true));
		//						} catch (NotesException ne) {
		//							ne.printStackTrace();
		//						}
		//						return null;
		//					}
		//				});
		//			} catch (AccessControlException e) {
		//				e.printStackTrace();
		//			} catch (PrivilegedActionException e) {
		//				e.printStackTrace();
		//			}
		//			session_init = true;
		//		}
		if (!jar_init) {
			try {
				AccessController.doPrivileged(new PrivilegedExceptionAction<Object>() {
					@Override
					public Object run() throws Exception {
						try {
							InputStream inputStream = Factory.class.getClassLoader().getResourceAsStream("META-INF/MANIFEST.MF");
							if (inputStream != null) {
								Manifest mani;
								mani = new Manifest(inputStream);
								Attributes attrib = mani.getMainAttributes();
								ENVIRONMENT.put("version", attrib.getValue("Implementation-Version"));
								ENVIRONMENT.put("title", attrib.getValue("Implementation-Title"));
								ENVIRONMENT.put("url", attrib.getValue("Implementation-Vendor-URL"));
							}
						} catch (IOException e) {
							e.printStackTrace();
						}
						return null;
					}
				});
			} catch (AccessControlException e) {
				e.printStackTrace();
			} catch (PrivilegedActionException e) {
				e.printStackTrace();
			}
			jar_init = true;
		}
	}

	public static String getEnvironment(final String key) {
		if (ENVIRONMENT == null) {
			loadEnvironment(null);
		}
		return ENVIRONMENT.get(key);
	}

	public static String getTitle() {
		return getEnvironment("title");
	}

	public static String getUrl() {
		return getEnvironment("url");
	}

	public static String getVersion() {
		return getEnvironment("version");
	}

	public static String getDataPath() {
		return getEnvironment("directory");
	}

	public static String getProgramPath() {
		return getEnvironment("notesprogram");
	}

	public static String getHTTPJVMHeapSize() {
		return getEnvironment("httpjvmheapsize");
	}

	/** The Constant log_. */
	private static final Logger log_ = Logger.getLogger(Factory.class.getName());

	/** The Constant TRACE_COUNTERS. */
	private static final boolean TRACE_COUNTERS = false;
	/** use a separate counter in each thread */
	private static final boolean COUNT_PER_THREAD = false;

	/** The lotus counter. */
	private static Counter lotusCounter = new Counter(COUNT_PER_THREAD);

	/** The recycle err counter. */
	private static Counter recycleErrCounter = new Counter(COUNT_PER_THREAD);

	/** The auto recycle counter. */
	private static Counter autoRecycleCounter = new Counter(COUNT_PER_THREAD);

	/** The manual recycle counter. */
	private static Counter manualRecycleCounter = new Counter(COUNT_PER_THREAD);

	private static Map<Class<?>, Counter> objectCounter = new ConcurrentHashMap<Class<?>, Counter>() {
		private static final long serialVersionUID = 1L;

		/* (non-Javadoc)
		 * @see java.util.concurrent.ConcurrentHashMap#get(java.lang.Object)
		 */
		@Override
		public Counter get(final Object key) {
			// TODO Auto-generated method stub
			Counter ret = super.get(key);
			if (ret == null) {
				ret = new Counter(COUNT_PER_THREAD);
				put((Class<?>) key, ret);
			}
			return ret;
		}

	};

	/**
	 * Gets the lotus count.
	 * 
	 * @return the lotus count
	 */
	public static int getLotusCount() {
		return lotusCounter.intValue();
	}

	/**
	 * Count a created lotus element.
	 */
	public static void countLotus(final Class<?> c) {
		if (TRACE_COUNTERS) {
			lotusCounter.increment();
			objectCounter.get(c).increment();
		}
	}

	/**
	 * Gets the recycle error count.
	 * 
	 * @return the recycle error count
	 */
	public static int getRecycleErrorCount() {
		return recycleErrCounter.intValue();
	}

	/**
	 * Count recycle error.
	 */
	public static void countRecycleError(final Class<?> c) {
		if (TRACE_COUNTERS)
			recycleErrCounter.increment();
	}

	/**
	 * Gets the auto recycle count.
	 * 
	 * @return the auto recycle count
	 */
	public static int getAutoRecycleCount() {
		return autoRecycleCounter.intValue();
	}

	/**
	 * Count auto recycle.
	 * 
	 * @return the int
	 */
	public static int countAutoRecycle(final Class<?> c) {
		if (TRACE_COUNTERS) {
			objectCounter.get(c).decrement();
			return autoRecycleCounter.increment();
		} else {
			return 0;
		}
	}

	/**
	 * Gets the manual recycle count.
	 * 
	 * @return the manual recycle count
	 */
	public static int getManualRecycleCount() {
		return manualRecycleCounter.intValue();
	}

	/**
	 * Count a manual recycle
	 */
	public static int countManualRecycle(final Class<?> c) {
		if (TRACE_COUNTERS) {
			objectCounter.get(c).decrement();
			return manualRecycleCounter.increment();
		} else {
			return 0;
		}
	}

	/**
	 * get the active object count
	 * 
	 * @return
	 */
	public static int getActiveObjectCount() {
		return lotusCounter.intValue() - autoRecycleCounter.intValue() - manualRecycleCounter.intValue();
	}

	/**
	 * Determine the run context where we are
	 * 
	 * @return
	 */
	public static RunContext getRunContext() {
		// TODO finish this implementation, which needs a lot of work.
		// - ADDIN
		// - APPLET
		// - DIIOP
		// - DOTS
		// - PLUGIN
		// - SERVLET
		// - XPAGES_NSF
		// maybe a simple way to determine => create a Throwable and look into the stack trace
		RunContext result = RunContext.UNKNOWN;
		SecurityManager sm = System.getSecurityManager();
		if (sm == null)
			return RunContext.CLI;

		Object o = sm.getSecurityContext();
		if (log_.isLoggable(Level.INFO))
			log_.log(Level.INFO, "SecurityManager is " + sm.getClass().getName() + " and context is " + o.getClass().getName());
		if (sm instanceof lotus.notes.AgentSecurityManager) {
			lotus.notes.AgentSecurityManager asm = (lotus.notes.AgentSecurityManager) sm;
			Object xsm = asm.getExtenderSecurityContext();
			if (xsm instanceof lotus.notes.AgentSecurityContext) {
				lotus.notes.AgentSecurityContext nasc = (lotus.notes.AgentSecurityContext) xsm;
			}
			Object asc = asm.getSecurityContext();
			if (asc != null) {
				// System.out.println("Security context is " + asc.getClass().getName());
			}
			// ThreadGroup tg = asm.getThreadGroup();
			// System.out.println("ThreadGroup name: " + tg.getName());

			result = RunContext.AGENT;
		}
		//		com.ibm.domino.http.bootstrap.logger.RCPLoggerConfig rcplc;
		try {
			Class<?> BCLClass = Class.forName("com.ibm.domino.http.bootstrap.BootstrapClassLoader");
			if (BCLClass != null) {
				ClassLoader cl = (ClassLoader) BCLClass.getMethod("getSharedClassLoader", null).invoke(null, null);
				if ("com.ibm.domino.http.bootstrap.BootstrapOSGIClassLoader".equals(cl.getClass().getName())) {
					result = RunContext.XPAGES_OSGI;
				}
			}
		} catch (Exception e) {

		}

		return result;
	}

	/**
	 * returns the wrapper factory for this thread
	 * 
	 * @return the thread's wrapper factory
	 */
	public static WrapperFactory getWrapperFactory() {
		WrapperFactory wf = currentWrapperFactory.get();
		if (wf == null) {
<<<<<<< HEAD
			List<WrapperFactory> wfList = findApplicationServices(WrapperFactory.class);
			wf = wfList.size() > 0 ? wfList.get(0) : new org.openntf.domino.impl.WrapperFactory();
=======
			ClassLoader cl = getClassLoader();
			// System.out.println("Got this Classloader: " + cl);

			if (cl != null) {
				try {
					ServiceLoader<WrapperFactory> loader = ServiceLoader.load(WrapperFactory.class, cl);
					Iterator<WrapperFactory> it = loader.iterator();
					if (it.hasNext()) {
						wf = it.next();
						// TODO RPr remove these debug prints
						System.out.println("DEBUG: Using alternative WrapperFactory: " + wf);
					}
				} catch (Throwable t) {
					DominoUtils.handleException(t);
				}
			}
			if (wf == null) {
				// System.out.println("Using default WrapperFactory");
				wf = new org.openntf.domino.impl.WrapperFactory();
			}
>>>>>>> 84a8504e
			currentWrapperFactory.set(wf);
		}
		return wf;
	}

	/**
	 * Set/changes the wrapperFactory for this thread
	 * 
	 * @param wf
	 */
	public static void setWrapperFactory(final WrapperFactory wf) {
		currentWrapperFactory.set(wf);
	}

	// --- session handling 

	@Deprecated
	public static org.openntf.domino.Document fromLotusDocument(final lotus.domino.Document lotus, final Base parent) {
		return getWrapperFactory().fromLotus(lotus, Document.SCHEMA, (Database) parent);
	}

	public static void setNoRecycle(final Base<?> base, final boolean value) {
		getWrapperFactory().setNoRecycle(base, value);
	}

	/*
	 * (non-JavaDoc)
	 * 
	 * @see org.openntf.domino.WrapperFactory#fromLotus(lotus.domino.Base, FactorySchema, Base)
	 */
	@SuppressWarnings("rawtypes")
	public static <T extends Base, D extends lotus.domino.Base, P extends Base> T fromLotus(final D lotus,
			final FactorySchema<T, D, P> schema, final P parent) {
		return getWrapperFactory().fromLotus(lotus, schema, parent);
	}

	public static boolean recacheLotus(final lotus.domino.Base lotus, final Base<?> wrapper, final Base<?> parent) {
		return getWrapperFactory().recacheLotusObject(lotus, wrapper, parent);
	}

	/**
	 * From lotus wraps a given lotus collection in an org.openntf.domino collection
	 * 
	 * @param <T>
	 *            the generic org.openntf.domino type (drapper)
	 * @param <D>
	 *            the generic lotus.domino type (delegate)
	 * @param <P>
	 *            the generic org.openntf.domino type (parent)
	 * @param lotus
	 *            the object to wrap
	 * @param schema
	 *            the generic schema to ensure type safeness (may be null)
	 * @param parent
	 *            the parent
	 * @return the wrapped object
	 */
	@SuppressWarnings({ "rawtypes" })
	public static <T extends Base, D extends lotus.domino.Base, P extends Base> Collection<T> fromLotus(final Collection<?> lotusColl,
			final FactorySchema<T, D, P> schema, final P parent) {
		return getWrapperFactory().fromLotus(lotusColl, schema, parent);
	}

	/**
	 * From lotus wraps a given lotus collection in an org.openntf.domino collection
	 * 
	 * @param <T>
	 *            the generic org.openntf.domino type (wrapper)
	 * @param <D>
	 *            the generic lotus.domino type (delegate)
	 * @param <P>
	 *            the generic org.openntf.domino type (parent)
	 * @param lotus
	 *            the object to wrap
	 * @param schema
	 *            the generic schema to ensure type safeness (may be null)
	 * @param parent
	 *            the parent
	 * @return the wrapped object
	 */
	@SuppressWarnings("rawtypes")
	public static <T extends Base, D extends lotus.domino.Base, P extends Base> Vector<T> fromLotusAsVector(final Collection<?> lotusColl,
			final FactorySchema<T, D, P> schema, final P parent) {
		return getWrapperFactory().fromLotusAsVector(lotusColl, schema, parent);
	}

	/**
	 * From lotus.
	 * 
	 * @deprecated Use {@link #fromLotus(lotus.domino.Base, FactorySchema, Base)} instead
	 * 
	 * 
	 * @param <T>
	 *            the generic type
	 * @param lotus
	 *            the lotus
	 * @param T
	 *            the t
	 * @param parent
	 *            the parent
	 * @return the t
	 */
	@SuppressWarnings({ "rawtypes", "unchecked" })
	@Deprecated
	public static <T> T fromLotus(final lotus.domino.Base lotus, final Class<? extends Base> T, final Base parent) {
		return (T) getWrapperFactory().fromLotus(lotus, (FactorySchema) null, parent);
	}

	/**
	 * From lotus.
	 * 
	 * @deprecated Use {@link #fromLotus(Collection, FactorySchema, Base)} instead
	 * 
	 * @param <T>
	 *            the generic type
	 * @param lotusColl
	 *            the lotus coll
	 * @param T
	 *            the t
	 * @param parent
	 *            the parent
	 * @return the collection
	 */
	@SuppressWarnings({ "unchecked", "rawtypes" })
	@Deprecated
	public static <T> Collection<T> fromLotus(final Collection<?> lotusColl, final Class<? extends Base> T, final Base<?> parent) {
		return getWrapperFactory().fromLotus(lotusColl, (FactorySchema) null, parent);
	}

	/**
	 * @deprecated Use {@link #fromLotusAsVector(Collection, FactorySchema, Base)}
	 * @param lotusColl
	 * @param T
	 * @param parent
	 * @return
	 */
	@Deprecated
	@SuppressWarnings({ "unchecked", "rawtypes" })
	public static <T> Vector<T> fromLotusAsVector(final Collection<?> lotusColl, final Class<? extends org.openntf.domino.Base> T,
			final org.openntf.domino.Base<?> parent) {
		return getWrapperFactory().fromLotusAsVector(lotusColl, (FactorySchema) null, parent);
	}

	/**
	 * Wrap column values.
	 * 
	 * @param values
	 *            the values
	 * @return the java.util. vector
	 */
	public static java.util.Vector<Object> wrapColumnValues(final Collection<?> values, final org.openntf.domino.Session session) {
		if (values == null) {
			log_.log(Level.WARNING, "Request to wrapColumnValues for a collection of null");
			return null;
		}
		return getWrapperFactory().wrapColumnValues(values, session);
	}

	/**
	 * Method to unwrap a object
	 * 
	 * @param the
	 *            object to unwrap
	 * @return the unwrapped object
	 */
	public static <T extends lotus.domino.Base> T toLotus(final T base) {
		return getWrapperFactory().toLotus(base);
	}

	/**
	 * Gets the session.
	 * 
	 * @return the session
	 */
	public static org.openntf.domino.Session getSession() {
		org.openntf.domino.Session result = currentSessionHolder_.get();
		if (result == null) {
			try {
				result = Factory.fromLotus(lotus.domino.NotesFactory.createSession(), Session.SCHEMA, null);
				Factory.setNoRecycle(result, false);  // We have created the session, so we recycle it
			} catch (Exception ne) {
				try {
					result = XSPUtil.getCurrentSession();
				} catch (Throwable t) {
					t.printStackTrace();
				}
			}
			setSession(result);
		}
		if (result == null) {
			System.out
					.println("SEVERE: Unable to get default session. This probably means that you are running in an unsupported configuration or you forgot to set up your context at the start of the operation. If you're running in XPages, check the xsp.properties of your database. If you are running in an Agent, make sure you start with a call to Factory.fromLotus() and pass in your lotus.domino.Session");
			Throwable t = new Throwable();
			t.printStackTrace();
		}
		return result;
	}

	/**
	 * Returns the session's current database if available. Does never create a session.
	 * 
	 * @see #getSession_unchecked()
	 * @return The session's current database
	 */
	public static Database getCurrentDatabase() {
		Session sess = currentSessionHolder_.get();
		return (sess == null) ? null : sess.getCurrentDatabase();
	}

	/**
	 * Returns the current session, if available. Does never create a session
	 * 
	 * @return the session
	 */
	public static org.openntf.domino.Session getSession_unchecked() {
		return currentSessionHolder_.get();
	}

	/**
	 * Sets the current session
	 * 
	 * @param session
	 */
	public static void setSession(final lotus.domino.Session session) {
		currentSessionHolder_.set(fromLotus(session, Session.SCHEMA, null));
	}

	/**
	 * clears the current session
	 */
	public static void clearSession() {
		currentSessionHolder_.set(null);
	}

	// TODO: Determine if this is the right way to deal with Xots access to faces contexts
	public static Database getDatabase_unchecked() {
		return currentDatabaseHolder_.get();
	}

	public static void setDatabase(final Database database) {
		setNoRecycle(database, true);
		currentDatabaseHolder_.set(database);
	}

	public static void clearDatabase() {
		currentDatabaseHolder_.set(null);
	}

	public static ClassLoader getClassLoader() {
		if (currentClassLoader_.get() == null) {
			ClassLoader loader = null;
			try {
				loader = AccessController.doPrivileged(new PrivilegedExceptionAction<ClassLoader>() {
					@Override
					public ClassLoader run() throws Exception {
						return Thread.currentThread().getContextClassLoader();
					}
				});
			} catch (AccessControlException e) {
				e.printStackTrace();
			} catch (PrivilegedActionException e) {
				e.printStackTrace();
			}
			setClassLoader(loader);
		}
		return currentClassLoader_.get();
	}

	private static Map<Class, List> nonOSGIServicesCache;

	@SuppressWarnings("unchecked")
	public static <T> List<T> findApplicationServices(final Class<T> serviceClazz) {

		AppServiceLocator serviceLocator = currentServiceLocator_.get();
		if (serviceLocator != null) {
			return serviceLocator.findApplicationServices(serviceClazz);
		}

		// this is the non OSGI case:
		if (nonOSGIServicesCache == null)
			nonOSGIServicesCache = new HashMap<Class, List>();

		@SuppressWarnings("unchecked")
		List<T> ret = nonOSGIServicesCache.get(serviceClazz);
		if (ret == null) {
			ret = new ArrayList<T>();
			nonOSGIServicesCache.put(serviceClazz, ret);

			ClassLoader cl = getClassLoader();
			if (cl != null) {
				ServiceLoader<T> loader = ServiceLoader.load(serviceClazz, cl);
				Iterator<T> it = loader.iterator();
				while (it.hasNext()) {
					ret.add(it.next());
				}
			}
			if (Comparable.class.isAssignableFrom(serviceClazz)) {
				Collections.sort((List<? extends Comparable>) ret);
			}
		}
		return ret;
	}

	public static void setClassLoader(final ClassLoader loader) {
		if (loader != null) {
			//			System.out.println("Setting OpenNTF Factory ClassLoader to a " + loader.getClass().getName());
		}
		//		currentLoadedClasses_.get().clear();
		currentClassLoader_.set(loader);
	}

	public static void setServiceLocator(final AppServiceLocator locator) {
		currentServiceLocator_.set(locator);
	}

	public static void clearWrapperFactory() {
		currentWrapperFactory.set(null);
	}

	public static void clearClassLoader() {
		currentClassLoader_.set(null);
	}

	public static void clearServiceLocator() {
		currentServiceLocator_.set(null);
	}

	public static void clearDominoGraph() {
		DominoGraph.clearDocumentCache();
	}

	public static void clearBubbleExceptions() {
		DominoUtils.setBubbleExceptions(null);
	}

	/**
	 * Begin with a clear environment
	 */
	public static void init() {
		// TODO Auto-generated method stub

	}

	public static lotus.domino.Session terminate() {
		lotus.domino.Session result = null;
		WrapperFactory wf = getWrapperFactory();
		if (currentSessionHolder_.get() != null) {
			result = wf.toLotus(currentSessionHolder_.get());
		}
		for (Terminatable callback : onTerminate_) {
			callback.terminate();
		}
		clearSession();
		long termCount = wf.terminate();
		//		System.out.println("DEBUG: cleared " + termCount + " references from the queue...");
		clearBubbleExceptions();
		clearDominoGraph();
		clearWrapperFactory();
		clearClassLoader();
		clearUserLocale();
		clearServiceLocator();
		return result;
	}

	/**
	 * Support for different Locale
	 */
	private static ThreadLocal<Locale> userLocale_ = new ThreadLocal<Locale>();

	public static void setUserLocale(final Locale loc) {
		userLocale_.set(loc);
	}

	public static Locale getUserLocale() {
		return userLocale_.get();
	}

	private static void clearUserLocale() {
		userLocale_.set(null);
	}

	/**
	 * Returns the internal locale. The Locale is retrieved by this way:
	 * <ul>
	 * <li>If a currentDatabase is set, the DB is queried for its locale</li>
	 * <li>If there is no database.locale, the system default locale is returned</li>
	 * </ul>
	 * This locale should be used, if you write log entries in a server log for example.
	 * 
	 * @return the currentDatabase-locale or default-locale
	 */
	public static Locale getInternalLocale() {
		Locale ret = null;
		// are we in context of an NotesSession? Try to figure out the current database.
		Session sess = getSession_unchecked();
		Database db = (sess == null) ? null : sess.getCurrentDatabase();
		if (db != null)
			ret = db.getLocale();
		if (ret == null)
			ret = Locale.getDefault();
		return ret;
	}

	/**
	 * Returns the external locale. The Locale is retrieved by this way:
	 * <ul>
	 * <li>Return the external locale (= the browser's locale in most cases) if available</li>
	 * <li>If a currentDatabase is set, the DB is queried for its locale</li>
	 * <li>If there is no database.locale, the system default locale is returned</li>
	 * </ul>
	 * This locale should be used, if you generate messages for the current (browser)user.
	 * 
	 * @return the external-locale, currentDatabase-locale or default-locale
	 */
	public static Locale getExternalLocale() {
		Locale ret = getUserLocale();
		if (ret == null)
			ret = getInternalLocale();
		return ret;
	}

	/**
	 * Debug method to get statistics
	 * 
	 * @param details
	 * @return
	 */
	public static String dumpCounters(final boolean details) {
		if (!TRACE_COUNTERS)
			return "Counters are disabled";
		StringBuilder sb = new StringBuilder();
		sb.append("LotusCount: ");
		sb.append(getLotusCount());

		sb.append(" AutoRecycled: ");
		sb.append(getAutoRecycleCount());
		sb.append(" ManualRecycled: ");
		sb.append(getManualRecycleCount());
		sb.append(" RecycleErrors: ");
		sb.append(getRecycleErrorCount());
		sb.append(" ActiveObjects: ");
		sb.append(getActiveObjectCount());

		if (!objectCounter.isEmpty() && details) {
			sb.append("\n=== The following objects were left in memory ===");
			for (Entry<Class<?>, Counter> e : objectCounter.entrySet()) {
				int i = e.getValue().intValue();
				if (i != 0) {
					sb.append("\n" + i + "\t" + e.getKey().getName());
				}
			}
		}
		return sb.toString();
	}

	/**
	 * Gets the session full access.
	 * 
	 * @return the session full access
	 */
	public static org.openntf.domino.Session getSessionFullAccess() {
		try {
			Object result = AccessController.doPrivileged(new PrivilegedExceptionAction<Object>() {
				@Override
				public Object run() throws Exception {
					lotus.domino.Session s = lotus.domino.NotesFactory.createSessionWithFullAccess();
					return fromLotus(s, org.openntf.domino.Session.SCHEMA, null);
				}
			});
			if (result instanceof org.openntf.domino.Session) {
				Factory.setNoRecycle((org.openntf.domino.Session) result, false); // We have created the session, so we recycle it
				return (org.openntf.domino.Session) result;
			}
		} catch (PrivilegedActionException e) {
			DominoUtils.handleException(e);
		}
		return null;
	}

	/**
	 * Gets the trusted session.
	 * 
	 * @return the trusted session
	 */
	public static org.openntf.domino.Session getTrustedSession() {
		try {
			Object result = AccessController.doPrivileged(new PrivilegedExceptionAction<Object>() {
				@Override
				public Object run() throws Exception {
					lotus.domino.Session s = lotus.domino.NotesFactory.createTrustedSession();
					return fromLotus(s, org.openntf.domino.Session.SCHEMA, null);
				}
			});
			if (result instanceof org.openntf.domino.Session) {
				Factory.setNoRecycle((org.openntf.domino.Session) result, false); // We have created the session, so we are responsible to recycle it.
				return (org.openntf.domino.Session) result;
			}
		} catch (PrivilegedActionException e) {
			DominoUtils.handleException(e);
		}
		return null;
	}

	/**
	 * Gets the parent database.
	 * 
	 * @param base
	 *            the base
	 * @return the parent database
	 */
	@Deprecated
	public static Database getParentDatabase(final Base<?> base) {
		if (base instanceof org.openntf.domino.Database) {
			return (org.openntf.domino.Database) base;
		} else if (base instanceof DatabaseDescendant) {
			return ((DatabaseDescendant) base).getAncestorDatabase();
		} else {
			throw new UndefinedDelegateTypeException();
		}
	}

	/**
	 * Gets the session.
	 * 
	 * @param base
	 *            the base
	 * @return the session
	 */
	public static Session getSession(final lotus.domino.Base base) {
		org.openntf.domino.Session result = null;
		if (base instanceof SessionDescendant) {
			result = ((SessionDescendant) base).getAncestorSession();
		} else if (base instanceof org.openntf.domino.Session) {
			result = (org.openntf.domino.Session) base;
		} else {
			System.out.println("couldn't find session for object of type " + base.getClass().getName());
			throw new UndefinedDelegateTypeException();
		}
		if (result == null)
			result = getSession(); // last ditch, get the primary Session;
		return result;
	}

	// public static boolean toBoolean(Object value) {
	// if (value instanceof String) {
	// char[] c = ((String) value).toCharArray();
	// if (c.length > 1 || c.length == 0) {
	// return false;
	// } else {
	// return c[0] == '1';
	// }
	// } else if (value instanceof Double) {
	// if (((Double) value).intValue() == 0) {
	// return false;
	// } else {
	// return true;
	// }
	// } else {
	// throw new DataNotCompatibleException("Cannot convert a " + value.getClass().getName() + " to boolean primitive.");
	// }
	// }
	//
	// public static int toInt(Object value) {
	// if (value instanceof Integer) {
	// return ((Integer) value).intValue();
	// } else if (value instanceof Double) {
	// return ((Double) value).intValue();
	// } else {
	// throw new DataNotCompatibleException("Cannot convert a " + value.getClass().getName() + " to int primitive.");
	// }
	// }
	//
	// public static double toDouble(Object value) {
	// if (value instanceof Integer) {
	// return ((Integer) value).doubleValue();
	// } else if (value instanceof Double) {
	// return ((Double) value).doubleValue();
	// } else {
	// throw new DataNotCompatibleException("Cannot convert a " + value.getClass().getName() + " to double primitive.");
	// }
	// }
	//
	// public static long toLong(Object value) {
	// if (value instanceof Integer) {
	// return ((Integer) value).longValue();
	// } else if (value instanceof Double) {
	// return ((Double) value).longValue();
	// } else {
	// throw new DataNotCompatibleException("Cannot convert a " + value.getClass().getName() + " to long primitive.");
	// }
	// }
	//
	// public static short toShort(Object value) {
	// if (value instanceof Integer) {
	// return ((Integer) value).shortValue();
	// } else if (value instanceof Double) {
	// return ((Double) value).shortValue();
	// } else {
	// throw new DataNotCompatibleException("Cannot convert a " + value.getClass().getName() + " to short primitive.");
	// }
	//
	// }
	//
	// public static float toFloat(Object value) {
	// if (value instanceof Integer) {
	// return ((Integer) value).floatValue();
	// } else if (value instanceof Double) {
	// return ((Double) value).floatValue();
	// } else {
	// throw new DataNotCompatibleException("Cannot convert a " + value.getClass().getName() + " to float primitive.");
	// }
	//
	// }
	//
	// public static Object toPrimitive(Vector<Object> values, Class<?> ctype) {
	// if (ctype.isPrimitive()) {
	// throw new DataNotCompatibleException(ctype.getName() + " is not a primitive type.");
	// }
	// if (values.size() > 1) {
	// throw new DataNotCompatibleException("Cannot create a primitive " + ctype + " from data because we have a multiple values.");
	// }
	// if (values.isEmpty()) {
	// throw new DataNotCompatibleException("Cannot create a primitive " + ctype + " from data because we don't have any values.");
	// }
	// if (ctype == Boolean.TYPE)
	// return toBoolean(values.get(0));
	// if (ctype == Integer.TYPE)
	// return toInt(values.get(0));
	// if (ctype == Short.TYPE)
	// return toShort(values.get(0));
	// if (ctype == Long.TYPE)
	// return toLong(values.get(0));
	// if (ctype == Float.TYPE)
	// return toFloat(values.get(0));
	// if (ctype == Double.TYPE)
	// return toDouble(values.get(0));
	// if (ctype == Byte.TYPE)
	// throw new UnimplementedException("Primitive conversion for byte not yet defined");
	// if (ctype == Character.TYPE)
	// throw new UnimplementedException("Primitive conversion for char not yet defined");
	// throw new DataNotCompatibleException("");
	// }
	//
	// public static String join(Collection<Object> values, String separator) {
	// StringBuilder sb = new StringBuilder();
	// Iterator<Object> it = values.iterator();
	// while (it.hasNext()) {
	// sb.append(String.valueOf(it.next()));
	// if (it.hasNext())
	// sb.append(separator);
	// }
	// return sb.toString();
	// }
	//
	// public static String join(Collection<Object> values) {
	// return join(values, ", ");
	// }
	//
	// public static Object toPrimitiveArray(Vector<Object> values, Class<?> ctype) throws DataNotCompatibleException {
	// Object result = null;
	// int size = values.size();
	// if (ctype == Boolean.TYPE) {
	// boolean[] outcome = new boolean[size];
	// // TODO NTF - should allow for String fields that are binary sequences: "1001001" (SOS)
	// for (int i = 0; i < size; i++) {
	// Object o = values.get(i);
	// outcome[i] = toBoolean(o);
	// }
	// result = outcome;
	// } else if (ctype == Byte.TYPE) {
	// byte[] outcome = new byte[size];
	// // TODO
	// result = outcome;
	// } else if (ctype == Character.TYPE) {
	// char[] outcome = new char[size];
	// // TODO How should this work? Just concatenate the char arrays for each String?
	// result = outcome;
	// } else if (ctype == Short.TYPE) {
	// short[] outcome = new short[size];
	// for (int i = 0; i < size; i++) {
	// Object o = values.get(i);
	// outcome[i] = toShort(o);
	// }
	// result = outcome;
	// } else if (ctype == Integer.TYPE) {
	// int[] outcome = new int[size];
	// for (int i = 0; i < size; i++) {
	// Object o = values.get(i);
	// outcome[i] = toInt(o);
	// }
	// result = outcome;
	// } else if (ctype == Long.TYPE) {
	// long[] outcome = new long[size];
	// for (int i = 0; i < size; i++) {
	// Object o = values.get(i);
	// outcome[i] = toLong(o);
	// }
	// result = outcome;
	// } else if (ctype == Float.TYPE) {
	// float[] outcome = new float[size];
	// for (int i = 0; i < size; i++) {
	// Object o = values.get(i);
	// outcome[i] = toFloat(o);
	// }
	// result = outcome;
	// } else if (ctype == Double.TYPE) {
	// double[] outcome = new double[size];
	// for (int i = 0; i < size; i++) {
	// Object o = values.get(i);
	// outcome[i] = toDouble(o);
	// }
	// result = outcome;
	// }
	// return result;
	// }
	//
	// public static Date toDate(Object value) throws DataNotCompatibleException {
	// if (value == null)
	// return null;
	// if (value instanceof Long) {
	// return new Date(((Long) value).longValue());
	// } else if (value instanceof String) {
	// // TODO finish
	// DateFormat df = new SimpleDateFormat();
	// try {
	// return df.parse((String) value);
	// } catch (ParseException e) {
	// throw new DataNotCompatibleException("Cannot create a Date from String value " + (String) value);
	// }
	// } else if (value instanceof lotus.domino.DateTime) {
	// return DominoUtils.toJavaDateSafe((lotus.domino.DateTime) value);
	// } else {
	// throw new DataNotCompatibleException("Cannot create a Date from a " + value.getClass().getName());
	// }
	// }
	//
	// public static Date[] toDates(Collection<Object> vector) throws DataNotCompatibleException {
	// if (vector == null)
	// return null;
	//
	// Date[] result = new Date[vector.size()];
	// int i = 0;
	// for (Object o : vector) {
	// result[i++] = toDate(o);
	// }
	// return result;
	// }
	//
	// public static org.openntf.domino.DateTime[] toDateTimes(Collection<Object> vector, org.openntf.domino.Session session)
	// throws DataNotCompatibleException {
	// if (vector == null)
	// return null;
	//
	// org.openntf.domino.DateTime[] result = new org.openntf.domino.DateTime[vector.size()];
	// int i = 0;
	// for (Object o : vector) {
	// result[i++] = session.createDateTime(toDate(o));
	// }
	// return result;
	// }
	//
	// public static org.openntf.domino.Name[] toNames(Collection<Object> vector, org.openntf.domino.Session session)
	// throws DataNotCompatibleException {
	// if (vector == null)
	// return null;
	//
	// org.openntf.domino.Name[] result = new org.openntf.domino.Name[vector.size()];
	// int i = 0;
	// for (Object o : vector) {
	// result[i++] = session.createName(String.valueOf(o));
	// }
	// return result;
	// }
	//
	// public static String[] toStrings(Collection<Object> vector) throws DataNotCompatibleException {
	// if (vector == null)
	// return null;
	// String[] strings = new String[vector.size()];
	// int i = 0;
	// for (Object o : vector) {
	// if (o instanceof DateTime) {
	// strings[i++] = ((DateTime) o).getGMTTime();
	// } else {
	// strings[i++] = String.valueOf(o);
	// }
	// }
	// return strings;
	// }

	/**
	 * To lotus note collection.
	 * 
	 * @param collection
	 *            the collection
	 * @return the org.openntf.domino. note collection
	 */
	public static org.openntf.domino.NoteCollection toNoteCollection(final lotus.domino.DocumentCollection collection) {
		org.openntf.domino.NoteCollection result = null;
		if (collection instanceof DocumentCollection) {
			org.openntf.domino.Database db = ((DocumentCollection) collection).getParent();
			result = db.createNoteCollection(false);
			result.add(collection);
		} else {
			throw new DataNotCompatibleException("Cannot convert a non-OpenNTF DocumentCollection to a NoteCollection");
		}
		return result;
	}

	/**
	 * This will call the terminate-function of the callback on every "terminate" call. (Across threads!) The callback must handle this with
	 * threadlocals itself. See DateTime for an example
	 * 
	 * @param callback
	 */
	public static void onTerminate(final Terminatable callback) {
		onTerminate_.add(callback);
	}

}<|MERGE_RESOLUTION|>--- conflicted
+++ resolved
@@ -470,31 +470,8 @@
 	public static WrapperFactory getWrapperFactory() {
 		WrapperFactory wf = currentWrapperFactory.get();
 		if (wf == null) {
-<<<<<<< HEAD
 			List<WrapperFactory> wfList = findApplicationServices(WrapperFactory.class);
 			wf = wfList.size() > 0 ? wfList.get(0) : new org.openntf.domino.impl.WrapperFactory();
-=======
-			ClassLoader cl = getClassLoader();
-			// System.out.println("Got this Classloader: " + cl);
-
-			if (cl != null) {
-				try {
-					ServiceLoader<WrapperFactory> loader = ServiceLoader.load(WrapperFactory.class, cl);
-					Iterator<WrapperFactory> it = loader.iterator();
-					if (it.hasNext()) {
-						wf = it.next();
-						// TODO RPr remove these debug prints
-						System.out.println("DEBUG: Using alternative WrapperFactory: " + wf);
-					}
-				} catch (Throwable t) {
-					DominoUtils.handleException(t);
-				}
-			}
-			if (wf == null) {
-				// System.out.println("Using default WrapperFactory");
-				wf = new org.openntf.domino.impl.WrapperFactory();
-			}
->>>>>>> 84a8504e
 			currentWrapperFactory.set(wf);
 		}
 		return wf;
