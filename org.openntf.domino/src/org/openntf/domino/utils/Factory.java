--- conflicted
+++ resolved
@@ -93,16 +93,12 @@
 					public Object run() throws Exception {
 						// Windows stores the notes.ini in the program directory; Linux stores it in the data directory
 						String os = String.valueOf(System.getProperty("os.name")).toLowerCase();
-						String progpath = System.getProperty(os.contains("windows") ? "notes.binary" : "user.dir");
+						String progpath = "notes.binary";
 						File iniFile = new File(progpath + System.getProperty("file.separator") + "notes.ini");
-<<<<<<< HEAD
-
-=======
 						if (!iniFile.exists()) {
 							progpath = System.getProperty("user.dir");
 							iniFile = new File(progpath + System.getProperty("file.separator") + "notes.ini");
 						}
->>>>>>> 9b9c4f7a
 						Scanner scanner = new Scanner(iniFile);
 						scanner.useDelimiter("\n|\r\n");
 						//						while (scanner.hasNextLine()) {
@@ -682,7 +678,7 @@
 		}
 		if (result == null) {
 			System.out
-					.println("SEVERE: Unable to get default session. This probably means that you are running in an unsupported configuration or you forgot to set up your context at the start of the operation. If you're running in XPages, check the xsp.properties of your database. If you are running in an Agent, make sure you start with a call to Factory.fromLotus() and pass in your lotus.domino.Session");
+			.println("SEVERE: Unable to get default session. This probably means that you are running in an unsupported configuration or you forgot to set up your context at the start of the operation. If you're running in XPages, check the xsp.properties of your database. If you are running in an Agent, make sure you start with a call to Factory.fromLotus() and pass in your lotus.domino.Session");
 			Throwable t = new Throwable();
 			t.printStackTrace();
 		}
