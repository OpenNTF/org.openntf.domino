/*
 * Copyright 2013
 * 
 * Licensed under the Apache License, Version 2.0 (the "License"); 
 * you may not use this file except in compliance with the License. 
 * You may obtain a copy of the License at:
 * 
 * http://www.apache.org/licenses/LICENSE-2.0 
 * 
 * Unless required by applicable law or agreed to in writing, software 
 * distributed under the License is distributed on an "AS IS" BASIS, 
 * WITHOUT WARRANTIES OR CONDITIONS OF ANY KIND, either express or 
 * implied. See the License for the specific language governing 
 * permissions and limitations under the License.
 */
package org.openntf.domino.utils;

import java.io.IOException;
import java.io.InputStream;
import java.security.AccessControlException;
import java.security.AccessController;
import java.security.PrivilegedActionException;
import java.security.PrivilegedExceptionAction;
import java.util.ArrayList;
import java.util.Collection;
import java.util.HashMap;
import java.util.Map;
import java.util.jar.Attributes;
import java.util.jar.Manifest;
import java.util.logging.Level;
import java.util.logging.LogManager;
import java.util.logging.Logger;

import lotus.domino.NotesException;
import lotus.domino.NotesFactory;
import lotus.domino.NotesThread;

import org.openntf.domino.Mapper;
import org.openntf.domino.Session.RunContext;
import org.openntf.domino.exceptions.DataNotCompatibleException;
import org.openntf.domino.exceptions.UndefinedDelegateTypeException;
import org.openntf.domino.graph.DominoGraph;
import org.openntf.domino.impl.Base;
import org.openntf.domino.impl.DocumentCollection;
import org.openntf.domino.impl.Session;
import org.openntf.domino.logging.ConsoleFormatter;
import org.openntf.domino.logging.DefaultConsoleHandler;
import org.openntf.domino.logging.DefaultFileHandler;
import org.openntf.domino.logging.FileFormatter;
import org.openntf.domino.logging.OpenLogHandler;
import org.openntf.domino.types.DatabaseDescendant;
import org.openntf.domino.types.SessionDescendant;

// TODO: Auto-generated Javadoc
/**
 * The Enum Factory.
 */
public enum Factory {
	;

	private static class SetupJob implements Runnable {
		public void run() {
			try {
				AccessController.doPrivileged(new PrivilegedExceptionAction<Object>() {
					@Override
					public Object run() throws Exception {
						lotus.domino.Session session = NotesFactory.createSession();
						Factory.loadEnvironment(session);
						session.recycle();
						return null;
					}
				});
			} catch (AccessControlException e) {
				e.printStackTrace();
			} catch (PrivilegedActionException e) {
				e.printStackTrace();
			}

			try {
				AccessController.doPrivileged(new PrivilegedExceptionAction<Object>() {
					@Override
					public Object run() throws Exception {
						String pattern = Factory.getDataPath() + "/IBM_TECHNICAL_SUPPORT/org.openntf.%u.%g.log";
						Logger oodLogger = Logger.getLogger("org.openntf.domino");
						oodLogger.setLevel(Level.WARNING);

						DefaultFileHandler dfh = new DefaultFileHandler(pattern, 50000, 100, true);
						dfh.setFormatter(new FileFormatter());
						dfh.setLevel(Level.WARNING);
						oodLogger.addHandler(dfh);

						DefaultConsoleHandler dch = new DefaultConsoleHandler();
						dch.setFormatter(new ConsoleFormatter());
						dch.setLevel(Level.WARNING);
						oodLogger.addHandler(dch);

						OpenLogHandler olh = new OpenLogHandler();
						olh.setLogDbPath("OpenLog.nsf");
						olh.setLevel(Level.WARNING);
						oodLogger.addHandler(olh);

						LogManager manager = LogManager.getLogManager();
						manager.addLogger(oodLogger);
						return null;
					}
				});
			} catch (AccessControlException e) {
				e.printStackTrace();
			} catch (PrivilegedActionException e) {
				e.printStackTrace();
			}
		}
	}

	static {
		NotesThread nt = new NotesThread(new SetupJob());
		nt.start();
	}

	private static Map<String, String> ENVIRONMENT;
	private static boolean session_init = false;
	private static boolean jar_init = false;

	public static void loadEnvironment(final lotus.domino.Session session) {
		if (ENVIRONMENT == null) {
			ENVIRONMENT = new HashMap<String, String>();
		}
		if (session != null && !session_init) {
			try {
				AccessController.doPrivileged(new PrivilegedExceptionAction<Object>() {
					@Override
					public Object run() throws Exception {
						try {
							ENVIRONMENT.put("directory", session.getEnvironmentString("Directory", true));
							ENVIRONMENT.put("notesprogram", session.getEnvironmentString("NotesProgram", true));
							ENVIRONMENT.put("kittype", session.getEnvironmentString("KitType", true));
							ENVIRONMENT.put("servicename", session.getEnvironmentString("ServiceName", true));
							ENVIRONMENT.put("httpjvmmaxheapsize", session.getEnvironmentString("HTTPJVMMaxHeapSize", true));
							ENVIRONMENT.put("dominocontrollercurrentlog", session.getEnvironmentString("DominoControllerCurrentLog", true));
						} catch (NotesException ne) {
							ne.printStackTrace();
						}
						return null;
					}
				});
			} catch (AccessControlException e) {
				e.printStackTrace();
			} catch (PrivilegedActionException e) {
				e.printStackTrace();
			}
			session_init = true;
		}
		if (!jar_init) {
			try {
				AccessController.doPrivileged(new PrivilegedExceptionAction<Object>() {
					@Override
					public Object run() throws Exception {
						try {
							InputStream inputStream = Factory.class.getClassLoader().getResourceAsStream("MANIFEST.MF");
							if (inputStream != null) {
								Manifest mani;
								mani = new Manifest(inputStream);
								Attributes attrib = mani.getMainAttributes();
								ENVIRONMENT.put("version", attrib.getValue("Implementation-Version"));
								ENVIRONMENT.put("title", attrib.getValue("Implementation-Title"));
								ENVIRONMENT.put("url", attrib.getValue("Implementation-Vendor-URL"));
							}
						} catch (IOException e) {
							e.printStackTrace();
						}
						return null;
					}
				});
			} catch (AccessControlException e) {
				e.printStackTrace();
			} catch (PrivilegedActionException e) {
				e.printStackTrace();
			}
			jar_init = true;
		}
	}

	public static String getTitle() {
		if (ENVIRONMENT == null) {
			loadEnvironment(null);
		}
		return ENVIRONMENT.get("title");
	}

	public static String getUrl() {
		if (ENVIRONMENT == null) {
			loadEnvironment(null);
		}
		return ENVIRONMENT.get("url");
	}

	public static String getVersion() {
		if (ENVIRONMENT == null) {
			loadEnvironment(null);
		}
		return ENVIRONMENT.get("version");
	}

	private static ThreadLocal<Session> currentSessionHolder_ = new ThreadLocal<Session>() {
		@Override
		protected Session initialValue() {
			return super.initialValue();
		}

	};

	private static ThreadLocal<ClassLoader> currentClassLoader_ = new ThreadLocal<ClassLoader>() {
		@Override
		protected ClassLoader initialValue() {
			return super.initialValue();
		}

	};

	private static ThreadLocal<Mapper> mapper_ = new ThreadLocal<Mapper>() {
		@Override
		protected Mapper initialValue() {
			return super.initialValue();
		}
	};

	/** The Constant log_. */
	private static final Logger log_ = Logger.getLogger(Factory.class.getName());

	/** The Constant TRACE_COUNTERS. */
	private static final boolean TRACE_COUNTERS = true;

	/**
	 * The Class Counter.
	 */
	static class Counter extends ThreadLocal<Integer> {
		// TODO NTF - I'm open to a faster implementation of this. Maybe a mutable int of some kind?
		/*
		 * (non-Javadoc)
		 * 
		 * @see java.lang.ThreadLocal#initialValue()
		 */
		@Override
		protected Integer initialValue() {
			return Integer.valueOf(0);
		}

		/**
		 * Increment.
		 * 
		 * @return the int
		 */
		public int increment() {
			int result = get() + 1;
			set(result);
			return result;
		}

		/**
		 * Decrement.
		 * 
		 * @return the int
		 */
		public int decrement() {
			int result = get() - 1;
			set(result);
			return result;
		}
	};

	/** The lotus counter. */
	private static Counter lotusCounter = new Counter();

	/** The recycle err counter. */
	private static Counter recycleErrCounter = new Counter();

	/** The auto recycle counter. */
	private static Counter autoRecycleCounter = new Counter();

	/**
	 * Gets the lotus count.
	 * 
	 * @return the lotus count
	 */
	public static int getLotusCount() {
		return lotusCounter.get().intValue();
	}

	/**
	 * Count recycle error.
	 */
	public static void countRecycleError() {
		if (TRACE_COUNTERS)
			recycleErrCounter.increment();
	}

	/**
	 * Count auto recycle.
	 * 
	 * @return the int
	 */
	public static int countAutoRecycle() {
		if (TRACE_COUNTERS) {
			return autoRecycleCounter.increment();
		} else {
			return 0;
		}
	}

	/**
	 * Gets the auto recycle count.
	 * 
	 * @return the auto recycle count
	 */
	public static int getAutoRecycleCount() {
		return autoRecycleCounter.get().intValue();
	}

	/**
	 * Gets the recycle error count.
	 * 
	 * @return the recycle error count
	 */
	public static int getRecycleErrorCount() {
		return recycleErrCounter.get().intValue();
	}

	public static RunContext getRunContext() {
		// TODO finish this implementation, which needs a lot of work.
		RunContext result = RunContext.UNKNOWN;
		SecurityManager sm = System.getSecurityManager();
		if (sm == null)
			return RunContext.CLI;

		Object o = sm.getSecurityContext();
		if (log_.isLoggable(Level.INFO))
			log_.log(Level.INFO, "SecurityManager is " + sm.getClass().getName() + " and context is " + o.getClass().getName());
		if (sm instanceof lotus.notes.AgentSecurityManager) {
			lotus.notes.AgentSecurityManager asm = (lotus.notes.AgentSecurityManager) sm;
			Object xsm = asm.getExtenderSecurityContext();
			if (xsm instanceof lotus.notes.AgentSecurityContext) {
				lotus.notes.AgentSecurityContext nasc = (lotus.notes.AgentSecurityContext) xsm;
			}
			Object asc = asm.getSecurityContext();
			if (asc != null) {
				// System.out.println("Security context is " + asc.getClass().getName());
			}
			// ThreadGroup tg = asm.getThreadGroup();
			// System.out.println("ThreadGroup name: " + tg.getName());

			result = RunContext.AGENT;
		}
		com.ibm.domino.http.bootstrap.logger.RCPLoggerConfig rcplc;
		ClassLoader cl = com.ibm.domino.http.bootstrap.BootstrapClassLoader.getSharedClassLoader();
		if (cl instanceof com.ibm.domino.http.bootstrap.BootstrapOSGIClassLoader) {
			com.ibm.domino.http.bootstrap.BootstrapOSGIClassLoader bocl = (com.ibm.domino.http.bootstrap.BootstrapOSGIClassLoader) cl;
			result = RunContext.XPAGES_OSGI;
		}

		return result;
	}

	/**
	 * From lotus.
	 * 
	 * @param <T>
	 *            the generic type
	 * @param lotus
	 *            the lotus
	 * @param T
	 *            the t
	 * @param parent
	 *            the parent
	 * @return the t
	 */
	@SuppressWarnings({ "rawtypes", "unchecked" })
	public static <T> T fromLotus(final lotus.domino.Base lotus, final Class<? extends org.openntf.domino.Base> T,
			final org.openntf.domino.Base parent) {
		if (lotus == null) {
			return null;
		}
		if (lotus instanceof org.openntf.domino.Base) {
			if (log_.isLoggable(Level.FINE))
				log_.log(Level.FINE, "Returning an already OpenNTF object...");
			return (T) lotus;
		}
		if (T.isAssignableFrom(lotus.getClass())) {
			if (log_.isLoggable(Level.FINE))
				log_.log(Level.FINE, "Returning an assignable object....");
			return (T) lotus;
		}

		T result = null;
		if (lotus instanceof lotus.domino.ACL) {
			result = (T) new org.openntf.domino.impl.ACL((lotus.domino.ACL) lotus, parent);
		} else if (lotus instanceof lotus.domino.ACLEntry) {
			result = (T) new org.openntf.domino.impl.ACLEntry((lotus.domino.ACLEntry) lotus, (org.openntf.domino.ACL) parent);
		} else if (lotus instanceof lotus.domino.AdministrationProcess) {
			result = (T) new org.openntf.domino.impl.AdministrationProcess((lotus.domino.AdministrationProcess) lotus, parent);
		} else if (lotus instanceof lotus.domino.Agent) {
			result = (T) new org.openntf.domino.impl.Agent((lotus.domino.Agent) lotus, parent);
		} else if (lotus instanceof lotus.domino.AgentContext) {
			result = (T) new org.openntf.domino.impl.AgentContext((lotus.domino.AgentContext) lotus, parent);
		} else if (lotus instanceof lotus.domino.ColorObject) {
			result = (T) new org.openntf.domino.impl.ColorObject((lotus.domino.ColorObject) lotus, parent);
		} else if (lotus instanceof lotus.domino.Database) {
			result = (T) new org.openntf.domino.impl.Database((lotus.domino.Database) lotus, parent);
		} else if (lotus instanceof lotus.domino.DateRange) {
			result = (T) new org.openntf.domino.impl.DateRange((lotus.domino.DateRange) lotus, parent);
		} else if (lotus instanceof lotus.domino.DateTime) {
			result = (T) new org.openntf.domino.impl.DateTime((lotus.domino.DateTime) lotus, parent);
		} else if (lotus instanceof lotus.domino.DbDirectory) {
			result = (T) new org.openntf.domino.impl.DbDirectory((lotus.domino.DbDirectory) lotus, parent);
		} else if (lotus instanceof lotus.domino.Directory) {
			result = (T) new org.openntf.domino.impl.Directory((lotus.domino.Directory) lotus, parent);
		} else if (lotus instanceof lotus.domino.DirectoryNavigator) {
			result = (T) new org.openntf.domino.impl.DirectoryNavigator((lotus.domino.DirectoryNavigator) lotus, parent);
		} else if (lotus instanceof lotus.domino.Document) {

			// 25.09.13/RPr: what do you think about this idea to pass every document to the database, so that the
			// mapper can decide how and which object to return
			Mapper mapper = getMapper();
			if (mapper != null) {
				result = (T) mapper.map((lotus.domino.Document) lotus, (org.openntf.domino.Database) parent);
				if (result != null) {
					// TODO: What to do if mapper does not map
					return result;
				}
			}
			System.out.println("No 'org.openntf.domino.mapper' service mapped the document");
			result = (T) new org.openntf.domino.impl.Document((lotus.domino.Document) lotus, parent);

		} else if (lotus instanceof lotus.domino.DocumentCollection) {
			result = (T) new org.openntf.domino.impl.DocumentCollection((lotus.domino.DocumentCollection) lotus, parent);
		} else if (lotus instanceof lotus.domino.DxlExporter) {
			result = (T) new org.openntf.domino.impl.DxlExporter((lotus.domino.DxlExporter) lotus, parent);
		} else if (lotus instanceof lotus.domino.DxlImporter) {
			result = (T) new org.openntf.domino.impl.DxlImporter((lotus.domino.DxlImporter) lotus, parent);
		} else if (lotus instanceof lotus.domino.EmbeddedObject) {
			result = (T) new org.openntf.domino.impl.EmbeddedObject((lotus.domino.EmbeddedObject) lotus, parent);
		} else if (lotus instanceof lotus.domino.Form) {
			result = (T) new org.openntf.domino.impl.Form((lotus.domino.Form) lotus, parent);
		} else if (lotus instanceof lotus.domino.International) {
			result = (T) new org.openntf.domino.impl.International((lotus.domino.International) lotus, parent);
		} else if (lotus instanceof lotus.domino.Item) {
			if (lotus instanceof lotus.domino.RichTextItem) {
				result = (T) new org.openntf.domino.impl.RichTextItem((lotus.domino.RichTextItem) lotus, parent);
			} else {
				result = (T) new org.openntf.domino.impl.Item((lotus.domino.Item) lotus, parent);
			}
		} else if (lotus instanceof lotus.domino.Log) {
			result = (T) new org.openntf.domino.impl.Log((lotus.domino.Log) lotus, parent);
		} else if (lotus instanceof lotus.domino.MIMEEntity) {
			result = (T) new org.openntf.domino.impl.MIMEEntity((lotus.domino.MIMEEntity) lotus, parent);
		} else if (lotus instanceof lotus.domino.MIMEHeader) {
			result = (T) new org.openntf.domino.impl.MIMEHeader((lotus.domino.MIMEHeader) lotus, parent);
		} else if (lotus instanceof lotus.domino.Name) {
			result = (T) new org.openntf.domino.impl.Name((lotus.domino.Name) lotus, parent);
		} else if (lotus instanceof lotus.domino.Newsletter) {
			result = (T) new org.openntf.domino.impl.Newsletter((lotus.domino.Newsletter) lotus, parent);
		} else if (lotus instanceof lotus.domino.NoteCollection) {
			result = (T) new org.openntf.domino.impl.NoteCollection((lotus.domino.NoteCollection) lotus,
					(org.openntf.domino.Database) parent);
			/* not supported in 8.5.3			
					} else if (lotus instanceof lotus.domino.NotesCalendar) {
						result = (T) new org.openntf.domino.impl.NotesCalendar((lotus.domino.NotesCalendar) lotus, parent);
					} else if (lotus instanceof lotus.domino.NotesCalendarEntry) {
						result = (T) new org.openntf.domino.impl.NotesCalendarEntry((lotus.domino.NotesCalendarEntry) lotus, parent);
					} else if (lotus instanceof lotus.domino.NotesCalendarNotice) {
						result = (T) new org.openntf.domino.impl.NotesCalendarNotice((lotus.domino.NotesCalendarNotice) lotus, parent);
			*/
		} else if (lotus instanceof lotus.domino.NotesProperty) {
			result = (T) new org.openntf.domino.impl.NotesProperty((lotus.domino.NotesProperty) lotus, parent);
		} else if (lotus instanceof lotus.domino.Outline) {
			result = (T) new org.openntf.domino.impl.Outline((lotus.domino.Outline) lotus, parent);
		} else if (lotus instanceof lotus.domino.OutlineEntry) {
			result = (T) new org.openntf.domino.impl.OutlineEntry((lotus.domino.OutlineEntry) lotus, parent);
		} else if (lotus instanceof lotus.domino.PropertyBroker) {
			result = (T) new org.openntf.domino.impl.PropertyBroker((lotus.domino.PropertyBroker) lotus, parent);
		} else if (lotus instanceof lotus.domino.Registration) {
			result = (T) new org.openntf.domino.impl.Registration((lotus.domino.Registration) lotus, parent);
		} else if (lotus instanceof lotus.domino.Replication) {
			result = (T) new org.openntf.domino.impl.Replication((lotus.domino.Replication) lotus, parent);
		} else if (lotus instanceof lotus.domino.ReplicationEntry) {
			result = (T) new org.openntf.domino.impl.ReplicationEntry((lotus.domino.ReplicationEntry) lotus, parent);
		} else if (lotus instanceof lotus.domino.RichTextDoclink) {
			result = (T) new org.openntf.domino.impl.RichTextDoclink((lotus.domino.RichTextDoclink) lotus, parent);
		} else if (lotus instanceof lotus.domino.RichTextItem) {
			result = (T) new org.openntf.domino.impl.RichTextItem((lotus.domino.RichTextItem) lotus, parent);
		} else if (lotus instanceof lotus.domino.RichTextNavigator) {
			result = (T) new org.openntf.domino.impl.RichTextNavigator((lotus.domino.RichTextNavigator) lotus, parent);
		} else if (lotus instanceof lotus.domino.RichTextParagraphStyle) {
			result = (T) new org.openntf.domino.impl.RichTextParagraphStyle((lotus.domino.RichTextParagraphStyle) lotus, parent);
		} else if (lotus instanceof lotus.domino.RichTextRange) {
			result = (T) new org.openntf.domino.impl.RichTextRange((lotus.domino.RichTextRange) lotus, parent);
		} else if (lotus instanceof lotus.domino.RichTextSection) {
			result = (T) new org.openntf.domino.impl.RichTextSection((lotus.domino.RichTextSection) lotus, parent);
		} else if (lotus instanceof lotus.domino.RichTextStyle) {
			result = (T) new org.openntf.domino.impl.RichTextStyle((lotus.domino.RichTextStyle) lotus, parent);
		} else if (lotus instanceof lotus.domino.RichTextTab) {
			result = (T) new org.openntf.domino.impl.RichTextTab((lotus.domino.RichTextTab) lotus, parent);
		} else if (lotus instanceof lotus.domino.RichTextTable) {
			result = (T) new org.openntf.domino.impl.RichTextTable((lotus.domino.RichTextTable) lotus, parent);
		} else if (lotus instanceof lotus.domino.Session) {
			result = (T) new org.openntf.domino.impl.Session((lotus.domino.Session) lotus, parent);
			if (currentSessionHolder_.get() != null) {
				try {
					lotus.domino.Session rawSession = (lotus.domino.Session) Base.getDelegate(currentSessionHolder_.get());
					rawSession.isConvertMime();
				} catch (NotesException ne) {
					Factory.loadEnvironment((lotus.domino.Session) lotus);
					// System.out.println("Resetting default local session because we got an exception");
					setSession((org.openntf.domino.Session) result);
				}
			} else {
				Factory.loadEnvironment((lotus.domino.Session) lotus);
				// System.out.println("Resetting default local session because it was null");
				setSession((org.openntf.domino.Session) result);
			}
		} else if (lotus instanceof lotus.domino.Stream) {
			result = (T) new org.openntf.domino.impl.Stream((lotus.domino.Stream) lotus, parent);
		} else if (lotus instanceof lotus.domino.View) {
			result = (T) new org.openntf.domino.impl.View((lotus.domino.View) lotus, (org.openntf.domino.Database) parent);
		} else if (lotus instanceof lotus.domino.ViewColumn) {
			result = (T) new org.openntf.domino.impl.ViewColumn((lotus.domino.ViewColumn) lotus, (org.openntf.domino.View) parent);
		} else if (lotus instanceof lotus.domino.ViewEntry) {
			result = (T) new org.openntf.domino.impl.ViewEntry((lotus.domino.ViewEntry) lotus, parent);
		} else if (lotus instanceof lotus.domino.ViewEntryCollection) {
			result = (T) new org.openntf.domino.impl.ViewEntryCollection((lotus.domino.ViewEntryCollection) lotus,
					(org.openntf.domino.View) parent);
		} else if (lotus instanceof lotus.domino.ViewNavigator) {
			result = (T) new org.openntf.domino.impl.ViewNavigator((lotus.domino.ViewNavigator) lotus, (org.openntf.domino.View) parent);
		}

		if (result != null) {
			return result;
		}
		// if (TRACE_COUNTERS)
		// lotusCounter.increment();
		//
		throw new UndefinedDelegateTypeException();
	}

	/**
	 * From lotus.
	 * 
	 * @param <T>
	 *            the generic type
	 * @param lotusColl
	 *            the lotus coll
	 * @param T
	 *            the t
	 * @param parent
	 *            the parent
	 * @return the collection
	 */
	@SuppressWarnings({ "unchecked", "rawtypes" })
	public static <T> Collection<T> fromLotus(final Collection<?> lotusColl, final Class<? extends org.openntf.domino.Base> T,
			final org.openntf.domino.Base<?> parent) {
		Collection<T> result = new ArrayList<T>(); // TODO anyone got a better implementation?
		if (!lotusColl.isEmpty()) {
			for (Object lotus : lotusColl) {
				if (lotus instanceof lotus.domino.Base) {
					result.add((T) fromLotus((lotus.domino.Base) lotus, T, parent));
				}
			}
		}
		return result;

	}

	/**
	 * From lotus as vector.
	 * 
	 * @param <T>
	 *            the generic type
	 * @param lotusColl
	 *            the lotus coll
	 * @param T
	 *            the t
	 * @param parent
	 *            the parent
	 * @return the org.openntf.domino.impl. vector
	 */
	@SuppressWarnings({ "unchecked", "rawtypes" })
	public static <T> org.openntf.domino.impl.Vector<T> fromLotusAsVector(final Collection<?> lotusColl,
			final Class<? extends org.openntf.domino.Base> T, final org.openntf.domino.Base<?> parent) {
		org.openntf.domino.impl.Vector<T> result = new org.openntf.domino.impl.Vector<T>(); // TODO anyone got a better implementation?
		if (!lotusColl.isEmpty()) {
			for (Object lotus : lotusColl) {
				if (lotus instanceof lotus.domino.local.NotesBase) {
					result.add((T) fromLotus((lotus.domino.Base) lotus, T, parent));
				}
			}
		}
		return result;

	}

	/**
	 * Wrap column values.
	 * 
	 * @param values
	 *            the values
	 * @return the java.util. vector
	 */
	public static java.util.Vector<Object> wrapColumnValues(final Collection<?> values, final org.openntf.domino.Session session) {
		if (values == null) {
			return null;
		}
		int i = 0;
		java.util.Vector<Object> result = new org.openntf.domino.impl.Vector<Object>();
		for (Object value : values) {
			if (value == null) {
				result.add(null);
			} else if (value instanceof lotus.domino.DateTime) {
				Object wrapped = null;
				try {
					wrapped = fromLotus((lotus.domino.DateTime) value, org.openntf.domino.impl.DateTime.class, session);
				} catch (Throwable t) {
					System.out.println("Unable to wrap a DateTime found in Vector member " + i + " of " + values.size());
				}
				if (wrapped == null) {
					result.add("");
				} else {
					result.add(wrapped);
				}
			} else if (value instanceof lotus.domino.DateRange) {
				result.add(fromLotus((lotus.domino.DateRange) value, org.openntf.domino.impl.DateRange.class, session));
			} else if (value instanceof Collection) {
				result.add(wrapColumnValues((Collection<?>) value, session));
			} else {
				result.add(value);
			}
			i++;
		}
		return result;
	}

	/**
	 * Wrapped evaluate.
	 * 
	 * @param session
	 *            the session
	 * @param formula
	 *            the formula
	 * @return the java.util. vector
	 */
	public static java.util.Vector<Object> wrappedEvaluate(final org.openntf.domino.Session session, final String formula) {
		java.util.Vector<Object> result = new org.openntf.domino.impl.Vector<Object>();
		java.util.Vector<Object> values = session.evaluate(formula);
		for (Object value : values) {
			if (value instanceof lotus.domino.DateTime) {
				result.add(fromLotus((lotus.domino.DateTime) value, org.openntf.domino.impl.DateTime.class, session));
			} else if (value instanceof lotus.domino.DateRange) {
				result.add(fromLotus((lotus.domino.DateRange) value, org.openntf.domino.impl.DateRange.class, session));
			} else if (value instanceof Collection) {
				result.add(wrapColumnValues((Collection<?>) value, session));
			} else {
				result.add(value);
			}
		}
		return result;
	}

	/**
	 * Wrapped evaluate.
	 * 
	 * @param session
	 *            the session
	 * @param formula
	 *            the formula
	 * @param contextDocument
	 *            the context document
	 * @return the java.util. vector
	 */
	public static java.util.Vector<Object> wrappedEvaluate(final org.openntf.domino.Session session, final String formula,
			final lotus.domino.Document contextDocument) {
		java.util.Vector<Object> result = new org.openntf.domino.impl.Vector<Object>();
		java.util.Vector<Object> values = session.evaluate(formula, contextDocument);
		for (Object value : values) {
			if (value instanceof lotus.domino.DateTime) {
				result.add(fromLotus((lotus.domino.DateTime) value, org.openntf.domino.impl.DateTime.class, session));
			} else if (value instanceof lotus.domino.DateRange) {
				result.add(fromLotus((lotus.domino.DateRange) value, org.openntf.domino.impl.DateRange.class, session));
			} else if (value instanceof Collection) {
				result.add(wrapColumnValues((Collection<?>) value, session));
			} else {
				result.add(value);
			}
		}
		return result;
	}

	/**
	 * Gets the session.
	 * 
	 * @return the session
	 */
	public static org.openntf.domino.Session getSession() {
		org.openntf.domino.Session result = currentSessionHolder_.get();
		if (result == null) {
			try {
				result = Factory.fromLotus(lotus.domino.NotesFactory.createSession(), Session.class, null);
			} catch (lotus.domino.NotesException ne) {
				try {
					result = XSPUtil.getCurrentSession();
				} catch (Throwable t) {
					t.printStackTrace();
				}
			}
			setSession(result);
		}
		if (result == null) {
			System.out
					.println("SEVERE: Unable to get default session. This probably means that you are running in an unsupported configuration or you forgot to set up your context at the start of the operation. If you're running in XPages, check the xsp.properties of your database. If you are running in an Agent, make sure you start with a call to Factory.fromLotus() and pass in your lotus.domino.Session");
			Throwable t = new Throwable();
			t.printStackTrace();
		}
		return result;
	}

	public static void setSession(final lotus.domino.Session session) {
		currentSessionHolder_.set((Session) fromLotus(session, org.openntf.domino.Session.class, null));
	}

	public static void clearSession() {
		currentSessionHolder_.set(null);
	}

	public static ClassLoader getClassLoader() {
		if (currentClassLoader_.get() == null) {
			setClassLoader(Thread.currentThread().getContextClassLoader());
		}
		return currentClassLoader_.get();
	}

	public static void setClassLoader(final ClassLoader loader) {
		if (loader != null) {
			//			System.out.println("Setting OpenNTF Factory ClassLoader to a " + loader.getClass().getName());
		}
		currentClassLoader_.set(loader);
	}

	public static void clearClassLoader() {
		currentClassLoader_.set(null);
	}

	public static Mapper getMapper() {
		return mapper_.get();
	}

	public static void setMapper(final Mapper mapper) {
		mapper_.set(mapper);

	}

	public static void clearMapper() {
		mapper_.set(null);
	}

	public static void clearDominoGraph() {
		DominoGraph.clearDocumentCache();
	}

	public static void clearBubbleExceptions() {
		DominoUtils.setBubbleExceptions(null);
	}

	public static lotus.domino.Session terminate() {
		lotus.domino.Session result = null;
		if (currentSessionHolder_.get() != null) {
			result = (lotus.domino.Session) Base.getDelegate(currentSessionHolder_.get());
		}
		Base.drainQueue(0l);
		clearSession();
		clearClassLoader();
		clearBubbleExceptions();
		clearDominoGraph();
<<<<<<< HEAD
		clearMapper();
		//		System.out.println("Terminating OpenNTF Factory");
=======
		return result;
>>>>>>> afac9c3e
	}

	/**
	 * Gets the session full access.
	 * 
	 * @return the session full access
	 */
	public static org.openntf.domino.Session getSessionFullAccess() {
		try {
			Object result = AccessController.doPrivileged(new PrivilegedExceptionAction<Object>() {
				@Override
				public Object run() throws Exception {
					lotus.domino.Session s = lotus.domino.NotesFactory.createSessionWithFullAccess();
					return fromLotus(s, org.openntf.domino.Session.class, null);
				}
			});
			if (result instanceof org.openntf.domino.Session) {
				return (org.openntf.domino.Session) result;
			}
		} catch (PrivilegedActionException e) {
			DominoUtils.handleException(e);
		}
		return null;
	}

	/**
	 * Gets the trusted session.
	 * 
	 * @return the trusted session
	 */
	public static org.openntf.domino.Session getTrustedSession() {
		try {
			Object result = AccessController.doPrivileged(new PrivilegedExceptionAction<Object>() {
				@Override
				public Object run() throws Exception {
					lotus.domino.Session s = lotus.domino.NotesFactory.createTrustedSession();
					return fromLotus(s, org.openntf.domino.Session.class, null);
				}
			});
			if (result instanceof org.openntf.domino.Session) {
				return (org.openntf.domino.Session) result;
			}
		} catch (PrivilegedActionException e) {
			DominoUtils.handleException(e);
		}
		return null;
	}

	public static String getDataPath() {
		if (ENVIRONMENT == null) {
			loadEnvironment(null);
		}
		return ENVIRONMENT.get("directory");
	}

	public static String getProgramPath() {
		if (ENVIRONMENT == null) {
			loadEnvironment(null);
		}
		return ENVIRONMENT.get("notesprogram");
	}

	public static String getHTTPJVMHeapSize() {
		if (ENVIRONMENT == null) {
			loadEnvironment(null);
		}
		return ENVIRONMENT.get("httpjvmheapsize");
	}

	/**
	 * Gets the parent database.
	 * 
	 * @param base
	 *            the base
	 * @return the parent database
	 */
	public static org.openntf.domino.Database getParentDatabase(final org.openntf.domino.Base<?> base) {
		org.openntf.domino.Database result = null;
		if (base instanceof DatabaseDescendant) {
			result = ((DatabaseDescendant) base).getAncestorDatabase();
		} else if (base instanceof org.openntf.domino.Database) {
			result = (org.openntf.domino.Database) base;
		} else {
			throw new UndefinedDelegateTypeException();
		}
		return result;
	}

	/**
	 * Gets the session.
	 * 
	 * @param base
	 *            the base
	 * @return the session
	 */
	public static org.openntf.domino.Session getSession(final org.openntf.domino.Base<?> base) {
		org.openntf.domino.Session result = null;
		if (base instanceof SessionDescendant) {
			result = ((SessionDescendant) base).getAncestorSession();
		} else if (base instanceof org.openntf.domino.Session) {
			result = (org.openntf.domino.Session) base;
		} else {
			System.out.println("couldn't find session for object of type " + base.getClass().getName());
			throw new UndefinedDelegateTypeException();
		}
		if (result == null)
			result = Session.getDefaultSession(); // last ditch, get the primary Session;
		return result;
	}

	// public static boolean toBoolean(Object value) {
	// if (value instanceof String) {
	// char[] c = ((String) value).toCharArray();
	// if (c.length > 1 || c.length == 0) {
	// return false;
	// } else {
	// return c[0] == '1';
	// }
	// } else if (value instanceof Double) {
	// if (((Double) value).intValue() == 0) {
	// return false;
	// } else {
	// return true;
	// }
	// } else {
	// throw new DataNotCompatibleException("Cannot convert a " + value.getClass().getName() + " to boolean primitive.");
	// }
	// }
	//
	// public static int toInt(Object value) {
	// if (value instanceof Integer) {
	// return ((Integer) value).intValue();
	// } else if (value instanceof Double) {
	// return ((Double) value).intValue();
	// } else {
	// throw new DataNotCompatibleException("Cannot convert a " + value.getClass().getName() + " to int primitive.");
	// }
	// }
	//
	// public static double toDouble(Object value) {
	// if (value instanceof Integer) {
	// return ((Integer) value).doubleValue();
	// } else if (value instanceof Double) {
	// return ((Double) value).doubleValue();
	// } else {
	// throw new DataNotCompatibleException("Cannot convert a " + value.getClass().getName() + " to double primitive.");
	// }
	// }
	//
	// public static long toLong(Object value) {
	// if (value instanceof Integer) {
	// return ((Integer) value).longValue();
	// } else if (value instanceof Double) {
	// return ((Double) value).longValue();
	// } else {
	// throw new DataNotCompatibleException("Cannot convert a " + value.getClass().getName() + " to long primitive.");
	// }
	// }
	//
	// public static short toShort(Object value) {
	// if (value instanceof Integer) {
	// return ((Integer) value).shortValue();
	// } else if (value instanceof Double) {
	// return ((Double) value).shortValue();
	// } else {
	// throw new DataNotCompatibleException("Cannot convert a " + value.getClass().getName() + " to short primitive.");
	// }
	//
	// }
	//
	// public static float toFloat(Object value) {
	// if (value instanceof Integer) {
	// return ((Integer) value).floatValue();
	// } else if (value instanceof Double) {
	// return ((Double) value).floatValue();
	// } else {
	// throw new DataNotCompatibleException("Cannot convert a " + value.getClass().getName() + " to float primitive.");
	// }
	//
	// }
	//
	// public static Object toPrimitive(Vector<Object> values, Class<?> ctype) {
	// if (ctype.isPrimitive()) {
	// throw new DataNotCompatibleException(ctype.getName() + " is not a primitive type.");
	// }
	// if (values.size() > 1) {
	// throw new DataNotCompatibleException("Cannot create a primitive " + ctype + " from data because we have a multiple values.");
	// }
	// if (values.isEmpty()) {
	// throw new DataNotCompatibleException("Cannot create a primitive " + ctype + " from data because we don't have any values.");
	// }
	// if (ctype == Boolean.TYPE)
	// return toBoolean(values.get(0));
	// if (ctype == Integer.TYPE)
	// return toInt(values.get(0));
	// if (ctype == Short.TYPE)
	// return toShort(values.get(0));
	// if (ctype == Long.TYPE)
	// return toLong(values.get(0));
	// if (ctype == Float.TYPE)
	// return toFloat(values.get(0));
	// if (ctype == Double.TYPE)
	// return toDouble(values.get(0));
	// if (ctype == Byte.TYPE)
	// throw new UnimplementedException("Primitive conversion for byte not yet defined");
	// if (ctype == Character.TYPE)
	// throw new UnimplementedException("Primitive conversion for char not yet defined");
	// throw new DataNotCompatibleException("");
	// }
	//
	// public static String join(Collection<Object> values, String separator) {
	// StringBuilder sb = new StringBuilder();
	// Iterator<Object> it = values.iterator();
	// while (it.hasNext()) {
	// sb.append(String.valueOf(it.next()));
	// if (it.hasNext())
	// sb.append(separator);
	// }
	// return sb.toString();
	// }
	//
	// public static String join(Collection<Object> values) {
	// return join(values, ", ");
	// }
	//
	// public static Object toPrimitiveArray(Vector<Object> values, Class<?> ctype) throws DataNotCompatibleException {
	// Object result = null;
	// int size = values.size();
	// if (ctype == Boolean.TYPE) {
	// boolean[] outcome = new boolean[size];
	// // TODO NTF - should allow for String fields that are binary sequences: "1001001" (SOS)
	// for (int i = 0; i < size; i++) {
	// Object o = values.get(i);
	// outcome[i] = toBoolean(o);
	// }
	// result = outcome;
	// } else if (ctype == Byte.TYPE) {
	// byte[] outcome = new byte[size];
	// // TODO
	// result = outcome;
	// } else if (ctype == Character.TYPE) {
	// char[] outcome = new char[size];
	// // TODO How should this work? Just concatenate the char arrays for each String?
	// result = outcome;
	// } else if (ctype == Short.TYPE) {
	// short[] outcome = new short[size];
	// for (int i = 0; i < size; i++) {
	// Object o = values.get(i);
	// outcome[i] = toShort(o);
	// }
	// result = outcome;
	// } else if (ctype == Integer.TYPE) {
	// int[] outcome = new int[size];
	// for (int i = 0; i < size; i++) {
	// Object o = values.get(i);
	// outcome[i] = toInt(o);
	// }
	// result = outcome;
	// } else if (ctype == Long.TYPE) {
	// long[] outcome = new long[size];
	// for (int i = 0; i < size; i++) {
	// Object o = values.get(i);
	// outcome[i] = toLong(o);
	// }
	// result = outcome;
	// } else if (ctype == Float.TYPE) {
	// float[] outcome = new float[size];
	// for (int i = 0; i < size; i++) {
	// Object o = values.get(i);
	// outcome[i] = toFloat(o);
	// }
	// result = outcome;
	// } else if (ctype == Double.TYPE) {
	// double[] outcome = new double[size];
	// for (int i = 0; i < size; i++) {
	// Object o = values.get(i);
	// outcome[i] = toDouble(o);
	// }
	// result = outcome;
	// }
	// return result;
	// }
	//
	// public static Date toDate(Object value) throws DataNotCompatibleException {
	// if (value == null)
	// return null;
	// if (value instanceof Long) {
	// return new Date(((Long) value).longValue());
	// } else if (value instanceof String) {
	// // TODO finish
	// DateFormat df = new SimpleDateFormat();
	// try {
	// return df.parse((String) value);
	// } catch (ParseException e) {
	// throw new DataNotCompatibleException("Cannot create a Date from String value " + (String) value);
	// }
	// } else if (value instanceof lotus.domino.DateTime) {
	// return DominoUtils.toJavaDateSafe((lotus.domino.DateTime) value);
	// } else {
	// throw new DataNotCompatibleException("Cannot create a Date from a " + value.getClass().getName());
	// }
	// }
	//
	// public static Date[] toDates(Collection<Object> vector) throws DataNotCompatibleException {
	// if (vector == null)
	// return null;
	//
	// Date[] result = new Date[vector.size()];
	// int i = 0;
	// for (Object o : vector) {
	// result[i++] = toDate(o);
	// }
	// return result;
	// }
	//
	// public static org.openntf.domino.DateTime[] toDateTimes(Collection<Object> vector, org.openntf.domino.Session session)
	// throws DataNotCompatibleException {
	// if (vector == null)
	// return null;
	//
	// org.openntf.domino.DateTime[] result = new org.openntf.domino.DateTime[vector.size()];
	// int i = 0;
	// for (Object o : vector) {
	// result[i++] = session.createDateTime(toDate(o));
	// }
	// return result;
	// }
	//
	// public static org.openntf.domino.Name[] toNames(Collection<Object> vector, org.openntf.domino.Session session)
	// throws DataNotCompatibleException {
	// if (vector == null)
	// return null;
	//
	// org.openntf.domino.Name[] result = new org.openntf.domino.Name[vector.size()];
	// int i = 0;
	// for (Object o : vector) {
	// result[i++] = session.createName(String.valueOf(o));
	// }
	// return result;
	// }
	//
	// public static String[] toStrings(Collection<Object> vector) throws DataNotCompatibleException {
	// if (vector == null)
	// return null;
	// String[] strings = new String[vector.size()];
	// int i = 0;
	// for (Object o : vector) {
	// if (o instanceof DateTime) {
	// strings[i++] = ((DateTime) o).getGMTTime();
	// } else {
	// strings[i++] = String.valueOf(o);
	// }
	// }
	// return strings;
	// }

	/**
	 * To lotus note collection.
	 * 
	 * @param collection
	 *            the collection
	 * @return the org.openntf.domino. note collection
	 */
	public static org.openntf.domino.NoteCollection toNoteCollection(final lotus.domino.DocumentCollection collection) {
		org.openntf.domino.NoteCollection result = null;
		if (collection instanceof org.openntf.domino.impl.DocumentCollection) {
			org.openntf.domino.Database db = ((org.openntf.domino.DocumentCollection) collection).getParent();
			result = db.createNoteCollection(false);
			result.add((DocumentCollection) collection);
		} else {
			throw new DataNotCompatibleException("Cannot convert a non-OpenNTF DocumentCollection to a NoteCollection");
		}
		return result;
	}

}<|MERGE_RESOLUTION|>--- conflicted
+++ resolved
@@ -777,12 +777,9 @@
 		clearClassLoader();
 		clearBubbleExceptions();
 		clearDominoGraph();
-<<<<<<< HEAD
 		clearMapper();
 		//		System.out.println("Terminating OpenNTF Factory");
-=======
 		return result;
->>>>>>> afac9c3e
 	}
 
 	/**
