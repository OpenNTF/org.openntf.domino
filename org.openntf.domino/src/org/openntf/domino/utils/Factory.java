/*
 * Copyright 2013
 * 
 * Licensed under the Apache License, Version 2.0 (the "License"); 
 * you may not use this file except in compliance with the License. 
 * You may obtain a copy of the License at:
 * 
 * http://www.apache.org/licenses/LICENSE-2.0 
 * 
 * Unless required by applicable law or agreed to in writing, software 
 * distributed under the License is distributed on an "AS IS" BASIS, 
 * WITHOUT WARRANTIES OR CONDITIONS OF ANY KIND, either express or 
 * implied. See the License for the specific language governing 
 * permissions and limitations under the License.
 */
package org.openntf.domino.utils;

import java.io.File;
import java.io.IOException;
import java.io.InputStream;
import java.security.AccessControlException;
import java.security.AccessController;
import java.security.PrivilegedActionException;
import java.security.PrivilegedExceptionAction;
import java.util.ArrayList;
import java.util.Collection;
import java.util.Collections;
import java.util.HashMap;
import java.util.Iterator;
import java.util.List;
import java.util.Locale;
import java.util.Map;
import java.util.Map.Entry;
import java.util.Scanner;
import java.util.ServiceLoader;
import java.util.Vector;
import java.util.concurrent.ConcurrentHashMap;
import java.util.jar.Attributes;
import java.util.jar.Manifest;
import java.util.logging.Level;
import java.util.logging.Logger;

import org.openntf.domino.Base;
import org.openntf.domino.Database;
import org.openntf.domino.Document;
import org.openntf.domino.DocumentCollection;
import org.openntf.domino.Session;
import org.openntf.domino.Session.RunContext;
import org.openntf.domino.WrapperFactory;
import org.openntf.domino.exceptions.DataNotCompatibleException;
import org.openntf.domino.exceptions.UndefinedDelegateTypeException;
import org.openntf.domino.graph.DominoGraph;
import org.openntf.domino.logging.Logging;
import org.openntf.domino.types.DatabaseDescendant;
import org.openntf.domino.types.FactorySchema;
import org.openntf.domino.types.SessionDescendant;

/**
 * The Enum Factory. Does the Mapping lotusObject <=> OpenNTF-Object
 */
public enum Factory {
	;

	public interface AppServiceLocator {
		public <T> List<T> findApplicationServices(final Class<T> serviceClazz);
	}

	/**
	 * Holder for the wrapper-factory that converts lotus.domino objects to org.openntf.domino objects
	 */
	private static ThreadLocal<WrapperFactory> currentWrapperFactory = new ThreadLocal<WrapperFactory>();

	private static ThreadLocal<ClassLoader> currentClassLoader_ = new ThreadLocal<ClassLoader>();

	private static ThreadLocal<AppServiceLocator> currentServiceLocator_ = new ThreadLocal<AppServiceLocator>();

	private static ThreadLocal<Session> currentSessionHolder_ = new ThreadLocal<Session>();

	private static List<Terminatable> onTerminate_ = new ArrayList<Terminatable>();

	/**
	 * setup the environment and loggers
	 * 
	 * @author praml
	 * 
	 */
	private static class SetupJob implements Runnable {
		@Override
		public void run() {
			try {
				AccessController.doPrivileged(new PrivilegedExceptionAction<Object>() {
					@Override
					public Object run() throws Exception {
						// Windows stores the notes.ini in the program directory; Linux stores it in the data directory
						String os = String.valueOf(System.getProperty("os.name")).toLowerCase();
						String progpath = System.getProperty(os.contains("windows") ? "notes.binary" : "user.dir");
						File iniFile = new File(progpath + System.getProperty("file.separator") + "notes.ini");
						if (!iniFile.exists()) {
							progpath = System.getProperty("user.dir");
							iniFile = new File(progpath + System.getProperty("file.separator") + "notes.ini");
						}
						Scanner scanner = new Scanner(iniFile);
						scanner.useDelimiter("\n|\r\n");
						//						while (scanner.hasNextLine()) {
						//							String nextLine = scanner.nextLine();
						//							System.out.println("DEBUG " + nextLine);
						//						}

<<<<<<< HEAD
						//								NotesFactory.createSession();
						try {
							loadEnvironment(/*session, */scanner);
						} finally {
							//							session.recycle();
						}
=======
						loadEnvironment(/*session, */scanner);
>>>>>>> ccd9a9cd
						scanner.close();
						return null;
					}
				});
			} catch (AccessControlException e) {
				e.printStackTrace();
			} catch (PrivilegedActionException e) {
				e.printStackTrace();
			}

			try {
				AccessController.doPrivileged(new PrivilegedExceptionAction<Object>() {
					@Override
					public Object run() throws Exception {
						Logging.getInstance().startUp();
						return null;
					}
				});
			} catch (AccessControlException e) {
				e.printStackTrace();
			} catch (PrivilegedActionException e) {
				e.printStackTrace();
			}
		}
	}

	static {
		SetupJob job = new SetupJob();
		job.run();
		//		TrustedDispatcher td = new TrustedDispatcher();
		//		td.process(job);
		//		System.out.println("DEBUG: SetupJob dispatched");
		//		td.stop(false);
	}

	private static Map<String, String> ENVIRONMENT;
	private static boolean session_init = false;
	private static boolean jar_init = false;

	/**
	 * load the configuration
	 * 
	 * @param session
	 */
	public static void loadEnvironment(/*final lotus.domino.Session session, */final Scanner scanner) {
		if (ENVIRONMENT == null) {
			ENVIRONMENT = new HashMap<String, String>();
		}
		if (scanner != null) {
			while (scanner.hasNextLine()) {
				String nextLine = scanner.nextLine();
				int i = nextLine.indexOf('=');
				if (i > 0) {
					String key = nextLine.substring(0, i).toLowerCase();
					String value = nextLine.substring(i + 1);
					//					System.out.println("DEBUG " + key + " : " + value);
					ENVIRONMENT.put(key, value);
				}
			}
			//			System.out.println("DEBUG: Added " + keyCount + " environment variables to avoid using a session");
			session_init = true;
		}
		//		if (session != null && !session_init) {
		//			try {
		//				AccessController.doPrivileged(new PrivilegedExceptionAction<Object>() {
		//					@Override
		//					public Object run() throws Exception {
		//						try {
		//							ENVIRONMENT.put("directory", session.getEnvironmentString("Directory", true));
		//							ENVIRONMENT.put("notesprogram", session.getEnvironmentString("NotesProgram", true));
		//							ENVIRONMENT.put("kittype", session.getEnvironmentString("KitType", true));
		//							ENVIRONMENT.put("servicename", session.getEnvironmentString("ServiceName", true));
		//							ENVIRONMENT.put("httpjvmmaxheapsize", session.getEnvironmentString("HTTPJVMMaxHeapSize", true));
		//							ENVIRONMENT.put("dominocontrollercurrentlog", session.getEnvironmentString("DominoControllerCurrentLog", true));
		//						} catch (NotesException ne) {
		//							ne.printStackTrace();
		//						}
		//						return null;
		//					}
		//				});
		//			} catch (AccessControlException e) {
		//				e.printStackTrace();
		//			} catch (PrivilegedActionException e) {
		//				e.printStackTrace();
		//			}
		//			session_init = true;
		//		}
		if (!jar_init) {
			try {
				AccessController.doPrivileged(new PrivilegedExceptionAction<Object>() {
					@Override
					public Object run() throws Exception {
						try {
							InputStream inputStream = Factory.class.getClassLoader().getResourceAsStream("META-INF/MANIFEST.MF");
							if (inputStream != null) {
								Manifest mani;
								mani = new Manifest(inputStream);
								Attributes attrib = mani.getMainAttributes();
								ENVIRONMENT.put("version", attrib.getValue("Implementation-Version"));
								ENVIRONMENT.put("title", attrib.getValue("Implementation-Title"));
								ENVIRONMENT.put("url", attrib.getValue("Implementation-Vendor-URL"));
							}
						} catch (IOException e) {
							e.printStackTrace();
						}
						return null;
					}
				});
			} catch (AccessControlException e) {
				e.printStackTrace();
			} catch (PrivilegedActionException e) {
				e.printStackTrace();
			}
			jar_init = true;
		}
	}

	public static String getEnvironment(final String key) {
		if (ENVIRONMENT == null) {
			loadEnvironment(null);
		}
		return ENVIRONMENT.get(key);
	}

	public static String getTitle() {
		return getEnvironment("title");
	}

	public static String getUrl() {
		return getEnvironment("url");
	}

	public static String getVersion() {
		return getEnvironment("version");
	}

	public static String getDataPath() {
		return getEnvironment("directory");
	}

	public static String getProgramPath() {
		return getEnvironment("notesprogram");
	}

	public static String getHTTPJVMHeapSize() {
		return getEnvironment("httpjvmheapsize");
	}

	/** The Constant log_. */
	private static final Logger log_ = Logger.getLogger(Factory.class.getName());

	/** The Constant TRACE_COUNTERS. */
	private static final boolean TRACE_COUNTERS = false;
	/** use a separate counter in each thread */
	private static final boolean COUNT_PER_THREAD = false;

	/** The lotus counter. */
	private static Counter lotusCounter = new Counter(COUNT_PER_THREAD);

	/** The recycle err counter. */
	private static Counter recycleErrCounter = new Counter(COUNT_PER_THREAD);

	/** The auto recycle counter. */
	private static Counter autoRecycleCounter = new Counter(COUNT_PER_THREAD);

	/** The manual recycle counter. */
	private static Counter manualRecycleCounter = new Counter(COUNT_PER_THREAD);

	private static Map<Class<?>, Counter> objectCounter = new ConcurrentHashMap<Class<?>, Counter>() {

		/* (non-Javadoc)
		 * @see java.util.concurrent.ConcurrentHashMap#get(java.lang.Object)
		 */
		@Override
		public Counter get(final Object key) {
			// TODO Auto-generated method stub
			Counter ret = super.get(key);
			if (ret == null) {
				ret = new Counter(COUNT_PER_THREAD);
				put((Class<?>) key, ret);
			}
			return ret;
		}

	};

	/**
	 * Gets the lotus count.
	 * 
	 * @return the lotus count
	 */
	public static int getLotusCount() {
		return lotusCounter.intValue();
	}

	/**
	 * Count a created lotus element.
	 */
	public static void countLotus(final Class<?> c) {
		if (TRACE_COUNTERS) {
			lotusCounter.increment();
			objectCounter.get(c).increment();
		}
	}

	/**
	 * Gets the recycle error count.
	 * 
	 * @return the recycle error count
	 */
	public static int getRecycleErrorCount() {
		return recycleErrCounter.intValue();
	}

	/**
	 * Count recycle error.
	 */
	public static void countRecycleError(final Class<?> c) {
		if (TRACE_COUNTERS)
			recycleErrCounter.increment();
	}

	/**
	 * Gets the auto recycle count.
	 * 
	 * @return the auto recycle count
	 */
	public static int getAutoRecycleCount() {
		return autoRecycleCounter.intValue();
	}

	/**
	 * Count auto recycle.
	 * 
	 * @return the int
	 */
	public static int countAutoRecycle(final Class<?> c) {
		if (TRACE_COUNTERS) {
			objectCounter.get(c).decrement();
			return autoRecycleCounter.increment();
		} else {
			return 0;
		}
	}

	/**
	 * Gets the manual recycle count.
	 * 
	 * @return the manual recycle count
	 */
	public static int getManualRecycleCount() {
		return manualRecycleCounter.intValue();
	}

	/**
	 * Count a manual recycle
	 */
	public static int countManualRecycle(final Class<?> c) {
		if (TRACE_COUNTERS) {
			objectCounter.get(c).decrement();
			return manualRecycleCounter.increment();
		} else {
			return 0;
		}
	}

	/**
	 * get the active object count
	 * 
	 * @return
	 */
	public static int getActiveObjectCount() {
		return lotusCounter.intValue() - autoRecycleCounter.intValue() - manualRecycleCounter.intValue();
	}

	/**
	 * Determine the run context where we are
	 * 
	 * @return
	 */
	public static RunContext getRunContext() {
		// TODO finish this implementation, which needs a lot of work.
		// - ADDIN
		// - APPLET
		// - DIIOP
		// - DOTS
		// - PLUGIN
		// - SERVLET
		// - XPAGES_NSF
		// maybe a simple way to determine => create a Throwable and look into the stack trace
		RunContext result = RunContext.UNKNOWN;
		SecurityManager sm = System.getSecurityManager();
		if (sm == null)
			return RunContext.CLI;

		Object o = sm.getSecurityContext();
		if (log_.isLoggable(Level.INFO))
			log_.log(Level.INFO, "SecurityManager is " + sm.getClass().getName() + " and context is " + o.getClass().getName());
		if (sm instanceof lotus.notes.AgentSecurityManager) {
			lotus.notes.AgentSecurityManager asm = (lotus.notes.AgentSecurityManager) sm;
			Object xsm = asm.getExtenderSecurityContext();
			if (xsm instanceof lotus.notes.AgentSecurityContext) {
			}
			Object asc = asm.getSecurityContext();
			if (asc != null) {
				// System.out.println("Security context is " + asc.getClass().getName());
			}
			// ThreadGroup tg = asm.getThreadGroup();
			// System.out.println("ThreadGroup name: " + tg.getName());

			result = RunContext.AGENT;
		}
		//		com.ibm.domino.http.bootstrap.logger.RCPLoggerConfig rcplc;
		try {
			Class<?> BCLClass = Class.forName("com.ibm.domino.http.bootstrap.BootstrapClassLoader");
			if (BCLClass != null) {
				ClassLoader cl = (ClassLoader) BCLClass.getMethod("getSharedClassLoader", null).invoke(null, null);
				if ("com.ibm.domino.http.bootstrap.BootstrapOSGIClassLoader".equals(cl.getClass().getName())) {
					result = RunContext.XPAGES_OSGI;
				}
			}
		} catch (Exception e) {

		}

		return result;
	}

	/**
	 * returns the wrapper factory for this thread
	 * 
	 * @return
	 */
	public static WrapperFactory getWrapperFactory() {
		WrapperFactory wf = currentWrapperFactory.get();
		if (wf == null) {
			List<WrapperFactory> wfList = findApplicationServices(WrapperFactory.class);
			wf = wfList.size() > 0 ? wfList.get(0) : new org.openntf.domino.impl.WrapperFactory();
			currentWrapperFactory.set(wf);
		}
		return wf;
	}

	/**
	 * Set/changes the wrapperFactory for this thread
	 * 
	 * @param wf
	 */
	public static void setWrapperFactory(final WrapperFactory wf) {
		currentWrapperFactory.set(wf);
	}

	// --- session handling 

	@Deprecated
	public static org.openntf.domino.Document fromLotusDocument(final lotus.domino.Document lotus, final Base parent) {
		return getWrapperFactory().fromLotus(lotus, Document.SCHEMA, (Database) parent);
	}

	public static void setNoRecycle(final Base<?> base, final boolean value) {
		getWrapperFactory().setNoRecycle(base, value);
	}

	/*
	 * (non-JavaDoc)
	 * 
	 * @see org.openntf.domino.WrapperFactory#fromLotus(lotus.domino.Base, FactorySchema, Base)
	 */
	@SuppressWarnings("rawtypes")
	public static <T extends Base, D extends lotus.domino.Base, P extends Base> T fromLotus(final D lotus,
			final FactorySchema<T, D, P> schema, final P parent) {
		return getWrapperFactory().fromLotus(lotus, schema, parent);
	}

	public static boolean recacheLotus(final lotus.domino.Base lotus, final Base<?> wrapper, final Base<?> parent) {
		return getWrapperFactory().recacheLotusObject(lotus, wrapper, parent);
	}

	/**
	 * From lotus wraps a given lotus collection in an org.openntf.domino collection
	 * 
	 * @param <T>
	 *            the generic org.openntf.domino type (drapper)
	 * @param <D>
	 *            the generic lotus.domino type (delegate)
	 * @param <P>
	 *            the generic org.openntf.domino type (parent)
	 * @param lotus
	 *            the object to wrap
	 * @param schema
	 *            the generic schema to ensure type safeness (may be null)
	 * @param parent
	 *            the parent
	 * @return the wrapped object
	 */
	@SuppressWarnings({ "rawtypes" })
	public static <T extends Base, D extends lotus.domino.Base, P extends Base> Collection<T> fromLotus(final Collection<?> lotusColl,
			final FactorySchema<T, D, P> schema, final P parent) {
		return getWrapperFactory().fromLotus(lotusColl, schema, parent);
	}

	/**
	 * From lotus wraps a given lotus collection in an org.openntf.domino collection
	 * 
	 * @param <T>
	 *            the generic org.openntf.domino type (wrapper)
	 * @param <D>
	 *            the generic lotus.domino type (delegate)
	 * @param <P>
	 *            the generic org.openntf.domino type (parent)
	 * @param lotus
	 *            the object to wrap
	 * @param schema
	 *            the generic schema to ensure type safeness (may be null)
	 * @param parent
	 *            the parent
	 * @return the wrapped object
	 */
	@SuppressWarnings("rawtypes")
	public static <T extends Base, D extends lotus.domino.Base, P extends Base> Vector<T> fromLotusAsVector(final Collection<?> lotusColl,
			final FactorySchema<T, D, P> schema, final P parent) {
		return getWrapperFactory().fromLotusAsVector(lotusColl, schema, parent);
	}

	/**
	 * From lotus.
	 * 
	 * @deprecated Use {@link #fromLotus(lotus.domino.Base, FactorySchema, Base)} instead
	 * 
	 * 
	 * @param <T>
	 *            the generic type
	 * @param lotus
	 *            the lotus
	 * @param T
	 *            the t
	 * @param parent
	 *            the parent
	 * @return the t
	 */
	@SuppressWarnings({ "rawtypes", "unchecked" })
	@Deprecated
	public static <T> T fromLotus(final lotus.domino.Base lotus, final Class<? extends Base> T, final Base parent) {
		return (T) getWrapperFactory().fromLotus(lotus, (FactorySchema) null, parent);
	}

	/**
	 * From lotus.
	 * 
	 * @deprecated Use {@link #fromLotus(Collection, FactorySchema, Base)} instead
	 * 
	 * @param <T>
	 *            the generic type
	 * @param lotusColl
	 *            the lotus coll
	 * @param T
	 *            the t
	 * @param parent
	 *            the parent
	 * @return the collection
	 */
	@SuppressWarnings({ "unchecked", "rawtypes" })
	@Deprecated
	public static <T> Collection<T> fromLotus(final Collection<?> lotusColl, final Class<? extends Base> T, final Base<?> parent) {
		return getWrapperFactory().fromLotus(lotusColl, (FactorySchema) null, parent);
	}

	/**
	 * @deprecated Use {@link #fromLotusAsVector(Collection, FactorySchema, Base)}
	 * @param lotusColl
	 * @param T
	 * @param parent
	 * @return
	 */
	@Deprecated
	@SuppressWarnings({ "unchecked", "rawtypes" })
	public static <T> Vector<T> fromLotusAsVector(final Collection<?> lotusColl, final Class<? extends org.openntf.domino.Base> T,
			final org.openntf.domino.Base<?> parent) {
		return getWrapperFactory().fromLotusAsVector(lotusColl, (FactorySchema) null, parent);
	}

	/**
	 * Wrap column values.
	 * 
	 * @param values
	 *            the values
	 * @return the java.util. vector
	 */
	public static java.util.Vector<Object> wrapColumnValues(final Collection<?> values, final org.openntf.domino.Session session) {
		if (values == null) {
			log_.log(Level.WARNING, "Request to wrapColumnValues for a collection of null");
			return null;
		}
		return getWrapperFactory().wrapColumnValues(values, session);
	}

	/**
	 * Method to unwrap a object
	 * 
	 * @param the
	 *            object to unwrap
	 * @return the unwrapped object
	 */
	public static <T extends lotus.domino.Base> T toLotus(final T base) {
		return getWrapperFactory().toLotus(base);
	}

	/**
	 * Gets the session.
	 * 
	 * @return the session
	 */
	public static org.openntf.domino.Session getSession() {
		org.openntf.domino.Session result = currentSessionHolder_.get();
		if (result == null) {
			try {
				result = Factory.fromLotus(lotus.domino.NotesFactory.createSession(), Session.SCHEMA, null);
				Factory.setNoRecycle(result, false);  // We have created the session, so we recycle it
			} catch (Exception ne) {
				try {
					result = XSPUtil.getCurrentSession();
				} catch (Throwable t) {
					t.printStackTrace();
				}
			}
			setSession(result);
		}
		if (result == null) {
			System.out
					.println("SEVERE: Unable to get default session. This probably means that you are running in an unsupported configuration or you forgot to set up your context at the start of the operation. If you're running in XPages, check the xsp.properties of your database. If you are running in an Agent, make sure you start with a call to Factory.fromLotus() and pass in your lotus.domino.Session");
			Throwable t = new Throwable();
			t.printStackTrace();
		}
		return result;
	}

	/**
	 * Returns the session's current database if available. Does never create a session.
	 * 
	 * @see #getSession_unchecked()
	 * @return The session's current database
	 */
	public static Database getCurrentDatabase() {
		Session sess = currentSessionHolder_.get();
		return (sess == null) ? null : sess.getCurrentDatabase();
	}

	/**
	 * Returns the current session, if available. Does never create a session
	 * 
	 * @return the session
	 */
	public static org.openntf.domino.Session getSession_unchecked() {
		return currentSessionHolder_.get();
	}

	/**
	 * Sets the current session
	 * 
	 * @param session
	 */
	public static void setSession(final lotus.domino.Session session) {
		currentSessionHolder_.set(fromLotus(session, Session.SCHEMA, null));
	}

	/**
	 * clears the current session
	 */
	public static void clearSession() {
		currentSessionHolder_.set(null);
	}

	public static ClassLoader getClassLoader() {
		if (currentClassLoader_.get() == null) {
			ClassLoader loader = null;
			try {
				loader = AccessController.doPrivileged(new PrivilegedExceptionAction<ClassLoader>() {
					@Override
					public ClassLoader run() throws Exception {
						return Thread.currentThread().getContextClassLoader();
					}
				});
			} catch (AccessControlException e) {
				e.printStackTrace();
			} catch (PrivilegedActionException e) {
				e.printStackTrace();
			}
			setClassLoader(loader);
		}
		return currentClassLoader_.get();
	}

	private static Map<Class, List> nonOSGIServicesCache;

	@SuppressWarnings("unchecked")
	public static <T> List<T> findApplicationServices(final Class<T> serviceClazz) {

		AppServiceLocator serviceLocator = currentServiceLocator_.get();
		if (serviceLocator != null) {
			return serviceLocator.findApplicationServices(serviceClazz);
		}

		// this is the non OSGI case:
		if (nonOSGIServicesCache == null)
			nonOSGIServicesCache = new HashMap<Class, List>();

		@SuppressWarnings("unchecked")
		List<T> ret = nonOSGIServicesCache.get(serviceClazz);
		if (ret == null) {
			ret = new ArrayList<T>();
			nonOSGIServicesCache.put(serviceClazz, ret);

			ClassLoader cl = getClassLoader();
			if (cl != null) {
				ServiceLoader<T> loader = ServiceLoader.load(serviceClazz, cl);
				Iterator<T> it = loader.iterator();
				while (it.hasNext()) {
					ret.add(it.next());
				}
			}
			if (Comparable.class.isAssignableFrom(serviceClazz)) {
				Collections.sort((List<? extends Comparable>) ret);
			}
		}
		return ret;
	}

	public static void setClassLoader(final ClassLoader loader) {
		if (loader != null) {
			//			System.out.println("Setting OpenNTF Factory ClassLoader to a " + loader.getClass().getName());
		}
		//		currentLoadedClasses_.get().clear();
		currentClassLoader_.set(loader);
	}

	public static void setServiceLocator(final AppServiceLocator locator) {
		currentServiceLocator_.set(locator);
	}

	public static void clearWrapperFactory() {
		currentWrapperFactory.set(null);
	}

	public static void clearClassLoader() {
		currentClassLoader_.set(null);
	}

	public static void clearServiceLocator() {
		currentServiceLocator_.set(null);
	}

	public static void clearDominoGraph() {
		DominoGraph.clearDocumentCache();
	}

	public static void clearBubbleExceptions() {
		DominoUtils.setBubbleExceptions(null);
	}

	/**
	 * Begin with a clear environment
	 */
	public static void init() {
		// TODO Auto-generated method stub

	}

	public static lotus.domino.Session terminate() {
		lotus.domino.Session result = null;
		WrapperFactory wf = getWrapperFactory();
		if (currentSessionHolder_.get() != null) {
			result = wf.toLotus(currentSessionHolder_.get());
		}
		for (Terminatable callback : onTerminate_) {
			callback.terminate();
		}
		clearSession();
		long termCount = wf.terminate();
		//		System.out.println("DEBUG: cleared " + termCount + " references from the queue...");
		clearBubbleExceptions();
		clearDominoGraph();
		clearWrapperFactory();
		clearClassLoader();
		clearUserLocale();
		clearServiceLocator();
		return result;
	}

	/**
	 * Support for different Locale
	 */
	private static ThreadLocal<Locale> userLocale_ = new ThreadLocal<Locale>();

	public static void setUserLocale(final Locale loc) {
		userLocale_.set(loc);
	}

	public static Locale getUserLocale() {
		return userLocale_.get();
	}

	private static void clearUserLocale() {
		userLocale_.set(null);
	}

	/**
	 * Returns the internal locale. The Locale is retrieved by this way:
	 * <ul>
	 * <li>If a currentDatabase is set, the DB is queried for its locale</li>
	 * <li>If there is no database.locale, the system default locale is returned</li>
	 * </ul>
	 * This locale should be used, if you write log entries in a server log for example.
	 * 
	 * @return the currentDatabase-locale or default-locale
	 */
	public static Locale getInternalLocale() {
		Locale ret = null;
		// are we in context of an NotesSession? Try to figure out the current database.
		Session sess = getSession_unchecked();
		Database db = (sess == null) ? null : sess.getCurrentDatabase();
		if (db != null)
			ret = db.getLocale();
		if (ret == null)
			ret = Locale.getDefault();
		return ret;
	}

	/**
	 * Returns the external locale. The Locale is retrieved by this way:
	 * <ul>
	 * <li>Return the external locale (= the browser's locale in most cases) if available</li>
	 * <li>If a currentDatabase is set, the DB is queried for its locale</li>
	 * <li>If there is no database.locale, the system default locale is returned</li>
	 * </ul>
	 * This locale should be used, if you generate messages for the current (browser)user.
	 * 
	 * @return the external-locale, currentDatabase-locale or default-locale
	 */
	public static Locale getExternalLocale() {
		Locale ret = getUserLocale();
		if (ret == null)
			ret = getInternalLocale();
		return ret;
	}

	/**
	 * Debug method to get statistics
	 * 
	 * @param details
	 * @return
	 */
	public static String dumpCounters(final boolean details) {
		if (!TRACE_COUNTERS)
			return "Counters are disabled";
		StringBuilder sb = new StringBuilder();
		sb.append("LotusCount: ");
		sb.append(getLotusCount());

		sb.append(" AutoRecycled: ");
		sb.append(getAutoRecycleCount());
		sb.append(" ManualRecycled: ");
		sb.append(getManualRecycleCount());
		sb.append(" RecycleErrors: ");
		sb.append(getRecycleErrorCount());
		sb.append(" ActiveObjects: ");
		sb.append(getActiveObjectCount());

		if (!objectCounter.isEmpty() && details) {
			sb.append("\n=== The following objects were left in memory ===");
			for (Entry<Class<?>, Counter> e : objectCounter.entrySet()) {
				int i = e.getValue().intValue();
				if (i != 0) {
					sb.append("\n" + i + "\t" + e.getKey().getName());
				}
			}
		}
		return sb.toString();
	}

	/**
	 * Gets the session full access.
	 * 
	 * @return the session full access
	 */
	public static org.openntf.domino.Session getSessionFullAccess() {
		try {
			Object result = AccessController.doPrivileged(new PrivilegedExceptionAction<Object>() {
				@Override
				public Object run() throws Exception {
					lotus.domino.Session s = lotus.domino.NotesFactory.createSessionWithFullAccess();
					return fromLotus(s, org.openntf.domino.Session.SCHEMA, null);
				}
			});
			if (result instanceof org.openntf.domino.Session) {
				Factory.setNoRecycle((org.openntf.domino.Session) result, false); // We have created the session, so we recycle it
				return (org.openntf.domino.Session) result;
			}
		} catch (PrivilegedActionException e) {
			DominoUtils.handleException(e);
		}
		return null;
	}

	/**
	 * Gets the trusted session.
	 * 
	 * @return the trusted session
	 */
	public static org.openntf.domino.Session getTrustedSession() {
		try {
			Object result = AccessController.doPrivileged(new PrivilegedExceptionAction<Object>() {
				@Override
				public Object run() throws Exception {
					lotus.domino.Session s = lotus.domino.NotesFactory.createTrustedSession();
					return fromLotus(s, org.openntf.domino.Session.SCHEMA, null);
				}
			});
			if (result instanceof org.openntf.domino.Session) {
				Factory.setNoRecycle((org.openntf.domino.Session) result, false); // We have created the session, so we are responsible to recycle it.
				return (org.openntf.domino.Session) result;
			}
		} catch (PrivilegedActionException e) {
			DominoUtils.handleException(e);
		}
		return null;
	}

	/**
	 * Gets the parent database.
	 * 
	 * @param base
	 *            the base
	 * @return the parent database
	 */
	@Deprecated
	public static Database getParentDatabase(final Base base) {
		if (base instanceof org.openntf.domino.Database) {
			return (org.openntf.domino.Database) base;
		} else if (base instanceof DatabaseDescendant) {
			return ((DatabaseDescendant) base).getAncestorDatabase();
		} else {
			throw new UndefinedDelegateTypeException();
		}
	}

	/**
	 * Gets the session.
	 * 
	 * @param base
	 *            the base
	 * @return the session
	 */
	public static Session getSession(final lotus.domino.Base base) {
		org.openntf.domino.Session result = null;
		if (base instanceof SessionDescendant) {
			result = ((SessionDescendant) base).getAncestorSession();
		} else if (base instanceof org.openntf.domino.Session) {
			result = (org.openntf.domino.Session) base;
		} else {
			System.out.println("couldn't find session for object of type " + base.getClass().getName());
			throw new UndefinedDelegateTypeException();
		}
		if (result == null)
			result = getSession(); // last ditch, get the primary Session;
		return result;
	}

	// public static boolean toBoolean(Object value) {
	// if (value instanceof String) {
	// char[] c = ((String) value).toCharArray();
	// if (c.length > 1 || c.length == 0) {
	// return false;
	// } else {
	// return c[0] == '1';
	// }
	// } else if (value instanceof Double) {
	// if (((Double) value).intValue() == 0) {
	// return false;
	// } else {
	// return true;
	// }
	// } else {
	// throw new DataNotCompatibleException("Cannot convert a " + value.getClass().getName() + " to boolean primitive.");
	// }
	// }
	//
	// public static int toInt(Object value) {
	// if (value instanceof Integer) {
	// return ((Integer) value).intValue();
	// } else if (value instanceof Double) {
	// return ((Double) value).intValue();
	// } else {
	// throw new DataNotCompatibleException("Cannot convert a " + value.getClass().getName() + " to int primitive.");
	// }
	// }
	//
	// public static double toDouble(Object value) {
	// if (value instanceof Integer) {
	// return ((Integer) value).doubleValue();
	// } else if (value instanceof Double) {
	// return ((Double) value).doubleValue();
	// } else {
	// throw new DataNotCompatibleException("Cannot convert a " + value.getClass().getName() + " to double primitive.");
	// }
	// }
	//
	// public static long toLong(Object value) {
	// if (value instanceof Integer) {
	// return ((Integer) value).longValue();
	// } else if (value instanceof Double) {
	// return ((Double) value).longValue();
	// } else {
	// throw new DataNotCompatibleException("Cannot convert a " + value.getClass().getName() + " to long primitive.");
	// }
	// }
	//
	// public static short toShort(Object value) {
	// if (value instanceof Integer) {
	// return ((Integer) value).shortValue();
	// } else if (value instanceof Double) {
	// return ((Double) value).shortValue();
	// } else {
	// throw new DataNotCompatibleException("Cannot convert a " + value.getClass().getName() + " to short primitive.");
	// }
	//
	// }
	//
	// public static float toFloat(Object value) {
	// if (value instanceof Integer) {
	// return ((Integer) value).floatValue();
	// } else if (value instanceof Double) {
	// return ((Double) value).floatValue();
	// } else {
	// throw new DataNotCompatibleException("Cannot convert a " + value.getClass().getName() + " to float primitive.");
	// }
	//
	// }
	//
	// public static Object toPrimitive(Vector<Object> values, Class<?> ctype) {
	// if (ctype.isPrimitive()) {
	// throw new DataNotCompatibleException(ctype.getName() + " is not a primitive type.");
	// }
	// if (values.size() > 1) {
	// throw new DataNotCompatibleException("Cannot create a primitive " + ctype + " from data because we have a multiple values.");
	// }
	// if (values.isEmpty()) {
	// throw new DataNotCompatibleException("Cannot create a primitive " + ctype + " from data because we don't have any values.");
	// }
	// if (ctype == Boolean.TYPE)
	// return toBoolean(values.get(0));
	// if (ctype == Integer.TYPE)
	// return toInt(values.get(0));
	// if (ctype == Short.TYPE)
	// return toShort(values.get(0));
	// if (ctype == Long.TYPE)
	// return toLong(values.get(0));
	// if (ctype == Float.TYPE)
	// return toFloat(values.get(0));
	// if (ctype == Double.TYPE)
	// return toDouble(values.get(0));
	// if (ctype == Byte.TYPE)
	// throw new UnimplementedException("Primitive conversion for byte not yet defined");
	// if (ctype == Character.TYPE)
	// throw new UnimplementedException("Primitive conversion for char not yet defined");
	// throw new DataNotCompatibleException("");
	// }
	//
	// public static String join(Collection<Object> values, String separator) {
	// StringBuilder sb = new StringBuilder();
	// Iterator<Object> it = values.iterator();
	// while (it.hasNext()) {
	// sb.append(String.valueOf(it.next()));
	// if (it.hasNext())
	// sb.append(separator);
	// }
	// return sb.toString();
	// }
	//
	// public static String join(Collection<Object> values) {
	// return join(values, ", ");
	// }
	//
	// public static Object toPrimitiveArray(Vector<Object> values, Class<?> ctype) throws DataNotCompatibleException {
	// Object result = null;
	// int size = values.size();
	// if (ctype == Boolean.TYPE) {
	// boolean[] outcome = new boolean[size];
	// // TODO NTF - should allow for String fields that are binary sequences: "1001001" (SOS)
	// for (int i = 0; i < size; i++) {
	// Object o = values.get(i);
	// outcome[i] = toBoolean(o);
	// }
	// result = outcome;
	// } else if (ctype == Byte.TYPE) {
	// byte[] outcome = new byte[size];
	// // TODO
	// result = outcome;
	// } else if (ctype == Character.TYPE) {
	// char[] outcome = new char[size];
	// // TODO How should this work? Just concatenate the char arrays for each String?
	// result = outcome;
	// } else if (ctype == Short.TYPE) {
	// short[] outcome = new short[size];
	// for (int i = 0; i < size; i++) {
	// Object o = values.get(i);
	// outcome[i] = toShort(o);
	// }
	// result = outcome;
	// } else if (ctype == Integer.TYPE) {
	// int[] outcome = new int[size];
	// for (int i = 0; i < size; i++) {
	// Object o = values.get(i);
	// outcome[i] = toInt(o);
	// }
	// result = outcome;
	// } else if (ctype == Long.TYPE) {
	// long[] outcome = new long[size];
	// for (int i = 0; i < size; i++) {
	// Object o = values.get(i);
	// outcome[i] = toLong(o);
	// }
	// result = outcome;
	// } else if (ctype == Float.TYPE) {
	// float[] outcome = new float[size];
	// for (int i = 0; i < size; i++) {
	// Object o = values.get(i);
	// outcome[i] = toFloat(o);
	// }
	// result = outcome;
	// } else if (ctype == Double.TYPE) {
	// double[] outcome = new double[size];
	// for (int i = 0; i < size; i++) {
	// Object o = values.get(i);
	// outcome[i] = toDouble(o);
	// }
	// result = outcome;
	// }
	// return result;
	// }
	//
	// public static Date toDate(Object value) throws DataNotCompatibleException {
	// if (value == null)
	// return null;
	// if (value instanceof Long) {
	// return new Date(((Long) value).longValue());
	// } else if (value instanceof String) {
	// // TODO finish
	// DateFormat df = new SimpleDateFormat();
	// try {
	// return df.parse((String) value);
	// } catch (ParseException e) {
	// throw new DataNotCompatibleException("Cannot create a Date from String value " + (String) value);
	// }
	// } else if (value instanceof lotus.domino.DateTime) {
	// return DominoUtils.toJavaDateSafe((lotus.domino.DateTime) value);
	// } else {
	// throw new DataNotCompatibleException("Cannot create a Date from a " + value.getClass().getName());
	// }
	// }
	//
	// public static Date[] toDates(Collection<Object> vector) throws DataNotCompatibleException {
	// if (vector == null)
	// return null;
	//
	// Date[] result = new Date[vector.size()];
	// int i = 0;
	// for (Object o : vector) {
	// result[i++] = toDate(o);
	// }
	// return result;
	// }
	//
	// public static org.openntf.domino.DateTime[] toDateTimes(Collection<Object> vector, org.openntf.domino.Session session)
	// throws DataNotCompatibleException {
	// if (vector == null)
	// return null;
	//
	// org.openntf.domino.DateTime[] result = new org.openntf.domino.DateTime[vector.size()];
	// int i = 0;
	// for (Object o : vector) {
	// result[i++] = session.createDateTime(toDate(o));
	// }
	// return result;
	// }
	//
	// public static org.openntf.domino.Name[] toNames(Collection<Object> vector, org.openntf.domino.Session session)
	// throws DataNotCompatibleException {
	// if (vector == null)
	// return null;
	//
	// org.openntf.domino.Name[] result = new org.openntf.domino.Name[vector.size()];
	// int i = 0;
	// for (Object o : vector) {
	// result[i++] = session.createName(String.valueOf(o));
	// }
	// return result;
	// }
	//
	// public static String[] toStrings(Collection<Object> vector) throws DataNotCompatibleException {
	// if (vector == null)
	// return null;
	// String[] strings = new String[vector.size()];
	// int i = 0;
	// for (Object o : vector) {
	// if (o instanceof DateTime) {
	// strings[i++] = ((DateTime) o).getGMTTime();
	// } else {
	// strings[i++] = String.valueOf(o);
	// }
	// }
	// return strings;
	// }

	/**
	 * To lotus note collection.
	 * 
	 * @param collection
	 *            the collection
	 * @return the org.openntf.domino. note collection
	 */
	public static org.openntf.domino.NoteCollection toNoteCollection(final lotus.domino.DocumentCollection collection) {
		org.openntf.domino.NoteCollection result = null;
		if (collection instanceof DocumentCollection) {
			org.openntf.domino.Database db = ((DocumentCollection) collection).getParent();
			result = db.createNoteCollection(false);
			result.add(collection);
		} else {
			throw new DataNotCompatibleException("Cannot convert a non-OpenNTF DocumentCollection to a NoteCollection");
		}
		return result;
	}

	/**
	 * This will call the terminate-function of the callback on every "terminate" call. (Across threads!) The callback must handle this with
	 * threadlocals itself. See DateTime for an example
	 * 
	 * @param callback
	 */
	public static void onTerminate(final Terminatable callback) {
		onTerminate_.add(callback);
	}

}<|MERGE_RESOLUTION|>--- conflicted
+++ resolved
@@ -106,16 +106,7 @@
 						//							System.out.println("DEBUG " + nextLine);
 						//						}
 
-<<<<<<< HEAD
-						//								NotesFactory.createSession();
-						try {
 							loadEnvironment(/*session, */scanner);
-						} finally {
-							//							session.recycle();
-						}
-=======
-						loadEnvironment(/*session, */scanner);
->>>>>>> ccd9a9cd
 						scanner.close();
 						return null;
 					}
