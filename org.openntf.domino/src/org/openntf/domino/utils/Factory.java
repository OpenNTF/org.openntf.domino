/*
 * Copyright 2013
 * 
 * Licensed under the Apache License, Version 2.0 (the "License"); 
 * you may not use this file except in compliance with the License. 
 * You may obtain a copy of the License at:
 * 
 * http://www.apache.org/licenses/LICENSE-2.0 
 * 
 * Unless required by applicable law or agreed to in writing, software 
 * distributed under the License is distributed on an "AS IS" BASIS, 
 * WITHOUT WARRANTIES OR CONDITIONS OF ANY KIND, either express or 
 * implied. See the License for the specific language governing 
 * permissions and limitations under the License.
 */
package org.openntf.domino.utils;

import java.io.File;
import java.io.IOException;
import java.io.InputStream;
import java.security.AccessControlException;
import java.security.AccessController;
import java.security.PrivilegedActionException;
import java.security.PrivilegedExceptionAction;
import java.util.ArrayList;
import java.util.Collection;
import java.util.HashMap;
import java.util.Iterator;
import java.util.List;
import java.util.Map;
import java.util.Map.Entry;
import java.util.Scanner;
import java.util.ServiceLoader;
import java.util.Vector;
import java.util.concurrent.ConcurrentHashMap;
import java.util.jar.Attributes;
import java.util.jar.Manifest;
import java.util.logging.Level;
import java.util.logging.LogManager;
import java.util.logging.Logger;

import org.openntf.domino.Base;
import org.openntf.domino.Database;
import org.openntf.domino.Document;
import org.openntf.domino.DocumentCollection;
import org.openntf.domino.Session;
import org.openntf.domino.Session.RunContext;
import org.openntf.domino.WrapperFactory;
import org.openntf.domino.exceptions.DataNotCompatibleException;
import org.openntf.domino.exceptions.UndefinedDelegateTypeException;
import org.openntf.domino.graph.DominoGraph;
import org.openntf.domino.logging.ConsoleFormatter;
import org.openntf.domino.logging.DefaultConsoleHandler;
import org.openntf.domino.logging.DefaultFileHandler;
import org.openntf.domino.logging.FileFormatter;
import org.openntf.domino.logging.OpenLogHandler;
import org.openntf.domino.types.DatabaseDescendant;
import org.openntf.domino.types.FactorySchema;
import org.openntf.domino.types.SessionDescendant;

/**
 * The Enum Factory. Does the Mapping lotusObject <=> OpenNTF-Object
 */
public enum Factory {
	;

	/**
	 * Holder for the wrapper-factory that converts lotus.domino objects to org.openntf.domino objects
	 */
	private static ThreadLocal<WrapperFactory> currentWrapperFactory = new ThreadLocal<WrapperFactory>();

	private static ThreadLocal<ClassLoader> currentClassLoader_ = new ThreadLocal<ClassLoader>();

	private static ThreadLocal<Session> currentSessionHolder_ = new ThreadLocal<Session>();

	private static List<Terminatable> onTerminate_ = new ArrayList<Terminatable>();

	// TODO: Determine if this is the right way to deal with Xots access to faces contexts
	private static ThreadLocal<Database> currentDatabaseHolder_ = new ThreadLocal<Database>();

	/**
	 * setup the environment and loggers
	 * 
	 * @author praml
	 * 
	 */
	private static class SetupJob implements Runnable {
		@Override
		public void run() {
			try {
				AccessController.doPrivileged(new PrivilegedExceptionAction<Object>() {
					@Override
					public Object run() throws Exception {
						// Windows stores the notes.ini in the program directory; Linux stores it in the data directory
						String progpath = "notes.binary";
						File iniFile = new File(progpath + System.getProperty("file.separator") + "notes.ini");
						if (!iniFile.exists()) {
							progpath = System.getProperty("user.dir");
							iniFile = new File(progpath + System.getProperty("file.separator") + "notes.ini");
						}
						Scanner scanner = new Scanner(iniFile);
<<<<<<< HEAD
						scanner.useDelimiter(System.getProperty("line.separator"));
						loadEnvironment(scanner);
=======
						scanner.useDelimiter("\n|\r\n");
						//						while (scanner.hasNextLine()) {
						//							String nextLine = scanner.nextLine();
						//							System.out.println("DEBUG " + nextLine);
						//						}

						loadEnvironment(/*session, */scanner);
>>>>>>> 55512f18
						scanner.close();
						return null;
					}
				});
			} catch (AccessControlException e) {
				e.printStackTrace();
			} catch (PrivilegedActionException e) {
				e.printStackTrace();
			}

			try {
				AccessController.doPrivileged(new PrivilegedExceptionAction<Object>() {
					@Override
					// TODO RPr: read config from notes.ini / env
					public Object run() throws Exception {
						String pattern = getDataPath() + "/IBM_TECHNICAL_SUPPORT/org.openntf.%u.%g.log";
						Logger oodLogger = Logger.getLogger("org.openntf.domino");
						oodLogger.setLevel(Level.WARNING);

						DefaultFileHandler dfh = new DefaultFileHandler(pattern, 50000, 100, true);
						dfh.setFormatter(new FileFormatter());
						dfh.setLevel(Level.WARNING);
						oodLogger.addHandler(dfh);

						DefaultConsoleHandler dch = new DefaultConsoleHandler();
						dch.setFormatter(new ConsoleFormatter());
						dch.setLevel(Level.WARNING);
						oodLogger.addHandler(dch);

						OpenLogHandler olh = new OpenLogHandler();
						olh.setLogDbPath("OpenLog.nsf");
						olh.setLevel(Level.WARNING);
						oodLogger.addHandler(olh);

						LogManager manager = LogManager.getLogManager();
						manager.addLogger(oodLogger);
						return null;
					}
				});
			} catch (AccessControlException e) {
				e.printStackTrace();
			} catch (PrivilegedActionException e) {
				e.printStackTrace();
			}
		}
	}

	static {
		SetupJob job = new SetupJob();
		job.run();
		//		TrustedDispatcher td = new TrustedDispatcher();
		//		td.process(job);
		//		System.out.println("DEBUG: SetupJob dispatched");
		//		td.stop(false);
	}

	private static Map<String, String> ENVIRONMENT;
	private static boolean session_init = false;
	private static boolean jar_init = false;

	/**
	 * load the configuration
	 * 
	 * @param session
	 */
	public static void loadEnvironment(/*final lotus.domino.Session session, */final Scanner scanner) {
		if (ENVIRONMENT == null) {
			ENVIRONMENT = new HashMap<String, String>();
		}
		int keyCount = 0;
		if (scanner != null) {
			while (scanner.hasNextLine()) {
				String nextLine = scanner.nextLine();
				int i = nextLine.indexOf('=');
				if (i > 0) {
					keyCount++;
					String key = nextLine.substring(0, i).toLowerCase();
					String value = nextLine.substring(i + 1);
					//					System.out.println("DEBUG " + key + " : " + value);
					ENVIRONMENT.put(key, value);
				}
			}
			//			System.out.println("DEBUG: Added " + keyCount + " environment variables to avoid using a session");
			session_init = true;
		}
		//		if (session != null && !session_init) {
		//			try {
		//				AccessController.doPrivileged(new PrivilegedExceptionAction<Object>() {
		//					@Override
		//					public Object run() throws Exception {
		//						try {
		//							ENVIRONMENT.put("directory", session.getEnvironmentString("Directory", true));
		//							ENVIRONMENT.put("notesprogram", session.getEnvironmentString("NotesProgram", true));
		//							ENVIRONMENT.put("kittype", session.getEnvironmentString("KitType", true));
		//							ENVIRONMENT.put("servicename", session.getEnvironmentString("ServiceName", true));
		//							ENVIRONMENT.put("httpjvmmaxheapsize", session.getEnvironmentString("HTTPJVMMaxHeapSize", true));
		//							ENVIRONMENT.put("dominocontrollercurrentlog", session.getEnvironmentString("DominoControllerCurrentLog", true));
		//						} catch (NotesException ne) {
		//							ne.printStackTrace();
		//						}
		//						return null;
		//					}
		//				});
		//			} catch (AccessControlException e) {
		//				e.printStackTrace();
		//			} catch (PrivilegedActionException e) {
		//				e.printStackTrace();
		//			}
		//			session_init = true;
		//		}
		if (!jar_init) {
			try {
				AccessController.doPrivileged(new PrivilegedExceptionAction<Object>() {
					@Override
					public Object run() throws Exception {
						try {
							InputStream inputStream = Factory.class.getClassLoader().getResourceAsStream("META-INF/MANIFEST.MF");
							if (inputStream != null) {
								Manifest mani;
								mani = new Manifest(inputStream);
								Attributes attrib = mani.getMainAttributes();
								ENVIRONMENT.put("version", attrib.getValue("Implementation-Version"));
								ENVIRONMENT.put("title", attrib.getValue("Implementation-Title"));
								ENVIRONMENT.put("url", attrib.getValue("Implementation-Vendor-URL"));
							}
						} catch (IOException e) {
							e.printStackTrace();
						}
						return null;
					}
				});
			} catch (AccessControlException e) {
				e.printStackTrace();
			} catch (PrivilegedActionException e) {
				e.printStackTrace();
			}
			jar_init = true;
		}
	}

	public static String getEnvironment(final String key) {
		if (ENVIRONMENT == null) {
			loadEnvironment(null);
		}
		return ENVIRONMENT.get(key);
	}

	public static String getTitle() {
		return getEnvironment("title");
	}

	public static String getUrl() {
		return getEnvironment("url");
	}

	public static String getVersion() {
		return getEnvironment("version");
	}

	public static String getDataPath() {
		return getEnvironment("directory");
	}

	public static String getProgramPath() {
		return getEnvironment("notesprogram");
	}

	public static String getHTTPJVMHeapSize() {
		return getEnvironment("httpjvmheapsize");
	}

	/** The Constant log_. */
	private static final Logger log_ = Logger.getLogger(Factory.class.getName());

	/** The Constant TRACE_COUNTERS. */
	private static final boolean TRACE_COUNTERS = false;
	/** use a separate counter in each thread */
	private static final boolean COUNT_PER_THREAD = false;

	/** The lotus counter. */
	private static Counter lotusCounter = new Counter(COUNT_PER_THREAD);

	/** The recycle err counter. */
	private static Counter recycleErrCounter = new Counter(COUNT_PER_THREAD);

	/** The auto recycle counter. */
	private static Counter autoRecycleCounter = new Counter(COUNT_PER_THREAD);

	/** The manual recycle counter. */
	private static Counter manualRecycleCounter = new Counter(COUNT_PER_THREAD);

	private static Map<Class<?>, Counter> objectCounter = new ConcurrentHashMap<Class<?>, Counter>() {
		private static final long serialVersionUID = 1L;

		/* (non-Javadoc)
		 * @see java.util.concurrent.ConcurrentHashMap#get(java.lang.Object)
		 */
		@Override
		public Counter get(final Object key) {
			// TODO Auto-generated method stub
			Counter ret = super.get(key);
			if (ret == null) {
				ret = new Counter(COUNT_PER_THREAD);
				put((Class<?>) key, ret);
			}
			return ret;
		}

	};

	/**
	 * Gets the lotus count.
	 * 
	 * @return the lotus count
	 */
	public static int getLotusCount() {
		return lotusCounter.intValue();
	}

	/**
	 * Count a created lotus element.
	 */
	public static void countLotus(final Class<?> c) {
		if (TRACE_COUNTERS) {
			lotusCounter.increment();
			objectCounter.get(c).increment();
		}
	}

	/**
	 * Gets the recycle error count.
	 * 
	 * @return the recycle error count
	 */
	public static int getRecycleErrorCount() {
		return recycleErrCounter.intValue();
	}

	/**
	 * Count recycle error.
	 */
	public static void countRecycleError(final Class<?> c) {
		if (TRACE_COUNTERS)
			recycleErrCounter.increment();
	}

	/**
	 * Gets the auto recycle count.
	 * 
	 * @return the auto recycle count
	 */
	public static int getAutoRecycleCount() {
		return autoRecycleCounter.intValue();
	}

	/**
	 * Count auto recycle.
	 * 
	 * @return the int
	 */
	public static int countAutoRecycle(final Class<?> c) {
		if (TRACE_COUNTERS) {
			objectCounter.get(c).decrement();
			return autoRecycleCounter.increment();
		} else {
			return 0;
		}
	}

	/**
	 * Gets the manual recycle count.
	 * 
	 * @return the manual recycle count
	 */
	public static int getManualRecycleCount() {
		return manualRecycleCounter.intValue();
	}

	/**
	 * Count a manual recycle
	 */
	public static int countManualRecycle(final Class<?> c) {
		if (TRACE_COUNTERS) {
			objectCounter.get(c).decrement();
			return manualRecycleCounter.increment();
		} else {
			return 0;
		}
	}

	/**
	 * get the active object count
	 * 
	 * @return
	 */
	public static int getActiveObjectCount() {
		return lotusCounter.intValue() - autoRecycleCounter.intValue() - manualRecycleCounter.intValue();
	}

	/**
	 * Determine the run context where we are
	 * 
	 * @return
	 */
	public static RunContext getRunContext() {
		// TODO finish this implementation, which needs a lot of work.
		// - ADDIN
		// - APPLET
		// - DIIOP
		// - DOTS
		// - PLUGIN
		// - SERVLET
		// - XPAGES_NSF
		// maybe a simple way to determine => create a Throwable and look into the stack trace
		RunContext result = RunContext.UNKNOWN;
		SecurityManager sm = System.getSecurityManager();
		if (sm == null)
			return RunContext.CLI;

		Object o = sm.getSecurityContext();
		if (log_.isLoggable(Level.INFO))
			log_.log(Level.INFO, "SecurityManager is " + sm.getClass().getName() + " and context is " + o.getClass().getName());
		if (sm instanceof lotus.notes.AgentSecurityManager) {
			lotus.notes.AgentSecurityManager asm = (lotus.notes.AgentSecurityManager) sm;
			Object xsm = asm.getExtenderSecurityContext();
			if (xsm instanceof lotus.notes.AgentSecurityContext) {
				lotus.notes.AgentSecurityContext nasc = (lotus.notes.AgentSecurityContext) xsm;
			}
			Object asc = asm.getSecurityContext();
			if (asc != null) {
				// System.out.println("Security context is " + asc.getClass().getName());
			}
			// ThreadGroup tg = asm.getThreadGroup();
			// System.out.println("ThreadGroup name: " + tg.getName());

			result = RunContext.AGENT;
		}
		//		com.ibm.domino.http.bootstrap.logger.RCPLoggerConfig rcplc;
		try {
			Class<?> BCLClass = Class.forName("com.ibm.domino.http.bootstrap.BootstrapClassLoader");
			if (BCLClass != null) {
				ClassLoader cl = (ClassLoader) BCLClass.getMethod("getSharedClassLoader", null).invoke(null, null);
				if ("com.ibm.domino.http.bootstrap.BootstrapOSGIClassLoader".equals(cl.getClass().getName())) {
					result = RunContext.XPAGES_OSGI;
				}
			}
		} catch (Exception e) {

		}

		return result;
	}

	/**
	 * returns the wrapper factory for this thread
	 * 
	 * @return the thread's wrapper factory
	 */
	public static WrapperFactory getWrapperFactory() {
		WrapperFactory wf = currentWrapperFactory.get();
		if (wf == null) {
			ClassLoader cl = getClassLoader();
			// System.out.println("Got this Classloader: " + cl);

			if (cl != null) {
				try {
					ServiceLoader<WrapperFactory> loader = ServiceLoader.load(WrapperFactory.class, cl);
					Iterator<WrapperFactory> it = loader.iterator();
					if (it.hasNext()) {
						wf = it.next();
						// TODO RPr remove these debug prints
						System.out.println("DEBUG: Using alternative WrapperFactory: " + wf);
					}
				} catch (Throwable t) {
					DominoUtils.handleException(t);
				}
			}
			if (wf == null) {
				// System.out.println("Using default WrapperFactory");
				wf = new org.openntf.domino.impl.WrapperFactory();
			}
			currentWrapperFactory.set(wf);
		}
		return wf;
	}

	/**
	 * Set/changes the wrapperFactory for this thread
	 * 
	 * @param wf
	 */
	public static void setWrapperFactory(final WrapperFactory wf) {
		currentWrapperFactory.set(wf);
	}

	// --- session handling 

	@Deprecated
	public static org.openntf.domino.Document fromLotusDocument(final lotus.domino.Document lotus, final Base parent) {
		return getWrapperFactory().fromLotus(lotus, Document.SCHEMA, (Database) parent);
	}

	public static void setNoRecycle(final Base<?> base, final boolean value) {
		getWrapperFactory().setNoRecycle(base, value);
	}

	/*
	 * (non-JavaDoc)
	 * 
	 * @see org.openntf.domino.WrapperFactory#fromLotus(lotus.domino.Base, FactorySchema, Base)
	 */
	@SuppressWarnings("rawtypes")
	public static <T extends Base, D extends lotus.domino.Base, P extends Base> T fromLotus(final D lotus,
			final FactorySchema<T, D, P> schema, final P parent) {
		return getWrapperFactory().fromLotus(lotus, schema, parent);
	}

	public static boolean recacheLotus(final lotus.domino.Base lotus, final Base<?> wrapper, final Base<?> parent) {
		return getWrapperFactory().recacheLotusObject(lotus, wrapper, parent);
	}

	/**
	 * From lotus wraps a given lotus collection in an org.openntf.domino collection
	 * 
	 * @param <T>
	 *            the generic org.openntf.domino type (drapper)
	 * @param <D>
	 *            the generic lotus.domino type (delegate)
	 * @param <P>
	 *            the generic org.openntf.domino type (parent)
	 * @param lotus
	 *            the object to wrap
	 * @param schema
	 *            the generic schema to ensure type safeness (may be null)
	 * @param parent
	 *            the parent
	 * @return the wrapped object
	 */
	@SuppressWarnings({ "rawtypes" })
	public static <T extends Base, D extends lotus.domino.Base, P extends Base> Collection<T> fromLotus(final Collection<?> lotusColl,
			final FactorySchema<T, D, P> schema, final P parent) {
		return getWrapperFactory().fromLotus(lotusColl, schema, parent);
	}

	/**
	 * From lotus wraps a given lotus collection in an org.openntf.domino collection
	 * 
	 * @param <T>
	 *            the generic org.openntf.domino type (wrapper)
	 * @param <D>
	 *            the generic lotus.domino type (delegate)
	 * @param <P>
	 *            the generic org.openntf.domino type (parent)
	 * @param lotus
	 *            the object to wrap
	 * @param schema
	 *            the generic schema to ensure type safeness (may be null)
	 * @param parent
	 *            the parent
	 * @return the wrapped object
	 */
	@SuppressWarnings("rawtypes")
	public static <T extends Base, D extends lotus.domino.Base, P extends Base> Vector<T> fromLotusAsVector(final Collection<?> lotusColl,
			final FactorySchema<T, D, P> schema, final P parent) {
		return getWrapperFactory().fromLotusAsVector(lotusColl, schema, parent);
	}

	/**
	 * From lotus.
	 * 
	 * @deprecated Use {@link #fromLotus(lotus.domino.Base, FactorySchema, Base)} instead
	 * 
	 * 
	 * @param <T>
	 *            the generic type
	 * @param lotus
	 *            the lotus
	 * @param T
	 *            the t
	 * @param parent
	 *            the parent
	 * @return the t
	 */
	@SuppressWarnings({ "rawtypes", "unchecked" })
	@Deprecated
	public static <T> T fromLotus(final lotus.domino.Base lotus, final Class<? extends Base> T, final Base parent) {
		return (T) getWrapperFactory().fromLotus(lotus, (FactorySchema) null, parent);
	}

	/**
	 * From lotus.
	 * 
	 * @deprecated Use {@link #fromLotus(Collection, FactorySchema, Base)} instead
	 * 
	 * @param <T>
	 *            the generic type
	 * @param lotusColl
	 *            the lotus coll
	 * @param T
	 *            the t
	 * @param parent
	 *            the parent
	 * @return the collection
	 */
	@SuppressWarnings({ "unchecked", "rawtypes" })
	@Deprecated
	public static <T> Collection<T> fromLotus(final Collection<?> lotusColl, final Class<? extends Base> T, final Base<?> parent) {
		return getWrapperFactory().fromLotus(lotusColl, (FactorySchema) null, parent);
	}

	/**
	 * @deprecated Use {@link #fromLotusAsVector(Collection, FactorySchema, Base)}
	 * @param lotusColl
	 * @param T
	 * @param parent
	 * @return
	 */
	@Deprecated
	@SuppressWarnings({ "unchecked", "rawtypes" })
	public static <T> Vector<T> fromLotusAsVector(final Collection<?> lotusColl, final Class<? extends org.openntf.domino.Base> T,
			final org.openntf.domino.Base<?> parent) {
		return getWrapperFactory().fromLotusAsVector(lotusColl, (FactorySchema) null, parent);
	}

	/**
	 * Wrap column values.
	 * 
	 * @param values
	 *            the values
	 * @return the java.util. vector
	 */
	public static java.util.Vector<Object> wrapColumnValues(final Collection<?> values, final org.openntf.domino.Session session) {
		if (values == null) {
			log_.log(Level.WARNING, "Request to wrapColumnValues for a collection of null");
			return null;
		}
		return getWrapperFactory().wrapColumnValues(values, session);
	}

	/**
	 * Method to unwrap a object
	 * 
	 * @param the
	 *            object to unwrap
	 * @return the unwrapped object
	 */
	public static <T extends lotus.domino.Base> T toLotus(final T base) {
		return getWrapperFactory().toLotus(base);
	}

	/**
	 * Gets the session.
	 * 
	 * @return the session
	 */
	public static org.openntf.domino.Session getSession() {
		org.openntf.domino.Session result = currentSessionHolder_.get();
		if (result == null) {
			try {
				result = Factory.fromLotus(lotus.domino.NotesFactory.createSession(), Session.SCHEMA, null);
				Factory.setNoRecycle(result, false);  // We have created the session, so we recycle it
			} catch (Exception ne) {
				try {
					result = XSPUtil.getCurrentSession();
				} catch (Throwable t) {
					t.printStackTrace();
				}
			}
			setSession(result);
		}
		if (result == null) {
			System.out
			.println("SEVERE: Unable to get default session. This probably means that you are running in an unsupported configuration or you forgot to set up your context at the start of the operation. If you're running in XPages, check the xsp.properties of your database. If you are running in an Agent, make sure you start with a call to Factory.fromLotus() and pass in your lotus.domino.Session");
			Throwable t = new Throwable();
			t.printStackTrace();
		}
		return result;
	}

	public static org.openntf.domino.Session getSession_unchecked() {
		return currentSessionHolder_.get();
	}

	public static void setSession(final lotus.domino.Session session) {
		currentSessionHolder_.set(fromLotus(session, Session.SCHEMA, null));
	}

	public static void clearSession() {
		currentSessionHolder_.set(null);
	}

	// TODO: Determine if this is the right way to deal with Xots access to faces contexts
	public static Database getDatabase_unchecked() {
		return currentDatabaseHolder_.get();
	}

	public static void setDatabase(final Database database) {
		setNoRecycle(database, true);
		currentDatabaseHolder_.set(database);
	}

	public static void clearDatabase() {
		currentDatabaseHolder_.set(null);
	}

	public static ClassLoader getClassLoader() {
		if (currentClassLoader_.get() == null) {
			ClassLoader loader = null;
			try {
				loader = AccessController.doPrivileged(new PrivilegedExceptionAction<ClassLoader>() {
					@Override
					public ClassLoader run() throws Exception {
						return Thread.currentThread().getContextClassLoader();
					}
				});
			} catch (AccessControlException e) {
				e.printStackTrace();
			} catch (PrivilegedActionException e) {
				e.printStackTrace();
			}
			setClassLoader(loader);
		}
		return currentClassLoader_.get();
	}

	public static void setClassLoader(final ClassLoader loader) {
		if (loader != null) {
			//			System.out.println("Setting OpenNTF Factory ClassLoader to a " + loader.getClass().getName());
		}
		currentClassLoader_.set(loader);
	}

	public static void clearWrapperFactory() {
		currentWrapperFactory.set(null);
	}

	public static void clearClassLoader() {
		currentClassLoader_.set(null);
	}

	public static void clearDominoGraph() {
		DominoGraph.clearDocumentCache();
	}

	public static void clearBubbleExceptions() {
		DominoUtils.setBubbleExceptions(null);
	}

	/**
	 * Begin with a clear environment
	 */
	public static void init() {
		// TODO Auto-generated method stub

	}

	public static lotus.domino.Session terminate() {
		lotus.domino.Session result = null;
		WrapperFactory wf = getWrapperFactory();
		if (currentSessionHolder_.get() != null) {
			result = wf.toLotus(currentSessionHolder_.get());
		}
		for (Terminatable callback : onTerminate_) {
			callback.terminate();
		}
		clearSession();
		long termCount = wf.terminate();
		//		System.out.println("DEBUG: cleared " + termCount + " references from the queue...");
		clearBubbleExceptions();
		clearDominoGraph();
		clearWrapperFactory();
		clearClassLoader();
		return result;
	}

	/**
	 * Debug method to get statistics
	 * 
	 * @param details
	 * @return
	 */
	public static String dumpCounters(final boolean details) {
		if (!TRACE_COUNTERS)
			return "Counters are disabled";
		StringBuilder sb = new StringBuilder();
		sb.append("LotusCount: ");
		sb.append(getLotusCount());

		sb.append(" AutoRecycled: ");
		sb.append(getAutoRecycleCount());
		sb.append(" ManualRecycled: ");
		sb.append(getManualRecycleCount());
		sb.append(" RecycleErrors: ");
		sb.append(getRecycleErrorCount());
		sb.append(" ActiveObjects: ");
		sb.append(getActiveObjectCount());

		if (!objectCounter.isEmpty() && details) {
			sb.append("\n=== The following objects were left in memory ===");
			for (Entry<Class<?>, Counter> e : objectCounter.entrySet()) {
				int i = e.getValue().intValue();
				if (i != 0) {
					sb.append("\n" + i + "\t" + e.getKey().getName());
				}
			}
		}
		return sb.toString();
	}

	/**
	 * Gets the session full access.
	 * 
	 * @return the session full access
	 */
	public static org.openntf.domino.Session getSessionFullAccess() {
		try {
			Object result = AccessController.doPrivileged(new PrivilegedExceptionAction<Object>() {
				@Override
				public Object run() throws Exception {
					lotus.domino.Session s = lotus.domino.NotesFactory.createSessionWithFullAccess();
					return fromLotus(s, org.openntf.domino.Session.SCHEMA, null);
				}
			});
			if (result instanceof org.openntf.domino.Session) {
				Factory.setNoRecycle((org.openntf.domino.Session) result, false); // We have created the session, so we recycle it
				return (org.openntf.domino.Session) result;
			}
		} catch (PrivilegedActionException e) {
			DominoUtils.handleException(e);
		}
		return null;
	}

	/**
	 * Gets the trusted session.
	 * 
	 * @return the trusted session
	 */
	public static org.openntf.domino.Session getTrustedSession() {
		try {
			Object result = AccessController.doPrivileged(new PrivilegedExceptionAction<Object>() {
				@Override
				public Object run() throws Exception {
					lotus.domino.Session s = lotus.domino.NotesFactory.createTrustedSession();
					return fromLotus(s, org.openntf.domino.Session.SCHEMA, null);
				}
			});
			if (result instanceof org.openntf.domino.Session) {
				Factory.setNoRecycle((org.openntf.domino.Session) result, false); // We have created the session, so we are responsible to recycle it.
				return (org.openntf.domino.Session) result;
			}
		} catch (PrivilegedActionException e) {
			DominoUtils.handleException(e);
		}
		return null;
	}

	/**
	 * Gets the parent database.
	 * 
	 * @param base
	 *            the base
	 * @return the parent database
	 */
	@Deprecated
	public static Database getParentDatabase(final Base<?> base) {
		if (base instanceof org.openntf.domino.Database) {
			return (org.openntf.domino.Database) base;
		} else if (base instanceof DatabaseDescendant) {
			return ((DatabaseDescendant) base).getAncestorDatabase();
		} else {
			throw new UndefinedDelegateTypeException();
		}
	}

	/**
	 * Gets the session.
	 * 
	 * @param base
	 *            the base
	 * @return the session
	 */
	public static Session getSession(final lotus.domino.Base base) {
		org.openntf.domino.Session result = null;
		if (base instanceof SessionDescendant) {
			result = ((SessionDescendant) base).getAncestorSession();
		} else if (base instanceof org.openntf.domino.Session) {
			result = (org.openntf.domino.Session) base;
		} else {
			System.out.println("couldn't find session for object of type " + base.getClass().getName());
			throw new UndefinedDelegateTypeException();
		}
		if (result == null)
			result = getSession(); // last ditch, get the primary Session;
		return result;
	}

	// public static boolean toBoolean(Object value) {
	// if (value instanceof String) {
	// char[] c = ((String) value).toCharArray();
	// if (c.length > 1 || c.length == 0) {
	// return false;
	// } else {
	// return c[0] == '1';
	// }
	// } else if (value instanceof Double) {
	// if (((Double) value).intValue() == 0) {
	// return false;
	// } else {
	// return true;
	// }
	// } else {
	// throw new DataNotCompatibleException("Cannot convert a " + value.getClass().getName() + " to boolean primitive.");
	// }
	// }
	//
	// public static int toInt(Object value) {
	// if (value instanceof Integer) {
	// return ((Integer) value).intValue();
	// } else if (value instanceof Double) {
	// return ((Double) value).intValue();
	// } else {
	// throw new DataNotCompatibleException("Cannot convert a " + value.getClass().getName() + " to int primitive.");
	// }
	// }
	//
	// public static double toDouble(Object value) {
	// if (value instanceof Integer) {
	// return ((Integer) value).doubleValue();
	// } else if (value instanceof Double) {
	// return ((Double) value).doubleValue();
	// } else {
	// throw new DataNotCompatibleException("Cannot convert a " + value.getClass().getName() + " to double primitive.");
	// }
	// }
	//
	// public static long toLong(Object value) {
	// if (value instanceof Integer) {
	// return ((Integer) value).longValue();
	// } else if (value instanceof Double) {
	// return ((Double) value).longValue();
	// } else {
	// throw new DataNotCompatibleException("Cannot convert a " + value.getClass().getName() + " to long primitive.");
	// }
	// }
	//
	// public static short toShort(Object value) {
	// if (value instanceof Integer) {
	// return ((Integer) value).shortValue();
	// } else if (value instanceof Double) {
	// return ((Double) value).shortValue();
	// } else {
	// throw new DataNotCompatibleException("Cannot convert a " + value.getClass().getName() + " to short primitive.");
	// }
	//
	// }
	//
	// public static float toFloat(Object value) {
	// if (value instanceof Integer) {
	// return ((Integer) value).floatValue();
	// } else if (value instanceof Double) {
	// return ((Double) value).floatValue();
	// } else {
	// throw new DataNotCompatibleException("Cannot convert a " + value.getClass().getName() + " to float primitive.");
	// }
	//
	// }
	//
	// public static Object toPrimitive(Vector<Object> values, Class<?> ctype) {
	// if (ctype.isPrimitive()) {
	// throw new DataNotCompatibleException(ctype.getName() + " is not a primitive type.");
	// }
	// if (values.size() > 1) {
	// throw new DataNotCompatibleException("Cannot create a primitive " + ctype + " from data because we have a multiple values.");
	// }
	// if (values.isEmpty()) {
	// throw new DataNotCompatibleException("Cannot create a primitive " + ctype + " from data because we don't have any values.");
	// }
	// if (ctype == Boolean.TYPE)
	// return toBoolean(values.get(0));
	// if (ctype == Integer.TYPE)
	// return toInt(values.get(0));
	// if (ctype == Short.TYPE)
	// return toShort(values.get(0));
	// if (ctype == Long.TYPE)
	// return toLong(values.get(0));
	// if (ctype == Float.TYPE)
	// return toFloat(values.get(0));
	// if (ctype == Double.TYPE)
	// return toDouble(values.get(0));
	// if (ctype == Byte.TYPE)
	// throw new UnimplementedException("Primitive conversion for byte not yet defined");
	// if (ctype == Character.TYPE)
	// throw new UnimplementedException("Primitive conversion for char not yet defined");
	// throw new DataNotCompatibleException("");
	// }
	//
	// public static String join(Collection<Object> values, String separator) {
	// StringBuilder sb = new StringBuilder();
	// Iterator<Object> it = values.iterator();
	// while (it.hasNext()) {
	// sb.append(String.valueOf(it.next()));
	// if (it.hasNext())
	// sb.append(separator);
	// }
	// return sb.toString();
	// }
	//
	// public static String join(Collection<Object> values) {
	// return join(values, ", ");
	// }
	//
	// public static Object toPrimitiveArray(Vector<Object> values, Class<?> ctype) throws DataNotCompatibleException {
	// Object result = null;
	// int size = values.size();
	// if (ctype == Boolean.TYPE) {
	// boolean[] outcome = new boolean[size];
	// // TODO NTF - should allow for String fields that are binary sequences: "1001001" (SOS)
	// for (int i = 0; i < size; i++) {
	// Object o = values.get(i);
	// outcome[i] = toBoolean(o);
	// }
	// result = outcome;
	// } else if (ctype == Byte.TYPE) {
	// byte[] outcome = new byte[size];
	// // TODO
	// result = outcome;
	// } else if (ctype == Character.TYPE) {
	// char[] outcome = new char[size];
	// // TODO How should this work? Just concatenate the char arrays for each String?
	// result = outcome;
	// } else if (ctype == Short.TYPE) {
	// short[] outcome = new short[size];
	// for (int i = 0; i < size; i++) {
	// Object o = values.get(i);
	// outcome[i] = toShort(o);
	// }
	// result = outcome;
	// } else if (ctype == Integer.TYPE) {
	// int[] outcome = new int[size];
	// for (int i = 0; i < size; i++) {
	// Object o = values.get(i);
	// outcome[i] = toInt(o);
	// }
	// result = outcome;
	// } else if (ctype == Long.TYPE) {
	// long[] outcome = new long[size];
	// for (int i = 0; i < size; i++) {
	// Object o = values.get(i);
	// outcome[i] = toLong(o);
	// }
	// result = outcome;
	// } else if (ctype == Float.TYPE) {
	// float[] outcome = new float[size];
	// for (int i = 0; i < size; i++) {
	// Object o = values.get(i);
	// outcome[i] = toFloat(o);
	// }
	// result = outcome;
	// } else if (ctype == Double.TYPE) {
	// double[] outcome = new double[size];
	// for (int i = 0; i < size; i++) {
	// Object o = values.get(i);
	// outcome[i] = toDouble(o);
	// }
	// result = outcome;
	// }
	// return result;
	// }
	//
	// public static Date toDate(Object value) throws DataNotCompatibleException {
	// if (value == null)
	// return null;
	// if (value instanceof Long) {
	// return new Date(((Long) value).longValue());
	// } else if (value instanceof String) {
	// // TODO finish
	// DateFormat df = new SimpleDateFormat();
	// try {
	// return df.parse((String) value);
	// } catch (ParseException e) {
	// throw new DataNotCompatibleException("Cannot create a Date from String value " + (String) value);
	// }
	// } else if (value instanceof lotus.domino.DateTime) {
	// return DominoUtils.toJavaDateSafe((lotus.domino.DateTime) value);
	// } else {
	// throw new DataNotCompatibleException("Cannot create a Date from a " + value.getClass().getName());
	// }
	// }
	//
	// public static Date[] toDates(Collection<Object> vector) throws DataNotCompatibleException {
	// if (vector == null)
	// return null;
	//
	// Date[] result = new Date[vector.size()];
	// int i = 0;
	// for (Object o : vector) {
	// result[i++] = toDate(o);
	// }
	// return result;
	// }
	//
	// public static org.openntf.domino.DateTime[] toDateTimes(Collection<Object> vector, org.openntf.domino.Session session)
	// throws DataNotCompatibleException {
	// if (vector == null)
	// return null;
	//
	// org.openntf.domino.DateTime[] result = new org.openntf.domino.DateTime[vector.size()];
	// int i = 0;
	// for (Object o : vector) {
	// result[i++] = session.createDateTime(toDate(o));
	// }
	// return result;
	// }
	//
	// public static org.openntf.domino.Name[] toNames(Collection<Object> vector, org.openntf.domino.Session session)
	// throws DataNotCompatibleException {
	// if (vector == null)
	// return null;
	//
	// org.openntf.domino.Name[] result = new org.openntf.domino.Name[vector.size()];
	// int i = 0;
	// for (Object o : vector) {
	// result[i++] = session.createName(String.valueOf(o));
	// }
	// return result;
	// }
	//
	// public static String[] toStrings(Collection<Object> vector) throws DataNotCompatibleException {
	// if (vector == null)
	// return null;
	// String[] strings = new String[vector.size()];
	// int i = 0;
	// for (Object o : vector) {
	// if (o instanceof DateTime) {
	// strings[i++] = ((DateTime) o).getGMTTime();
	// } else {
	// strings[i++] = String.valueOf(o);
	// }
	// }
	// return strings;
	// }

	/**
	 * To lotus note collection.
	 * 
	 * @param collection
	 *            the collection
	 * @return the org.openntf.domino. note collection
	 */
	public static org.openntf.domino.NoteCollection toNoteCollection(final lotus.domino.DocumentCollection collection) {
		org.openntf.domino.NoteCollection result = null;
		if (collection instanceof DocumentCollection) {
			org.openntf.domino.Database db = ((DocumentCollection) collection).getParent();
			result = db.createNoteCollection(false);
			result.add(collection);
		} else {
			throw new DataNotCompatibleException("Cannot convert a non-OpenNTF DocumentCollection to a NoteCollection");
		}
		return result;
	}

	/**
	 * This will call the terminate-function of the callback on every "terminate" call. (Across threads!) The callback must handle this with
	 * threadlocals itself. See DateTime for an example
	 * 
	 * @param callback
	 */
	public static void onTerminate(final Terminatable callback) {
		onTerminate_.add(callback);
	}

}<|MERGE_RESOLUTION|>--- conflicted
+++ resolved
@@ -99,18 +99,8 @@
 							iniFile = new File(progpath + System.getProperty("file.separator") + "notes.ini");
 						}
 						Scanner scanner = new Scanner(iniFile);
-<<<<<<< HEAD
-						scanner.useDelimiter(System.getProperty("line.separator"));
+						scanner.useDelimiter("\n|\r\n");
 						loadEnvironment(scanner);
-=======
-						scanner.useDelimiter("\n|\r\n");
-						//						while (scanner.hasNextLine()) {
-						//							String nextLine = scanner.nextLine();
-						//							System.out.println("DEBUG " + nextLine);
-						//						}
-
-						loadEnvironment(/*session, */scanner);
->>>>>>> 55512f18
 						scanner.close();
 						return null;
 					}
@@ -683,7 +673,7 @@
 		}
 		if (result == null) {
 			System.out
-			.println("SEVERE: Unable to get default session. This probably means that you are running in an unsupported configuration or you forgot to set up your context at the start of the operation. If you're running in XPages, check the xsp.properties of your database. If you are running in an Agent, make sure you start with a call to Factory.fromLotus() and pass in your lotus.domino.Session");
+					.println("SEVERE: Unable to get default session. This probably means that you are running in an unsupported configuration or you forgot to set up your context at the start of the operation. If you're running in XPages, check the xsp.properties of your database. If you are running in an Agent, make sure you start with a call to Factory.fromLotus() and pass in your lotus.domino.Session");
 			Throwable t = new Throwable();
 			t.printStackTrace();
 		}
