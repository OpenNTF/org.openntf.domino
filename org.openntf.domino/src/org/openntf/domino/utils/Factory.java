package org.openntf.domino.utils;

import java.lang.ref.Reference;
import java.util.ArrayList;
import java.util.Collection;

import org.openntf.domino.exceptions.UndefinedDelegateTypeException;
import org.openntf.domino.impl.Base;
import org.openntf.domino.impl.Session;
import org.openntf.domino.thread.DominoReference;
import org.openntf.domino.thread.DominoReferenceQueue;

public enum Factory {
	;

	private static final boolean TRACE_COUNTERS = true;

	static class Counter extends ThreadLocal<Integer> {
		// TODO NTF - I'm open to a faster implementation of this. Maybe a mutable int of some kind?
		@Override
		protected Integer initialValue() {
			return Integer.valueOf(0);
		}

		public void increment() {
			set(get() + 1);
		}

		public void decrement() {
			set(get() - 1);
		}
	};

	private static Counter lotusCounter = new Counter();
	private static Counter recycleErrCounter = new Counter();
	private static Counter autoRecycleCounter = new Counter();

	public static int getLotusCount() {
		return lotusCounter.get().intValue();
	}

	public static void countRecycleError() {
		if (TRACE_COUNTERS)
			recycleErrCounter.increment();
	}

	public static void countAutoRecycle() {
		if (TRACE_COUNTERS)
			autoRecycleCounter.increment();
	}

	public static int getAutoRecycleCount() {
		return autoRecycleCounter.get().intValue();
	}

	public static int getRecycleErrorCount() {
		return recycleErrCounter.get().intValue();
	}

	@SuppressWarnings({ "rawtypes", "unchecked" })
	public static <T> T fromLotus(lotus.domino.Base lotus, Class<? extends org.openntf.domino.Base> T, org.openntf.domino.Base parent) {
		if (lotus == null) {
			return null;
		}
<<<<<<< HEAD
		if (lotus instanceof org.openntf.domino.Base) {
			return (T) lotus;
		}
		if (T.isAssignableFrom(lotus.getClass())) {
			return (T) lotus;
		}

		T result = null;
		if (lotus instanceof lotus.domino.Name) {
			result = (T) new org.openntf.domino.impl.Name((lotus.domino.Name) lotus, parent);
		} else if (lotus instanceof lotus.domino.Session) {
			result = (T) new org.openntf.domino.impl.Session((lotus.domino.Session) lotus, parent);
		} else if (lotus instanceof lotus.domino.Database) {
			result = (T) new org.openntf.domino.impl.Database((lotus.domino.Database) lotus, parent);
		} else if (lotus instanceof lotus.domino.DocumentCollection) {
			result = (T) new org.openntf.domino.impl.DocumentCollection((lotus.domino.DocumentCollection) lotus, parent);
		} else if (lotus instanceof lotus.domino.NoteCollection) {
			result = (T) new org.openntf.domino.impl.NoteCollection((lotus.domino.NoteCollection) lotus,
					(org.openntf.domino.Database) parent);
=======
		if(lotus instanceof org.openntf.domino.Base) {
			return (T)lotus;
		}
		T result = null;
		if(lotus instanceof lotus.domino.ACL) {
			result = (T) new org.openntf.domino.impl.ACL((lotus.domino.ACL)lotus, parent);
		} else if(lotus instanceof lotus.domino.ACLEntry) {
			result = (T) new org.openntf.domino.impl.ACLEntry((lotus.domino.ACLEntry)lotus, (org.openntf.domino.ACL)parent);
		} else if(lotus instanceof lotus.domino.AdministrationProcess) {
			result = (T) new org.openntf.domino.impl.AdministrationProcess((lotus.domino.AdministrationProcess)lotus, parent);
		} else if(lotus instanceof lotus.domino.Agent) {
			result = (T) new org.openntf.domino.impl.Agent((lotus.domino.Agent)lotus, parent);
		} else if(lotus instanceof lotus.domino.AgentContext) {
			result = (T) new org.openntf.domino.impl.AgentContext((lotus.domino.AgentContext)lotus, parent);
		} else if(lotus instanceof lotus.domino.ColorObject) {
			result = (T) new org.openntf.domino.impl.ColorObject((lotus.domino.ColorObject)lotus, parent);
		} else if (lotus instanceof lotus.domino.Database) {
			result = (T) new org.openntf.domino.impl.Database((lotus.domino.Database) lotus, parent);
		} else if (lotus instanceof lotus.domino.DateRange) {
			result = (T) new org.openntf.domino.impl.DateRange((lotus.domino.DateRange) lotus, parent);
		} else if (lotus instanceof lotus.domino.DateTime) {
			result = (T) new org.openntf.domino.impl.DateTime((lotus.domino.DateTime) lotus, parent);
		} else if(lotus instanceof lotus.domino.DbDirectory) {
			result = (T) new org.openntf.domino.impl.DbDirectory((lotus.domino.DbDirectory)lotus, parent);
		} else if(lotus instanceof lotus.domino.Directory) {
			result = (T) new org.openntf.domino.impl.Directory((lotus.domino.Directory)lotus, parent);
		} else if(lotus instanceof lotus.domino.DirectoryNavigator) {
			result = (T) new org.openntf.domino.impl.DirectoryNavigator((lotus.domino.DirectoryNavigator)lotus, parent);
>>>>>>> 1298861d
		} else if (lotus instanceof lotus.domino.Document) {
			result = (T) new org.openntf.domino.impl.Document((lotus.domino.Document) lotus, parent);
		} else if (lotus instanceof lotus.domino.DocumentCollection) {
			result = (T) new org.openntf.domino.impl.DocumentCollection((lotus.domino.DocumentCollection) lotus, parent);
		} else if(lotus instanceof lotus.domino.DxlExporter) {
			result = (T) new org.openntf.domino.impl.DxlExporter((lotus.domino.DxlExporter)lotus, parent);
		} else if(lotus instanceof lotus.domino.DxlImporter) {
			result = (T) new org.openntf.domino.impl.DxlImporter((lotus.domino.DxlImporter)lotus, parent);
		} else if(lotus instanceof lotus.domino.EmbeddedObject) {
			result = (T) new org.openntf.domino.impl.EmbeddedObject((lotus.domino.EmbeddedObject)lotus, parent);
		} else if (lotus instanceof lotus.domino.Form) {
			result = (T) new org.openntf.domino.impl.Form((lotus.domino.Form) lotus, parent);
		} else if(lotus instanceof lotus.domino.Item) {
			result = (T) new org.openntf.domino.impl.Item((lotus.domino.Item)lotus, parent);
		} else if(lotus instanceof lotus.domino.MIMEEntity) {
			result = (T) new org.openntf.domino.impl.MIMEEntity((lotus.domino.MIMEEntity)lotus, parent);
		} else if(lotus instanceof lotus.domino.MIMEHeader) {
			result = (T) new org.openntf.domino.impl.MIMEHeader((lotus.domino.MIMEHeader)lotus, parent);
		} else if (lotus instanceof lotus.domino.Name) {
			result = (T) new org.openntf.domino.impl.Name((lotus.domino.Name) lotus, parent);
		} else if(lotus instanceof lotus.domino.Newsletter) {
			result = (T) new org.openntf.domino.impl.Newsletter((lotus.domino.Newsletter)lotus, parent);
		} else if(lotus instanceof lotus.domino.NoteCollection) {
			result = (T) new org.openntf.domino.impl.NoteCollection((lotus.domino.NoteCollection)lotus, (org.openntf.domino.Database)parent);
		} else if(lotus instanceof lotus.domino.NotesProperty) {
			result = (T) new org.openntf.domino.impl.NotesProperty((lotus.domino.NotesProperty)lotus, parent);
		} else if(lotus instanceof lotus.domino.Outline) {
			result = (T) new org.openntf.domino.impl.Outline((lotus.domino.Outline)lotus, parent);
		} else if(lotus instanceof lotus.domino.OutlineEntry) {
			result = (T) new org.openntf.domino.impl.OutlineEntry((lotus.domino.OutlineEntry)lotus, parent);
		} else if(lotus instanceof lotus.domino.Registration) {
			result = (T) new org.openntf.domino.impl.Registration((lotus.domino.Registration)lotus, parent);
		} else if(lotus instanceof lotus.domino.Replication) {
			result = (T) new org.openntf.domino.impl.Replication((lotus.domino.Replication)lotus, parent);
		} else if(lotus instanceof lotus.domino.ReplicationEntry) {
			result = (T) new org.openntf.domino.impl.ReplicationEntry((lotus.domino.ReplicationEntry)lotus, parent);
		} else if (lotus instanceof lotus.domino.Session) {
			result = (T) new org.openntf.domino.impl.Session((lotus.domino.Session) lotus, parent);
		} else if(lotus instanceof lotus.domino.Stream) {
			result = (T) new org.openntf.domino.impl.Stream((lotus.domino.Stream)lotus, parent);
		} else if(lotus instanceof lotus.domino.View) {
			result = (T) new org.openntf.domino.impl.View((lotus.domino.View)lotus, (org.openntf.domino.Database)parent);
		} else if(lotus instanceof lotus.domino.ViewEntryCollection) {
			result = (T) new org.openntf.domino.impl.ViewEntryCollection((lotus.domino.ViewEntryCollection)lotus, (org.openntf.domino.View)parent);
		}
		drainQueue();
		if (result != null) {
			if (TRACE_COUNTERS)
				lotusCounter.increment();
			return result;

		}
		throw new UndefinedDelegateTypeException();
	}

	private static void drainQueue() {
		DominoReferenceQueue drq = Base._getRecycleQueue();
		Reference<?> ref = drq.poll();

		while (ref != null) {
			if (ref instanceof DominoReference) {
				((DominoReference) ref).recycle();
				if (TRACE_COUNTERS)
					lotusCounter.decrement();
			}
			ref = drq.poll();
		}
	}

	@SuppressWarnings({ "unchecked", "rawtypes" })
	public static <T> Collection<T> fromLotus(Collection<?> lotusColl, Class<? extends org.openntf.domino.Base> T,
			org.openntf.domino.Base<?> parent) {
		Collection<T> result = new ArrayList<T>(); // TODO anyone got a better implementation?
		if (!lotusColl.isEmpty()) {
			for (Object lotus : lotusColl) {
				if (lotus instanceof lotus.domino.Base) {
					result.add((T) fromLotus((lotus.domino.Base) lotus, T, parent));
				}
			}
		}
		return result;

	}

	@SuppressWarnings({ "unchecked", "rawtypes" })
	public static <T> org.openntf.domino.impl.Vector<T> fromLotusAsVector(Collection<?> lotusColl,
			Class<? extends org.openntf.domino.Base> T, org.openntf.domino.Base<?> parent) {
		org.openntf.domino.impl.Vector<T> result = new org.openntf.domino.impl.Vector<T>(); // TODO anyone got a better implementation?
		if (!lotusColl.isEmpty()) {
			for (Object lotus : lotusColl) {
				if (lotus instanceof lotus.domino.local.NotesBase) {
					result.add((T) fromLotus((lotus.domino.Base) lotus, T, parent));
				}
			}
		}
		return result;

	}
	
	public static java.util.Vector<Object> wrapColumnValues(Collection<?> values) {
		java.util.Vector<Object> result = new org.openntf.domino.impl.Vector<Object>();
		for(Object value : values) {
			if(value instanceof lotus.domino.DateTime) {
				result.add(fromLotus((lotus.domino.DateTime)value, org.openntf.domino.impl.DateTime.class, getSession()));
			} else if(value instanceof lotus.domino.DateRange) {
				result.add(fromLotus((lotus.domino.DateRange)value, org.openntf.domino.impl.DateRange.class, getSession()));
			} else if(value instanceof Collection) {
				result.add(wrapColumnValues((Collection<?>)value));
			} else {
				result.add(value);
			}
		}
		return result;
	}

	public static org.openntf.domino.Session getSession() {
		try {
			lotus.domino.Session s = lotus.domino.NotesFactory.createSession();
			return fromLotus(s, org.openntf.domino.Session.class, null);
		} catch (lotus.domino.NotesException ne) {
			DominoUtils.handleException(ne);
		}
		return null;
	}

	public static org.openntf.domino.Database getParentDatabase(org.openntf.domino.Base<?> base) {
		org.openntf.domino.Database result = null;
		if (base instanceof org.openntf.domino.Database) {
			result = (org.openntf.domino.Database) base;
		} else if (base instanceof org.openntf.domino.Document) {
			result = ((org.openntf.domino.Document) base).getParentDatabase();
		} else if (base instanceof org.openntf.domino.DocumentCollection) {
			result = (org.openntf.domino.Database) ((org.openntf.domino.DocumentCollection) base).getParent();
		} else if (base instanceof org.openntf.domino.View) {
			result = (org.openntf.domino.Database) ((org.openntf.domino.View) base).getParent();
		} else if (base instanceof org.openntf.domino.Form) {
			result = ((org.openntf.domino.Form) base).getParent();
		} else {
			throw new UndefinedDelegateTypeException();
		}
		return result;
	}

	public static org.openntf.domino.Session getSession(org.openntf.domino.Base<?> base) {
		org.openntf.domino.Session result = null;
		if (base instanceof org.openntf.domino.Session) {
			result = (org.openntf.domino.Session) base;
		} else if (base instanceof org.openntf.domino.Database) {
			result = ((org.openntf.domino.Database) base).getParent();
		} else if (base instanceof org.openntf.domino.Document) {
			result = ((org.openntf.domino.Document) base).getParentDatabase().getParent();
		} else if (base instanceof org.openntf.domino.DocumentCollection) {
			result = (org.openntf.domino.Session) ((org.openntf.domino.DocumentCollection) base).getParent().getParent();
		} else if (base instanceof org.openntf.domino.View) {
			result = (org.openntf.domino.Session) ((org.openntf.domino.View) base).getParent().getParent();
		} else if (base instanceof org.openntf.domino.DateTime) {
			result = ((org.openntf.domino.DateTime) base).getParent();
		} else if (base instanceof org.openntf.domino.DateRange) {
			result = ((org.openntf.domino.DateRange) base).getParent();
		} else if (base instanceof org.openntf.domino.Form) {
			result = ((org.openntf.domino.Form) base).getParent().getParent();
		} else if (base instanceof org.openntf.domino.Name) {
			result = ((org.openntf.domino.Name) base).getParent();
		} else {
			throw new UndefinedDelegateTypeException();
		}
		if (result == null)
			result = Session.getDefaultSession(); // last ditch, get the primary Session;
		return result;
	}

	// For passing arguments to delegates
	@SuppressWarnings("unchecked")
	public static <T> T toLotus(lotus.domino.Base obj, Class<? extends lotus.domino.Base> T) {
		if (obj instanceof org.openntf.domino.Base) {
			return (T) org.openntf.domino.impl.Base.getDelegate(obj);
		} else if (T.isAssignableFrom(obj.getClass())) {
			return (T) obj;
		} else {
			return null; // TODO NTF - throw Exception
		}
	}

	@SuppressWarnings("unchecked")
	public static lotus.domino.Base toLotus(lotus.domino.Base obj) {
		if (obj instanceof org.openntf.domino.Base) {
			return org.openntf.domino.impl.Base.getDelegate(obj);
		}
		return obj;
	}

}
<|MERGE_RESOLUTION|>--- conflicted
+++ resolved
@@ -1,306 +1,300 @@
-package org.openntf.domino.utils;
-
-import java.lang.ref.Reference;
-import java.util.ArrayList;
-import java.util.Collection;
-
-import org.openntf.domino.exceptions.UndefinedDelegateTypeException;
-import org.openntf.domino.impl.Base;
-import org.openntf.domino.impl.Session;
-import org.openntf.domino.thread.DominoReference;
-import org.openntf.domino.thread.DominoReferenceQueue;
-
-public enum Factory {
-	;
-
-	private static final boolean TRACE_COUNTERS = true;
-
-	static class Counter extends ThreadLocal<Integer> {
-		// TODO NTF - I'm open to a faster implementation of this. Maybe a mutable int of some kind?
-		@Override
-		protected Integer initialValue() {
-			return Integer.valueOf(0);
-		}
-
-		public void increment() {
-			set(get() + 1);
-		}
-
-		public void decrement() {
-			set(get() - 1);
-		}
-	};
-
-	private static Counter lotusCounter = new Counter();
-	private static Counter recycleErrCounter = new Counter();
-	private static Counter autoRecycleCounter = new Counter();
-
-	public static int getLotusCount() {
-		return lotusCounter.get().intValue();
-	}
-
-	public static void countRecycleError() {
-		if (TRACE_COUNTERS)
-			recycleErrCounter.increment();
-	}
-
-	public static void countAutoRecycle() {
-		if (TRACE_COUNTERS)
-			autoRecycleCounter.increment();
-	}
-
-	public static int getAutoRecycleCount() {
-		return autoRecycleCounter.get().intValue();
-	}
-
-	public static int getRecycleErrorCount() {
-		return recycleErrCounter.get().intValue();
-	}
-
-	@SuppressWarnings({ "rawtypes", "unchecked" })
-	public static <T> T fromLotus(lotus.domino.Base lotus, Class<? extends org.openntf.domino.Base> T, org.openntf.domino.Base parent) {
-		if (lotus == null) {
-			return null;
-		}
-<<<<<<< HEAD
-		if (lotus instanceof org.openntf.domino.Base) {
-			return (T) lotus;
-		}
-		if (T.isAssignableFrom(lotus.getClass())) {
-			return (T) lotus;
-		}
-
-		T result = null;
-		if (lotus instanceof lotus.domino.Name) {
-			result = (T) new org.openntf.domino.impl.Name((lotus.domino.Name) lotus, parent);
-		} else if (lotus instanceof lotus.domino.Session) {
-			result = (T) new org.openntf.domino.impl.Session((lotus.domino.Session) lotus, parent);
-		} else if (lotus instanceof lotus.domino.Database) {
-			result = (T) new org.openntf.domino.impl.Database((lotus.domino.Database) lotus, parent);
-		} else if (lotus instanceof lotus.domino.DocumentCollection) {
-			result = (T) new org.openntf.domino.impl.DocumentCollection((lotus.domino.DocumentCollection) lotus, parent);
-		} else if (lotus instanceof lotus.domino.NoteCollection) {
-			result = (T) new org.openntf.domino.impl.NoteCollection((lotus.domino.NoteCollection) lotus,
-					(org.openntf.domino.Database) parent);
-=======
-		if(lotus instanceof org.openntf.domino.Base) {
-			return (T)lotus;
-		}
-		T result = null;
-		if(lotus instanceof lotus.domino.ACL) {
-			result = (T) new org.openntf.domino.impl.ACL((lotus.domino.ACL)lotus, parent);
-		} else if(lotus instanceof lotus.domino.ACLEntry) {
-			result = (T) new org.openntf.domino.impl.ACLEntry((lotus.domino.ACLEntry)lotus, (org.openntf.domino.ACL)parent);
-		} else if(lotus instanceof lotus.domino.AdministrationProcess) {
-			result = (T) new org.openntf.domino.impl.AdministrationProcess((lotus.domino.AdministrationProcess)lotus, parent);
-		} else if(lotus instanceof lotus.domino.Agent) {
-			result = (T) new org.openntf.domino.impl.Agent((lotus.domino.Agent)lotus, parent);
-		} else if(lotus instanceof lotus.domino.AgentContext) {
-			result = (T) new org.openntf.domino.impl.AgentContext((lotus.domino.AgentContext)lotus, parent);
-		} else if(lotus instanceof lotus.domino.ColorObject) {
-			result = (T) new org.openntf.domino.impl.ColorObject((lotus.domino.ColorObject)lotus, parent);
-		} else if (lotus instanceof lotus.domino.Database) {
-			result = (T) new org.openntf.domino.impl.Database((lotus.domino.Database) lotus, parent);
-		} else if (lotus instanceof lotus.domino.DateRange) {
-			result = (T) new org.openntf.domino.impl.DateRange((lotus.domino.DateRange) lotus, parent);
-		} else if (lotus instanceof lotus.domino.DateTime) {
-			result = (T) new org.openntf.domino.impl.DateTime((lotus.domino.DateTime) lotus, parent);
-		} else if(lotus instanceof lotus.domino.DbDirectory) {
-			result = (T) new org.openntf.domino.impl.DbDirectory((lotus.domino.DbDirectory)lotus, parent);
-		} else if(lotus instanceof lotus.domino.Directory) {
-			result = (T) new org.openntf.domino.impl.Directory((lotus.domino.Directory)lotus, parent);
-		} else if(lotus instanceof lotus.domino.DirectoryNavigator) {
-			result = (T) new org.openntf.domino.impl.DirectoryNavigator((lotus.domino.DirectoryNavigator)lotus, parent);
->>>>>>> 1298861d
-		} else if (lotus instanceof lotus.domino.Document) {
-			result = (T) new org.openntf.domino.impl.Document((lotus.domino.Document) lotus, parent);
-		} else if (lotus instanceof lotus.domino.DocumentCollection) {
-			result = (T) new org.openntf.domino.impl.DocumentCollection((lotus.domino.DocumentCollection) lotus, parent);
-		} else if(lotus instanceof lotus.domino.DxlExporter) {
-			result = (T) new org.openntf.domino.impl.DxlExporter((lotus.domino.DxlExporter)lotus, parent);
-		} else if(lotus instanceof lotus.domino.DxlImporter) {
-			result = (T) new org.openntf.domino.impl.DxlImporter((lotus.domino.DxlImporter)lotus, parent);
-		} else if(lotus instanceof lotus.domino.EmbeddedObject) {
-			result = (T) new org.openntf.domino.impl.EmbeddedObject((lotus.domino.EmbeddedObject)lotus, parent);
-		} else if (lotus instanceof lotus.domino.Form) {
-			result = (T) new org.openntf.domino.impl.Form((lotus.domino.Form) lotus, parent);
-		} else if(lotus instanceof lotus.domino.Item) {
-			result = (T) new org.openntf.domino.impl.Item((lotus.domino.Item)lotus, parent);
-		} else if(lotus instanceof lotus.domino.MIMEEntity) {
-			result = (T) new org.openntf.domino.impl.MIMEEntity((lotus.domino.MIMEEntity)lotus, parent);
-		} else if(lotus instanceof lotus.domino.MIMEHeader) {
-			result = (T) new org.openntf.domino.impl.MIMEHeader((lotus.domino.MIMEHeader)lotus, parent);
-		} else if (lotus instanceof lotus.domino.Name) {
-			result = (T) new org.openntf.domino.impl.Name((lotus.domino.Name) lotus, parent);
-		} else if(lotus instanceof lotus.domino.Newsletter) {
-			result = (T) new org.openntf.domino.impl.Newsletter((lotus.domino.Newsletter)lotus, parent);
-		} else if(lotus instanceof lotus.domino.NoteCollection) {
-			result = (T) new org.openntf.domino.impl.NoteCollection((lotus.domino.NoteCollection)lotus, (org.openntf.domino.Database)parent);
-		} else if(lotus instanceof lotus.domino.NotesProperty) {
-			result = (T) new org.openntf.domino.impl.NotesProperty((lotus.domino.NotesProperty)lotus, parent);
-		} else if(lotus instanceof lotus.domino.Outline) {
-			result = (T) new org.openntf.domino.impl.Outline((lotus.domino.Outline)lotus, parent);
-		} else if(lotus instanceof lotus.domino.OutlineEntry) {
-			result = (T) new org.openntf.domino.impl.OutlineEntry((lotus.domino.OutlineEntry)lotus, parent);
-		} else if(lotus instanceof lotus.domino.Registration) {
-			result = (T) new org.openntf.domino.impl.Registration((lotus.domino.Registration)lotus, parent);
-		} else if(lotus instanceof lotus.domino.Replication) {
-			result = (T) new org.openntf.domino.impl.Replication((lotus.domino.Replication)lotus, parent);
-		} else if(lotus instanceof lotus.domino.ReplicationEntry) {
-			result = (T) new org.openntf.domino.impl.ReplicationEntry((lotus.domino.ReplicationEntry)lotus, parent);
-		} else if (lotus instanceof lotus.domino.Session) {
-			result = (T) new org.openntf.domino.impl.Session((lotus.domino.Session) lotus, parent);
-		} else if(lotus instanceof lotus.domino.Stream) {
-			result = (T) new org.openntf.domino.impl.Stream((lotus.domino.Stream)lotus, parent);
-		} else if(lotus instanceof lotus.domino.View) {
-			result = (T) new org.openntf.domino.impl.View((lotus.domino.View)lotus, (org.openntf.domino.Database)parent);
-		} else if(lotus instanceof lotus.domino.ViewEntryCollection) {
-			result = (T) new org.openntf.domino.impl.ViewEntryCollection((lotus.domino.ViewEntryCollection)lotus, (org.openntf.domino.View)parent);
-		}
-		drainQueue();
-		if (result != null) {
-			if (TRACE_COUNTERS)
-				lotusCounter.increment();
-			return result;
-
-		}
-		throw new UndefinedDelegateTypeException();
-	}
-
-	private static void drainQueue() {
-		DominoReferenceQueue drq = Base._getRecycleQueue();
-		Reference<?> ref = drq.poll();
-
-		while (ref != null) {
-			if (ref instanceof DominoReference) {
-				((DominoReference) ref).recycle();
-				if (TRACE_COUNTERS)
-					lotusCounter.decrement();
-			}
-			ref = drq.poll();
-		}
-	}
-
-	@SuppressWarnings({ "unchecked", "rawtypes" })
-	public static <T> Collection<T> fromLotus(Collection<?> lotusColl, Class<? extends org.openntf.domino.Base> T,
-			org.openntf.domino.Base<?> parent) {
-		Collection<T> result = new ArrayList<T>(); // TODO anyone got a better implementation?
-		if (!lotusColl.isEmpty()) {
-			for (Object lotus : lotusColl) {
-				if (lotus instanceof lotus.domino.Base) {
-					result.add((T) fromLotus((lotus.domino.Base) lotus, T, parent));
-				}
-			}
-		}
-		return result;
-
-	}
-
-	@SuppressWarnings({ "unchecked", "rawtypes" })
-	public static <T> org.openntf.domino.impl.Vector<T> fromLotusAsVector(Collection<?> lotusColl,
-			Class<? extends org.openntf.domino.Base> T, org.openntf.domino.Base<?> parent) {
-		org.openntf.domino.impl.Vector<T> result = new org.openntf.domino.impl.Vector<T>(); // TODO anyone got a better implementation?
-		if (!lotusColl.isEmpty()) {
-			for (Object lotus : lotusColl) {
-				if (lotus instanceof lotus.domino.local.NotesBase) {
-					result.add((T) fromLotus((lotus.domino.Base) lotus, T, parent));
-				}
-			}
-		}
-		return result;
-
-	}
-	
-	public static java.util.Vector<Object> wrapColumnValues(Collection<?> values) {
-		java.util.Vector<Object> result = new org.openntf.domino.impl.Vector<Object>();
-		for(Object value : values) {
-			if(value instanceof lotus.domino.DateTime) {
-				result.add(fromLotus((lotus.domino.DateTime)value, org.openntf.domino.impl.DateTime.class, getSession()));
-			} else if(value instanceof lotus.domino.DateRange) {
-				result.add(fromLotus((lotus.domino.DateRange)value, org.openntf.domino.impl.DateRange.class, getSession()));
-			} else if(value instanceof Collection) {
-				result.add(wrapColumnValues((Collection<?>)value));
-			} else {
-				result.add(value);
-			}
-		}
-		return result;
-	}
-
-	public static org.openntf.domino.Session getSession() {
-		try {
-			lotus.domino.Session s = lotus.domino.NotesFactory.createSession();
-			return fromLotus(s, org.openntf.domino.Session.class, null);
-		} catch (lotus.domino.NotesException ne) {
-			DominoUtils.handleException(ne);
-		}
-		return null;
-	}
-
-	public static org.openntf.domino.Database getParentDatabase(org.openntf.domino.Base<?> base) {
-		org.openntf.domino.Database result = null;
-		if (base instanceof org.openntf.domino.Database) {
-			result = (org.openntf.domino.Database) base;
-		} else if (base instanceof org.openntf.domino.Document) {
-			result = ((org.openntf.domino.Document) base).getParentDatabase();
-		} else if (base instanceof org.openntf.domino.DocumentCollection) {
-			result = (org.openntf.domino.Database) ((org.openntf.domino.DocumentCollection) base).getParent();
-		} else if (base instanceof org.openntf.domino.View) {
-			result = (org.openntf.domino.Database) ((org.openntf.domino.View) base).getParent();
-		} else if (base instanceof org.openntf.domino.Form) {
-			result = ((org.openntf.domino.Form) base).getParent();
-		} else {
-			throw new UndefinedDelegateTypeException();
-		}
-		return result;
-	}
-
-	public static org.openntf.domino.Session getSession(org.openntf.domino.Base<?> base) {
-		org.openntf.domino.Session result = null;
-		if (base instanceof org.openntf.domino.Session) {
-			result = (org.openntf.domino.Session) base;
-		} else if (base instanceof org.openntf.domino.Database) {
-			result = ((org.openntf.domino.Database) base).getParent();
-		} else if (base instanceof org.openntf.domino.Document) {
-			result = ((org.openntf.domino.Document) base).getParentDatabase().getParent();
-		} else if (base instanceof org.openntf.domino.DocumentCollection) {
-			result = (org.openntf.domino.Session) ((org.openntf.domino.DocumentCollection) base).getParent().getParent();
-		} else if (base instanceof org.openntf.domino.View) {
-			result = (org.openntf.domino.Session) ((org.openntf.domino.View) base).getParent().getParent();
-		} else if (base instanceof org.openntf.domino.DateTime) {
-			result = ((org.openntf.domino.DateTime) base).getParent();
-		} else if (base instanceof org.openntf.domino.DateRange) {
-			result = ((org.openntf.domino.DateRange) base).getParent();
-		} else if (base instanceof org.openntf.domino.Form) {
-			result = ((org.openntf.domino.Form) base).getParent().getParent();
-		} else if (base instanceof org.openntf.domino.Name) {
-			result = ((org.openntf.domino.Name) base).getParent();
-		} else {
-			throw new UndefinedDelegateTypeException();
-		}
-		if (result == null)
-			result = Session.getDefaultSession(); // last ditch, get the primary Session;
-		return result;
-	}
-
-	// For passing arguments to delegates
-	@SuppressWarnings("unchecked")
-	public static <T> T toLotus(lotus.domino.Base obj, Class<? extends lotus.domino.Base> T) {
-		if (obj instanceof org.openntf.domino.Base) {
-			return (T) org.openntf.domino.impl.Base.getDelegate(obj);
-		} else if (T.isAssignableFrom(obj.getClass())) {
-			return (T) obj;
-		} else {
-			return null; // TODO NTF - throw Exception
-		}
-	}
-
-	@SuppressWarnings("unchecked")
-	public static lotus.domino.Base toLotus(lotus.domino.Base obj) {
-		if (obj instanceof org.openntf.domino.Base) {
-			return org.openntf.domino.impl.Base.getDelegate(obj);
-		}
-		return obj;
-	}
-
-}
+package org.openntf.domino.utils;
+
+import java.lang.ref.Reference;
+import java.util.ArrayList;
+import java.util.Collection;
+
+import org.openntf.domino.exceptions.UndefinedDelegateTypeException;
+import org.openntf.domino.impl.Base;
+import org.openntf.domino.impl.Session;
+import org.openntf.domino.thread.DominoReference;
+import org.openntf.domino.thread.DominoReferenceQueue;
+
+public enum Factory {
+	;
+
+	private static final boolean TRACE_COUNTERS = true;
+
+	static class Counter extends ThreadLocal<Integer> {
+		// TODO NTF - I'm open to a faster implementation of this. Maybe a mutable int of some kind?
+		@Override
+		protected Integer initialValue() {
+			return Integer.valueOf(0);
+		}
+
+		public void increment() {
+			set(get() + 1);
+		}
+
+		public void decrement() {
+			set(get() - 1);
+		}
+	};
+
+	private static Counter lotusCounter = new Counter();
+	private static Counter recycleErrCounter = new Counter();
+	private static Counter autoRecycleCounter = new Counter();
+
+	public static int getLotusCount() {
+		return lotusCounter.get().intValue();
+	}
+
+	public static void countRecycleError() {
+		if (TRACE_COUNTERS)
+			recycleErrCounter.increment();
+	}
+
+	public static void countAutoRecycle() {
+		if (TRACE_COUNTERS)
+			autoRecycleCounter.increment();
+	}
+
+	public static int getAutoRecycleCount() {
+		return autoRecycleCounter.get().intValue();
+	}
+
+	public static int getRecycleErrorCount() {
+		return recycleErrCounter.get().intValue();
+	}
+
+	@SuppressWarnings({ "rawtypes", "unchecked" })
+	public static <T> T fromLotus(lotus.domino.Base lotus, Class<? extends org.openntf.domino.Base> T, org.openntf.domino.Base parent) {
+		if (lotus == null) {
+			return null;
+		}
+		if (lotus instanceof org.openntf.domino.Base) {
+			return (T) lotus;
+		}
+		if (T.isAssignableFrom(lotus.getClass())) {
+			return (T) lotus;
+		}
+
+		T result = null;
+		if (lotus instanceof lotus.domino.ACL) {
+			result = (T) new org.openntf.domino.impl.ACL((lotus.domino.ACL) lotus, parent);
+		} else if (lotus instanceof lotus.domino.ACLEntry) {
+			result = (T) new org.openntf.domino.impl.ACLEntry((lotus.domino.ACLEntry) lotus, (org.openntf.domino.ACL) parent);
+		} else if (lotus instanceof lotus.domino.AdministrationProcess) {
+			result = (T) new org.openntf.domino.impl.AdministrationProcess((lotus.domino.AdministrationProcess) lotus, parent);
+		} else if (lotus instanceof lotus.domino.Agent) {
+			result = (T) new org.openntf.domino.impl.Agent((lotus.domino.Agent) lotus, parent);
+		} else if (lotus instanceof lotus.domino.AgentContext) {
+			result = (T) new org.openntf.domino.impl.AgentContext((lotus.domino.AgentContext) lotus, parent);
+		} else if (lotus instanceof lotus.domino.ColorObject) {
+			result = (T) new org.openntf.domino.impl.ColorObject((lotus.domino.ColorObject) lotus, parent);
+		} else if (lotus instanceof lotus.domino.DocumentCollection) {
+			result = (T) new org.openntf.domino.impl.DocumentCollection((lotus.domino.DocumentCollection) lotus, parent);
+		} else if (lotus instanceof lotus.domino.NoteCollection) {
+			result = (T) new org.openntf.domino.impl.NoteCollection((lotus.domino.NoteCollection) lotus,
+					(org.openntf.domino.Database) parent);
+		} else if (lotus instanceof lotus.domino.Document) {
+			result = (T) new org.openntf.domino.impl.Document((lotus.domino.Document) lotus, parent);
+		} else if (lotus instanceof lotus.domino.Form) {
+			result = (T) new org.openntf.domino.impl.Form((lotus.domino.Form) lotus, parent);
+		} else if (lotus instanceof lotus.domino.DateTime) {
+			result = (T) new org.openntf.domino.impl.DateTime((lotus.domino.DateTime) lotus, parent);
+
+		} else if (lotus instanceof lotus.domino.DateRange) {
+			result = (T) new org.openntf.domino.impl.DateRange((lotus.domino.DateRange) lotus, parent);
+		} else if (lotus instanceof lotus.domino.DateTime) {
+			result = (T) new org.openntf.domino.impl.DateTime((lotus.domino.DateTime) lotus, parent);
+		} else if (lotus instanceof lotus.domino.DbDirectory) {
+			result = (T) new org.openntf.domino.impl.DbDirectory((lotus.domino.DbDirectory) lotus, parent);
+		} else if (lotus instanceof lotus.domino.Directory) {
+			result = (T) new org.openntf.domino.impl.Directory((lotus.domino.Directory) lotus, parent);
+		} else if (lotus instanceof lotus.domino.DirectoryNavigator) {
+			result = (T) new org.openntf.domino.impl.DirectoryNavigator((lotus.domino.DirectoryNavigator) lotus, parent);
+		} else if (lotus instanceof lotus.domino.Document) {
+			result = (T) new org.openntf.domino.impl.Document((lotus.domino.Document) lotus, parent);
+		} else if (lotus instanceof lotus.domino.DocumentCollection) {
+			result = (T) new org.openntf.domino.impl.DocumentCollection((lotus.domino.DocumentCollection) lotus, parent);
+		} else if (lotus instanceof lotus.domino.DxlExporter) {
+			result = (T) new org.openntf.domino.impl.DxlExporter((lotus.domino.DxlExporter) lotus, parent);
+		} else if (lotus instanceof lotus.domino.DxlImporter) {
+			result = (T) new org.openntf.domino.impl.DxlImporter((lotus.domino.DxlImporter) lotus, parent);
+		} else if (lotus instanceof lotus.domino.EmbeddedObject) {
+			result = (T) new org.openntf.domino.impl.EmbeddedObject((lotus.domino.EmbeddedObject) lotus, parent);
+		} else if (lotus instanceof lotus.domino.Form) {
+			result = (T) new org.openntf.domino.impl.Form((lotus.domino.Form) lotus, parent);
+		} else if (lotus instanceof lotus.domino.Item) {
+			result = (T) new org.openntf.domino.impl.Item((lotus.domino.Item) lotus, parent);
+		} else if (lotus instanceof lotus.domino.MIMEEntity) {
+			result = (T) new org.openntf.domino.impl.MIMEEntity((lotus.domino.MIMEEntity) lotus, parent);
+		} else if (lotus instanceof lotus.domino.MIMEHeader) {
+			result = (T) new org.openntf.domino.impl.MIMEHeader((lotus.domino.MIMEHeader) lotus, parent);
+		} else if (lotus instanceof lotus.domino.Name) {
+			result = (T) new org.openntf.domino.impl.Name((lotus.domino.Name) lotus, parent);
+		} else if (lotus instanceof lotus.domino.Newsletter) {
+			result = (T) new org.openntf.domino.impl.Newsletter((lotus.domino.Newsletter) lotus, parent);
+		} else if (lotus instanceof lotus.domino.NoteCollection) {
+			result = (T) new org.openntf.domino.impl.NoteCollection((lotus.domino.NoteCollection) lotus,
+					(org.openntf.domino.Database) parent);
+		} else if (lotus instanceof lotus.domino.NotesProperty) {
+			result = (T) new org.openntf.domino.impl.NotesProperty((lotus.domino.NotesProperty) lotus, parent);
+		} else if (lotus instanceof lotus.domino.Outline) {
+			result = (T) new org.openntf.domino.impl.Outline((lotus.domino.Outline) lotus, parent);
+		} else if (lotus instanceof lotus.domino.OutlineEntry) {
+			result = (T) new org.openntf.domino.impl.OutlineEntry((lotus.domino.OutlineEntry) lotus, parent);
+		} else if (lotus instanceof lotus.domino.Registration) {
+			result = (T) new org.openntf.domino.impl.Registration((lotus.domino.Registration) lotus, parent);
+		} else if (lotus instanceof lotus.domino.Replication) {
+			result = (T) new org.openntf.domino.impl.Replication((lotus.domino.Replication) lotus, parent);
+		} else if (lotus instanceof lotus.domino.ReplicationEntry) {
+			result = (T) new org.openntf.domino.impl.ReplicationEntry((lotus.domino.ReplicationEntry) lotus, parent);
+		} else if (lotus instanceof lotus.domino.Session) {
+			result = (T) new org.openntf.domino.impl.Session((lotus.domino.Session) lotus, parent);
+		} else if (lotus instanceof lotus.domino.Stream) {
+			result = (T) new org.openntf.domino.impl.Stream((lotus.domino.Stream) lotus, parent);
+		} else if (lotus instanceof lotus.domino.View) {
+			result = (T) new org.openntf.domino.impl.View((lotus.domino.View) lotus, (org.openntf.domino.Database) parent);
+		} else if (lotus instanceof lotus.domino.ViewEntryCollection) {
+			result = (T) new org.openntf.domino.impl.ViewEntryCollection((lotus.domino.ViewEntryCollection) lotus,
+					(org.openntf.domino.View) parent);
+		}
+		drainQueue();
+		if (result != null) {
+			if (TRACE_COUNTERS)
+				lotusCounter.increment();
+			return result;
+
+		}
+		throw new UndefinedDelegateTypeException();
+	}
+
+	private static void drainQueue() {
+		DominoReferenceQueue drq = Base._getRecycleQueue();
+		Reference<?> ref = drq.poll();
+
+		while (ref != null) {
+			if (ref instanceof DominoReference) {
+				((DominoReference) ref).recycle();
+				if (TRACE_COUNTERS)
+					lotusCounter.decrement();
+			}
+			ref = drq.poll();
+		}
+	}
+
+	@SuppressWarnings({ "unchecked", "rawtypes" })
+	public static <T> Collection<T> fromLotus(Collection<?> lotusColl, Class<? extends org.openntf.domino.Base> T,
+			org.openntf.domino.Base<?> parent) {
+		Collection<T> result = new ArrayList<T>(); // TODO anyone got a better implementation?
+		if (!lotusColl.isEmpty()) {
+			for (Object lotus : lotusColl) {
+				if (lotus instanceof lotus.domino.Base) {
+					result.add((T) fromLotus((lotus.domino.Base) lotus, T, parent));
+				}
+			}
+		}
+		return result;
+
+	}
+
+	@SuppressWarnings({ "unchecked", "rawtypes" })
+	public static <T> org.openntf.domino.impl.Vector<T> fromLotusAsVector(Collection<?> lotusColl,
+			Class<? extends org.openntf.domino.Base> T, org.openntf.domino.Base<?> parent) {
+		org.openntf.domino.impl.Vector<T> result = new org.openntf.domino.impl.Vector<T>(); // TODO anyone got a better implementation?
+		if (!lotusColl.isEmpty()) {
+			for (Object lotus : lotusColl) {
+				if (lotus instanceof lotus.domino.local.NotesBase) {
+					result.add((T) fromLotus((lotus.domino.Base) lotus, T, parent));
+				}
+			}
+		}
+		return result;
+
+	}
+
+	public static java.util.Vector<Object> wrapColumnValues(Collection<?> values) {
+		java.util.Vector<Object> result = new org.openntf.domino.impl.Vector<Object>();
+		for (Object value : values) {
+			if (value instanceof lotus.domino.DateTime) {
+				result.add(fromLotus((lotus.domino.DateTime) value, org.openntf.domino.impl.DateTime.class, getSession()));
+			} else if (value instanceof lotus.domino.DateRange) {
+				result.add(fromLotus((lotus.domino.DateRange) value, org.openntf.domino.impl.DateRange.class, getSession()));
+			} else if (value instanceof Collection) {
+				result.add(wrapColumnValues((Collection<?>) value));
+			} else {
+				result.add(value);
+			}
+		}
+		return result;
+	}
+
+	public static org.openntf.domino.Session getSession() {
+		try {
+			lotus.domino.Session s = lotus.domino.NotesFactory.createSession();
+			return fromLotus(s, org.openntf.domino.Session.class, null);
+		} catch (lotus.domino.NotesException ne) {
+			DominoUtils.handleException(ne);
+		}
+		return null;
+	}
+
+	public static org.openntf.domino.Database getParentDatabase(org.openntf.domino.Base<?> base) {
+		org.openntf.domino.Database result = null;
+		if (base instanceof org.openntf.domino.Database) {
+			result = (org.openntf.domino.Database) base;
+		} else if (base instanceof org.openntf.domino.Document) {
+			result = ((org.openntf.domino.Document) base).getParentDatabase();
+		} else if (base instanceof org.openntf.domino.DocumentCollection) {
+			result = (org.openntf.domino.Database) ((org.openntf.domino.DocumentCollection) base).getParent();
+		} else if (base instanceof org.openntf.domino.View) {
+			result = (org.openntf.domino.Database) ((org.openntf.domino.View) base).getParent();
+		} else if (base instanceof org.openntf.domino.Form) {
+			result = ((org.openntf.domino.Form) base).getParent();
+		} else {
+			throw new UndefinedDelegateTypeException();
+		}
+		return result;
+	}
+
+	public static org.openntf.domino.Session getSession(org.openntf.domino.Base<?> base) {
+		org.openntf.domino.Session result = null;
+		if (base instanceof org.openntf.domino.Session) {
+			result = (org.openntf.domino.Session) base;
+		} else if (base instanceof org.openntf.domino.Database) {
+			result = ((org.openntf.domino.Database) base).getParent();
+		} else if (base instanceof org.openntf.domino.Document) {
+			result = ((org.openntf.domino.Document) base).getParentDatabase().getParent();
+		} else if (base instanceof org.openntf.domino.DocumentCollection) {
+			result = (org.openntf.domino.Session) ((org.openntf.domino.DocumentCollection) base).getParent().getParent();
+		} else if (base instanceof org.openntf.domino.View) {
+			result = (org.openntf.domino.Session) ((org.openntf.domino.View) base).getParent().getParent();
+		} else if (base instanceof org.openntf.domino.DateTime) {
+			result = ((org.openntf.domino.DateTime) base).getParent();
+		} else if (base instanceof org.openntf.domino.DateRange) {
+			result = ((org.openntf.domino.DateRange) base).getParent();
+		} else if (base instanceof org.openntf.domino.Form) {
+			result = ((org.openntf.domino.Form) base).getParent().getParent();
+		} else if (base instanceof org.openntf.domino.Name) {
+			result = ((org.openntf.domino.Name) base).getParent();
+		} else {
+			throw new UndefinedDelegateTypeException();
+		}
+		if (result == null)
+			result = Session.getDefaultSession(); // last ditch, get the primary Session;
+		return result;
+	}
+
+	// For passing arguments to delegates
+	@SuppressWarnings("unchecked")
+	public static <T> T toLotus(lotus.domino.Base obj, Class<? extends lotus.domino.Base> T) {
+		if (obj instanceof org.openntf.domino.Base) {
+			return (T) org.openntf.domino.impl.Base.getDelegate(obj);
+		} else if (T.isAssignableFrom(obj.getClass())) {
+			return (T) obj;
+		} else {
+			return null; // TODO NTF - throw Exception
+		}
+	}
+
+	@SuppressWarnings("unchecked")
+	public static lotus.domino.Base toLotus(lotus.domino.Base obj) {
+		if (obj instanceof org.openntf.domino.Base) {
+			return org.openntf.domino.impl.Base.getDelegate(obj);
+		}
+		return obj;
+	}
+
+}