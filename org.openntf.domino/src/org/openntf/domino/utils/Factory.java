/*
 * Copyright 2013
 * 
 * Licensed under the Apache License, Version 2.0 (the "License"); 
 * you may not use this file except in compliance with the License. 
 * You may obtain a copy of the License at:
 * 
 * http://www.apache.org/licenses/LICENSE-2.0 
 * 
 * Unless required by applicable law or agreed to in writing, software 
 * distributed under the License is distributed on an "AS IS" BASIS, 
 * WITHOUT WARRANTIES OR CONDITIONS OF ANY KIND, either express or 
 * implied. See the License for the specific language governing 
 * permissions and limitations under the License.
 */
package org.openntf.domino.utils;

import java.io.File;
import java.io.InputStream;
import java.security.AccessControlException;
import java.security.AccessController;
import java.security.PrivilegedActionException;
import java.security.PrivilegedExceptionAction;
import java.util.ArrayList;
import java.util.Collection;
import java.util.Collections;
import java.util.HashMap;
import java.util.Iterator;
import java.util.List;
import java.util.Locale;
import java.util.Map;
import java.util.Map.Entry;
import java.util.Scanner;
import java.util.ServiceLoader;
import java.util.Vector;
import java.util.concurrent.ConcurrentHashMap;
import java.util.jar.Attributes;
import java.util.jar.Manifest;
import java.util.logging.Level;
import java.util.logging.Logger;

import org.openntf.domino.Base;
import org.openntf.domino.Database;
import org.openntf.domino.Document;
import org.openntf.domino.DocumentCollection;
import org.openntf.domino.Session;
import org.openntf.domino.Session.RunContext;
import org.openntf.domino.WrapperFactory;
import org.openntf.domino.exceptions.DataNotCompatibleException;
import org.openntf.domino.exceptions.UndefinedDelegateTypeException;
import org.openntf.domino.graph.DominoGraph;
import org.openntf.domino.logging.Logging;
import org.openntf.domino.types.DatabaseDescendant;
import org.openntf.domino.types.FactorySchema;
import org.openntf.domino.types.SessionDescendant;

/**
 * The Enum Factory. Does the Mapping lotusObject <=> OpenNTF-Object
 */
public enum Factory {
	;

	public interface AppServiceLocator {
		public <T> List<T> findApplicationServices(final Class<T> serviceClazz);
	}

	/**
	 * Holder for the wrapper-factory that converts lotus.domino objects to org.openntf.domino objects
	 */
	private static ThreadLocal<WrapperFactory> currentWrapperFactory = new ThreadLocal<WrapperFactory>();

	private static ThreadLocal<ClassLoader> currentClassLoader_ = new ThreadLocal<ClassLoader>();

	private static ThreadLocal<AppServiceLocator> currentServiceLocator_ = new ThreadLocal<AppServiceLocator>();

	private static ThreadLocal<Session> currentSessionHolder_ = new ThreadLocal<Session>();

	private static List<Terminatable> onTerminate_ = new ArrayList<Terminatable>();

	// TODO: Determine if this is the right way to deal with Xots access to faces contexts
	// private static ThreadLocal<Database> currentDatabaseHolder_ = new ThreadLocal<Database>();

	/**
	 * setup the environment and loggers
	 * 
	 * @author praml
	 * 
	 */
	private static class SetupJob implements Runnable {
		@Override
		public void run() {
			try {
				AccessController.doPrivileged(new PrivilegedExceptionAction<Object>() {
					@Override
					public Object run() throws Exception {
						// Windows stores the notes.ini in the program directory; Linux stores it in the data directory
						String progpath = System.getProperty("notes.binary");
						File iniFile = new File(progpath + System.getProperty("file.separator") + "notes.ini");
						if (!iniFile.exists()) {
							//							System.out.println("Inifile not found on notes.binary path: " + progpath);
							progpath = System.getProperty("user.dir");
							iniFile = new File(progpath + System.getProperty("file.separator") + "notes.ini");
						}
						if (!iniFile.exists()) {
<<<<<<< HEAD
							//							System.out.println("Inifile still not found on user.dir path: " + progpath);
							if (progpath.contains("framework")) {
								String pp2 = progpath.replace("framework", "");
								iniFile = new File(pp2 + "notes.ini");
								//								System.out.println("Attempting to use path: " + pp2);
								if (!iniFile.exists()) {
									System.out
									.println("WARNING: Unable to read environment for log setup. Please look at the following properties...");
									for (Object rawName : System.getProperties().keySet()) {
										if (rawName instanceof String) {
											System.out.println((String) rawName + " = " + System.getProperty((String) rawName));
										}
									}
								}
							}
						}

						Scanner scanner = new Scanner(iniFile);
						scanner.useDelimiter("\n|\r\n");
						loadEnvironment(scanner);
						scanner.close();
=======
							progpath = System.getProperty("java.library.path"); // Otherwise the tests will not work
							iniFile = new File(progpath + System.getProperty("file.separator") + "notes.ini");
						}
						if (iniFile.exists()) {
							Scanner scanner = new Scanner(iniFile);
							scanner.useDelimiter("\n|\r\n");
							loadEnvironment(scanner);
							scanner.close();
						}
>>>>>>> da9a2776
						return null;
					}
				});
			} catch (AccessControlException e) {
				e.printStackTrace();
			} catch (PrivilegedActionException e) {
				e.printStackTrace();
			}

			try {
				AccessController.doPrivileged(new PrivilegedExceptionAction<Object>() {
					@Override
					public Object run() throws Exception {
						Logging.getInstance().startUp();
						return null;
					}
				});
			} catch (AccessControlException e) {
				e.printStackTrace();
			} catch (PrivilegedActionException e) {
				e.printStackTrace();
			}
		}
	}

	static {
		SetupJob job = new SetupJob();
		job.run();
		//		TrustedDispatcher td = new TrustedDispatcher();
		//		td.process(job);
		//		System.out.println("DEBUG: SetupJob dispatched");
		//		td.stop(false);
	}

	private static Map<String, String> ENVIRONMENT;
	private static boolean session_init = false;
	private static boolean jar_init = false;

	/**
	 * load the configuration
	 * 
	 * @param session
	 */
	public static void loadEnvironment(/*final lotus.domino.Session session, */final Scanner scanner) {
		if (ENVIRONMENT == null) {
			ENVIRONMENT = new HashMap<String, String>();
		}
		if (scanner != null) {
			while (scanner.hasNextLine()) {
				String nextLine = scanner.nextLine();
				int i = nextLine.indexOf('=');
				if (i > 0) {
					String key = nextLine.substring(0, i).toLowerCase();
					String value = nextLine.substring(i + 1);
					//					System.out.println("DEBUG " + key + " : " + value);
					ENVIRONMENT.put(key, value);
				}
			}
			//			System.out.println("DEBUG: Added " + keyCount + " environment variables to avoid using a session");
			session_init = true;
		}
		//		if (session != null && !session_init) {
		//			try {
		//				AccessController.doPrivileged(new PrivilegedExceptionAction<Object>() {
		//					@Override
		//					public Object run() throws Exception {
		//						try {
		//							ENVIRONMENT.put("directory", session.getEnvironmentString("Directory", true));
		//							ENVIRONMENT.put("notesprogram", session.getEnvironmentString("NotesProgram", true));
		//							ENVIRONMENT.put("kittype", session.getEnvironmentString("KitType", true));
		//							ENVIRONMENT.put("servicename", session.getEnvironmentString("ServiceName", true));
		//							ENVIRONMENT.put("httpjvmmaxheapsize", session.getEnvironmentString("HTTPJVMMaxHeapSize", true));
		//							ENVIRONMENT.put("dominocontrollercurrentlog", session.getEnvironmentString("DominoControllerCurrentLog", true));
		//						} catch (NotesException ne) {
		//							ne.printStackTrace();
		//						}
		//						return null;
		//					}
		//				});
		//			} catch (AccessControlException e) {
		//				e.printStackTrace();
		//			} catch (PrivilegedActionException e) {
		//				e.printStackTrace();
		//			}
		//			session_init = true;
		//		}
		if (!jar_init) {
			try {
				AccessController.doPrivileged(new PrivilegedExceptionAction<Object>() {
					@Override
					public Object run() throws Exception {
						try {
							ClassLoader cl = Thread.currentThread().getContextClassLoader();
							InputStream inputStream = cl.getResourceAsStream("META-INF/MANIFEST.MF");
							if (inputStream != null) {
								Manifest mani;
								mani = new Manifest(inputStream);
								Attributes attrib = mani.getMainAttributes();
								ENVIRONMENT.put("version", attrib.getValue("Implementation-Version"));
								ENVIRONMENT.put("title", attrib.getValue("Implementation-Title"));
								ENVIRONMENT.put("url", attrib.getValue("Implementation-Vendor-URL"));
							}
						} catch (Exception e) {
							e.printStackTrace();
						}
						return null;
					}
				});
			} catch (AccessControlException e) {
				e.printStackTrace();
			} catch (PrivilegedActionException e) {
				e.printStackTrace();
			}
			jar_init = true;
		}
	}

	public static String getEnvironment(final String key) {
		if (ENVIRONMENT == null) {
			loadEnvironment(null);
		}
		return ENVIRONMENT.get(key);
	}

	public static String getTitle() {
		return getEnvironment("title");
	}

	public static String getUrl() {
		return getEnvironment("url");
	}

	public static String getVersion() {
		return getEnvironment("version");
	}

	public static String getDataPath() {
		return getEnvironment("directory");
	}

	public static String getProgramPath() {
		return getEnvironment("notesprogram");
	}

	public static String getHTTPJVMHeapSize() {
		return getEnvironment("httpjvmheapsize");
	}

	/** The Constant log_. */
	private static final Logger log_ = Logger.getLogger(Factory.class.getName());

	/** The Constant TRACE_COUNTERS. */
	private static final boolean TRACE_COUNTERS = false;
	/** use a separate counter in each thread */
	private static final boolean COUNT_PER_THREAD = false;

	/** The lotus counter. */
	private static Counter lotusCounter = new Counter(COUNT_PER_THREAD);

	/** The recycle err counter. */
	private static Counter recycleErrCounter = new Counter(COUNT_PER_THREAD);

	/** The auto recycle counter. */
	private static Counter autoRecycleCounter = new Counter(COUNT_PER_THREAD);

	/** The manual recycle counter. */
	private static Counter manualRecycleCounter = new Counter(COUNT_PER_THREAD);

	private static Map<Class<?>, Counter> objectCounter = new ConcurrentHashMap<Class<?>, Counter>() {
		private static final long serialVersionUID = 1L;

		/* (non-Javadoc)
		 * @see java.util.concurrent.ConcurrentHashMap#get(java.lang.Object)
		 */
		@Override
		public Counter get(final Object key) {
			// TODO Auto-generated method stub
			Counter ret = super.get(key);
			if (ret == null) {
				ret = new Counter(COUNT_PER_THREAD);
				put((Class<?>) key, ret);
			}
			return ret;
		}

	};

	/**
	 * Gets the lotus count.
	 * 
	 * @return the lotus count
	 */
	public static int getLotusCount() {
		return lotusCounter.intValue();
	}

	/**
	 * Count a created lotus element.
	 */
	public static void countLotus(final Class<?> c) {
		if (TRACE_COUNTERS) {
			lotusCounter.increment();
			objectCounter.get(c).increment();
		}
	}

	/**
	 * Gets the recycle error count.
	 * 
	 * @return the recycle error count
	 */
	public static int getRecycleErrorCount() {
		return recycleErrCounter.intValue();
	}

	/**
	 * Count recycle error.
	 */
	public static void countRecycleError(final Class<?> c) {
		if (TRACE_COUNTERS)
			recycleErrCounter.increment();
	}

	/**
	 * Gets the auto recycle count.
	 * 
	 * @return the auto recycle count
	 */
	public static int getAutoRecycleCount() {
		return autoRecycleCounter.intValue();
	}

	/**
	 * Count auto recycle.
	 * 
	 * @return the int
	 */
	public static int countAutoRecycle(final Class<?> c) {
		if (TRACE_COUNTERS) {
			objectCounter.get(c).decrement();
			return autoRecycleCounter.increment();
		} else {
			return 0;
		}
	}

	/**
	 * Gets the manual recycle count.
	 * 
	 * @return the manual recycle count
	 */
	public static int getManualRecycleCount() {
		return manualRecycleCounter.intValue();
	}

	/**
	 * Count a manual recycle
	 */
	public static int countManualRecycle(final Class<?> c) {
		if (TRACE_COUNTERS) {
			objectCounter.get(c).decrement();
			return manualRecycleCounter.increment();
		} else {
			return 0;
		}
	}

	/**
	 * get the active object count
	 * 
	 * @return
	 */
	public static int getActiveObjectCount() {
		return lotusCounter.intValue() - autoRecycleCounter.intValue() - manualRecycleCounter.intValue();
	}

	/**
	 * Determine the run context where we are
	 * 
	 * @return
	 */
	public static RunContext getRunContext() {
		// TODO finish this implementation, which needs a lot of work.
		// - ADDIN
		// - APPLET
		// - DIIOP
		// - DOTS
		// - PLUGIN
		// - SERVLET
		// - XPAGES_NSF
		// maybe a simple way to determine => create a Throwable and look into the stack trace
		RunContext result = RunContext.UNKNOWN;
		SecurityManager sm = System.getSecurityManager();
		if (sm == null)
			return RunContext.CLI;

		Object o = sm.getSecurityContext();
		if (log_.isLoggable(Level.INFO))
			log_.log(Level.INFO, "SecurityManager is " + sm.getClass().getName() + " and context is " + o.getClass().getName());
		if (sm instanceof lotus.notes.AgentSecurityManager) {
			lotus.notes.AgentSecurityManager asm = (lotus.notes.AgentSecurityManager) sm;
			Object xsm = asm.getExtenderSecurityContext();
			if (xsm instanceof lotus.notes.AgentSecurityContext) {
			}
			Object asc = asm.getSecurityContext();
			if (asc != null) {
				// System.out.println("Security context is " + asc.getClass().getName());
			}
			// ThreadGroup tg = asm.getThreadGroup();
			// System.out.println("ThreadGroup name: " + tg.getName());

			result = RunContext.AGENT;
		}
		//		com.ibm.domino.http.bootstrap.logger.RCPLoggerConfig rcplc;
		try {
			Class<?> BCLClass = Class.forName("com.ibm.domino.http.bootstrap.BootstrapClassLoader");
			if (BCLClass != null) {
				ClassLoader cl = (ClassLoader) BCLClass.getMethod("getSharedClassLoader", null).invoke(null, null);
				if ("com.ibm.domino.http.bootstrap.BootstrapOSGIClassLoader".equals(cl.getClass().getName())) {
					result = RunContext.XPAGES_OSGI;
				}
			}
		} catch (Exception e) {

		}

		return result;
	}

	/**
	 * returns the wrapper factory for this thread
	 * 
	 * @return the thread's wrapper factory
	 */
	public static WrapperFactory getWrapperFactory() {
		WrapperFactory wf = currentWrapperFactory.get();
		if (wf == null) {
			List<WrapperFactory> wfList = findApplicationServices(WrapperFactory.class);
			wf = wfList.size() > 0 ? wfList.get(0) : new org.openntf.domino.impl.WrapperFactory();
			currentWrapperFactory.set(wf);
		}
		return wf;
	}

	/**
	 * Returns the wrapper factory if initialized
	 * 
	 * @return
	 */
	public static WrapperFactory getWrapperFactory_unchecked() {
		return currentWrapperFactory.get();
	}

	/**
	 * Set/changes the wrapperFactory for this thread
	 * 
	 * @param wf
	 */
	public static void setWrapperFactory(final WrapperFactory wf) {
		currentWrapperFactory.set(wf);
	}

	// --- session handling 

	@Deprecated
	public static org.openntf.domino.Document fromLotusDocument(final lotus.domino.Document lotus, final Base parent) {
		return getWrapperFactory().fromLotus(lotus, Document.SCHEMA, (Database) parent);
	}

	public static void setNoRecycle(final Base<?> base, final boolean value) {
		getWrapperFactory().setNoRecycle(base, value);
	}

	/*
	 * (non-JavaDoc)
	 * 
	 * @see org.openntf.domino.WrapperFactory#fromLotus(lotus.domino.Base, FactorySchema, Base)
	 */
	@SuppressWarnings("rawtypes")
	public static <T extends Base, D extends lotus.domino.Base, P extends Base> T fromLotus(final D lotus,
			final FactorySchema<T, D, P> schema, final P parent) {
		return getWrapperFactory().fromLotus(lotus, schema, parent);
	}

	public static boolean recacheLotus(final lotus.domino.Base lotus, final Base<?> wrapper, final Base<?> parent) {
		return getWrapperFactory().recacheLotusObject(lotus, wrapper, parent);
	}

	/**
	 * From lotus wraps a given lotus collection in an org.openntf.domino collection
	 * 
	 * @param <T>
	 *            the generic org.openntf.domino type (drapper)
	 * @param <D>
	 *            the generic lotus.domino type (delegate)
	 * @param <P>
	 *            the generic org.openntf.domino type (parent)
	 * @param lotus
	 *            the object to wrap
	 * @param schema
	 *            the generic schema to ensure type safeness (may be null)
	 * @param parent
	 *            the parent
	 * @return the wrapped object
	 */
	@SuppressWarnings({ "rawtypes" })
	public static <T extends Base, D extends lotus.domino.Base, P extends Base> Collection<T> fromLotus(final Collection<?> lotusColl,
			final FactorySchema<T, D, P> schema, final P parent) {
		return getWrapperFactory().fromLotus(lotusColl, schema, parent);
	}

	/**
	 * From lotus wraps a given lotus collection in an org.openntf.domino collection
	 * 
	 * @param <T>
	 *            the generic org.openntf.domino type (wrapper)
	 * @param <D>
	 *            the generic lotus.domino type (delegate)
	 * @param <P>
	 *            the generic org.openntf.domino type (parent)
	 * @param lotus
	 *            the object to wrap
	 * @param schema
	 *            the generic schema to ensure type safeness (may be null)
	 * @param parent
	 *            the parent
	 * @return the wrapped object
	 */
	@SuppressWarnings("rawtypes")
	public static <T extends Base, D extends lotus.domino.Base, P extends Base> Vector<T> fromLotusAsVector(final Collection<?> lotusColl,
			final FactorySchema<T, D, P> schema, final P parent) {
		return getWrapperFactory().fromLotusAsVector(lotusColl, schema, parent);
	}

	/**
	 * From lotus.
	 * 
	 * @deprecated Use {@link #fromLotus(lotus.domino.Base, FactorySchema, Base)} instead
	 * 
	 * 
	 * @param <T>
	 *            the generic type
	 * @param lotus
	 *            the lotus
	 * @param T
	 *            the t
	 * @param parent
	 *            the parent
	 * @return the t
	 */
	@SuppressWarnings({ "rawtypes", "unchecked" })
	@Deprecated
	public static <T> T fromLotus(final lotus.domino.Base lotus, final Class<? extends Base> T, final Base parent) {
		return (T) getWrapperFactory().fromLotus(lotus, (FactorySchema) null, parent);
	}

	/**
	 * From lotus.
	 * 
	 * @deprecated Use {@link #fromLotus(Collection, FactorySchema, Base)} instead
	 * 
	 * @param <T>
	 *            the generic type
	 * @param lotusColl
	 *            the lotus coll
	 * @param T
	 *            the t
	 * @param parent
	 *            the parent
	 * @return the collection
	 */
	@SuppressWarnings({ "unchecked", "rawtypes" })
	@Deprecated
	public static <T> Collection<T> fromLotus(final Collection<?> lotusColl, final Class<? extends Base> T, final Base<?> parent) {
		return getWrapperFactory().fromLotus(lotusColl, (FactorySchema) null, parent);
	}

	/**
	 * @deprecated Use {@link #fromLotusAsVector(Collection, FactorySchema, Base)}
	 * @param lotusColl
	 * @param T
	 * @param parent
	 * @return
	 */
	@Deprecated
	@SuppressWarnings({ "unchecked", "rawtypes" })
	public static <T> Vector<T> fromLotusAsVector(final Collection<?> lotusColl, final Class<? extends org.openntf.domino.Base> T,
			final org.openntf.domino.Base<?> parent) {
		return getWrapperFactory().fromLotusAsVector(lotusColl, (FactorySchema) null, parent);
	}

	/**
	 * Wrap column values.
	 * 
	 * @param values
	 *            the values
	 * @return the java.util. vector
	 */
	public static java.util.Vector<Object> wrapColumnValues(final Collection<?> values, final org.openntf.domino.Session session) {
		if (values == null) {
			log_.log(Level.WARNING, "Request to wrapColumnValues for a collection of null");
			return null;
		}
		return getWrapperFactory().wrapColumnValues(values, session);
	}

	/**
	 * Method to unwrap a object
	 * 
	 * @param the
	 *            object to unwrap
	 * @return the unwrapped object
	 */
	public static <T extends lotus.domino.Base> T toLotus(final T base) {
		return getWrapperFactory().toLotus(base);
	}

	/**
	 * Gets the session.
	 * 
	 * @return the session
	 */
	public static org.openntf.domino.Session getSession() {
		org.openntf.domino.Session result = currentSessionHolder_.get();
		if (result == null) {
			try {
				result = Factory.fromLotus(lotus.domino.NotesFactory.createSession(), Session.SCHEMA, null);
				Factory.setNoRecycle(result, false);  // We have created the session, so we recycle it
			} catch (Exception ne) {
				try {
					result = XSPUtil.getCurrentSession();
				} catch (Throwable t) {
					t.printStackTrace();
				}
			}
			setSession(result);
		}
		if (result == null) {
			System.out
					.println("SEVERE: Unable to get default session. This probably means that you are running in an unsupported configuration or you forgot to set up your context at the start of the operation. If you're running in XPages, check the xsp.properties of your database. If you are running in an Agent, make sure you start with a call to Factory.fromLotus() and pass in your lotus.domino.Session");
			Throwable t = new Throwable();
			t.printStackTrace();
		}
		return result;
	}

	/**
	 * Returns the current session, if available. Does never create a session
	 * 
	 * @return the session
	 */
	public static org.openntf.domino.Session getSession_unchecked() {
		return currentSessionHolder_.get();
	}

	/**
	 * Sets the current session
	 * 
	 * @param session
	 */
	public static void setSession(final lotus.domino.Session session) {
		currentSessionHolder_.set(fromLotus(session, Session.SCHEMA, null));
	}

	/**
	 * clears the current session
	 */
	public static void clearSession() {
		currentSessionHolder_.set(null);
	}

	// TODO: Determine if this is the right way to deal with Xots access to faces contexts
	/**
	 * Returns the session's current database if available. Does never create a session.
	 * 
	 * @see #getSession_unchecked()
	 * @return The session's current database
	 */
	public static Database getDatabase_unchecked() {
		Session sess = getSession_unchecked();
		return (sess == null) ? null : sess.getCurrentDatabase();
	}

	// RPr: I think it is a better idea to set the currentDatabase on the currentSesssion

	// TODO remove that code
	//	public static void setDatabase(final Database database) {
	//		setNoRecycle(database, true);
	//		currentDatabaseHolder_.set(database);
	//	}
	//
	//	public static void clearDatabase() {
	//		currentDatabaseHolder_.set(null);
	//	}

	public static ClassLoader getClassLoader() {
		if (currentClassLoader_.get() == null) {
			ClassLoader loader = null;
			try {
				loader = AccessController.doPrivileged(new PrivilegedExceptionAction<ClassLoader>() {
					@Override
					public ClassLoader run() throws Exception {
						return Thread.currentThread().getContextClassLoader();
					}
				});
			} catch (AccessControlException e) {
				e.printStackTrace();
			} catch (PrivilegedActionException e) {
				e.printStackTrace();
			}
			setClassLoader(loader);
		}
		return currentClassLoader_.get();
	}

	private static Map<Class, List> nonOSGIServicesCache;

	@SuppressWarnings("unchecked")
	public static <T> List<T> findApplicationServices(final Class<T> serviceClazz) {

		AppServiceLocator serviceLocator = currentServiceLocator_.get();
		if (serviceLocator != null) {
			return serviceLocator.findApplicationServices(serviceClazz);
		}

		// this is the non OSGI case:
		if (nonOSGIServicesCache == null)
			nonOSGIServicesCache = new HashMap<Class, List>();

		@SuppressWarnings("unchecked")
		List<T> ret = nonOSGIServicesCache.get(serviceClazz);
		if (ret == null) {
			ret = new ArrayList<T>();
			nonOSGIServicesCache.put(serviceClazz, ret);

			ClassLoader cl = getClassLoader();
			if (cl != null) {
				ServiceLoader<T> loader = ServiceLoader.load(serviceClazz, cl);
				Iterator<T> it = loader.iterator();
				while (it.hasNext()) {
					ret.add(it.next());
				}
			}
			if (Comparable.class.isAssignableFrom(serviceClazz)) {
				Collections.sort((List<? extends Comparable>) ret);
			}
		}
		return ret;
	}

	public static void setClassLoader(final ClassLoader loader) {
		if (loader != null) {
			//			System.out.println("Setting OpenNTF Factory ClassLoader to a " + loader.getClass().getName());
		}
		//		currentLoadedClasses_.get().clear();
		currentClassLoader_.set(loader);
	}

	public static void setServiceLocator(final AppServiceLocator locator) {
		currentServiceLocator_.set(locator);
	}

	public static void clearWrapperFactory() {
		currentWrapperFactory.set(null);
	}

	public static void clearClassLoader() {
		currentClassLoader_.set(null);
	}

	public static void clearServiceLocator() {
		currentServiceLocator_.set(null);
	}

	public static void clearDominoGraph() {
		DominoGraph.clearDocumentCache();
	}

	public static void clearBubbleExceptions() {
		DominoUtils.setBubbleExceptions(null);
	}

	/**
	 * Begin with a clear environment
	 */
	public static void init() {
		// TODO Auto-generated method stub

	}

	public static lotus.domino.Session terminate() {
		lotus.domino.Session result = null;
		WrapperFactory wf = getWrapperFactory();
		if (currentSessionHolder_.get() != null) {
			result = wf.toLotus(currentSessionHolder_.get());
		}
		for (Terminatable callback : onTerminate_) {
			callback.terminate();
		}
		clearSession();
		long termCount = wf.terminate();
		//		System.out.println("DEBUG: cleared " + termCount + " references from the queue...");
		clearBubbleExceptions();
		clearDominoGraph();
		clearWrapperFactory();
		clearClassLoader();
		clearUserLocale();
		clearServiceLocator();
		return result;
	}

	/**
	 * Support for different Locale
	 */
	private static ThreadLocal<Locale> userLocale_ = new ThreadLocal<Locale>();

	public static void setUserLocale(final Locale loc) {
		userLocale_.set(loc);
	}

	public static Locale getUserLocale() {
		return userLocale_.get();
	}

	private static void clearUserLocale() {
		userLocale_.set(null);
	}

	/**
	 * Returns the internal locale. The Locale is retrieved by this way:
	 * <ul>
	 * <li>If a currentDatabase is set, the DB is queried for its locale</li>
	 * <li>If there is no database.locale, the system default locale is returned</li>
	 * </ul>
	 * This locale should be used, if you write log entries in a server log for example.
	 * 
	 * @return the currentDatabase-locale or default-locale
	 */
	public static Locale getInternalLocale() {
		Locale ret = null;
		// are we in context of an NotesSession? Try to figure out the current database.
		Session sess = getSession_unchecked();
		Database db = (sess == null) ? null : sess.getCurrentDatabase();
		if (db != null)
			ret = db.getLocale();
		if (ret == null)
			ret = Locale.getDefault();
		return ret;
	}

	/**
	 * Returns the external locale. The Locale is retrieved by this way:
	 * <ul>
	 * <li>Return the external locale (= the browser's locale in most cases) if available</li>
	 * <li>If a currentDatabase is set, the DB is queried for its locale</li>
	 * <li>If there is no database.locale, the system default locale is returned</li>
	 * </ul>
	 * This locale should be used, if you generate messages for the current (browser)user.
	 * 
	 * @return the external-locale, currentDatabase-locale or default-locale
	 */
	public static Locale getExternalLocale() {
		Locale ret = getUserLocale();
		if (ret == null)
			ret = getInternalLocale();
		return ret;
	}

	/**
	 * Debug method to get statistics
	 * 
	 * @param details
	 * @return
	 */
	public static String dumpCounters(final boolean details) {
		if (!TRACE_COUNTERS)
			return "Counters are disabled";
		StringBuilder sb = new StringBuilder();
		sb.append("LotusCount: ");
		sb.append(getLotusCount());

		sb.append(" AutoRecycled: ");
		sb.append(getAutoRecycleCount());
		sb.append(" ManualRecycled: ");
		sb.append(getManualRecycleCount());
		sb.append(" RecycleErrors: ");
		sb.append(getRecycleErrorCount());
		sb.append(" ActiveObjects: ");
		sb.append(getActiveObjectCount());

		if (!objectCounter.isEmpty() && details) {
			sb.append("\n=== The following objects were left in memory ===");
			for (Entry<Class<?>, Counter> e : objectCounter.entrySet()) {
				int i = e.getValue().intValue();
				if (i != 0) {
					sb.append("\n" + i + "\t" + e.getKey().getName());
				}
			}
		}
		return sb.toString();
	}

	/**
	 * Gets the session full access.
	 * 
	 * @return the session full access
	 */
	public static org.openntf.domino.Session getSessionFullAccess() {
		try {
			Object result = AccessController.doPrivileged(new PrivilegedExceptionAction<Object>() {
				@Override
				public Object run() throws Exception {
					lotus.domino.Session s = lotus.domino.NotesFactory.createSessionWithFullAccess();
					return fromLotus(s, org.openntf.domino.Session.SCHEMA, null);
				}
			});
			if (result instanceof org.openntf.domino.Session) {
				Factory.setNoRecycle((org.openntf.domino.Session) result, false); // We have created the session, so we recycle it
				return (org.openntf.domino.Session) result;
			}
		} catch (PrivilegedActionException e) {
			DominoUtils.handleException(e);
		}
		return null;
	}

	/**
	 * Gets the trusted session.
	 * 
	 * @return the trusted session
	 */
	public static org.openntf.domino.Session getTrustedSession() {
		try {
			Object result = AccessController.doPrivileged(new PrivilegedExceptionAction<Object>() {
				@Override
				public Object run() throws Exception {
					lotus.domino.Session s = lotus.domino.NotesFactory.createTrustedSession();
					return fromLotus(s, org.openntf.domino.Session.SCHEMA, null);
				}
			});
			if (result instanceof org.openntf.domino.Session) {
				Factory.setNoRecycle((org.openntf.domino.Session) result, false); // We have created the session, so we are responsible to recycle it.
				return (org.openntf.domino.Session) result;
			}
		} catch (PrivilegedActionException e) {
			DominoUtils.handleException(e);
		}
		return null;
	}

	/**
	 * Gets the parent database.
	 * 
	 * @param base
	 *            the base
	 * @return the parent database
	 */
	@Deprecated
	public static Database getParentDatabase(final Base<?> base) {
		if (base instanceof org.openntf.domino.Database) {
			return (org.openntf.domino.Database) base;
		} else if (base instanceof DatabaseDescendant) {
			return ((DatabaseDescendant) base).getAncestorDatabase();
		} else if (base == null) {
			throw new NullPointerException("Base object cannot be null");
		} else {
			throw new UndefinedDelegateTypeException("Couldn't find session for object of type " + base.getClass().getName());
		}
	}

	/**
	 * Gets the session.
	 * 
	 * @param base
	 *            the base
	 * @return the session
	 */
	public static Session getSession(final lotus.domino.Base base) {
		org.openntf.domino.Session result = null;
		if (base instanceof SessionDescendant) {
			result = ((SessionDescendant) base).getAncestorSession();
		} else if (base instanceof org.openntf.domino.Session) {
			result = (org.openntf.domino.Session) base;
		} else if (base == null) {
			throw new NullPointerException("Base object cannot be null");
		} else {
			throw new UndefinedDelegateTypeException("Couldn't find session for object of type " + base.getClass().getName());
		}
		if (result == null)
			result = getSession(); // last ditch, get the primary Session;
		return result;
	}

	// public static boolean toBoolean(Object value) {
	// if (value instanceof String) {
	// char[] c = ((String) value).toCharArray();
	// if (c.length > 1 || c.length == 0) {
	// return false;
	// } else {
	// return c[0] == '1';
	// }
	// } else if (value instanceof Double) {
	// if (((Double) value).intValue() == 0) {
	// return false;
	// } else {
	// return true;
	// }
	// } else {
	// throw new DataNotCompatibleException("Cannot convert a " + value.getClass().getName() + " to boolean primitive.");
	// }
	// }
	//
	// public static int toInt(Object value) {
	// if (value instanceof Integer) {
	// return ((Integer) value).intValue();
	// } else if (value instanceof Double) {
	// return ((Double) value).intValue();
	// } else {
	// throw new DataNotCompatibleException("Cannot convert a " + value.getClass().getName() + " to int primitive.");
	// }
	// }
	//
	// public static double toDouble(Object value) {
	// if (value instanceof Integer) {
	// return ((Integer) value).doubleValue();
	// } else if (value instanceof Double) {
	// return ((Double) value).doubleValue();
	// } else {
	// throw new DataNotCompatibleException("Cannot convert a " + value.getClass().getName() + " to double primitive.");
	// }
	// }
	//
	// public static long toLong(Object value) {
	// if (value instanceof Integer) {
	// return ((Integer) value).longValue();
	// } else if (value instanceof Double) {
	// return ((Double) value).longValue();
	// } else {
	// throw new DataNotCompatibleException("Cannot convert a " + value.getClass().getName() + " to long primitive.");
	// }
	// }
	//
	// public static short toShort(Object value) {
	// if (value instanceof Integer) {
	// return ((Integer) value).shortValue();
	// } else if (value instanceof Double) {
	// return ((Double) value).shortValue();
	// } else {
	// throw new DataNotCompatibleException("Cannot convert a " + value.getClass().getName() + " to short primitive.");
	// }
	//
	// }
	//
	// public static float toFloat(Object value) {
	// if (value instanceof Integer) {
	// return ((Integer) value).floatValue();
	// } else if (value instanceof Double) {
	// return ((Double) value).floatValue();
	// } else {
	// throw new DataNotCompatibleException("Cannot convert a " + value.getClass().getName() + " to float primitive.");
	// }
	//
	// }
	//
	// public static Object toPrimitive(Vector<Object> values, Class<?> ctype) {
	// if (ctype.isPrimitive()) {
	// throw new DataNotCompatibleException(ctype.getName() + " is not a primitive type.");
	// }
	// if (values.size() > 1) {
	// throw new DataNotCompatibleException("Cannot create a primitive " + ctype + " from data because we have a multiple values.");
	// }
	// if (values.isEmpty()) {
	// throw new DataNotCompatibleException("Cannot create a primitive " + ctype + " from data because we don't have any values.");
	// }
	// if (ctype == Boolean.TYPE)
	// return toBoolean(values.get(0));
	// if (ctype == Integer.TYPE)
	// return toInt(values.get(0));
	// if (ctype == Short.TYPE)
	// return toShort(values.get(0));
	// if (ctype == Long.TYPE)
	// return toLong(values.get(0));
	// if (ctype == Float.TYPE)
	// return toFloat(values.get(0));
	// if (ctype == Double.TYPE)
	// return toDouble(values.get(0));
	// if (ctype == Byte.TYPE)
	// throw new UnimplementedException("Primitive conversion for byte not yet defined");
	// if (ctype == Character.TYPE)
	// throw new UnimplementedException("Primitive conversion for char not yet defined");
	// throw new DataNotCompatibleException("");
	// }
	//
	// public static String join(Collection<Object> values, String separator) {
	// StringBuilder sb = new StringBuilder();
	// Iterator<Object> it = values.iterator();
	// while (it.hasNext()) {
	// sb.append(String.valueOf(it.next()));
	// if (it.hasNext())
	// sb.append(separator);
	// }
	// return sb.toString();
	// }
	//
	// public static String join(Collection<Object> values) {
	// return join(values, ", ");
	// }
	//
	// public static Object toPrimitiveArray(Vector<Object> values, Class<?> ctype) throws DataNotCompatibleException {
	// Object result = null;
	// int size = values.size();
	// if (ctype == Boolean.TYPE) {
	// boolean[] outcome = new boolean[size];
	// // TODO NTF - should allow for String fields that are binary sequences: "1001001" (SOS)
	// for (int i = 0; i < size; i++) {
	// Object o = values.get(i);
	// outcome[i] = toBoolean(o);
	// }
	// result = outcome;
	// } else if (ctype == Byte.TYPE) {
	// byte[] outcome = new byte[size];
	// // TODO
	// result = outcome;
	// } else if (ctype == Character.TYPE) {
	// char[] outcome = new char[size];
	// // TODO How should this work? Just concatenate the char arrays for each String?
	// result = outcome;
	// } else if (ctype == Short.TYPE) {
	// short[] outcome = new short[size];
	// for (int i = 0; i < size; i++) {
	// Object o = values.get(i);
	// outcome[i] = toShort(o);
	// }
	// result = outcome;
	// } else if (ctype == Integer.TYPE) {
	// int[] outcome = new int[size];
	// for (int i = 0; i < size; i++) {
	// Object o = values.get(i);
	// outcome[i] = toInt(o);
	// }
	// result = outcome;
	// } else if (ctype == Long.TYPE) {
	// long[] outcome = new long[size];
	// for (int i = 0; i < size; i++) {
	// Object o = values.get(i);
	// outcome[i] = toLong(o);
	// }
	// result = outcome;
	// } else if (ctype == Float.TYPE) {
	// float[] outcome = new float[size];
	// for (int i = 0; i < size; i++) {
	// Object o = values.get(i);
	// outcome[i] = toFloat(o);
	// }
	// result = outcome;
	// } else if (ctype == Double.TYPE) {
	// double[] outcome = new double[size];
	// for (int i = 0; i < size; i++) {
	// Object o = values.get(i);
	// outcome[i] = toDouble(o);
	// }
	// result = outcome;
	// }
	// return result;
	// }
	//
	// public static Date toDate(Object value) throws DataNotCompatibleException {
	// if (value == null)
	// return null;
	// if (value instanceof Long) {
	// return new Date(((Long) value).longValue());
	// } else if (value instanceof String) {
	// // TODO finish
	// DateFormat df = new SimpleDateFormat();
	// try {
	// return df.parse((String) value);
	// } catch (ParseException e) {
	// throw new DataNotCompatibleException("Cannot create a Date from String value " + (String) value);
	// }
	// } else if (value instanceof lotus.domino.DateTime) {
	// return DominoUtils.toJavaDateSafe((lotus.domino.DateTime) value);
	// } else {
	// throw new DataNotCompatibleException("Cannot create a Date from a " + value.getClass().getName());
	// }
	// }
	//
	// public static Date[] toDates(Collection<Object> vector) throws DataNotCompatibleException {
	// if (vector == null)
	// return null;
	//
	// Date[] result = new Date[vector.size()];
	// int i = 0;
	// for (Object o : vector) {
	// result[i++] = toDate(o);
	// }
	// return result;
	// }
	//
	// public static org.openntf.domino.DateTime[] toDateTimes(Collection<Object> vector, org.openntf.domino.Session session)
	// throws DataNotCompatibleException {
	// if (vector == null)
	// return null;
	//
	// org.openntf.domino.DateTime[] result = new org.openntf.domino.DateTime[vector.size()];
	// int i = 0;
	// for (Object o : vector) {
	// result[i++] = session.createDateTime(toDate(o));
	// }
	// return result;
	// }
	//
	// public static org.openntf.domino.Name[] toNames(Collection<Object> vector, org.openntf.domino.Session session)
	// throws DataNotCompatibleException {
	// if (vector == null)
	// return null;
	//
	// org.openntf.domino.Name[] result = new org.openntf.domino.Name[vector.size()];
	// int i = 0;
	// for (Object o : vector) {
	// result[i++] = session.createName(String.valueOf(o));
	// }
	// return result;
	// }
	//
	// public static String[] toStrings(Collection<Object> vector) throws DataNotCompatibleException {
	// if (vector == null)
	// return null;
	// String[] strings = new String[vector.size()];
	// int i = 0;
	// for (Object o : vector) {
	// if (o instanceof DateTime) {
	// strings[i++] = ((DateTime) o).getGMTTime();
	// } else {
	// strings[i++] = String.valueOf(o);
	// }
	// }
	// return strings;
	// }

	/**
	 * To lotus note collection.
	 * 
	 * @param collection
	 *            the collection
	 * @return the org.openntf.domino. note collection
	 */
	public static org.openntf.domino.NoteCollection toNoteCollection(final lotus.domino.DocumentCollection collection) {
		org.openntf.domino.NoteCollection result = null;
		if (collection instanceof DocumentCollection) {
			org.openntf.domino.Database db = ((DocumentCollection) collection).getParent();
			result = db.createNoteCollection(false);
			result.add(collection);
		} else {
			throw new DataNotCompatibleException("Cannot convert a non-OpenNTF DocumentCollection to a NoteCollection");
		}
		return result;
	}

	/**
	 * This will call the terminate-function of the callback on every "terminate" call. (Across threads!) The callback must handle this with
	 * threadlocals itself. See DateTime for an example
	 * 
	 * @param callback
	 */
	public static void onTerminate(final Terminatable callback) {
		onTerminate_.add(callback);
	}

}<|MERGE_RESOLUTION|>--- conflicted
+++ resolved
@@ -102,7 +102,10 @@
 							iniFile = new File(progpath + System.getProperty("file.separator") + "notes.ini");
 						}
 						if (!iniFile.exists()) {
-<<<<<<< HEAD
+							progpath = System.getProperty("java.library.path"); // Otherwise the tests will not work
+							iniFile = new File(progpath + System.getProperty("file.separator") + "notes.ini");
+						}
+						if (!iniFile.exists()) {
 							//							System.out.println("Inifile still not found on user.dir path: " + progpath);
 							if (progpath.contains("framework")) {
 								String pp2 = progpath.replace("framework", "");
@@ -110,7 +113,7 @@
 								//								System.out.println("Attempting to use path: " + pp2);
 								if (!iniFile.exists()) {
 									System.out
-									.println("WARNING: Unable to read environment for log setup. Please look at the following properties...");
+											.println("WARNING: Unable to read environment for log setup. Please look at the following properties...");
 									for (Object rawName : System.getProperties().keySet()) {
 										if (rawName instanceof String) {
 											System.out.println((String) rawName + " = " + System.getProperty((String) rawName));
@@ -124,17 +127,6 @@
 						scanner.useDelimiter("\n|\r\n");
 						loadEnvironment(scanner);
 						scanner.close();
-=======
-							progpath = System.getProperty("java.library.path"); // Otherwise the tests will not work
-							iniFile = new File(progpath + System.getProperty("file.separator") + "notes.ini");
-						}
-						if (iniFile.exists()) {
-							Scanner scanner = new Scanner(iniFile);
-							scanner.useDelimiter("\n|\r\n");
-							loadEnvironment(scanner);
-							scanner.close();
-						}
->>>>>>> da9a2776
 						return null;
 					}
 				});
@@ -674,7 +666,7 @@
 		}
 		if (result == null) {
 			System.out
-					.println("SEVERE: Unable to get default session. This probably means that you are running in an unsupported configuration or you forgot to set up your context at the start of the operation. If you're running in XPages, check the xsp.properties of your database. If you are running in an Agent, make sure you start with a call to Factory.fromLotus() and pass in your lotus.domino.Session");
+			.println("SEVERE: Unable to get default session. This probably means that you are running in an unsupported configuration or you forgot to set up your context at the start of the operation. If you're running in XPages, check the xsp.properties of your database. If you are running in an Agent, make sure you start with a call to Factory.fromLotus() and pass in your lotus.domino.Session");
 			Throwable t = new Throwable();
 			t.printStackTrace();
 		}
