--- conflicted
+++ resolved
@@ -100,14 +100,10 @@
 						String os = String.valueOf(System.getProperty("os.name")).toLowerCase();
 						String progpath = System.getProperty(os.contains("windows") ? "notes.binary" : "user.dir");
 						File iniFile = new File(progpath + System.getProperty("file.separator") + "notes.ini");
-<<<<<<< HEAD
-
-=======
 						if (!iniFile.exists()) {
 							progpath = System.getProperty("user.dir");
 							iniFile = new File(progpath + System.getProperty("file.separator") + "notes.ini");
 						}
->>>>>>> 9b9c4f7a
 						Scanner scanner = new Scanner(iniFile);
 						scanner.useDelimiter("\n|\r\n");
 						//						while (scanner.hasNextLine()) {
