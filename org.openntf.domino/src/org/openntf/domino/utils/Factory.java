/*
 * Copyright OpenNTF 2013
 * 
 * Licensed under the Apache License, Version 2.0 (the "License"); 
 * you may not use this file except in compliance with the License. 
 * You may obtain a copy of the License at:
 * 
 * http://www.apache.org/licenses/LICENSE-2.0 
 * 
 * Unless required by applicable law or agreed to in writing, software 
 * distributed under the License is distributed on an "AS IS" BASIS, 
 * WITHOUT WARRANTIES OR CONDITIONS OF ANY KIND, either express or 
 * implied. See the License for the specific language governing 
 * permissions and limitations under the License.
 */
package org.openntf.domino.utils;

<<<<<<< HEAD
=======
import java.net.URL;
import java.security.CodeSource;
import java.security.ProtectionDomain;
>>>>>>> b4ad7b97
import java.util.ArrayList;
import java.util.Collection;
import java.util.logging.Level;
import java.util.logging.Logger;

<<<<<<< HEAD
=======
import org.openntf.domino.Session.RunContext;
>>>>>>> b4ad7b97
import org.openntf.domino.exceptions.UndefinedDelegateTypeException;
import org.openntf.domino.impl.Session;
import org.openntf.domino.types.DatabaseDescendant;

// TODO: Auto-generated Javadoc
/**
 * The Enum Factory.
 */
public enum Factory {
	;
<<<<<<< HEAD
=======

	private static ThreadLocal<Session> currentSessionHolder_ = new ThreadLocal<Session>() {
		/*
		 * (non-Javadoc)
		 * 
		 * @see java.lang.ThreadLocal#initialValue()
		 */
		@Override
		protected Session initialValue() {
			return super.initialValue();
		}

	};
>>>>>>> b4ad7b97
	/** The Constant log_. */
	private static final Logger log_ = Logger.getLogger(Factory.class.getName());

	/** The Constant TRACE_COUNTERS. */
	private static final boolean TRACE_COUNTERS = true;

	/**
	 * The Class Counter.
	 */
	static class Counter extends ThreadLocal<Integer> {
		// TODO NTF - I'm open to a faster implementation of this. Maybe a mutable int of some kind?
		/*
		 * (non-Javadoc)
		 * 
		 * @see java.lang.ThreadLocal#initialValue()
		 */
		@Override
		protected Integer initialValue() {
			return Integer.valueOf(0);
		}

		/**
		 * Increment.
		 */
		public int increment() {
			int result = get() + 1;
			set(result);
			return result;
		}

		/**
		 * Decrement.
		 */
		public int decrement() {
			int result = get() - 1;
			set(result);
			return result;
		}
	};

	/** The lotus counter. */
	private static Counter lotusCounter = new Counter();

	/** The recycle err counter. */
	private static Counter recycleErrCounter = new Counter();

	/** The auto recycle counter. */
	private static Counter autoRecycleCounter = new Counter();

	/**
	 * Gets the lotus count.
	 * 
	 * @return the lotus count
	 */
	public static int getLotusCount() {
		return lotusCounter.get().intValue();
	}

	/**
	 * Count recycle error.
	 */
	public static void countRecycleError() {
		if (TRACE_COUNTERS)
			recycleErrCounter.increment();
	}

	/**
	 * Count auto recycle.
	 */
	public static int countAutoRecycle() {
		if (TRACE_COUNTERS) {
			return autoRecycleCounter.increment();
		} else {
			return 0;
		}
	}

	/**
	 * Gets the auto recycle count.
	 * 
	 * @return the auto recycle count
	 */
	public static int getAutoRecycleCount() {
		return autoRecycleCounter.get().intValue();
	}

	/**
	 * Gets the recycle error count.
	 * 
	 * @return the recycle error count
	 */
	public static int getRecycleErrorCount() {
		return recycleErrCounter.get().intValue();
	}

<<<<<<< HEAD
=======
	public static RunContext getRunContext() {
		// TODO finish this implementation, which needs a lot of work.
		RunContext result = RunContext.UNKNOWN;
		SecurityManager sm = System.getSecurityManager();
		if (sm == null)
			return RunContext.CLI;

		ProtectionDomain pd = Factory.class.getProtectionDomain();
		CodeSource cs = pd.getCodeSource();
		URL url = cs.getLocation();

		Object o = sm.getSecurityContext();
		if (log_.isLoggable(Level.INFO))
			log_.log(Level.INFO, "SecurityManager is " + sm.getClass().getName() + " and context is " + o.getClass().getName());
		if (sm instanceof lotus.notes.AgentSecurityManager) {
			lotus.notes.AgentSecurityManager asm = (lotus.notes.AgentSecurityManager) sm;
			result = RunContext.AGENT;
		}
		com.ibm.domino.http.bootstrap.logger.RCPLoggerConfig rcplc;
		return result;
	}

>>>>>>> b4ad7b97
	/**
	 * From lotus.
	 * 
	 * @param <T>
	 *            the generic type
	 * @param lotus
	 *            the lotus
	 * @param T
	 *            the t
	 * @param parent
	 *            the parent
	 * @return the t
	 */
	@SuppressWarnings({ "rawtypes", "unchecked" })
	public static <T> T fromLotus(lotus.domino.Base lotus, Class<? extends org.openntf.domino.Base> T, org.openntf.domino.Base parent) {
		if (lotus == null) {
			return null;
		}
		if (lotus instanceof org.openntf.domino.Base) {
			if (log_.isLoggable(Level.FINE))
				log_.log(Level.FINE, "Returning an already OpenNTF object...");
			return (T) lotus;
		}
		if (T.isAssignableFrom(lotus.getClass())) {
			if (log_.isLoggable(Level.FINE))
				log_.log(Level.FINE, "Returning an assignable object....");
			return (T) lotus;
		}

		T result = null;
		if (lotus instanceof lotus.domino.ACL) {
			result = (T) new org.openntf.domino.impl.ACL((lotus.domino.ACL) lotus, parent);
		} else if (lotus instanceof lotus.domino.ACLEntry) {
			result = (T) new org.openntf.domino.impl.ACLEntry((lotus.domino.ACLEntry) lotus, (org.openntf.domino.ACL) parent);
		} else if (lotus instanceof lotus.domino.AdministrationProcess) {
			result = (T) new org.openntf.domino.impl.AdministrationProcess((lotus.domino.AdministrationProcess) lotus, parent);
		} else if (lotus instanceof lotus.domino.Agent) {
			result = (T) new org.openntf.domino.impl.Agent((lotus.domino.Agent) lotus, parent);
		} else if (lotus instanceof lotus.domino.AgentContext) {
			result = (T) new org.openntf.domino.impl.AgentContext((lotus.domino.AgentContext) lotus, parent);
		} else if (lotus instanceof lotus.domino.ColorObject) {
			result = (T) new org.openntf.domino.impl.ColorObject((lotus.domino.ColorObject) lotus, parent);
		} else if (lotus instanceof lotus.domino.Database) {
			result = (T) new org.openntf.domino.impl.Database((lotus.domino.Database) lotus, parent);
		} else if (lotus instanceof lotus.domino.DateRange) {
			result = (T) new org.openntf.domino.impl.DateRange((lotus.domino.DateRange) lotus, parent);
		} else if (lotus instanceof lotus.domino.DateTime) {
			result = (T) new org.openntf.domino.impl.DateTime((lotus.domino.DateTime) lotus, parent);
		} else if (lotus instanceof lotus.domino.DbDirectory) {
			result = (T) new org.openntf.domino.impl.DbDirectory((lotus.domino.DbDirectory) lotus, parent);
		} else if (lotus instanceof lotus.domino.Directory) {
			result = (T) new org.openntf.domino.impl.Directory((lotus.domino.Directory) lotus, parent);
		} else if (lotus instanceof lotus.domino.DirectoryNavigator) {
			result = (T) new org.openntf.domino.impl.DirectoryNavigator((lotus.domino.DirectoryNavigator) lotus, parent);
		} else if (lotus instanceof lotus.domino.Document) {
			result = (T) new org.openntf.domino.impl.Document((lotus.domino.Document) lotus, parent);
		} else if (lotus instanceof lotus.domino.DocumentCollection) {
			result = (T) new org.openntf.domino.impl.DocumentCollection((lotus.domino.DocumentCollection) lotus, parent);
		} else if (lotus instanceof lotus.domino.DxlExporter) {
			result = (T) new org.openntf.domino.impl.DxlExporter((lotus.domino.DxlExporter) lotus, parent);
		} else if (lotus instanceof lotus.domino.DxlImporter) {
			result = (T) new org.openntf.domino.impl.DxlImporter((lotus.domino.DxlImporter) lotus, parent);
		} else if (lotus instanceof lotus.domino.EmbeddedObject) {
			result = (T) new org.openntf.domino.impl.EmbeddedObject((lotus.domino.EmbeddedObject) lotus, parent);
		} else if (lotus instanceof lotus.domino.Form) {
			result = (T) new org.openntf.domino.impl.Form((lotus.domino.Form) lotus, parent);
		} else if (lotus instanceof lotus.domino.International) {
			result = (T) new org.openntf.domino.impl.International((lotus.domino.International) lotus, parent);
		} else if (lotus instanceof lotus.domino.Item) {
			if (lotus instanceof lotus.domino.RichTextItem) {
				result = (T) new org.openntf.domino.impl.RichTextItem((lotus.domino.RichTextItem) lotus, parent);
			} else {
				result = (T) new org.openntf.domino.impl.Item((lotus.domino.Item) lotus, parent);
			}
		} else if (lotus instanceof lotus.domino.Log) {
			result = (T) new org.openntf.domino.impl.Log((lotus.domino.Log) lotus, parent);
		} else if (lotus instanceof lotus.domino.MIMEEntity) {
			result = (T) new org.openntf.domino.impl.MIMEEntity((lotus.domino.MIMEEntity) lotus, parent);
		} else if (lotus instanceof lotus.domino.MIMEHeader) {
			result = (T) new org.openntf.domino.impl.MIMEHeader((lotus.domino.MIMEHeader) lotus, parent);
		} else if (lotus instanceof lotus.domino.Name) {
			result = (T) new org.openntf.domino.impl.Name((lotus.domino.Name) lotus, parent);
		} else if (lotus instanceof lotus.domino.Newsletter) {
			result = (T) new org.openntf.domino.impl.Newsletter((lotus.domino.Newsletter) lotus, parent);
		} else if (lotus instanceof lotus.domino.NoteCollection) {
			result = (T) new org.openntf.domino.impl.NoteCollection((lotus.domino.NoteCollection) lotus,
					(org.openntf.domino.Database) parent);
		} else if (lotus instanceof lotus.domino.NotesCalendar) {
			result = (T) new org.openntf.domino.impl.NotesCalendar((lotus.domino.NotesCalendar) lotus, parent);
		} else if (lotus instanceof lotus.domino.NotesCalendarEntry) {
			result = (T) new org.openntf.domino.impl.NotesCalendarEntry((lotus.domino.NotesCalendarEntry) lotus, parent);
		} else if (lotus instanceof lotus.domino.NotesCalendarNotice) {
			result = (T) new org.openntf.domino.impl.NotesCalendarNotice((lotus.domino.NotesCalendarNotice) lotus, parent);
		} else if (lotus instanceof lotus.domino.NotesProperty) {
			result = (T) new org.openntf.domino.impl.NotesProperty((lotus.domino.NotesProperty) lotus, parent);
		} else if (lotus instanceof lotus.domino.Outline) {
			result = (T) new org.openntf.domino.impl.Outline((lotus.domino.Outline) lotus, parent);
		} else if (lotus instanceof lotus.domino.OutlineEntry) {
			result = (T) new org.openntf.domino.impl.OutlineEntry((lotus.domino.OutlineEntry) lotus, parent);
		} else if (lotus instanceof lotus.domino.PropertyBroker) {
			result = (T) new org.openntf.domino.impl.PropertyBroker((lotus.domino.PropertyBroker) lotus, parent);
		} else if (lotus instanceof lotus.domino.Registration) {
			result = (T) new org.openntf.domino.impl.Registration((lotus.domino.Registration) lotus, parent);
		} else if (lotus instanceof lotus.domino.Replication) {
			result = (T) new org.openntf.domino.impl.Replication((lotus.domino.Replication) lotus, parent);
		} else if (lotus instanceof lotus.domino.ReplicationEntry) {
			result = (T) new org.openntf.domino.impl.ReplicationEntry((lotus.domino.ReplicationEntry) lotus, parent);
		} else if (lotus instanceof lotus.domino.RichTextDoclink) {
			result = (T) new org.openntf.domino.impl.RichTextDoclink((lotus.domino.RichTextDoclink) lotus, parent);
		} else if (lotus instanceof lotus.domino.RichTextItem) {
			result = (T) new org.openntf.domino.impl.RichTextItem((lotus.domino.RichTextItem) lotus, parent);
		} else if (lotus instanceof lotus.domino.RichTextNavigator) {
			result = (T) new org.openntf.domino.impl.RichTextNavigator((lotus.domino.RichTextNavigator) lotus, parent);
		} else if (lotus instanceof lotus.domino.RichTextParagraphStyle) {
			result = (T) new org.openntf.domino.impl.RichTextParagraphStyle((lotus.domino.RichTextParagraphStyle) lotus, parent);
		} else if (lotus instanceof lotus.domino.RichTextRange) {
			result = (T) new org.openntf.domino.impl.RichTextRange((lotus.domino.RichTextRange) lotus, parent);
		} else if (lotus instanceof lotus.domino.RichTextSection) {
			result = (T) new org.openntf.domino.impl.RichTextSection((lotus.domino.RichTextSection) lotus, parent);
		} else if (lotus instanceof lotus.domino.RichTextStyle) {
			result = (T) new org.openntf.domino.impl.RichTextStyle((lotus.domino.RichTextStyle) lotus, parent);
		} else if (lotus instanceof lotus.domino.RichTextTab) {
			result = (T) new org.openntf.domino.impl.RichTextTab((lotus.domino.RichTextTab) lotus, parent);
		} else if (lotus instanceof lotus.domino.RichTextTable) {
			result = (T) new org.openntf.domino.impl.RichTextTable((lotus.domino.RichTextTable) lotus, parent);
		} else if (lotus instanceof lotus.domino.Session) {
			result = (T) new org.openntf.domino.impl.Session((lotus.domino.Session) lotus, parent);
		} else if (lotus instanceof lotus.domino.Stream) {
			result = (T) new org.openntf.domino.impl.Stream((lotus.domino.Stream) lotus, parent);
		} else if (lotus instanceof lotus.domino.View) {
			result = (T) new org.openntf.domino.impl.View((lotus.domino.View) lotus, (org.openntf.domino.Database) parent);
		} else if (lotus instanceof lotus.domino.ViewColumn) {
			result = (T) new org.openntf.domino.impl.ViewColumn((lotus.domino.ViewColumn) lotus, (org.openntf.domino.View) parent);
		} else if (lotus instanceof lotus.domino.ViewEntry) {
			result = (T) new org.openntf.domino.impl.ViewEntry((lotus.domino.ViewEntry) lotus, parent);
		} else if (lotus instanceof lotus.domino.ViewEntryCollection) {
			result = (T) new org.openntf.domino.impl.ViewEntryCollection((lotus.domino.ViewEntryCollection) lotus,
					(org.openntf.domino.View) parent);
		} else if (lotus instanceof lotus.domino.ViewNavigator) {
			result = (T) new org.openntf.domino.impl.ViewNavigator((lotus.domino.ViewNavigator) lotus, (org.openntf.domino.View) parent);
		}

		if (result != null) {
			return result;
		}
		// if (TRACE_COUNTERS)
		// lotusCounter.increment();
		//
		throw new UndefinedDelegateTypeException();
	}

	/**
	 * From lotus.
	 * 
	 * @param <T>
	 *            the generic type
	 * @param lotusColl
	 *            the lotus coll
	 * @param T
	 *            the t
	 * @param parent
	 *            the parent
	 * @return the collection
	 */
	@SuppressWarnings({ "unchecked", "rawtypes" })
	public static <T> Collection<T> fromLotus(Collection<?> lotusColl, Class<? extends org.openntf.domino.Base> T,
			org.openntf.domino.Base<?> parent) {
		Collection<T> result = new ArrayList<T>(); // TODO anyone got a better implementation?
		if (!lotusColl.isEmpty()) {
			for (Object lotus : lotusColl) {
				if (lotus instanceof lotus.domino.Base) {
					result.add((T) fromLotus((lotus.domino.Base) lotus, T, parent));
				}
			}
		}
		return result;

	}

	/**
	 * From lotus as vector.
	 * 
	 * @param <T>
	 *            the generic type
	 * @param lotusColl
	 *            the lotus coll
	 * @param T
	 *            the t
	 * @param parent
	 *            the parent
	 * @return the org.openntf.domino.impl. vector
	 */
	@SuppressWarnings({ "unchecked", "rawtypes" })
	public static <T> org.openntf.domino.impl.Vector<T> fromLotusAsVector(Collection<?> lotusColl,
			Class<? extends org.openntf.domino.Base> T, org.openntf.domino.Base<?> parent) {
		org.openntf.domino.impl.Vector<T> result = new org.openntf.domino.impl.Vector<T>(); // TODO anyone got a better implementation?
		if (!lotusColl.isEmpty()) {
			for (Object lotus : lotusColl) {
				if (lotus instanceof lotus.domino.local.NotesBase) {
					result.add((T) fromLotus((lotus.domino.Base) lotus, T, parent));
				}
			}
		}
		return result;

	}

	/**
	 * Wrap column values.
	 * 
	 * @param values
	 *            the values
	 * @return the java.util. vector
	 */
	public static java.util.Vector<Object> wrapColumnValues(Collection<?> values) {
		if (values == null) {
			return null;
		}

		java.util.Vector<Object> result = new org.openntf.domino.impl.Vector<Object>();
		for (Object value : values) {
			if (value instanceof lotus.domino.DateTime) {
				result.add(fromLotus((lotus.domino.DateTime) value, org.openntf.domino.impl.DateTime.class, getSession()));
			} else if (value instanceof lotus.domino.DateRange) {
				result.add(fromLotus((lotus.domino.DateRange) value, org.openntf.domino.impl.DateRange.class, getSession()));
			} else if (value instanceof Collection) {
				result.add(wrapColumnValues((Collection<?>) value));
			} else {
				result.add(value);
			}
		}
		return result;
	}

	/**
	 * Wrapped evaluate.
	 * 
	 * @param session
	 *            the session
	 * @param formula
	 *            the formula
	 * @return the java.util. vector
	 */
	public static java.util.Vector<Object> wrappedEvaluate(org.openntf.domino.Session session, String formula) {
		java.util.Vector<Object> result = new org.openntf.domino.impl.Vector<Object>();
		java.util.Vector<Object> values = session.evaluate(formula);
		for (Object value : values) {
			if (value instanceof lotus.domino.DateTime) {
				result.add(fromLotus((lotus.domino.DateTime) value, org.openntf.domino.impl.DateTime.class, session));
			} else if (value instanceof lotus.domino.DateRange) {
				result.add(fromLotus((lotus.domino.DateRange) value, org.openntf.domino.impl.DateRange.class, session));
			} else if (value instanceof Collection) {
				result.add(wrapColumnValues((Collection<?>) value));
			} else {
				result.add(value);
			}
		}
		return result;
	}

	/**
	 * Wrapped evaluate.
	 * 
	 * @param session
	 *            the session
	 * @param formula
	 *            the formula
	 * @param contextDocument
	 *            the context document
	 * @return the java.util. vector
	 */
	public static java.util.Vector<Object> wrappedEvaluate(org.openntf.domino.Session session, String formula,
			lotus.domino.Document contextDocument) {
		java.util.Vector<Object> result = new org.openntf.domino.impl.Vector<Object>();
		java.util.Vector<Object> values = session.evaluate(formula, contextDocument);
		for (Object value : values) {
			if (value instanceof lotus.domino.DateTime) {
				result.add(fromLotus((lotus.domino.DateTime) value, org.openntf.domino.impl.DateTime.class, session));
			} else if (value instanceof lotus.domino.DateRange) {
				result.add(fromLotus((lotus.domino.DateRange) value, org.openntf.domino.impl.DateRange.class, session));
			} else if (value instanceof Collection) {
				result.add(wrapColumnValues((Collection<?>) value));
			} else {
				result.add(value);
			}
		}
		return result;
	}

	/**
	 * Gets the session.
	 * 
	 * @return the session
	 */
	public static org.openntf.domino.Session getSession() {
<<<<<<< HEAD
		try {
			lotus.domino.Session s = lotus.domino.NotesFactory.createSession();
			return fromLotus(s, org.openntf.domino.Session.class, null);
		} catch (lotus.domino.NotesException ne) {
			DominoUtils.handleException(ne);
		}
		return null;
=======
		if (currentSessionHolder_.get() == null) {
			try {
				setSession(lotus.domino.NotesFactory.createSession());
			} catch (lotus.domino.NotesException ne) {
				DominoUtils.handleException(ne);
			}
		}
		return currentSessionHolder_.get();
	}

	public static void setSession(lotus.domino.Session session) {
		currentSessionHolder_.set((Session) fromLotus(session, org.openntf.domino.Session.class, null));
>>>>>>> b4ad7b97
	}

	public static org.openntf.domino.Session getSessionFullAccess() {
		try {
			lotus.domino.Session s = lotus.domino.NotesFactory.createSessionWithFullAccess();
			return fromLotus(s, org.openntf.domino.Session.class, null);
		} catch (lotus.domino.NotesException ne) {
			DominoUtils.handleException(ne);
		}
		return null;
	}

	public static org.openntf.domino.Session getTrustedSession() {
		try {
			lotus.domino.Session s = lotus.domino.NotesFactory.createTrustedSession();
			return fromLotus(s, org.openntf.domino.Session.class, null);
		} catch (lotus.domino.NotesException ne) {
			DominoUtils.handleException(ne);
		}
		return null;
	}

	/**
	 * Gets the parent database.
	 * 
	 * @param base
	 *            the base
	 * @return the parent database
	 */
	public static org.openntf.domino.Database getParentDatabase(org.openntf.domino.Base<?> base) {
		org.openntf.domino.Database result = null;
		if (base instanceof org.openntf.domino.Database) {
			result = (org.openntf.domino.Database) base;
		} else if (base instanceof org.openntf.domino.Document) {
			result = ((org.openntf.domino.Document) base).getParentDatabase();
		} else if (base instanceof org.openntf.domino.Agent) {
			result = ((org.openntf.domino.Agent) base).getParent();
		} else if (base instanceof org.openntf.domino.Outline) {
			result = ((org.openntf.domino.Outline) base).getParentDatabase();
		} else if (base instanceof org.openntf.domino.OutlineEntry) {
			result = ((org.openntf.domino.OutlineEntry) base).getParent().getParentDatabase();
		} else if (base instanceof org.openntf.domino.EmbeddedObject) {
			result = ((org.openntf.domino.EmbeddedObject) base).getParentDocument().getParentDatabase();
		} else if (base instanceof org.openntf.domino.Item) { // Note: this includes RichTextItems too
			result = (org.openntf.domino.Database) ((org.openntf.domino.Item) base).getParent().getParentDatabase();
		} else if (base instanceof org.openntf.domino.DocumentCollection) {
			result = (org.openntf.domino.Database) ((org.openntf.domino.DocumentCollection) base).getParent();
		} else if (base instanceof org.openntf.domino.NoteCollection) {
			result = (org.openntf.domino.Database) ((org.openntf.domino.NoteCollection) base).getParent();
		} else if (base instanceof org.openntf.domino.View) {
			result = (org.openntf.domino.Database) ((org.openntf.domino.View) base).getParent();
		} else if (base instanceof org.openntf.domino.Form) {
			result = ((org.openntf.domino.Form) base).getParent();
		} else if (base instanceof org.openntf.domino.ViewEntry) {
			org.openntf.domino.Base<?> intermediary = ((org.openntf.domino.ViewEntry) base).getParent();
			if (intermediary instanceof org.openntf.domino.ViewEntryCollection) {
				result = ((org.openntf.domino.ViewEntryCollection) intermediary).getParent().getParent();
			} else if (intermediary instanceof org.openntf.domino.ViewNavigator) {
				result = ((org.openntf.domino.ViewNavigator) intermediary).getParentView().getParent();
			} else if (intermediary instanceof org.openntf.domino.View) {
				result = ((org.openntf.domino.View) intermediary).getParent();
			} else {
				throw new UndefinedDelegateTypeException();
			}
		} else if (base instanceof org.openntf.domino.ViewColumn) {
			result = ((org.openntf.domino.ViewColumn) base).getParent().getParent();
<<<<<<< HEAD
		} else if(base instanceof org.openntf.domino.ViewNavigator) {
			result = ((org.openntf.domino.ViewNavigator)base).getParentView().getParent();
		} else if(base instanceof org.openntf.domino.ViewEntryCollection) {
			result = ((org.openntf.domino.ViewEntryCollection)base).getParent().getParent();
=======
		} else if (base instanceof org.openntf.domino.ViewNavigator) {
			result = ((org.openntf.domino.ViewNavigator) base).getParentView().getParent();
		} else if (base instanceof org.openntf.domino.ViewEntryCollection) {
			result = ((org.openntf.domino.ViewEntryCollection) base).getParent().getParent();
>>>>>>> b4ad7b97
		} else if (base instanceof org.openntf.domino.MIMEEntity) {
			result = ((org.openntf.domino.MIMEEntity) base).getParent().getParentDatabase();
		} else if (base instanceof org.openntf.domino.MIMEHeader) {
			result = ((org.openntf.domino.MIMEHeader) base).getParent().getParent().getParentDatabase();
		} else if (base instanceof org.openntf.domino.RichTextSection) {
			result = ((org.openntf.domino.RichTextSection) base).getParent().getParent().getParentDatabase();
		} else if (base instanceof org.openntf.domino.RichTextRange) {
			result = ((org.openntf.domino.RichTextSection) base).getParent().getParent().getParentDatabase();
		} else if (base instanceof org.openntf.domino.RichTextTable) {
			result = ((org.openntf.domino.RichTextTable) base).getParent().getParent().getParentDatabase();
<<<<<<< HEAD
		} else if (base instanceof org.openntf.domino.types.DatabaseDescendant) {
			result = ((org.openntf.domino.types.DatabaseDescendant)base).getParentDatabase();
=======
>>>>>>> b4ad7b97
		} else {
			throw new UndefinedDelegateTypeException();
		}
		return result;
	}

	/**
	 * Gets the session.
	 * 
	 * @param base
	 *            the base
	 * @return the session
	 */
	public static org.openntf.domino.Session getSession(org.openntf.domino.Base<?> base) {
		org.openntf.domino.Session result = null;
		if (base instanceof DatabaseDescendant) {
			result = getParentDatabase(base).getParent();
		} else if (base instanceof org.openntf.domino.AgentContext) {
			result = ((org.openntf.domino.AgentContext) base).getParentSession();
		} else if (base instanceof org.openntf.domino.Session) {
			result = (org.openntf.domino.Session) base;
		} else if (base instanceof org.openntf.domino.Database) {
			result = ((org.openntf.domino.Database) base).getParent();
		} else if (base instanceof org.openntf.domino.DateTime) {
			result = ((org.openntf.domino.DateTime) base).getParent();
		} else if (base instanceof org.openntf.domino.DateRange) {
			result = ((org.openntf.domino.DateRange) base).getParent();
<<<<<<< HEAD
		} else if(base instanceof org.openntf.domino.Directory) {
			result = ((org.openntf.domino.Directory)base).getParent();
		} else if(base instanceof org.openntf.domino.DirectoryNavigator) {
			result = ((org.openntf.domino.DirectoryNavigator)base).getParent().getParent();
=======
		} else if (base instanceof org.openntf.domino.Directory) {
			result = ((org.openntf.domino.Directory) base).getParent();
		} else if (base instanceof org.openntf.domino.DirectoryNavigator) {
			result = ((org.openntf.domino.DirectoryNavigator) base).getParent().getParent();
>>>>>>> b4ad7b97
		} else if (base instanceof org.openntf.domino.Name) {
			result = ((org.openntf.domino.Name) base).getParent();
		} else if (base instanceof org.openntf.domino.Stream) {
			result = ((org.openntf.domino.Stream) base).getParent();
		} else if (base instanceof org.openntf.domino.MIMEEntity) {
			result = ((org.openntf.domino.MIMEEntity) base).getParent().getParentDatabase().getParent();
		} else if (base instanceof org.openntf.domino.MIMEHeader) {
			result = getParentDatabase(base).getParent();
<<<<<<< HEAD
		} else if(base instanceof org.openntf.domino.NotesCalendar) {
			result = ((org.openntf.domino.NotesCalendar)base).getParent();
		} else if(base instanceof org.openntf.domino.NotesCalendarEntry) {
			result = ((org.openntf.domino.NotesCalendarEntry)base).getParent().getParent();
		} else if(base instanceof org.openntf.domino.NotesCalendarNotice) {
			result = ((org.openntf.domino.NotesCalendarNotice)base).getParent().getParent();
=======
		} else if (base instanceof org.openntf.domino.NotesCalendar) {
			result = ((org.openntf.domino.NotesCalendar) base).getParent();
		} else if (base instanceof org.openntf.domino.NotesCalendarEntry) {
			result = ((org.openntf.domino.NotesCalendarEntry) base).getParent().getParent();
		} else if (base instanceof org.openntf.domino.NotesCalendarNotice) {
			result = ((org.openntf.domino.NotesCalendarNotice) base).getParent().getParent();
>>>>>>> b4ad7b97
		} else {
			System.out.println("couldn't find session for object of type " + base.getClass().getName());
			throw new UndefinedDelegateTypeException();
		}
		if (result == null)
			result = Session.getDefaultSession(); // last ditch, get the primary Session;
		return result;
	}

}<|MERGE_RESOLUTION|>--- conflicted
+++ resolved
@@ -15,21 +15,15 @@
  */
 package org.openntf.domino.utils;
 
-<<<<<<< HEAD
-=======
 import java.net.URL;
 import java.security.CodeSource;
 import java.security.ProtectionDomain;
->>>>>>> b4ad7b97
 import java.util.ArrayList;
 import java.util.Collection;
 import java.util.logging.Level;
 import java.util.logging.Logger;
 
-<<<<<<< HEAD
-=======
 import org.openntf.domino.Session.RunContext;
->>>>>>> b4ad7b97
 import org.openntf.domino.exceptions.UndefinedDelegateTypeException;
 import org.openntf.domino.impl.Session;
 import org.openntf.domino.types.DatabaseDescendant;
@@ -40,8 +34,6 @@
  */
 public enum Factory {
 	;
-<<<<<<< HEAD
-=======
 
 	private static ThreadLocal<Session> currentSessionHolder_ = new ThreadLocal<Session>() {
 		/*
@@ -55,7 +47,6 @@
 		}
 
 	};
->>>>>>> b4ad7b97
 	/** The Constant log_. */
 	private static final Logger log_ = Logger.getLogger(Factory.class.getName());
 
@@ -151,8 +142,6 @@
 		return recycleErrCounter.get().intValue();
 	}
 
-<<<<<<< HEAD
-=======
 	public static RunContext getRunContext() {
 		// TODO finish this implementation, which needs a lot of work.
 		RunContext result = RunContext.UNKNOWN;
@@ -175,7 +164,6 @@
 		return result;
 	}
 
->>>>>>> b4ad7b97
 	/**
 	 * From lotus.
 	 * 
@@ -471,15 +459,6 @@
 	 * @return the session
 	 */
 	public static org.openntf.domino.Session getSession() {
-<<<<<<< HEAD
-		try {
-			lotus.domino.Session s = lotus.domino.NotesFactory.createSession();
-			return fromLotus(s, org.openntf.domino.Session.class, null);
-		} catch (lotus.domino.NotesException ne) {
-			DominoUtils.handleException(ne);
-		}
-		return null;
-=======
 		if (currentSessionHolder_.get() == null) {
 			try {
 				setSession(lotus.domino.NotesFactory.createSession());
@@ -492,7 +471,6 @@
 
 	public static void setSession(lotus.domino.Session session) {
 		currentSessionHolder_.set((Session) fromLotus(session, org.openntf.domino.Session.class, null));
->>>>>>> b4ad7b97
 	}
 
 	public static org.openntf.domino.Session getSessionFullAccess() {
@@ -559,17 +537,10 @@
 			}
 		} else if (base instanceof org.openntf.domino.ViewColumn) {
 			result = ((org.openntf.domino.ViewColumn) base).getParent().getParent();
-<<<<<<< HEAD
-		} else if(base instanceof org.openntf.domino.ViewNavigator) {
-			result = ((org.openntf.domino.ViewNavigator)base).getParentView().getParent();
-		} else if(base instanceof org.openntf.domino.ViewEntryCollection) {
-			result = ((org.openntf.domino.ViewEntryCollection)base).getParent().getParent();
-=======
 		} else if (base instanceof org.openntf.domino.ViewNavigator) {
 			result = ((org.openntf.domino.ViewNavigator) base).getParentView().getParent();
 		} else if (base instanceof org.openntf.domino.ViewEntryCollection) {
 			result = ((org.openntf.domino.ViewEntryCollection) base).getParent().getParent();
->>>>>>> b4ad7b97
 		} else if (base instanceof org.openntf.domino.MIMEEntity) {
 			result = ((org.openntf.domino.MIMEEntity) base).getParent().getParentDatabase();
 		} else if (base instanceof org.openntf.domino.MIMEHeader) {
@@ -580,11 +551,8 @@
 			result = ((org.openntf.domino.RichTextSection) base).getParent().getParent().getParentDatabase();
 		} else if (base instanceof org.openntf.domino.RichTextTable) {
 			result = ((org.openntf.domino.RichTextTable) base).getParent().getParent().getParentDatabase();
-<<<<<<< HEAD
-		} else if (base instanceof org.openntf.domino.types.DatabaseDescendant) {
+		} else if(base instanceof org.openntf.domino.types.DatabaseDescendant) {
 			result = ((org.openntf.domino.types.DatabaseDescendant)base).getParentDatabase();
-=======
->>>>>>> b4ad7b97
 		} else {
 			throw new UndefinedDelegateTypeException();
 		}
@@ -612,17 +580,10 @@
 			result = ((org.openntf.domino.DateTime) base).getParent();
 		} else if (base instanceof org.openntf.domino.DateRange) {
 			result = ((org.openntf.domino.DateRange) base).getParent();
-<<<<<<< HEAD
-		} else if(base instanceof org.openntf.domino.Directory) {
-			result = ((org.openntf.domino.Directory)base).getParent();
-		} else if(base instanceof org.openntf.domino.DirectoryNavigator) {
-			result = ((org.openntf.domino.DirectoryNavigator)base).getParent().getParent();
-=======
 		} else if (base instanceof org.openntf.domino.Directory) {
 			result = ((org.openntf.domino.Directory) base).getParent();
 		} else if (base instanceof org.openntf.domino.DirectoryNavigator) {
 			result = ((org.openntf.domino.DirectoryNavigator) base).getParent().getParent();
->>>>>>> b4ad7b97
 		} else if (base instanceof org.openntf.domino.Name) {
 			result = ((org.openntf.domino.Name) base).getParent();
 		} else if (base instanceof org.openntf.domino.Stream) {
@@ -631,21 +592,12 @@
 			result = ((org.openntf.domino.MIMEEntity) base).getParent().getParentDatabase().getParent();
 		} else if (base instanceof org.openntf.domino.MIMEHeader) {
 			result = getParentDatabase(base).getParent();
-<<<<<<< HEAD
-		} else if(base instanceof org.openntf.domino.NotesCalendar) {
-			result = ((org.openntf.domino.NotesCalendar)base).getParent();
-		} else if(base instanceof org.openntf.domino.NotesCalendarEntry) {
-			result = ((org.openntf.domino.NotesCalendarEntry)base).getParent().getParent();
-		} else if(base instanceof org.openntf.domino.NotesCalendarNotice) {
-			result = ((org.openntf.domino.NotesCalendarNotice)base).getParent().getParent();
-=======
 		} else if (base instanceof org.openntf.domino.NotesCalendar) {
 			result = ((org.openntf.domino.NotesCalendar) base).getParent();
 		} else if (base instanceof org.openntf.domino.NotesCalendarEntry) {
 			result = ((org.openntf.domino.NotesCalendarEntry) base).getParent().getParent();
 		} else if (base instanceof org.openntf.domino.NotesCalendarNotice) {
 			result = ((org.openntf.domino.NotesCalendarNotice) base).getParent().getParent();
->>>>>>> b4ad7b97
 		} else {
 			System.out.println("couldn't find session for object of type " + base.getClass().getName());
 			throw new UndefinedDelegateTypeException();
