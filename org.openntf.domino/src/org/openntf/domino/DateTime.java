/*
 * Copyright 2013
 * 
 * Licensed under the Apache License, Version 2.0 (the "License"); 
 * you may not use this file except in compliance with the License. 
 * You may obtain a copy of the License at:
 * 
 * http://www.apache.org/licenses/LICENSE-2.0 
 * 
 * Unless required by applicable law or agreed to in writing, software 
 * distributed under the License is distributed on an "AS IS" BASIS, 
 * WITHOUT WARRANTIES OR CONDITIONS OF ANY KIND, either express or 
 * implied. See the License for the specific language governing 
 * permissions and limitations under the License.
 */
package org.openntf.domino;

import java.util.Date;

import org.openntf.domino.types.Encapsulated;
import org.openntf.domino.types.SessionDescendant;

/**
 * The Interface DateTime.
 */
public interface DateTime extends Base<lotus.domino.DateTime>, lotus.domino.DateTime, org.openntf.domino.ext.DateTime, Encapsulated,
		SessionDescendant {

	/*
	 * (non-Javadoc)
	 * 
	 * @see lotus.domino.DateTime#adjustDay(int)
	 */
	@Override
	public void adjustDay(final int n);

	/*
	 * (non-Javadoc)
	 * 
	 * @see lotus.domino.DateTime#adjustDay(int, boolean)
	 */
	@Override
	public void adjustDay(final int n, final boolean preserveLocalTime);

	/*
	 * (non-Javadoc)
	 * 
	 * @see lotus.domino.DateTime#adjustHour(int)
	 */
	@Override
	public void adjustHour(final int n);

	/*
	 * (non-Javadoc)
	 * 
	 * @see lotus.domino.DateTime#adjustHour(int, boolean)
	 */
	@Override
	public void adjustHour(final int n, final boolean preserveLocalTime);

	/*
	 * (non-Javadoc)
	 * 
	 * @see lotus.domino.DateTime#adjustMinute(int)
	 */
	@Override
	public void adjustMinute(final int n);

	/*
	 * (non-Javadoc)
	 * 
	 * @see lotus.domino.DateTime#adjustMinute(int, boolean)
	 */
	@Override
	public void adjustMinute(final int n, final boolean preserveLocalTime);

	/*
	 * (non-Javadoc)
	 * 
	 * @see lotus.domino.DateTime#adjustMonth(int)
	 */
	@Override
	public void adjustMonth(final int n);

	/*
	 * (non-Javadoc)
	 * 
	 * @see lotus.domino.DateTime#adjustMonth(int, boolean)
	 */
	@Override
	public void adjustMonth(final int n, final boolean preserveLocalTime);

	/*
	 * (non-Javadoc)
	 * 
	 * @see lotus.domino.DateTime#adjustSecond(int)
	 */
	@Override
	public void adjustSecond(final int n);

	/*
	 * (non-Javadoc)
	 * 
	 * @see lotus.domino.DateTime#adjustSecond(int, boolean)
	 */
	@Override
	public void adjustSecond(final int n, final boolean preserveLocalTime);

	/*
	 * (non-Javadoc)
	 * 
	 * @see lotus.domino.DateTime#adjustYear(int)
	 */
	@Override
	public void adjustYear(final int n);

	/*
	 * (non-Javadoc)
	 * 
	 * @see lotus.domino.DateTime#adjustYear(int, boolean)
	 */
	@Override
	public void adjustYear(final int n, final boolean preserveLocalTime);

	/*
	 * (non-Javadoc)
	 * 
	 * @see lotus.domino.DateTime#convertToZone(int, boolean)
	 */
	@Override
	public void convertToZone(final int zone, final boolean isDST);

	/**
	 * Compares current date with another and returns boolean of whether they are the same.
	 * 
	 * @param comparDate
	 *            DateTime to compare to current date
	 * @return boolean, whether or not the two dates are the same
	 */
	public boolean equals(final DateTime comparDate);

	/**
	 * Equals ignore date.
	 * 
	 * @param comparDate
	 *            DateTime to compare to the current DateTime
	 * @return boolean is time is the same, including millisecond
	 */
	public boolean equalsIgnoreDate(final DateTime comparDate);

	/**
	 * Equals ignore time.
	 * 
	 * @param comparDate
	 *            DateTime to compare to the current DateTime
	 * @return boolean is date is the same
	 */
	public boolean equalsIgnoreTime(final DateTime comparDate);

	/*
	 * (non-Javadoc)
	 * 
	 * @see lotus.domino.DateTime#getDateOnly()
	 */
	@Override
	public String getDateOnly();

	/*
	 * (non-Javadoc)
	 * 
	 * @see lotus.domino.DateTime#getGMTTime()
	 */
	@Override
	public String getGMTTime();

	/*
	 * (non-Javadoc)
	 * 
	 * @see lotus.domino.DateTime#getLocalTime()
	 */
	@Override
	public String getLocalTime();

	/*
	 * (non-Javadoc)
	 * 
	 * @see lotus.domino.DateTime#getParent()
	 */
	@Override
	public org.openntf.domino.Session getParent();

	/*
	 * (non-Javadoc)
	 * 
	 * @see lotus.domino.DateTime#getTimeOnly()
	 */
	@Override
	public String getTimeOnly();

	/*
	 * (non-Javadoc)
	 * 
	 * @see lotus.domino.DateTime#getTimeZone()
	 */
	@Override
	public int getTimeZone();

	/*
	 * (non-Javadoc)
	 * 
	 * @see lotus.domino.DateTime#getZoneTime()
	 */
	@Override
	public String getZoneTime();

	/*
	 * (non-Javadoc)
	 * 
	 * @see lotus.domino.DateTime#isDST()
	 */
	@Override
	public boolean isDST();

	/*
	 * (non-Javadoc)
	 * 
	 * @see lotus.domino.DateTime#setAnyDate()
	 */
	@Override
	public void setAnyDate();

	/*
	 * (non-Javadoc)
	 * 
	 * @see lotus.domino.DateTime#setAnyTime()
	 */
	@Override
	public void setAnyTime();

	/*
	 * (non-Javadoc)
	 * 
	 * @see lotus.domino.DateTime#setLocalDate(int, int, int)
	 */
	@Override
	public void setLocalDate(final int year, final int month, final int day);

	/*
	 * (non-Javadoc)
	 * 
	 * @see lotus.domino.DateTime#setLocalDate(int, int, int, boolean)
	 */
	@Override
	public void setLocalDate(final int year, final int month, final int day, final boolean preserveLocalTime);

	/*
	 * (non-Javadoc)
	 * 
	 * @see lotus.domino.DateTime#setLocalTime(java.util.Calendar)
	 */
	@Override
<<<<<<< HEAD
	public void setLocalTime(java.util.Calendar calendar);
=======
	public void setLocalTime(final Calendar calendar);
>>>>>>> 147f63cc

	/*
	 * (non-Javadoc)
	 * 
	 * @see lotus.domino.DateTime#setLocalTime(java.util.Date)
	 */
	@Override
	public void setLocalTime(final Date date);

	/*
	 * (non-Javadoc)
	 * 
	 * @see lotus.domino.DateTime#setLocalTime(int, int, int, int)
	 */
	@Override
	public void setLocalTime(final int hour, final int minute, final int second, final int hundredth);

	/*
	 * (non-Javadoc)
	 * 
	 * @see lotus.domino.DateTime#setLocalTime(java.lang.String)
	 */
	@Override
	public void setLocalTime(final String time);

	/*
	 * (non-Javadoc)
	 * 
	 * @see lotus.domino.DateTime#setNow()
	 */
	@Override
	public void setNow();

	/*
	 * (non-Javadoc)
	 * 
	 * @see lotus.domino.DateTime#timeDifference(lotus.domino.DateTime)
	 */
	@Override
	public int timeDifference(final lotus.domino.DateTime dt);

	/*
	 * (non-Javadoc)
	 * 
	 * @see lotus.domino.DateTime#timeDifferenceDouble(lotus.domino.DateTime)
	 */
	@Override
	public double timeDifferenceDouble(final lotus.domino.DateTime dt);

	/*
	 * (non-Javadoc)
	 * 
	 * @see lotus.domino.DateTime#toJavaDate()
	 */
	@Override
	public Date toJavaDate();

	// /**
	// * To java cal.
	// *
	// * @return Java Calendar object, same as used internally by org.openntf.domino.DateTime class
	// */
	// public Calendar toJavaCal();
}<|MERGE_RESOLUTION|>--- conflicted
+++ resolved
@@ -259,11 +259,7 @@
 	 * @see lotus.domino.DateTime#setLocalTime(java.util.Calendar)
 	 */
 	@Override
-<<<<<<< HEAD
-	public void setLocalTime(java.util.Calendar calendar);
-=======
-	public void setLocalTime(final Calendar calendar);
->>>>>>> 147f63cc
+	public void setLocalTime(final java.util.Calendar calendar);
 
 	/*
 	 * (non-Javadoc)
