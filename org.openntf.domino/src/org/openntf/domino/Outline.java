package org.openntf.domino;

public interface Outline extends Base<lotus.domino.Outline>, lotus.domino.Outline {

	@Override
	@Deprecated
	public void addEntry(lotus.domino.OutlineEntry entry, lotus.domino.OutlineEntry referenceEntry);

	@Override
	@Deprecated
	public void addEntry(lotus.domino.OutlineEntry entry, lotus.domino.OutlineEntry referenceEntry, boolean after);

	@Override
	@Deprecated
	public void addEntry(lotus.domino.OutlineEntry entry, lotus.domino.OutlineEntry referenceEntry, boolean after, boolean asChild);

	@Override
	public OutlineEntry createEntry(lotus.domino.OutlineEntry fromEntry);

	@Override
	public OutlineEntry createEntry(lotus.domino.OutlineEntry fromEntry, lotus.domino.OutlineEntry referenceEntry);

	@Override
	public OutlineEntry createEntry(lotus.domino.OutlineEntry fromEntry, lotus.domino.OutlineEntry referenceEntry, boolean after);

	@Override
	public OutlineEntry createEntry(lotus.domino.OutlineEntry fromEntry, lotus.domino.OutlineEntry referenceEntry, boolean after,
			boolean asChild);

	@Override
	public OutlineEntry createEntry(String entryName);

	@Override
	public OutlineEntry createEntry(String entryName, lotus.domino.OutlineEntry referenceEntry);

	@Override
	public OutlineEntry createEntry(String entryName, lotus.domino.OutlineEntry referenceEntry, boolean after);

	@Override
	public OutlineEntry createEntry(String entryName, lotus.domino.OutlineEntry referenceEntry, boolean after, boolean asChild);

	@Override
	public String getAlias();

	@Override
<<<<<<< HEAD
	public OutlineEntry getChild(OutlineEntry arg0);
=======
	public OutlineEntry getChild(lotus.domino.OutlineEntry entry);
>>>>>>> 1298861d

	@Override
	public String getComment();

	@Override
	public OutlineEntry getFirst();

	@Override
	public OutlineEntry getLast();

	@Override
	public String getName();

	@Override
	public OutlineEntry getNext(lotus.domino.OutlineEntry entry);

	@Override
	public OutlineEntry getNextSibling(lotus.domino.OutlineEntry entry);

	@Override
	public OutlineEntry getParent(lotus.domino.OutlineEntry entry);

	@Override
	public Database getParentDatabase();

	@Override
	public OutlineEntry getPrev(lotus.domino.OutlineEntry entry);

	@Override
	public OutlineEntry getPrevSibling(lotus.domino.OutlineEntry entry);

	@Override
	public void moveEntry(lotus.domino.OutlineEntry entry, lotus.domino.OutlineEntry referenceEntry);

	@Override
	public void moveEntry(lotus.domino.OutlineEntry entry, lotus.domino.OutlineEntry referenceEntry, boolean after);

	@Override
	public void moveEntry(lotus.domino.OutlineEntry entry, lotus.domino.OutlineEntry referenceEntry, boolean after, boolean asChild);

	@Override
	public void removeEntry(lotus.domino.OutlineEntry entry);

	@Override
	public int save();

	@Override
	public void setAlias(String alias);

	@Override
	public void setComment(String comment);

	@Override
	public void setName(String name);

}
<|MERGE_RESOLUTION|>--- conflicted
+++ resolved
@@ -1,106 +1,102 @@
-package org.openntf.domino;
-
-public interface Outline extends Base<lotus.domino.Outline>, lotus.domino.Outline {
-
-	@Override
-	@Deprecated
-	public void addEntry(lotus.domino.OutlineEntry entry, lotus.domino.OutlineEntry referenceEntry);
-
-	@Override
-	@Deprecated
-	public void addEntry(lotus.domino.OutlineEntry entry, lotus.domino.OutlineEntry referenceEntry, boolean after);
-
-	@Override
-	@Deprecated
-	public void addEntry(lotus.domino.OutlineEntry entry, lotus.domino.OutlineEntry referenceEntry, boolean after, boolean asChild);
-
-	@Override
-	public OutlineEntry createEntry(lotus.domino.OutlineEntry fromEntry);
-
-	@Override
-	public OutlineEntry createEntry(lotus.domino.OutlineEntry fromEntry, lotus.domino.OutlineEntry referenceEntry);
-
-	@Override
-	public OutlineEntry createEntry(lotus.domino.OutlineEntry fromEntry, lotus.domino.OutlineEntry referenceEntry, boolean after);
-
-	@Override
-	public OutlineEntry createEntry(lotus.domino.OutlineEntry fromEntry, lotus.domino.OutlineEntry referenceEntry, boolean after,
-			boolean asChild);
-
-	@Override
-	public OutlineEntry createEntry(String entryName);
-
-	@Override
-	public OutlineEntry createEntry(String entryName, lotus.domino.OutlineEntry referenceEntry);
-
-	@Override
-	public OutlineEntry createEntry(String entryName, lotus.domino.OutlineEntry referenceEntry, boolean after);
-
-	@Override
-	public OutlineEntry createEntry(String entryName, lotus.domino.OutlineEntry referenceEntry, boolean after, boolean asChild);
-
-	@Override
-	public String getAlias();
-
-	@Override
-<<<<<<< HEAD
-	public OutlineEntry getChild(OutlineEntry arg0);
-=======
-	public OutlineEntry getChild(lotus.domino.OutlineEntry entry);
->>>>>>> 1298861d
-
-	@Override
-	public String getComment();
-
-	@Override
-	public OutlineEntry getFirst();
-
-	@Override
-	public OutlineEntry getLast();
-
-	@Override
-	public String getName();
-
-	@Override
-	public OutlineEntry getNext(lotus.domino.OutlineEntry entry);
-
-	@Override
-	public OutlineEntry getNextSibling(lotus.domino.OutlineEntry entry);
-
-	@Override
-	public OutlineEntry getParent(lotus.domino.OutlineEntry entry);
-
-	@Override
-	public Database getParentDatabase();
-
-	@Override
-	public OutlineEntry getPrev(lotus.domino.OutlineEntry entry);
-
-	@Override
-	public OutlineEntry getPrevSibling(lotus.domino.OutlineEntry entry);
-
-	@Override
-	public void moveEntry(lotus.domino.OutlineEntry entry, lotus.domino.OutlineEntry referenceEntry);
-
-	@Override
-	public void moveEntry(lotus.domino.OutlineEntry entry, lotus.domino.OutlineEntry referenceEntry, boolean after);
-
-	@Override
-	public void moveEntry(lotus.domino.OutlineEntry entry, lotus.domino.OutlineEntry referenceEntry, boolean after, boolean asChild);
-
-	@Override
-	public void removeEntry(lotus.domino.OutlineEntry entry);
-
-	@Override
-	public int save();
-
-	@Override
-	public void setAlias(String alias);
-
-	@Override
-	public void setComment(String comment);
-
-	@Override
-	public void setName(String name);
-
-}
+package org.openntf.domino;
+
+public interface Outline extends Base<lotus.domino.Outline>, lotus.domino.Outline {
+
+	@Override
+	@Deprecated
+	public void addEntry(lotus.domino.OutlineEntry entry, lotus.domino.OutlineEntry referenceEntry);
+
+	@Override
+	@Deprecated
+	public void addEntry(lotus.domino.OutlineEntry entry, lotus.domino.OutlineEntry referenceEntry, boolean after);
+
+	@Override
+	@Deprecated
+	public void addEntry(lotus.domino.OutlineEntry entry, lotus.domino.OutlineEntry referenceEntry, boolean after, boolean asChild);
+
+	@Override
+	public OutlineEntry createEntry(lotus.domino.OutlineEntry fromEntry);
+
+	@Override
+	public OutlineEntry createEntry(lotus.domino.OutlineEntry fromEntry, lotus.domino.OutlineEntry referenceEntry);
+
+	@Override
+	public OutlineEntry createEntry(lotus.domino.OutlineEntry fromEntry, lotus.domino.OutlineEntry referenceEntry, boolean after);
+
+	@Override
+	public OutlineEntry createEntry(lotus.domino.OutlineEntry fromEntry, lotus.domino.OutlineEntry referenceEntry, boolean after,
+			boolean asChild);
+
+	@Override
+	public OutlineEntry createEntry(String entryName);
+
+	@Override
+	public OutlineEntry createEntry(String entryName, lotus.domino.OutlineEntry referenceEntry);
+
+	@Override
+	public OutlineEntry createEntry(String entryName, lotus.domino.OutlineEntry referenceEntry, boolean after);
+
+	@Override
+	public OutlineEntry createEntry(String entryName, lotus.domino.OutlineEntry referenceEntry, boolean after, boolean asChild);
+
+	@Override
+	public String getAlias();
+
+	@Override
+	public OutlineEntry getChild(lotus.domino.OutlineEntry entry);
+
+	@Override
+	public String getComment();
+
+	@Override
+	public OutlineEntry getFirst();
+
+	@Override
+	public OutlineEntry getLast();
+
+	@Override
+	public String getName();
+
+	@Override
+	public OutlineEntry getNext(lotus.domino.OutlineEntry entry);
+
+	@Override
+	public OutlineEntry getNextSibling(lotus.domino.OutlineEntry entry);
+
+	@Override
+	public OutlineEntry getParent(lotus.domino.OutlineEntry entry);
+
+	@Override
+	public Database getParentDatabase();
+
+	@Override
+	public OutlineEntry getPrev(lotus.domino.OutlineEntry entry);
+
+	@Override
+	public OutlineEntry getPrevSibling(lotus.domino.OutlineEntry entry);
+
+	@Override
+	public void moveEntry(lotus.domino.OutlineEntry entry, lotus.domino.OutlineEntry referenceEntry);
+
+	@Override
+	public void moveEntry(lotus.domino.OutlineEntry entry, lotus.domino.OutlineEntry referenceEntry, boolean after);
+
+	@Override
+	public void moveEntry(lotus.domino.OutlineEntry entry, lotus.domino.OutlineEntry referenceEntry, boolean after, boolean asChild);
+
+	@Override
+	public void removeEntry(lotus.domino.OutlineEntry entry);
+
+	@Override
+	public int save();
+
+	@Override
+	public void setAlias(String alias);
+
+	@Override
+	public void setComment(String comment);
+
+	@Override
+	public void setName(String name);
+
+}