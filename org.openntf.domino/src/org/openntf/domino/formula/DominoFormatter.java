--- conflicted
+++ resolved
@@ -16,12 +16,8 @@
  */
 package org.openntf.domino.formula;
 
-<<<<<<< HEAD
-// TODO RPr remove domino.DateTime completely!
-=======
 import java.text.DecimalFormat;
 
->>>>>>> a26c33c8
 import org.openntf.domino.DateTime;
 
 public class DominoFormatter implements Formatter {
@@ -50,15 +46,11 @@
 		return Double.valueOf(el.replace(',', '.'));
 	}
 
-<<<<<<< HEAD
-	public static synchronized Formatter getDefaultInstance() {
-=======
 	public DecimalFormat getNumberFormatter() {
 		return new DecimalFormat();
 	}
 
-	public static synchronized Formatter getInstance() {
->>>>>>> a26c33c8
+	public static synchronized Formatter getDefaultInstance() {
 		if (instance == null) {
 			instance = new DominoFormatter();
 		}
