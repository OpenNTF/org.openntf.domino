--- conflicted
+++ resolved
@@ -16,13 +16,8 @@
 	/**
 	 * @param arg0
 	 */
-<<<<<<< HEAD
-	public MIMEConversionException(String arg0, Throwable t) {
+	public MIMEConversionException(final String arg0, final Throwable t) {
 		super(arg0, t);
-=======
-	public MIMEConversionException(final String arg0) {
-		super(arg0);
->>>>>>> 147f63cc
 	}
 
 }