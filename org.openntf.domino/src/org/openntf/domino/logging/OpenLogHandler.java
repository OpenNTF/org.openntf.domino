--- conflicted
+++ resolved
@@ -91,19 +91,10 @@
 	 */
 	@Override
 	public void publish(final LogRecord record) {
-<<<<<<< HEAD
-		if (publishing)
-			return;
-
-		publishing = true;
-		try {
-
-=======
 		if (publishing_)
 			return;
 		publishing_ = true;
 		try {
->>>>>>> 1bd24f8c
 			Throwable t = record.getThrown();
 			if (t != null) {
 				for (StackTraceElement elem : t.getStackTrace()) {
@@ -120,11 +111,7 @@
 				ol_.logError(session, t, record.getMessage(), record.getLevel(), null);
 			}
 		} finally {
-<<<<<<< HEAD
-			publishing = false;
-=======
 			publishing_ = false;
->>>>>>> 1bd24f8c
 		}
 	}
 
