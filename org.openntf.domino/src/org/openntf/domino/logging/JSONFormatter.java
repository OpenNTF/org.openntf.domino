<<<<<<< HEAD
=======
/*
 * Copyright OpenNTF 2013
 * 
 * Licensed under the Apache License, Version 2.0 (the "License"); 
 * you may not use this file except in compliance with the License. 
 * You may obtain a copy of the License at:
 * 
 * http://www.apache.org/licenses/LICENSE-2.0 
 * 
 * Unless required by applicable law or agreed to in writing, software 
 * distributed under the License is distributed on an "AS IS" BASIS, 
 * WITHOUT WARRANTIES OR CONDITIONS OF ANY KIND, either express or 
 * implied. See the License for the specific language governing 
 * permissions and limitations under the License.
 */
>>>>>>> e021ec71
package org.openntf.domino.logging;

import java.io.IOException;
import java.util.Date;
import java.util.logging.Formatter;
import java.util.logging.Handler;
import java.util.logging.LogRecord;

<<<<<<< HEAD
public class JSONFormatter extends Formatter {

	// private XMLFormatter xf;
	private boolean compact;
	private int indentLevel;
	// private Writer _writer;
	private StringBuilder _builder;
	private boolean UTC_Format = false;
	private int objectLevels = 0;
	private boolean first[] = new boolean[32]; // max 32 for now...

=======
// TODO: Auto-generated Javadoc
/**
 * The Class JSONFormatter.
 */
public class JSONFormatter extends Formatter {

	// private XMLFormatter xf;
	/** The compact. */
	private boolean compact;
	
	/** The indent level. */
	private int indentLevel;
	// private Writer _writer;
	/** The _builder. */
	private StringBuilder _builder;
	
	/** The UT c_ format. */
	private boolean UTC_Format = false;
	
	/** The object levels. */
	private int objectLevels = 0;
	
	/** The first. */
	private boolean first[] = new boolean[32]; // max 32 for now...

	/**
	 * Instantiates a new jSON formatter.
	 */
>>>>>>> e021ec71
	public JSONFormatter() {
		_builder = new StringBuilder();
	}

<<<<<<< HEAD
=======
	/**
	 * Checks if is uT c_ format.
	 * 
	 * @return true, if is uT c_ format
	 */
>>>>>>> e021ec71
	public boolean isUTC_Format() {
		return UTC_Format;
	}

<<<<<<< HEAD
=======
	/**
	 * Sets the uT c_ format.
	 * 
	 * @param uTC_Format
	 *            the new uT c_ format
	 */
>>>>>>> e021ec71
	public void setUTC_Format(boolean uTC_Format) {
		UTC_Format = uTC_Format;
	}

<<<<<<< HEAD
=======
	/* (non-Javadoc)
	 * @see java.util.logging.Formatter#format(java.util.logging.LogRecord)
	 */
>>>>>>> e021ec71
	@Override
	public String format(LogRecord record) {
		try {
			startObject();

			startProperty("level");
			out(record.getLevel().getName());
			endProperty();

			startProperty("message");
			out(record.getMessage());
			endProperty();

			startProperty("event");
			out(record.getSourceClassName() + "." + record.getSourceMethodName() + "()");
			endProperty();

			startProperty("time");
			out(record.getMillis());
			endProperty();

			startProperty("datetime");
			Date recordDate = new Date(record.getMillis());
			out(LogUtils.dateToString(recordDate, UTC_Format));
			endProperty();

			formatThrowable(record);
			endObject();
		} catch (Exception e) {
			e.printStackTrace();
		}
		return _builder.toString();
	}

<<<<<<< HEAD
=======
	/**
	 * Format throwable.
	 * 
	 * @param record
	 *            the record
	 */
>>>>>>> e021ec71
	private void formatThrowable(LogRecord record) {
		try {
			startProperty("exception");
			startArray();
			for (StackTraceElement element : record.getThrown().getStackTrace()) {
				startProperty("message");
				startObject();

				startProperty("class");
				out(element.getClassName());
				endProperty();

				startProperty("method");
				out(element.getMethodName());
				endProperty();

				startProperty("line");
				out(element.getLineNumber());
				endProperty();
				out(element.getClassName() + "." + element.getMethodName() + "()");
				endObject();
				endProperty();
			}
			endArray();
			endProperty();
		} catch (Exception e) {
			e.printStackTrace();
		}
	}

<<<<<<< HEAD
=======
	/* (non-Javadoc)
	 * @see java.util.logging.Formatter#getHead(java.util.logging.Handler)
	 */
>>>>>>> e021ec71
	@Override
	public String getHead(Handler h) {
		return "{\"id\": \"0001\",\"records\":";

	}

<<<<<<< HEAD
=======
	/* (non-Javadoc)
	 * @see java.util.logging.Formatter#getTail(java.util.logging.Handler)
	 */
>>>>>>> e021ec71
	@Override
	public String getTail(Handler h) {
		return "";
	}

<<<<<<< HEAD
=======
	/**
	 * Start object.
	 * 
	 * @throws IOException
	 *             Signals that an I/O exception has occurred.
	 */
>>>>>>> e021ec71
	public void startObject() throws IOException {
		nl();
		indent();
		out('{');
		first[++objectLevels] = true;
		incIndent();
	}

<<<<<<< HEAD
=======
	/**
	 * End object.
	 * 
	 * @throws IOException
	 *             Signals that an I/O exception has occurred.
	 */
>>>>>>> e021ec71
	public void endObject() throws IOException {
		nl();
		decIndent();
		indent();
		out('}');
		first[--objectLevels] = false;
	}

<<<<<<< HEAD
=======
	/**
	 * Start array.
	 * 
	 * @throws IOException
	 *             Signals that an I/O exception has occurred.
	 */
>>>>>>> e021ec71
	public void startArray() throws IOException {
		nl();
		indent();
		out('[');
		first[++objectLevels] = true;
		incIndent();
	}

<<<<<<< HEAD
=======
	/**
	 * End array.
	 * 
	 * @throws IOException
	 *             Signals that an I/O exception has occurred.
	 */
>>>>>>> e021ec71
	public void endArray() throws IOException {
		nl();
		decIndent();
		indent();
		out(']');
		first[--objectLevels] = false;
	}

<<<<<<< HEAD
=======
	/**
	 * Start array item.
	 * 
	 * @throws IOException
	 *             Signals that an I/O exception has occurred.
	 */
>>>>>>> e021ec71
	public void startArrayItem() throws IOException {
		if (!first[objectLevels]) {
			out(',');
		}
	}

<<<<<<< HEAD
=======
	/**
	 * End array item.
	 * 
	 * @throws IOException
	 *             Signals that an I/O exception has occurred.
	 */
>>>>>>> e021ec71
	public void endArrayItem() throws IOException {
		first[objectLevels] = false;
	}

<<<<<<< HEAD
=======
	/**
	 * Start property.
	 * 
	 * @param propertyName
	 *            the property name
	 * @throws IOException
	 *             Signals that an I/O exception has occurred.
	 */
>>>>>>> e021ec71
	public void startProperty(String propertyName) throws IOException {
		if (!first[objectLevels]) {
			out(',');
		} else {
			first[objectLevels] = false;
		}
		nl();
		incIndent();
		indent();
		out(propertyName);
		out(':');
	}

<<<<<<< HEAD
=======
	/**
	 * End property.
	 * 
	 * @throws IOException
	 *             Signals that an I/O exception has occurred.
	 */
>>>>>>> e021ec71
	public void endProperty() throws IOException {
		decIndent();
	}

<<<<<<< HEAD
=======
	/**
	 * Out.
	 * 
	 * @param paramChar
	 *            the param char
	 * @throws IOException
	 *             Signals that an I/O exception has occurred.
	 */
>>>>>>> e021ec71
	public void out(char paramChar) throws IOException {
		_builder.append(paramChar);
	}

<<<<<<< HEAD
=======
	/**
	 * Out.
	 * 
	 * @param paramString
	 *            the param string
	 * @throws IOException
	 *             Signals that an I/O exception has occurred.
	 */
>>>>>>> e021ec71
	public void out(String paramString) throws IOException {
		_builder.append(paramString);
	}

<<<<<<< HEAD
=======
	/**
	 * Out.
	 * 
	 * @param paramint
	 *            the paramint
	 * @throws IOException
	 *             Signals that an I/O exception has occurred.
	 */
>>>>>>> e021ec71
	public void out(int paramint) throws IOException {
		_builder.append(paramint);
	}

<<<<<<< HEAD
=======
	/**
	 * Out.
	 * 
	 * @param paramlong
	 *            the paramlong
	 * @throws IOException
	 *             Signals that an I/O exception has occurred.
	 */
>>>>>>> e021ec71
	public void out(long paramlong) throws IOException {
		_builder.append(paramlong);
	}

<<<<<<< HEAD
=======
	/**
	 * Gets the indent level.
	 * 
	 * @return the indent level
	 */
>>>>>>> e021ec71
	public int getIndentLevel() {
		return this.indentLevel;
	}

<<<<<<< HEAD
=======
	/**
	 * Sets the indent level.
	 * 
	 * @param paramInt
	 *            the new indent level
	 */
>>>>>>> e021ec71
	public void setIndentLevel(int paramInt) {
		this.indentLevel = paramInt;
	}

<<<<<<< HEAD
=======
	/**
	 * Inc indent.
	 */
>>>>>>> e021ec71
	public void incIndent() {
		this.indentLevel += 1;
	}

<<<<<<< HEAD
=======
	/**
	 * Dec indent.
	 */
>>>>>>> e021ec71
	public void decIndent() {
		this.indentLevel -= 1;
	}

<<<<<<< HEAD
=======
	/**
	 * Checks if is compact.
	 * 
	 * @return true, if is compact
	 */
>>>>>>> e021ec71
	public boolean isCompact() {
		return this.compact;
	}

<<<<<<< HEAD
=======
	/**
	 * Indent.
	 * 
	 * @throws IOException
	 *             Signals that an I/O exception has occurred.
	 */
>>>>>>> e021ec71
	public void indent() throws IOException {
		if ((!(this.compact)) && (this.indentLevel > 0))
			for (int i = 0; i < this.indentLevel; ++i)
				out("  ");
	}

<<<<<<< HEAD
=======
	/**
	 * Nl.
	 * 
	 * @throws IOException
	 *             Signals that an I/O exception has occurred.
	 */
>>>>>>> e021ec71
	public void nl() throws IOException {
		if (!(this.compact))
			out('\n');
	}

}<|MERGE_RESOLUTION|>--- conflicted
+++ resolved
@@ -1,21 +1,3 @@
-<<<<<<< HEAD
-=======
-/*
- * Copyright OpenNTF 2013
- * 
- * Licensed under the Apache License, Version 2.0 (the "License"); 
- * you may not use this file except in compliance with the License. 
- * You may obtain a copy of the License at:
- * 
- * http://www.apache.org/licenses/LICENSE-2.0 
- * 
- * Unless required by applicable law or agreed to in writing, software 
- * distributed under the License is distributed on an "AS IS" BASIS, 
- * WITHOUT WARRANTIES OR CONDITIONS OF ANY KIND, either express or 
- * implied. See the License for the specific language governing 
- * permissions and limitations under the License.
- */
->>>>>>> e021ec71
 package org.openntf.domino.logging;
 
 import java.io.IOException;
@@ -24,19 +6,6 @@
 import java.util.logging.Handler;
 import java.util.logging.LogRecord;
 
-<<<<<<< HEAD
-public class JSONFormatter extends Formatter {
-
-	// private XMLFormatter xf;
-	private boolean compact;
-	private int indentLevel;
-	// private Writer _writer;
-	private StringBuilder _builder;
-	private boolean UTC_Format = false;
-	private int objectLevels = 0;
-	private boolean first[] = new boolean[32]; // max 32 for now...
-
-=======
 // TODO: Auto-generated Javadoc
 /**
  * The Class JSONFormatter.
@@ -46,61 +15,53 @@
 	// private XMLFormatter xf;
 	/** The compact. */
 	private boolean compact;
-	
+
 	/** The indent level. */
 	private int indentLevel;
 	// private Writer _writer;
 	/** The _builder. */
 	private StringBuilder _builder;
-	
+
 	/** The UT c_ format. */
 	private boolean UTC_Format = false;
-	
+
 	/** The object levels. */
 	private int objectLevels = 0;
-	
+
 	/** The first. */
 	private boolean first[] = new boolean[32]; // max 32 for now...
 
 	/**
 	 * Instantiates a new jSON formatter.
 	 */
->>>>>>> e021ec71
 	public JSONFormatter() {
 		_builder = new StringBuilder();
 	}
 
-<<<<<<< HEAD
-=======
 	/**
 	 * Checks if is uT c_ format.
 	 * 
 	 * @return true, if is uT c_ format
 	 */
->>>>>>> e021ec71
 	public boolean isUTC_Format() {
 		return UTC_Format;
 	}
 
-<<<<<<< HEAD
-=======
 	/**
 	 * Sets the uT c_ format.
 	 * 
 	 * @param uTC_Format
 	 *            the new uT c_ format
 	 */
->>>>>>> e021ec71
 	public void setUTC_Format(boolean uTC_Format) {
 		UTC_Format = uTC_Format;
 	}
 
-<<<<<<< HEAD
-=======
-	/* (non-Javadoc)
+	/*
+	 * (non-Javadoc)
+	 * 
 	 * @see java.util.logging.Formatter#format(java.util.logging.LogRecord)
 	 */
->>>>>>> e021ec71
 	@Override
 	public String format(LogRecord record) {
 		try {
@@ -135,15 +96,12 @@
 		return _builder.toString();
 	}
 
-<<<<<<< HEAD
-=======
 	/**
 	 * Format throwable.
 	 * 
 	 * @param record
 	 *            the record
 	 */
->>>>>>> e021ec71
 	private void formatThrowable(LogRecord record) {
 		try {
 			startProperty("exception");
@@ -174,38 +132,33 @@
 		}
 	}
 
-<<<<<<< HEAD
-=======
-	/* (non-Javadoc)
+	/*
+	 * (non-Javadoc)
+	 * 
 	 * @see java.util.logging.Formatter#getHead(java.util.logging.Handler)
 	 */
->>>>>>> e021ec71
 	@Override
 	public String getHead(Handler h) {
 		return "{\"id\": \"0001\",\"records\":";
 
 	}
 
-<<<<<<< HEAD
-=======
-	/* (non-Javadoc)
+	/*
+	 * (non-Javadoc)
+	 * 
 	 * @see java.util.logging.Formatter#getTail(java.util.logging.Handler)
 	 */
->>>>>>> e021ec71
 	@Override
 	public String getTail(Handler h) {
 		return "";
 	}
 
-<<<<<<< HEAD
-=======
 	/**
 	 * Start object.
 	 * 
 	 * @throws IOException
 	 *             Signals that an I/O exception has occurred.
 	 */
->>>>>>> e021ec71
 	public void startObject() throws IOException {
 		nl();
 		indent();
@@ -214,15 +167,12 @@
 		incIndent();
 	}
 
-<<<<<<< HEAD
-=======
 	/**
 	 * End object.
 	 * 
 	 * @throws IOException
 	 *             Signals that an I/O exception has occurred.
 	 */
->>>>>>> e021ec71
 	public void endObject() throws IOException {
 		nl();
 		decIndent();
@@ -231,15 +181,12 @@
 		first[--objectLevels] = false;
 	}
 
-<<<<<<< HEAD
-=======
 	/**
 	 * Start array.
 	 * 
 	 * @throws IOException
 	 *             Signals that an I/O exception has occurred.
 	 */
->>>>>>> e021ec71
 	public void startArray() throws IOException {
 		nl();
 		indent();
@@ -248,15 +195,12 @@
 		incIndent();
 	}
 
-<<<<<<< HEAD
-=======
 	/**
 	 * End array.
 	 * 
 	 * @throws IOException
 	 *             Signals that an I/O exception has occurred.
 	 */
->>>>>>> e021ec71
 	public void endArray() throws IOException {
 		nl();
 		decIndent();
@@ -265,36 +209,28 @@
 		first[--objectLevels] = false;
 	}
 
-<<<<<<< HEAD
-=======
 	/**
 	 * Start array item.
 	 * 
 	 * @throws IOException
 	 *             Signals that an I/O exception has occurred.
 	 */
->>>>>>> e021ec71
 	public void startArrayItem() throws IOException {
 		if (!first[objectLevels]) {
 			out(',');
 		}
 	}
 
-<<<<<<< HEAD
-=======
 	/**
 	 * End array item.
 	 * 
 	 * @throws IOException
 	 *             Signals that an I/O exception has occurred.
 	 */
->>>>>>> e021ec71
 	public void endArrayItem() throws IOException {
 		first[objectLevels] = false;
 	}
 
-<<<<<<< HEAD
-=======
 	/**
 	 * Start property.
 	 * 
@@ -303,7 +239,6 @@
 	 * @throws IOException
 	 *             Signals that an I/O exception has occurred.
 	 */
->>>>>>> e021ec71
 	public void startProperty(String propertyName) throws IOException {
 		if (!first[objectLevels]) {
 			out(',');
@@ -317,21 +252,16 @@
 		out(':');
 	}
 
-<<<<<<< HEAD
-=======
 	/**
 	 * End property.
 	 * 
 	 * @throws IOException
 	 *             Signals that an I/O exception has occurred.
 	 */
->>>>>>> e021ec71
 	public void endProperty() throws IOException {
 		decIndent();
 	}
 
-<<<<<<< HEAD
-=======
 	/**
 	 * Out.
 	 * 
@@ -340,13 +270,10 @@
 	 * @throws IOException
 	 *             Signals that an I/O exception has occurred.
 	 */
->>>>>>> e021ec71
 	public void out(char paramChar) throws IOException {
 		_builder.append(paramChar);
 	}
 
-<<<<<<< HEAD
-=======
 	/**
 	 * Out.
 	 * 
@@ -355,13 +282,10 @@
 	 * @throws IOException
 	 *             Signals that an I/O exception has occurred.
 	 */
->>>>>>> e021ec71
 	public void out(String paramString) throws IOException {
 		_builder.append(paramString);
 	}
 
-<<<<<<< HEAD
-=======
 	/**
 	 * Out.
 	 * 
@@ -370,13 +294,10 @@
 	 * @throws IOException
 	 *             Signals that an I/O exception has occurred.
 	 */
->>>>>>> e021ec71
 	public void out(int paramint) throws IOException {
 		_builder.append(paramint);
 	}
 
-<<<<<<< HEAD
-=======
 	/**
 	 * Out.
 	 * 
@@ -385,92 +306,70 @@
 	 * @throws IOException
 	 *             Signals that an I/O exception has occurred.
 	 */
->>>>>>> e021ec71
 	public void out(long paramlong) throws IOException {
 		_builder.append(paramlong);
 	}
 
-<<<<<<< HEAD
-=======
 	/**
 	 * Gets the indent level.
 	 * 
 	 * @return the indent level
 	 */
->>>>>>> e021ec71
 	public int getIndentLevel() {
 		return this.indentLevel;
 	}
 
-<<<<<<< HEAD
-=======
 	/**
 	 * Sets the indent level.
 	 * 
 	 * @param paramInt
 	 *            the new indent level
 	 */
->>>>>>> e021ec71
 	public void setIndentLevel(int paramInt) {
 		this.indentLevel = paramInt;
 	}
 
-<<<<<<< HEAD
-=======
 	/**
 	 * Inc indent.
 	 */
->>>>>>> e021ec71
 	public void incIndent() {
 		this.indentLevel += 1;
 	}
 
-<<<<<<< HEAD
-=======
 	/**
 	 * Dec indent.
 	 */
->>>>>>> e021ec71
 	public void decIndent() {
 		this.indentLevel -= 1;
 	}
 
-<<<<<<< HEAD
-=======
 	/**
 	 * Checks if is compact.
 	 * 
 	 * @return true, if is compact
 	 */
->>>>>>> e021ec71
 	public boolean isCompact() {
 		return this.compact;
 	}
 
-<<<<<<< HEAD
-=======
 	/**
 	 * Indent.
 	 * 
 	 * @throws IOException
 	 *             Signals that an I/O exception has occurred.
 	 */
->>>>>>> e021ec71
 	public void indent() throws IOException {
 		if ((!(this.compact)) && (this.indentLevel > 0))
 			for (int i = 0; i < this.indentLevel; ++i)
 				out("  ");
 	}
 
-<<<<<<< HEAD
-=======
 	/**
 	 * Nl.
 	 * 
 	 * @throws IOException
 	 *             Signals that an I/O exception has occurred.
 	 */
->>>>>>> e021ec71
 	public void nl() throws IOException {
 		if (!(this.compact))
 			out('\n');
