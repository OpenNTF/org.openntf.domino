package org.openntf.domino;

import java.util.Vector;

<<<<<<< HEAD
=======
import lotus.domino.Database;
>>>>>>> 4f7ca777
import lotus.domino.Document;
import lotus.domino.DocumentCollection;
import lotus.domino.ViewColumn;
import lotus.domino.ViewEntry;
import lotus.domino.ViewEntryCollection;
import lotus.domino.ViewNavigator;

import org.openntf.domino.annotations.Legacy;

public interface View extends lotus.domino.View, Base<lotus.domino.View> {

	@Override
	public void clear();

	@Override
	public ViewColumn copyColumn(int sourceColumn);

	@Override
	public ViewColumn copyColumn(int sourceColumn, int destinationIndex);

	@Override
	public ViewColumn copyColumn(String sourceColumn);

	@Override
	public ViewColumn copyColumn(String sourceColumn, int destinationIndex);

	@Override
	public ViewColumn copyColumn(ViewColumn sourceColumn);

	@Override
	public ViewColumn copyColumn(ViewColumn sourceColumn, int destinationIndex);

	@Override
	public ViewColumn createColumn();

	@Override
	public ViewColumn createColumn(int position);

	@Override
	public ViewColumn createColumn(int position, String columnTitle);

	@Override
	public ViewColumn createColumn(int position, String columnTitle, String formula);

	@Override
	public ViewEntryCollection createViewEntryCollection();

	@Override
	public ViewNavigator createViewNav();

	@Override
	public ViewNavigator createViewNav(int cacheSize);

	@Override
	public ViewNavigator createViewNavFrom(Object entry);

	@Override
	public ViewNavigator createViewNavFrom(Object entry, int cacheSize);

	@Override
	public ViewNavigator createViewNavFromAllUnread();

	@Override
	public ViewNavigator createViewNavFromAllUnread(String userName);

	@Override
	public ViewNavigator createViewNavFromCategory(String categoryName);

	@Override
	public ViewNavigator createViewNavFromCategory(String categoryName, int cacheSize);

	@Override
	public ViewNavigator createViewNavFromChildren(Object entry);

	@Override
	public ViewNavigator createViewNavFromChildren(Object entry, int cacheSize);

	@Override
	public ViewNavigator createViewNavFromDescendants(Object entry);

	@Override
	public ViewNavigator createViewNavFromDescendants(Object entry, int cacheSize);

	@Override
	public ViewNavigator createViewNavMaxLevel(int level);

	@Override
	public ViewNavigator createViewNavMaxLevel(int level, int cacheSize);

	@Override
	public int FTSearch(String query);

	@Override
	public int FTSearch(String query, int maxDocs);

	@Override
	public int FTSearchSorted(String query);

	@Override
	public int FTSearchSorted(String query, int maxDocs);

	@Override
	public int FTSearchSorted(String query, int maxDocs, int column);

	@Override
	public int FTSearchSorted(String query, int maxDocs, int column, boolean ascending, boolean exact, boolean variants, boolean fuzzy);

	@Override
	public int FTSearchSorted(String query, int maxDocs, String column);

	@Override
	public int FTSearchSorted(String query, int maxDocs, String column, boolean ascending, boolean exact, boolean variants, boolean fuzzy);

	@Override
	@Deprecated
	@Legacy( { Legacy.INTERFACES_WARNING, Legacy.GENERICS_WARNING })
	public int FTSearchSorted(Vector query);

	@Override
	@Deprecated
	@Legacy( { Legacy.INTERFACES_WARNING, Legacy.GENERICS_WARNING })
	public int FTSearchSorted(Vector query, int maxDocs);

	@Override
	@Deprecated
	@Legacy( { Legacy.INTERFACES_WARNING, Legacy.GENERICS_WARNING })
	public int FTSearchSorted(Vector query, int maxDocs, int column);

	@Override
	@Deprecated
	@Legacy( { Legacy.INTERFACES_WARNING, Legacy.GENERICS_WARNING })
	public int FTSearchSorted(Vector query, int maxDocs, int column, boolean ascending, boolean exact, boolean variants, boolean fuzzy);

	@Override
	@Deprecated
	@Legacy( { Legacy.INTERFACES_WARNING, Legacy.GENERICS_WARNING })
	public int FTSearchSorted(Vector query, int maxDocs, String column);

	@Override
	@Deprecated
	@Legacy( { Legacy.INTERFACES_WARNING, Legacy.GENERICS_WARNING })
	public int FTSearchSorted(Vector query, int maxDocs, String column, boolean ascending, boolean exact, boolean variants, boolean fuzzy);

	@Override
	@Legacy(Legacy.INTERFACES_WARNING)
	public Vector<String> getAliases();

	@Override
	public DocumentCollection getAllDocumentsByKey(Object key);

	@Override
	public DocumentCollection getAllDocumentsByKey(Object key, boolean exact);

	@Override
	@Deprecated
	@Legacy( { Legacy.INTERFACES_WARNING, Legacy.GENERICS_WARNING })
	public DocumentCollection getAllDocumentsByKey(Vector keys);

	@Override
	@Deprecated
	@Legacy( { Legacy.INTERFACES_WARNING, Legacy.GENERICS_WARNING })
	public DocumentCollection getAllDocumentsByKey(Vector keys, boolean exact);

	@Override
	public ViewEntryCollection getAllEntries();

	@Override
	public ViewEntryCollection getAllEntriesByKey(Object key);

	@Override
	public ViewEntryCollection getAllEntriesByKey(Object key, boolean exact);

	@Override
	@Deprecated
	@Legacy( { Legacy.INTERFACES_WARNING, Legacy.GENERICS_WARNING })
	public ViewEntryCollection getAllEntriesByKey(Vector keys);

	@Override
	@Deprecated
	@Legacy( { Legacy.INTERFACES_WARNING, Legacy.GENERICS_WARNING })
	public ViewEntryCollection getAllEntriesByKey(Vector keys, boolean exact);

	@Override
	public ViewEntryCollection getAllReadEntries();

	@Override
	public ViewEntryCollection getAllReadEntries(String userName);

	@Override
	public ViewEntryCollection getAllUnreadEntries();

	@Override
	public ViewEntryCollection getAllUnreadEntries(String userName);

	@Override
	public int getBackgroundColor();

	@Override
	public Document getChild(Document doc);

	@Override
	public ViewColumn getColumn(int columnNumber);

	@Override
	public int getColumnCount();

	@Override
	@Legacy(Legacy.INTERFACES_WARNING)
	public Vector<String> getColumnNames();

	@Override
	@Legacy(Legacy.INTERFACES_WARNING)
	public Vector<ViewColumn> getColumns();

	@Override
	@Deprecated
	@Legacy( { Legacy.INTERFACES_WARNING, Legacy.GENERICS_WARNING })
	public Vector getColumnValues(int column);

	@Override
	public DateTime getCreated();

	@Override
	public Document getDocumentByKey(Object key);

	@Override
	public Document getDocumentByKey(Object key, boolean exact);

	@Override
	@Deprecated
	@Legacy( { Legacy.INTERFACES_WARNING, Legacy.GENERICS_WARNING })
	public Document getDocumentByKey(Vector keys);

	@Override
	@Deprecated
	@Legacy( { Legacy.INTERFACES_WARNING, Legacy.GENERICS_WARNING })
	public Document getDocumentByKey(Vector keys, boolean exact);

	@Override
	public ViewEntry getEntryByKey(Object key);

	@Override
	public ViewEntry getEntryByKey(Object key, boolean exact);

	@Override
	@Deprecated
	@Legacy( { Legacy.INTERFACES_WARNING, Legacy.GENERICS_WARNING })
	public ViewEntry getEntryByKey(Vector keys);

	@Override
	@Deprecated
	@Legacy( { Legacy.INTERFACES_WARNING, Legacy.GENERICS_WARNING })
	public ViewEntry getEntryByKey(Vector keys, boolean exact);

	@Override
	public int getEntryCount();

	@Override
	public Document getFirstDocument();

	@Override
	public int getHeaderLines();

	@Override
	public String getHttpURL();

	@Override
	public Document getLastDocument();

	@Override
	public DateTime getLastModified();

	@Override
	@Legacy(Legacy.INTERFACES_WARNING)
	@Deprecated
	public Vector<String> getLockHolders();

	@Override
	public String getName();

	@Override
	public Document getNextDocument(Document doc);

	@Override
	public Document getNextSibling(Document doc);

	@Override
	public String getNotesURL();

	@Override
	public Document getNthDocument(int n);

	@Override
	public org.openntf.domino.Database getParent();

	@Override
	public Document getParentDocument(Document doc);

	@Override
	public Document getPrevDocument(Document doc);

	@Override
	public Document getPrevSibling(Document doc);

	@Override
	@Deprecated
	@Legacy(Legacy.INTERFACES_WARNING)
	public Vector<String> getReaders();

	@Override
	public int getRowLines();

	@Override
	public String getSelectionFormula();

	@Override
	public String getSelectionQuery();

	@Override
	public int getSpacing();

	@Override
	public int getTopLevelEntryCount();

	@Override
	public String getUniversalID();

	@Override
	public String getURL();

	@Override
	public String getViewInheritedName();

	@Override
	public boolean isAutoUpdate();

	@Override
	public boolean isCalendar();

	@Override
	public boolean isCategorized();

	@Override
	public boolean isConflict();

	@Override
	public boolean isDefaultView();

	@Override
	public boolean isEnableNoteIDsForCategories();

	@Override
	public boolean isFolder();

	@Override
	public boolean isHierarchical();

	@Override
	public boolean isModified();

	@Override
	public boolean isPrivate();

	@Override
	public boolean isProhibitDesignRefresh();

	@Override
	public boolean isProtectReaders();

	@Override
	public boolean isQueryView();

	@Override
	public boolean lock();

	@Override
	public boolean lock(boolean provisionalOk);

	@Override
	public boolean lock(String name);

	@Override
	public boolean lock(String name, boolean provisionalOk);

	@Override
	@Deprecated
	@Legacy( { Legacy.INTERFACES_WARNING, Legacy.GENERICS_WARNING })
	public boolean lock(Vector names);

	@Override
	@Deprecated
	@Legacy( { Legacy.INTERFACES_WARNING, Legacy.GENERICS_WARNING })
	public boolean lock(Vector names, boolean provisionalOk);

	@Override
	public boolean lockProvisional();

	@Override
	public boolean lockProvisional(String name);

	@Override
	@Deprecated
	@Legacy( { Legacy.INTERFACES_WARNING, Legacy.GENERICS_WARNING })
	public boolean lockProvisional(Vector names);

	@Override
	public void markAllRead();

	@Override
	public void markAllRead(String userName);

	@Override
	public void markAllUnread();

	@Override
	public void markAllUnread(String userName);

	@Override
	public void refresh();

	@Override
	public void remove();

	@Override
	public void removeColumn();

	@Override
	public void removeColumn(int column);

	@Override
	public void removeColumn(String column);

	@Override
	public void resortView();

	@Override
	public void resortView(String column);

	@Override
	public void resortView(String column, boolean ascending);

	@Override
	public void setAliases(String alias);

	@Override
	@Deprecated
	@Legacy( { Legacy.INTERFACES_WARNING, Legacy.GENERICS_WARNING })
	public void setAliases(Vector aliases);

	@Override
	public void setAutoUpdate(boolean flag);

	@Override
	public void setBackgroundColor(int color);

	@Override
	public void setDefaultView(boolean flag);

	@Override
	public void setEnableNoteIDsForCategories(boolean flag);

	@Override
	public void setName(String name);

	@Override
	public void setProhibitDesignRefresh(boolean flag);

	@Override
	public void setProtectReaders(boolean flag);

	@Override
	@Deprecated
	@Legacy( { Legacy.INTERFACES_WARNING, Legacy.GENERICS_WARNING })
	public void setReaders(Vector readers);

	@Override
	public void setSelectionFormula(String formula);

	@Override
	public void setSelectionQuery(String query);

	@Override
	public void setSpacing(int spacing);

	@Override
	public void unlock();

	/*
	 * New methods
	 */
	public Document getDocument();
}
<|MERGE_RESOLUTION|>--- conflicted
+++ resolved
@@ -1,500 +1,496 @@
-package org.openntf.domino;
-
-import java.util.Vector;
-
-<<<<<<< HEAD
-=======
-import lotus.domino.Database;
->>>>>>> 4f7ca777
-import lotus.domino.Document;
-import lotus.domino.DocumentCollection;
-import lotus.domino.ViewColumn;
-import lotus.domino.ViewEntry;
-import lotus.domino.ViewEntryCollection;
-import lotus.domino.ViewNavigator;
-
-import org.openntf.domino.annotations.Legacy;
-
-public interface View extends lotus.domino.View, Base<lotus.domino.View> {
-
-	@Override
-	public void clear();
-
-	@Override
-	public ViewColumn copyColumn(int sourceColumn);
-
-	@Override
-	public ViewColumn copyColumn(int sourceColumn, int destinationIndex);
-
-	@Override
-	public ViewColumn copyColumn(String sourceColumn);
-
-	@Override
-	public ViewColumn copyColumn(String sourceColumn, int destinationIndex);
-
-	@Override
-	public ViewColumn copyColumn(ViewColumn sourceColumn);
-
-	@Override
-	public ViewColumn copyColumn(ViewColumn sourceColumn, int destinationIndex);
-
-	@Override
-	public ViewColumn createColumn();
-
-	@Override
-	public ViewColumn createColumn(int position);
-
-	@Override
-	public ViewColumn createColumn(int position, String columnTitle);
-
-	@Override
-	public ViewColumn createColumn(int position, String columnTitle, String formula);
-
-	@Override
-	public ViewEntryCollection createViewEntryCollection();
-
-	@Override
-	public ViewNavigator createViewNav();
-
-	@Override
-	public ViewNavigator createViewNav(int cacheSize);
-
-	@Override
-	public ViewNavigator createViewNavFrom(Object entry);
-
-	@Override
-	public ViewNavigator createViewNavFrom(Object entry, int cacheSize);
-
-	@Override
-	public ViewNavigator createViewNavFromAllUnread();
-
-	@Override
-	public ViewNavigator createViewNavFromAllUnread(String userName);
-
-	@Override
-	public ViewNavigator createViewNavFromCategory(String categoryName);
-
-	@Override
-	public ViewNavigator createViewNavFromCategory(String categoryName, int cacheSize);
-
-	@Override
-	public ViewNavigator createViewNavFromChildren(Object entry);
-
-	@Override
-	public ViewNavigator createViewNavFromChildren(Object entry, int cacheSize);
-
-	@Override
-	public ViewNavigator createViewNavFromDescendants(Object entry);
-
-	@Override
-	public ViewNavigator createViewNavFromDescendants(Object entry, int cacheSize);
-
-	@Override
-	public ViewNavigator createViewNavMaxLevel(int level);
-
-	@Override
-	public ViewNavigator createViewNavMaxLevel(int level, int cacheSize);
-
-	@Override
-	public int FTSearch(String query);
-
-	@Override
-	public int FTSearch(String query, int maxDocs);
-
-	@Override
-	public int FTSearchSorted(String query);
-
-	@Override
-	public int FTSearchSorted(String query, int maxDocs);
-
-	@Override
-	public int FTSearchSorted(String query, int maxDocs, int column);
-
-	@Override
-	public int FTSearchSorted(String query, int maxDocs, int column, boolean ascending, boolean exact, boolean variants, boolean fuzzy);
-
-	@Override
-	public int FTSearchSorted(String query, int maxDocs, String column);
-
-	@Override
-	public int FTSearchSorted(String query, int maxDocs, String column, boolean ascending, boolean exact, boolean variants, boolean fuzzy);
-
-	@Override
-	@Deprecated
-	@Legacy( { Legacy.INTERFACES_WARNING, Legacy.GENERICS_WARNING })
-	public int FTSearchSorted(Vector query);
-
-	@Override
-	@Deprecated
-	@Legacy( { Legacy.INTERFACES_WARNING, Legacy.GENERICS_WARNING })
-	public int FTSearchSorted(Vector query, int maxDocs);
-
-	@Override
-	@Deprecated
-	@Legacy( { Legacy.INTERFACES_WARNING, Legacy.GENERICS_WARNING })
-	public int FTSearchSorted(Vector query, int maxDocs, int column);
-
-	@Override
-	@Deprecated
-	@Legacy( { Legacy.INTERFACES_WARNING, Legacy.GENERICS_WARNING })
-	public int FTSearchSorted(Vector query, int maxDocs, int column, boolean ascending, boolean exact, boolean variants, boolean fuzzy);
-
-	@Override
-	@Deprecated
-	@Legacy( { Legacy.INTERFACES_WARNING, Legacy.GENERICS_WARNING })
-	public int FTSearchSorted(Vector query, int maxDocs, String column);
-
-	@Override
-	@Deprecated
-	@Legacy( { Legacy.INTERFACES_WARNING, Legacy.GENERICS_WARNING })
-	public int FTSearchSorted(Vector query, int maxDocs, String column, boolean ascending, boolean exact, boolean variants, boolean fuzzy);
-
-	@Override
-	@Legacy(Legacy.INTERFACES_WARNING)
-	public Vector<String> getAliases();
-
-	@Override
-	public DocumentCollection getAllDocumentsByKey(Object key);
-
-	@Override
-	public DocumentCollection getAllDocumentsByKey(Object key, boolean exact);
-
-	@Override
-	@Deprecated
-	@Legacy( { Legacy.INTERFACES_WARNING, Legacy.GENERICS_WARNING })
-	public DocumentCollection getAllDocumentsByKey(Vector keys);
-
-	@Override
-	@Deprecated
-	@Legacy( { Legacy.INTERFACES_WARNING, Legacy.GENERICS_WARNING })
-	public DocumentCollection getAllDocumentsByKey(Vector keys, boolean exact);
-
-	@Override
-	public ViewEntryCollection getAllEntries();
-
-	@Override
-	public ViewEntryCollection getAllEntriesByKey(Object key);
-
-	@Override
-	public ViewEntryCollection getAllEntriesByKey(Object key, boolean exact);
-
-	@Override
-	@Deprecated
-	@Legacy( { Legacy.INTERFACES_WARNING, Legacy.GENERICS_WARNING })
-	public ViewEntryCollection getAllEntriesByKey(Vector keys);
-
-	@Override
-	@Deprecated
-	@Legacy( { Legacy.INTERFACES_WARNING, Legacy.GENERICS_WARNING })
-	public ViewEntryCollection getAllEntriesByKey(Vector keys, boolean exact);
-
-	@Override
-	public ViewEntryCollection getAllReadEntries();
-
-	@Override
-	public ViewEntryCollection getAllReadEntries(String userName);
-
-	@Override
-	public ViewEntryCollection getAllUnreadEntries();
-
-	@Override
-	public ViewEntryCollection getAllUnreadEntries(String userName);
-
-	@Override
-	public int getBackgroundColor();
-
-	@Override
-	public Document getChild(Document doc);
-
-	@Override
-	public ViewColumn getColumn(int columnNumber);
-
-	@Override
-	public int getColumnCount();
-
-	@Override
-	@Legacy(Legacy.INTERFACES_WARNING)
-	public Vector<String> getColumnNames();
-
-	@Override
-	@Legacy(Legacy.INTERFACES_WARNING)
-	public Vector<ViewColumn> getColumns();
-
-	@Override
-	@Deprecated
-	@Legacy( { Legacy.INTERFACES_WARNING, Legacy.GENERICS_WARNING })
-	public Vector getColumnValues(int column);
-
-	@Override
-	public DateTime getCreated();
-
-	@Override
-	public Document getDocumentByKey(Object key);
-
-	@Override
-	public Document getDocumentByKey(Object key, boolean exact);
-
-	@Override
-	@Deprecated
-	@Legacy( { Legacy.INTERFACES_WARNING, Legacy.GENERICS_WARNING })
-	public Document getDocumentByKey(Vector keys);
-
-	@Override
-	@Deprecated
-	@Legacy( { Legacy.INTERFACES_WARNING, Legacy.GENERICS_WARNING })
-	public Document getDocumentByKey(Vector keys, boolean exact);
-
-	@Override
-	public ViewEntry getEntryByKey(Object key);
-
-	@Override
-	public ViewEntry getEntryByKey(Object key, boolean exact);
-
-	@Override
-	@Deprecated
-	@Legacy( { Legacy.INTERFACES_WARNING, Legacy.GENERICS_WARNING })
-	public ViewEntry getEntryByKey(Vector keys);
-
-	@Override
-	@Deprecated
-	@Legacy( { Legacy.INTERFACES_WARNING, Legacy.GENERICS_WARNING })
-	public ViewEntry getEntryByKey(Vector keys, boolean exact);
-
-	@Override
-	public int getEntryCount();
-
-	@Override
-	public Document getFirstDocument();
-
-	@Override
-	public int getHeaderLines();
-
-	@Override
-	public String getHttpURL();
-
-	@Override
-	public Document getLastDocument();
-
-	@Override
-	public DateTime getLastModified();
-
-	@Override
-	@Legacy(Legacy.INTERFACES_WARNING)
-	@Deprecated
-	public Vector<String> getLockHolders();
-
-	@Override
-	public String getName();
-
-	@Override
-	public Document getNextDocument(Document doc);
-
-	@Override
-	public Document getNextSibling(Document doc);
-
-	@Override
-	public String getNotesURL();
-
-	@Override
-	public Document getNthDocument(int n);
-
-	@Override
-	public org.openntf.domino.Database getParent();
-
-	@Override
-	public Document getParentDocument(Document doc);
-
-	@Override
-	public Document getPrevDocument(Document doc);
-
-	@Override
-	public Document getPrevSibling(Document doc);
-
-	@Override
-	@Deprecated
-	@Legacy(Legacy.INTERFACES_WARNING)
-	public Vector<String> getReaders();
-
-	@Override
-	public int getRowLines();
-
-	@Override
-	public String getSelectionFormula();
-
-	@Override
-	public String getSelectionQuery();
-
-	@Override
-	public int getSpacing();
-
-	@Override
-	public int getTopLevelEntryCount();
-
-	@Override
-	public String getUniversalID();
-
-	@Override
-	public String getURL();
-
-	@Override
-	public String getViewInheritedName();
-
-	@Override
-	public boolean isAutoUpdate();
-
-	@Override
-	public boolean isCalendar();
-
-	@Override
-	public boolean isCategorized();
-
-	@Override
-	public boolean isConflict();
-
-	@Override
-	public boolean isDefaultView();
-
-	@Override
-	public boolean isEnableNoteIDsForCategories();
-
-	@Override
-	public boolean isFolder();
-
-	@Override
-	public boolean isHierarchical();
-
-	@Override
-	public boolean isModified();
-
-	@Override
-	public boolean isPrivate();
-
-	@Override
-	public boolean isProhibitDesignRefresh();
-
-	@Override
-	public boolean isProtectReaders();
-
-	@Override
-	public boolean isQueryView();
-
-	@Override
-	public boolean lock();
-
-	@Override
-	public boolean lock(boolean provisionalOk);
-
-	@Override
-	public boolean lock(String name);
-
-	@Override
-	public boolean lock(String name, boolean provisionalOk);
-
-	@Override
-	@Deprecated
-	@Legacy( { Legacy.INTERFACES_WARNING, Legacy.GENERICS_WARNING })
-	public boolean lock(Vector names);
-
-	@Override
-	@Deprecated
-	@Legacy( { Legacy.INTERFACES_WARNING, Legacy.GENERICS_WARNING })
-	public boolean lock(Vector names, boolean provisionalOk);
-
-	@Override
-	public boolean lockProvisional();
-
-	@Override
-	public boolean lockProvisional(String name);
-
-	@Override
-	@Deprecated
-	@Legacy( { Legacy.INTERFACES_WARNING, Legacy.GENERICS_WARNING })
-	public boolean lockProvisional(Vector names);
-
-	@Override
-	public void markAllRead();
-
-	@Override
-	public void markAllRead(String userName);
-
-	@Override
-	public void markAllUnread();
-
-	@Override
-	public void markAllUnread(String userName);
-
-	@Override
-	public void refresh();
-
-	@Override
-	public void remove();
-
-	@Override
-	public void removeColumn();
-
-	@Override
-	public void removeColumn(int column);
-
-	@Override
-	public void removeColumn(String column);
-
-	@Override
-	public void resortView();
-
-	@Override
-	public void resortView(String column);
-
-	@Override
-	public void resortView(String column, boolean ascending);
-
-	@Override
-	public void setAliases(String alias);
-
-	@Override
-	@Deprecated
-	@Legacy( { Legacy.INTERFACES_WARNING, Legacy.GENERICS_WARNING })
-	public void setAliases(Vector aliases);
-
-	@Override
-	public void setAutoUpdate(boolean flag);
-
-	@Override
-	public void setBackgroundColor(int color);
-
-	@Override
-	public void setDefaultView(boolean flag);
-
-	@Override
-	public void setEnableNoteIDsForCategories(boolean flag);
-
-	@Override
-	public void setName(String name);
-
-	@Override
-	public void setProhibitDesignRefresh(boolean flag);
-
-	@Override
-	public void setProtectReaders(boolean flag);
-
-	@Override
-	@Deprecated
-	@Legacy( { Legacy.INTERFACES_WARNING, Legacy.GENERICS_WARNING })
-	public void setReaders(Vector readers);
-
-	@Override
-	public void setSelectionFormula(String formula);
-
-	@Override
-	public void setSelectionQuery(String query);
-
-	@Override
-	public void setSpacing(int spacing);
-
-	@Override
-	public void unlock();
-
-	/*
-	 * New methods
-	 */
-	public Document getDocument();
-}
+package org.openntf.domino;
+
+import java.util.Vector;
+
+import lotus.domino.ViewColumn;
+import lotus.domino.ViewEntry;
+import lotus.domino.ViewEntryCollection;
+import lotus.domino.ViewNavigator;
+
+import org.openntf.domino.annotations.Legacy;
+//import lotus.domino.Document;
+//import lotus.domino.DocumentCollection;
+
+public interface View extends lotus.domino.View, Base<lotus.domino.View> {
+
+	@Override
+	public void clear();
+
+	@Override
+	public ViewColumn copyColumn(int sourceColumn);
+
+	@Override
+	public ViewColumn copyColumn(int sourceColumn, int destinationIndex);
+
+	@Override
+	public ViewColumn copyColumn(String sourceColumn);
+
+	@Override
+	public ViewColumn copyColumn(String sourceColumn, int destinationIndex);
+
+	@Override
+	public ViewColumn copyColumn(ViewColumn sourceColumn);
+
+	@Override
+	public ViewColumn copyColumn(ViewColumn sourceColumn, int destinationIndex);
+
+	@Override
+	public ViewColumn createColumn();
+
+	@Override
+	public ViewColumn createColumn(int position);
+
+	@Override
+	public ViewColumn createColumn(int position, String columnTitle);
+
+	@Override
+	public ViewColumn createColumn(int position, String columnTitle, String formula);
+
+	@Override
+	public ViewEntryCollection createViewEntryCollection();
+
+	@Override
+	public ViewNavigator createViewNav();
+
+	@Override
+	public ViewNavigator createViewNav(int cacheSize);
+
+	@Override
+	public ViewNavigator createViewNavFrom(Object entry);
+
+	@Override
+	public ViewNavigator createViewNavFrom(Object entry, int cacheSize);
+
+	@Override
+	public ViewNavigator createViewNavFromAllUnread();
+
+	@Override
+	public ViewNavigator createViewNavFromAllUnread(String userName);
+
+	@Override
+	public ViewNavigator createViewNavFromCategory(String categoryName);
+
+	@Override
+	public ViewNavigator createViewNavFromCategory(String categoryName, int cacheSize);
+
+	@Override
+	public ViewNavigator createViewNavFromChildren(Object entry);
+
+	@Override
+	public ViewNavigator createViewNavFromChildren(Object entry, int cacheSize);
+
+	@Override
+	public ViewNavigator createViewNavFromDescendants(Object entry);
+
+	@Override
+	public ViewNavigator createViewNavFromDescendants(Object entry, int cacheSize);
+
+	@Override
+	public ViewNavigator createViewNavMaxLevel(int level);
+
+	@Override
+	public ViewNavigator createViewNavMaxLevel(int level, int cacheSize);
+
+	@Override
+	public int FTSearch(String query);
+
+	@Override
+	public int FTSearch(String query, int maxDocs);
+
+	@Override
+	public int FTSearchSorted(String query);
+
+	@Override
+	public int FTSearchSorted(String query, int maxDocs);
+
+	@Override
+	public int FTSearchSorted(String query, int maxDocs, int column);
+
+	@Override
+	public int FTSearchSorted(String query, int maxDocs, int column, boolean ascending, boolean exact, boolean variants, boolean fuzzy);
+
+	@Override
+	public int FTSearchSorted(String query, int maxDocs, String column);
+
+	@Override
+	public int FTSearchSorted(String query, int maxDocs, String column, boolean ascending, boolean exact, boolean variants, boolean fuzzy);
+
+	@Override
+	@Deprecated
+	@Legacy({ Legacy.INTERFACES_WARNING, Legacy.GENERICS_WARNING })
+	public int FTSearchSorted(Vector query);
+
+	@Override
+	@Deprecated
+	@Legacy({ Legacy.INTERFACES_WARNING, Legacy.GENERICS_WARNING })
+	public int FTSearchSorted(Vector query, int maxDocs);
+
+	@Override
+	@Deprecated
+	@Legacy({ Legacy.INTERFACES_WARNING, Legacy.GENERICS_WARNING })
+	public int FTSearchSorted(Vector query, int maxDocs, int column);
+
+	@Override
+	@Deprecated
+	@Legacy({ Legacy.INTERFACES_WARNING, Legacy.GENERICS_WARNING })
+	public int FTSearchSorted(Vector query, int maxDocs, int column, boolean ascending, boolean exact, boolean variants, boolean fuzzy);
+
+	@Override
+	@Deprecated
+	@Legacy({ Legacy.INTERFACES_WARNING, Legacy.GENERICS_WARNING })
+	public int FTSearchSorted(Vector query, int maxDocs, String column);
+
+	@Override
+	@Deprecated
+	@Legacy({ Legacy.INTERFACES_WARNING, Legacy.GENERICS_WARNING })
+	public int FTSearchSorted(Vector query, int maxDocs, String column, boolean ascending, boolean exact, boolean variants, boolean fuzzy);
+
+	@Override
+	@Legacy(Legacy.INTERFACES_WARNING)
+	public Vector<String> getAliases();
+
+	@Override
+	public DocumentCollection getAllDocumentsByKey(Object key);
+
+	@Override
+	public DocumentCollection getAllDocumentsByKey(Object key, boolean exact);
+
+	@Override
+	@Deprecated
+	@Legacy({ Legacy.INTERFACES_WARNING, Legacy.GENERICS_WARNING })
+	public DocumentCollection getAllDocumentsByKey(Vector keys);
+
+	@Override
+	@Deprecated
+	@Legacy({ Legacy.INTERFACES_WARNING, Legacy.GENERICS_WARNING })
+	public DocumentCollection getAllDocumentsByKey(Vector keys, boolean exact);
+
+	@Override
+	public ViewEntryCollection getAllEntries();
+
+	@Override
+	public ViewEntryCollection getAllEntriesByKey(Object key);
+
+	@Override
+	public ViewEntryCollection getAllEntriesByKey(Object key, boolean exact);
+
+	@Override
+	@Deprecated
+	@Legacy({ Legacy.INTERFACES_WARNING, Legacy.GENERICS_WARNING })
+	public ViewEntryCollection getAllEntriesByKey(Vector keys);
+
+	@Override
+	@Deprecated
+	@Legacy({ Legacy.INTERFACES_WARNING, Legacy.GENERICS_WARNING })
+	public ViewEntryCollection getAllEntriesByKey(Vector keys, boolean exact);
+
+	@Override
+	public ViewEntryCollection getAllReadEntries();
+
+	@Override
+	public ViewEntryCollection getAllReadEntries(String userName);
+
+	@Override
+	public ViewEntryCollection getAllUnreadEntries();
+
+	@Override
+	public ViewEntryCollection getAllUnreadEntries(String userName);
+
+	@Override
+	public int getBackgroundColor();
+
+	@Override
+	public Document getChild(lotus.domino.Document doc);
+
+	@Override
+	public ViewColumn getColumn(int columnNumber);
+
+	@Override
+	public int getColumnCount();
+
+	@Override
+	@Legacy(Legacy.INTERFACES_WARNING)
+	public Vector<String> getColumnNames();
+
+	@Override
+	@Legacy(Legacy.INTERFACES_WARNING)
+	public Vector<ViewColumn> getColumns();
+
+	@Override
+	@Deprecated
+	@Legacy({ Legacy.INTERFACES_WARNING, Legacy.GENERICS_WARNING })
+	public Vector getColumnValues(int column);
+
+	@Override
+	public DateTime getCreated();
+
+	@Override
+	public Document getDocumentByKey(Object key);
+
+	@Override
+	public Document getDocumentByKey(Object key, boolean exact);
+
+	@Override
+	@Deprecated
+	@Legacy({ Legacy.INTERFACES_WARNING, Legacy.GENERICS_WARNING })
+	public Document getDocumentByKey(Vector keys);
+
+	@Override
+	@Deprecated
+	@Legacy({ Legacy.INTERFACES_WARNING, Legacy.GENERICS_WARNING })
+	public Document getDocumentByKey(Vector keys, boolean exact);
+
+	@Override
+	public ViewEntry getEntryByKey(Object key);
+
+	@Override
+	public ViewEntry getEntryByKey(Object key, boolean exact);
+
+	@Override
+	@Deprecated
+	@Legacy({ Legacy.INTERFACES_WARNING, Legacy.GENERICS_WARNING })
+	public ViewEntry getEntryByKey(Vector keys);
+
+	@Override
+	@Deprecated
+	@Legacy({ Legacy.INTERFACES_WARNING, Legacy.GENERICS_WARNING })
+	public ViewEntry getEntryByKey(Vector keys, boolean exact);
+
+	@Override
+	public int getEntryCount();
+
+	@Override
+	public Document getFirstDocument();
+
+	@Override
+	public int getHeaderLines();
+
+	@Override
+	public String getHttpURL();
+
+	@Override
+	public Document getLastDocument();
+
+	@Override
+	public DateTime getLastModified();
+
+	@Override
+	@Legacy(Legacy.INTERFACES_WARNING)
+	@Deprecated
+	public Vector<String> getLockHolders();
+
+	@Override
+	public String getName();
+
+	@Override
+	public Document getNextDocument(lotus.domino.Document doc);
+
+	@Override
+	public Document getNextSibling(lotus.domino.Document doc);
+
+	@Override
+	public String getNotesURL();
+
+	@Override
+	public Document getNthDocument(int n);
+
+	@Override
+	public org.openntf.domino.Database getParent();
+
+	@Override
+	public Document getParentDocument(lotus.domino.Document doc);
+
+	@Override
+	public Document getPrevDocument(lotus.domino.Document doc);
+
+	@Override
+	public Document getPrevSibling(lotus.domino.Document doc);
+
+	@Override
+	@Deprecated
+	@Legacy(Legacy.INTERFACES_WARNING)
+	public Vector<String> getReaders();
+
+	@Override
+	public int getRowLines();
+
+	@Override
+	public String getSelectionFormula();
+
+	@Override
+	public String getSelectionQuery();
+
+	@Override
+	public int getSpacing();
+
+	@Override
+	public int getTopLevelEntryCount();
+
+	@Override
+	public String getUniversalID();
+
+	@Override
+	public String getURL();
+
+	@Override
+	public String getViewInheritedName();
+
+	@Override
+	public boolean isAutoUpdate();
+
+	@Override
+	public boolean isCalendar();
+
+	@Override
+	public boolean isCategorized();
+
+	@Override
+	public boolean isConflict();
+
+	@Override
+	public boolean isDefaultView();
+
+	@Override
+	public boolean isEnableNoteIDsForCategories();
+
+	@Override
+	public boolean isFolder();
+
+	@Override
+	public boolean isHierarchical();
+
+	@Override
+	public boolean isModified();
+
+	@Override
+	public boolean isPrivate();
+
+	@Override
+	public boolean isProhibitDesignRefresh();
+
+	@Override
+	public boolean isProtectReaders();
+
+	@Override
+	public boolean isQueryView();
+
+	@Override
+	public boolean lock();
+
+	@Override
+	public boolean lock(boolean provisionalOk);
+
+	@Override
+	public boolean lock(String name);
+
+	@Override
+	public boolean lock(String name, boolean provisionalOk);
+
+	@Override
+	@Deprecated
+	@Legacy({ Legacy.INTERFACES_WARNING, Legacy.GENERICS_WARNING })
+	public boolean lock(Vector names);
+
+	@Override
+	@Deprecated
+	@Legacy({ Legacy.INTERFACES_WARNING, Legacy.GENERICS_WARNING })
+	public boolean lock(Vector names, boolean provisionalOk);
+
+	@Override
+	public boolean lockProvisional();
+
+	@Override
+	public boolean lockProvisional(String name);
+
+	@Override
+	@Deprecated
+	@Legacy({ Legacy.INTERFACES_WARNING, Legacy.GENERICS_WARNING })
+	public boolean lockProvisional(Vector names);
+
+	@Override
+	public void markAllRead();
+
+	@Override
+	public void markAllRead(String userName);
+
+	@Override
+	public void markAllUnread();
+
+	@Override
+	public void markAllUnread(String userName);
+
+	@Override
+	public void refresh();
+
+	@Override
+	public void remove();
+
+	@Override
+	public void removeColumn();
+
+	@Override
+	public void removeColumn(int column);
+
+	@Override
+	public void removeColumn(String column);
+
+	@Override
+	public void resortView();
+
+	@Override
+	public void resortView(String column);
+
+	@Override
+	public void resortView(String column, boolean ascending);
+
+	@Override
+	public void setAliases(String alias);
+
+	@Override
+	@Deprecated
+	@Legacy({ Legacy.INTERFACES_WARNING, Legacy.GENERICS_WARNING })
+	public void setAliases(Vector aliases);
+
+	@Override
+	public void setAutoUpdate(boolean flag);
+
+	@Override
+	public void setBackgroundColor(int color);
+
+	@Override
+	public void setDefaultView(boolean flag);
+
+	@Override
+	public void setEnableNoteIDsForCategories(boolean flag);
+
+	@Override
+	public void setName(String name);
+
+	@Override
+	public void setProhibitDesignRefresh(boolean flag);
+
+	@Override
+	public void setProtectReaders(boolean flag);
+
+	@Override
+	@Deprecated
+	@Legacy({ Legacy.INTERFACES_WARNING, Legacy.GENERICS_WARNING })
+	public void setReaders(Vector readers);
+
+	@Override
+	public void setSelectionFormula(String formula);
+
+	@Override
+	public void setSelectionQuery(String query);
+
+	@Override
+	public void setSpacing(int spacing);
+
+	@Override
+	public void unlock();
+
+	/*
+	 * New methods
+	 */
+	public Document getDocument();
+}