--- conflicted
+++ resolved
@@ -1,138 +1,131 @@
-package org.openntf.domino;
-
-import lotus.domino.ViewEntry;
-
-import org.openntf.domino.annotations.Legacy;
-
-public interface ViewEntryCollection extends Base<lotus.domino.ViewEntryCollection>, lotus.domino.ViewEntryCollection,
-		Iterable<lotus.domino.ViewEntry> {
-	@Override
-	public void addEntry(Object obh);
-
-	@Override
-	public void addEntry(Object obj, boolean checkDups);
-
-	@Override
-	public lotus.domino.ViewEntryCollection cloneCollection();
-
-	@Override
-	public boolean contains(lotus.domino.Base obj);
-
-	@Override
-	public boolean contains(int noteid);
-
-	@Override
-	public boolean contains(String noteid);
-
-	@Override
-	public void deleteEntry(ViewEntry entry);
-
-	@Override
-	public void FTSearch(String query);
-
-	@Override
-	public void FTSearch(String query, int maxDocs);
-
-	@Override
-	public int getCount();
-
-	@Override
-	public ViewEntry getEntry(Object entry);
-
-	@Override
-	public ViewEntry getFirstEntry();
-
-	@Override
-	public ViewEntry getLastEntry();
-
-	@Override
-	@Deprecated
-	@Legacy(Legacy.ITERATION_WARNING)
-	public ViewEntry getNextEntry();
-
-	@Override
-<<<<<<< HEAD
-	@Deprecated
-	@Legacy(Legacy.ITERATION_WARNING)
-	public ViewEntry getNextEntry(ViewEntry arg0);
-
-	@Override
-	@Deprecated
-	@Legacy(Legacy.ITERATION_WARNING)
-	public ViewEntry getNthEntry(int arg0);
-=======
-	public ViewEntry getNextEntry(ViewEntry entry);
-
-	@Override
-	public ViewEntry getNthEntry(int n);
->>>>>>> 4f7ca777
-
-	@Override
-	public org.openntf.domino.View getParent();
-
-	@Override
-	public ViewEntry getPrevEntry();
-
-	@Override
-	public ViewEntry getPrevEntry(ViewEntry entry);
-
-	@Override
-	public String getQuery();
-
-	@Override
-	public void intersect(lotus.domino.Base obj);
-
-	@Override
-	public void intersect(int noteid);
-
-	@Override
-	public void intersect(String noteid);
-
-	@Override
-	public void markAllRead();
-
-	@Override
-	public void markAllRead(String userName);
-
-	@Override
-	public void markAllUnread();
-
-	@Override
-	public void markAllUnread(String userName);
-
-	@Override
-	public void merge(lotus.domino.Base obj);
-
-	@Override
-	public void merge(int noteid);
-
-	@Override
-	public void merge(String noteid);
-
-	@Override
-	public void putAllInFolder(String folderName);
-
-	@Override
-	public void putAllInFolder(String folderName, boolean createOnFail);
-
-	@Override
-	public void removeAll(boolean force);
-
-	@Override
-	public void removeAllFromFolder(String folderName);
-
-	@Override
-	public void stampAll(String itemName, Object value);
-
-	@Override
-	public void subtract(lotus.domino.Base obj);
-
-	@Override
-	public void subtract(int noteid);
-
-	@Override
-	public void subtract(String noteid);
-
-	@Override
-	public void updateAll();
-}
+package org.openntf.domino;
+
+import lotus.domino.ViewEntry;
+
+import org.openntf.domino.annotations.Legacy;
+
+public interface ViewEntryCollection extends Base<lotus.domino.ViewEntryCollection>, lotus.domino.ViewEntryCollection,
+		Iterable<lotus.domino.ViewEntry> {
+	@Override
+	public void addEntry(Object obh);
+
+	@Override
+	public void addEntry(Object obj, boolean checkDups);
+
+	@Override
+	public lotus.domino.ViewEntryCollection cloneCollection();
+
+	@Override
+	public boolean contains(lotus.domino.Base obj);
+
+	@Override
+	public boolean contains(int noteid);
+
+	@Override
+	public boolean contains(String noteid);
+
+	@Override
+	public void deleteEntry(ViewEntry entry);
+
+	@Override
+	public void FTSearch(String query);
+
+	@Override
+	public void FTSearch(String query, int maxDocs);
+
+	@Override
+	public int getCount();
+
+	@Override
+	public ViewEntry getEntry(Object entry);
+
+	@Override
+	public ViewEntry getFirstEntry();
+
+	@Override
+	public ViewEntry getLastEntry();
+
+	@Override
+	@Deprecated
+	@Legacy(Legacy.ITERATION_WARNING)
+	public ViewEntry getNextEntry();
+
+	@Override
+	@Deprecated
+	@Legacy(Legacy.ITERATION_WARNING)
+	public ViewEntry getNextEntry(ViewEntry entry);
+
+	@Override
+	@Deprecated
+	@Legacy(Legacy.ITERATION_WARNING)
+	public ViewEntry getNthEntry(int n);
+
+	@Override
+	public org.openntf.domino.View getParent();
+
+	@Override
+	public ViewEntry getPrevEntry();
+
+	@Override
+	public ViewEntry getPrevEntry(ViewEntry entry);
+
+	@Override
+	public String getQuery();
+
+	@Override
+	public void intersect(lotus.domino.Base obj);
+
+	@Override
+	public void intersect(int noteid);
+
+	@Override
+	public void intersect(String noteid);
+
+	@Override
+	public void markAllRead();
+
+	@Override
+	public void markAllRead(String userName);
+
+	@Override
+	public void markAllUnread();
+
+	@Override
+	public void markAllUnread(String userName);
+
+	@Override
+	public void merge(lotus.domino.Base obj);
+
+	@Override
+	public void merge(int noteid);
+
+	@Override
+	public void merge(String noteid);
+
+	@Override
+	public void putAllInFolder(String folderName);
+
+	@Override
+	public void putAllInFolder(String folderName, boolean createOnFail);
+
+	@Override
+	public void removeAll(boolean force);
+
+	@Override
+	public void removeAllFromFolder(String folderName);
+
+	@Override
+	public void stampAll(String itemName, Object value);
+
+	@Override
+	public void subtract(lotus.domino.Base obj);
+
+	@Override
+	public void subtract(int noteid);
+
+	@Override
+	public void subtract(String noteid);
+
+	@Override
+	public void updateAll();
+}