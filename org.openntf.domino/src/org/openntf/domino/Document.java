--- conflicted
+++ resolved
@@ -1,432 +1,421 @@
-package org.openntf.domino;
-
-import java.io.IOException;
-import java.io.Writer;
-import java.util.Vector;
-
-<<<<<<< HEAD
-import lotus.domino.Database;
-import lotus.domino.DocumentCollection;
-import lotus.domino.EmbeddedObject;
-import lotus.domino.Item;
-import lotus.domino.MIMEEntity;
-=======
->>>>>>> 4f7ca777
-import lotus.domino.NotesException;
-import lotus.domino.XSLTResultTarget;
-
-public interface Document extends Base<lotus.domino.Document>, lotus.domino.Document {
-	@Override
-	// TODO Switch to new class
-	public lotus.domino.Item appendItemValue(String name);
-
-	@Override
-	// TODO Switch to new class
-	public lotus.domino.Item appendItemValue(String name, double value);
-
-	@Override
-	// TODO Switch to new class
-	public lotus.domino.Item appendItemValue(String name, int value);
-
-	@Override
-	// TODO Switch to new class
-	public lotus.domino.Item appendItemValue(String name, Object value);
-
-	@Override
-	public void attachVCard(lotus.domino.Base document);
-
-	@Override
-	public void attachVCard(lotus.domino.Base document, String arg1);
-
-	@Override
-	public boolean closeMIMEEntities();
-
-	@Override
-	public boolean closeMIMEEntities(boolean savechanges);
-
-	@Override
-	public boolean closeMIMEEntities(boolean savechanges, String entityitemname);
-
-	@Override
-	public boolean computeWithForm(boolean dodatatypes, boolean raiseerror);
-
-	@Override
-	public void convertToMIME();
-
-	@Override
-	public void convertToMIME(int conversiontype);
-
-	@Override
-	public void convertToMIME(int conversiontype, int options);
-
-	@Override
-	public void copyAllItems(lotus.domino.Document doc, boolean replace);
-
-	@Override
-	// TODO Switch to new class
-	public lotus.domino.Item copyItem(lotus.domino.Item item);
-
-	@Override
-	// TODO Switch to new class
-	public lotus.domino.Item copyItem(lotus.domino.Item item, String newname);
-
-	@Override
-	public Document copyToDatabase(lotus.domino.Database db);
-
-	@Override
-	// TODO Switch to new class
-	public lotus.domino.MIMEEntity createMIMEEntity();
-
-	@Override
-	// TODO Switch to new class
-	public lotus.domino.MIMEEntity createMIMEEntity(String itemName);
-
-	@Override
-	public Document createReplyMessage(boolean toall);
-
-	@Override
-	// TODO Switch to new class
-	public lotus.domino.RichTextItem createRichTextItem(String name);
-
-	@Override
-	public void encrypt();
-
-	@Override
-	public String generateXML();
-
-	@Override
-	public void generateXML(Object style, XSLTResultTarget target) throws IOException, NotesException;
-
-	@Override
-	public void generateXML(Writer w) throws NotesException, IOException;
-
-	@Override
-	// TODO Switch to new class
-	public lotus.domino.EmbeddedObject getAttachment(String filename);
-
-	@SuppressWarnings("unchecked")
-	@Override
-	public Vector getAuthors();
-
-	@SuppressWarnings("unchecked")
-	@Override
-	public Vector getColumnValues();
-
-	@Override
-	public DateTime getCreated();
-
-<<<<<<< HEAD
-=======
-	@SuppressWarnings("unchecked")
->>>>>>> 4f7ca777
-	@Override
-	public Vector getEmbeddedObjects();
-
-	@SuppressWarnings("unchecked")
-	@Override
-	public Vector getEncryptionKeys();
-
-	@Override
-	// TODO Switch to new class
-	public lotus.domino.Item getFirstItem(String name);
-
-	@SuppressWarnings("unchecked")
-	@Override
-	public Vector getFolderReferences();
-
-	@Override
-	public int getFTSearchScore();
-
-	@Override
-	public String getHttpURL();
-
-	@Override
-	public DateTime getInitiallyModified();
-
-	@SuppressWarnings("unchecked")
-	@Override
-	public Vector getItems();
-
-	@SuppressWarnings("unchecked")
-	@Override
-	public Vector getItemValue(String name);
-
-	@Override
-	public Object getItemValueCustomData(String itemname) throws IOException, ClassNotFoundException, NotesException;
-
-	@Override
-	public Object getItemValueCustomData(String itemname, String datatypename) throws IOException, ClassNotFoundException, NotesException;
-
-	@Override
-	public byte[] getItemValueCustomDataBytes(String itemname, String datatypename) throws IOException, NotesException;
-
-	@SuppressWarnings("unchecked")
-	@Override
-	public Vector getItemValueDateTimeArray(String name);
-
-	@Override
-	public double getItemValueDouble(String name);
-
-	@Override
-	public int getItemValueInteger(String name);
-
-	@Override
-	public String getItemValueString(String name);
-
-	@Override
-	public String getKey();
-
-	@Override
-	public DateTime getLastAccessed();
-
-	@Override
-	public DateTime getLastModified();
-
-	@SuppressWarnings("unchecked")
-	@Override
-	public Vector getLockHolders();
-
-	@Override
-	// TODO Switch to new class
-	public lotus.domino.MIMEEntity getMIMEEntity();
-
-	@Override
-	// TODO Switch to new class
-	public lotus.domino.MIMEEntity getMIMEEntity(String itemName);
-
-	@Override
-	public String getNameOfProfile();
-
-	@Override
-	public String getNoteID();
-
-	@Override
-	public String getNotesURL();
-
-	@Override
-	public org.openntf.domino.Database getParentDatabase();
-
-	@Override
-	public String getParentDocumentUNID();
-
-	@Override
-	public View getParentView();
-
-	@Override
-	public boolean getRead();
-
-	@Override
-	public boolean getRead(String username);
-
-	@SuppressWarnings("unchecked")
-	@Override
-	public Vector getReceivedItemText();
-
-	@Override
-	public DocumentCollection getResponses();
-
-	@Override
-	public String getSigner();
-
-	@Override
-	public int getSize();
-
-	@Override
-	public String getUniversalID();
-
-	@Override
-	public String getURL();
-
-	@Override
-	public String getVerifier();
-
-	@Override
-	public boolean hasEmbedded();
-
-	@Override
-	public boolean hasItem(String name);
-
-	@Override
-	public boolean isDeleted();
-
-	@Override
-	public boolean isEncrypted();
-
-	@Override
-	public boolean isEncryptOnSend();
-
-	@Override
-	public boolean isNewNote();
-
-	@Override
-	public boolean isPreferJavaDates();
-
-	@Override
-	public boolean isProfile();
-
-	@Override
-	public boolean isResponse();
-
-	@Override
-	public boolean isSaveMessageOnSend();
-
-	@Override
-	public boolean isSentByAgent();
-
-	@Override
-	public boolean isSigned();
-
-	@Override
-	public boolean isSignOnSend();
-
-	@Override
-	public boolean isValid();
-
-	@Override
-	public boolean lock();
-
-	@Override
-	public boolean lock(boolean provisionalok);
-
-	@Override
-	public boolean lock(String name);
-
-	@Override
-	public boolean lock(String name, boolean provisionalok);
-
-	@SuppressWarnings("unchecked")
-	@Override
-	public boolean lock(Vector names);
-
-	@SuppressWarnings("unchecked")
-	@Override
-	public boolean lock(Vector names, boolean provisionalok);
-
-	@Override
-	public boolean lockProvisional();
-
-	@Override
-	public boolean lockProvisional(String name);
-
-	@SuppressWarnings("unchecked")
-	@Override
-	public boolean lockProvisional(Vector names);
-
-	@Override
-	public void makeResponse(lotus.domino.Document doc);
-
-	@Override
-	public void markRead();
-
-	@Override
-	public void markRead(String username);
-
-	@Override
-	public void markUnread();
-
-	@Override
-	public void markUnread(String username);
-
-	@Override
-	public void putInFolder(String name);
-
-	@Override
-	public void putInFolder(String name, boolean createonfail);
-
-	@Override
-	public void recycle();
-
-	@SuppressWarnings("unchecked")
-	@Override
-	public void recycle(Vector arg0) throws NotesException;
-
-	@Override
-	public boolean remove(boolean force);
-
-	@Override
-	public void removeFromFolder(String name);
-
-	@Override
-	public void removeItem(String name);
-
-	@Override
-	public boolean removePermanently(boolean force);
-
-	@Override
-	public boolean renderToRTItem(lotus.domino.RichTextItem rtitem);
-
-	@Override
-	// TODO Switch to new class
-	public lotus.domino.Item replaceItemValue(String name, Object arg1);
-
-	@Override
-	// TODO Switch to new class
-	public lotus.domino.Item replaceItemValueCustomData(String name, Object userobj) throws IOException, NotesException;
-
-	@Override
-	// TODO Switch to new class
-	public lotus.domino.Item replaceItemValueCustomData(String name, String datatypename, Object userobj) throws IOException,
-			NotesException;
-
-	@Override
-	// TODO Switch to new class
-	public lotus.domino.Item replaceItemValueCustomDataBytes(String name, String datatypename, byte[] bytearray) throws IOException,
-			NotesException;
-
-	@Override
-	public boolean save();
-
-	@Override
-	public boolean save(boolean force);
-
-	@Override
-	public boolean save(boolean force, boolean makeresponse);
-
-	@Override
-	public boolean save(boolean force, boolean makeresponse, boolean markread);
-
-	@Override
-	public void send();
-
-	@Override
-	public void send(boolean attachform);
-
-	@Override
-	public void send(boolean attachform, String recipient);
-
-	@SuppressWarnings("unchecked")
-	@Override
-	public void send(boolean attachform, Vector recipients);
-
-	@Override
-	public void send(String recipient);
-
-	@SuppressWarnings("unchecked")
-	@Override
-	public void send(Vector recipients);
-
-	@SuppressWarnings("unchecked")
-	@Override
-	public void setEncryptionKeys(Vector keys);
-
-	@Override
-	public void setEncryptOnSend(boolean flag);
-
-	@Override
-	public void setPreferJavaDates(boolean flag);
-
-	@Override
-	public void setSaveMessageOnSend(boolean flag);
-
-	@Override
-	public void setSignOnSend(boolean flag);
-
-	@Override
-	public void setUniversalID(String unid);
-
-	@Override
-	public void sign();
-
-	@Override
-	public void unlock();
-}+package org.openntf.domino;
+
+import java.io.IOException;
+import java.io.Writer;
+import java.util.Vector;
+
+import lotus.domino.NotesException;
+import lotus.domino.XSLTResultTarget;
+
+public interface Document extends Base<lotus.domino.Document>, lotus.domino.Document {
+	@Override
+	// TODO Switch to new class
+	public lotus.domino.Item appendItemValue(String name);
+
+	@Override
+	// TODO Switch to new class
+	public lotus.domino.Item appendItemValue(String name, double value);
+
+	@Override
+	// TODO Switch to new class
+	public lotus.domino.Item appendItemValue(String name, int value);
+
+	@Override
+	// TODO Switch to new class
+	public lotus.domino.Item appendItemValue(String name, Object value);
+
+	@Override
+	public void attachVCard(lotus.domino.Base document);
+
+	@Override
+	public void attachVCard(lotus.domino.Base document, String arg1);
+
+	@Override
+	public boolean closeMIMEEntities();
+
+	@Override
+	public boolean closeMIMEEntities(boolean savechanges);
+
+	@Override
+	public boolean closeMIMEEntities(boolean savechanges, String entityitemname);
+
+	@Override
+	public boolean computeWithForm(boolean dodatatypes, boolean raiseerror);
+
+	@Override
+	public void convertToMIME();
+
+	@Override
+	public void convertToMIME(int conversiontype);
+
+	@Override
+	public void convertToMIME(int conversiontype, int options);
+
+	@Override
+	public void copyAllItems(lotus.domino.Document doc, boolean replace);
+
+	@Override
+	// TODO Switch to new class
+	public lotus.domino.Item copyItem(lotus.domino.Item item);
+
+	@Override
+	// TODO Switch to new class
+	public lotus.domino.Item copyItem(lotus.domino.Item item, String newname);
+
+	@Override
+	public Document copyToDatabase(lotus.domino.Database db);
+
+	@Override
+	// TODO Switch to new class
+	public lotus.domino.MIMEEntity createMIMEEntity();
+
+	@Override
+	// TODO Switch to new class
+	public lotus.domino.MIMEEntity createMIMEEntity(String itemName);
+
+	@Override
+	public Document createReplyMessage(boolean toall);
+
+	@Override
+	// TODO Switch to new class
+	public lotus.domino.RichTextItem createRichTextItem(String name);
+
+	@Override
+	public void encrypt();
+
+	@Override
+	public String generateXML();
+
+	@Override
+	public void generateXML(Object style, XSLTResultTarget target) throws IOException, NotesException;
+
+	@Override
+	public void generateXML(Writer w) throws NotesException, IOException;
+
+	@Override
+	// TODO Switch to new class
+	public lotus.domino.EmbeddedObject getAttachment(String filename);
+
+	@SuppressWarnings("unchecked")
+	@Override
+	public Vector getAuthors();
+
+	@SuppressWarnings("unchecked")
+	@Override
+	public Vector getColumnValues();
+
+	@Override
+	public DateTime getCreated();
+
+	@SuppressWarnings("unchecked")
+	@Override
+	public Vector getEmbeddedObjects();
+
+	@SuppressWarnings("unchecked")
+	@Override
+	public Vector getEncryptionKeys();
+
+	@Override
+	// TODO Switch to new class
+	public lotus.domino.Item getFirstItem(String name);
+
+	@SuppressWarnings("unchecked")
+	@Override
+	public Vector getFolderReferences();
+
+	@Override
+	public int getFTSearchScore();
+
+	@Override
+	public String getHttpURL();
+
+	@Override
+	public DateTime getInitiallyModified();
+
+	@SuppressWarnings("unchecked")
+	@Override
+	public Vector getItems();
+
+	@SuppressWarnings("unchecked")
+	@Override
+	public Vector getItemValue(String name);
+
+	@Override
+	public Object getItemValueCustomData(String itemname) throws IOException, ClassNotFoundException, NotesException;
+
+	@Override
+	public Object getItemValueCustomData(String itemname, String datatypename) throws IOException, ClassNotFoundException, NotesException;
+
+	@Override
+	public byte[] getItemValueCustomDataBytes(String itemname, String datatypename) throws IOException, NotesException;
+
+	@SuppressWarnings("unchecked")
+	@Override
+	public Vector getItemValueDateTimeArray(String name);
+
+	@Override
+	public double getItemValueDouble(String name);
+
+	@Override
+	public int getItemValueInteger(String name);
+
+	@Override
+	public String getItemValueString(String name);
+
+	@Override
+	public String getKey();
+
+	@Override
+	public DateTime getLastAccessed();
+
+	@Override
+	public DateTime getLastModified();
+
+	@SuppressWarnings("unchecked")
+	@Override
+	public Vector getLockHolders();
+
+	@Override
+	// TODO Switch to new class
+	public lotus.domino.MIMEEntity getMIMEEntity();
+
+	@Override
+	// TODO Switch to new class
+	public lotus.domino.MIMEEntity getMIMEEntity(String itemName);
+
+	@Override
+	public String getNameOfProfile();
+
+	@Override
+	public String getNoteID();
+
+	@Override
+	public String getNotesURL();
+
+	@Override
+	public org.openntf.domino.Database getParentDatabase();
+
+	@Override
+	public String getParentDocumentUNID();
+
+	@Override
+	public View getParentView();
+
+	@Override
+	public boolean getRead();
+
+	@Override
+	public boolean getRead(String username);
+
+	@SuppressWarnings("unchecked")
+	@Override
+	public Vector getReceivedItemText();
+
+	@Override
+	public DocumentCollection getResponses();
+
+	@Override
+	public String getSigner();
+
+	@Override
+	public int getSize();
+
+	@Override
+	public String getUniversalID();
+
+	@Override
+	public String getURL();
+
+	@Override
+	public String getVerifier();
+
+	@Override
+	public boolean hasEmbedded();
+
+	@Override
+	public boolean hasItem(String name);
+
+	@Override
+	public boolean isDeleted();
+
+	@Override
+	public boolean isEncrypted();
+
+	@Override
+	public boolean isEncryptOnSend();
+
+	@Override
+	public boolean isNewNote();
+
+	@Override
+	public boolean isPreferJavaDates();
+
+	@Override
+	public boolean isProfile();
+
+	@Override
+	public boolean isResponse();
+
+	@Override
+	public boolean isSaveMessageOnSend();
+
+	@Override
+	public boolean isSentByAgent();
+
+	@Override
+	public boolean isSigned();
+
+	@Override
+	public boolean isSignOnSend();
+
+	@Override
+	public boolean isValid();
+
+	@Override
+	public boolean lock();
+
+	@Override
+	public boolean lock(boolean provisionalok);
+
+	@Override
+	public boolean lock(String name);
+
+	@Override
+	public boolean lock(String name, boolean provisionalok);
+
+	@SuppressWarnings("unchecked")
+	@Override
+	public boolean lock(Vector names);
+
+	@SuppressWarnings("unchecked")
+	@Override
+	public boolean lock(Vector names, boolean provisionalok);
+
+	@Override
+	public boolean lockProvisional();
+
+	@Override
+	public boolean lockProvisional(String name);
+
+	@SuppressWarnings("unchecked")
+	@Override
+	public boolean lockProvisional(Vector names);
+
+	@Override
+	public void makeResponse(lotus.domino.Document doc);
+
+	@Override
+	public void markRead();
+
+	@Override
+	public void markRead(String username);
+
+	@Override
+	public void markUnread();
+
+	@Override
+	public void markUnread(String username);
+
+	@Override
+	public void putInFolder(String name);
+
+	@Override
+	public void putInFolder(String name, boolean createonfail);
+
+	@Override
+	public void recycle();
+
+	@SuppressWarnings("unchecked")
+	@Override
+	public void recycle(Vector arg0) throws NotesException;
+
+	@Override
+	public boolean remove(boolean force);
+
+	@Override
+	public void removeFromFolder(String name);
+
+	@Override
+	public void removeItem(String name);
+
+	@Override
+	public boolean removePermanently(boolean force);
+
+	@Override
+	public boolean renderToRTItem(lotus.domino.RichTextItem rtitem);
+
+	@Override
+	// TODO Switch to new class
+	public lotus.domino.Item replaceItemValue(String name, Object arg1);
+
+	@Override
+	// TODO Switch to new class
+	public lotus.domino.Item replaceItemValueCustomData(String name, Object userobj) throws IOException, NotesException;
+
+	@Override
+	// TODO Switch to new class
+	public lotus.domino.Item replaceItemValueCustomData(String name, String datatypename, Object userobj) throws IOException,
+			NotesException;
+
+	@Override
+	// TODO Switch to new class
+	public lotus.domino.Item replaceItemValueCustomDataBytes(String name, String datatypename, byte[] bytearray) throws IOException,
+			NotesException;
+
+	@Override
+	public boolean save();
+
+	@Override
+	public boolean save(boolean force);
+
+	@Override
+	public boolean save(boolean force, boolean makeresponse);
+
+	@Override
+	public boolean save(boolean force, boolean makeresponse, boolean markread);
+
+	@Override
+	public void send();
+
+	@Override
+	public void send(boolean attachform);
+
+	@Override
+	public void send(boolean attachform, String recipient);
+
+	@SuppressWarnings("unchecked")
+	@Override
+	public void send(boolean attachform, Vector recipients);
+
+	@Override
+	public void send(String recipient);
+
+	@SuppressWarnings("unchecked")
+	@Override
+	public void send(Vector recipients);
+
+	@SuppressWarnings("unchecked")
+	@Override
+	public void setEncryptionKeys(Vector keys);
+
+	@Override
+	public void setEncryptOnSend(boolean flag);
+
+	@Override
+	public void setPreferJavaDates(boolean flag);
+
+	@Override
+	public void setSaveMessageOnSend(boolean flag);
+
+	@Override
+	public void setSignOnSend(boolean flag);
+
+	@Override
+	public void setUniversalID(String unid);
+
+	@Override
+	public void sign();
+
+	@Override
+	public void unlock();
+}