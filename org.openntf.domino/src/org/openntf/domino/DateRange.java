--- conflicted
+++ resolved
@@ -1,30 +1,26 @@
-package org.openntf.domino;
-
-public interface DateRange extends Base<lotus.domino.DateRange>, lotus.domino.DateRange {
-
-	@Override
-	public DateTime getEndDateTime();
-
-<<<<<<< HEAD
-	@Override
-	public org.openntf.domino.Session getParent();
-=======
-	public Session getParent();
->>>>>>> 1298861d
-
-	@Override
-	public DateTime getStartDateTime();
-
-	@Override
-	public String getText();
-
-	@Override
-	public void setEndDateTime(lotus.domino.DateTime end);
-
-	@Override
-	public void setStartDateTime(lotus.domino.DateTime start);
-
-	@Override
-	public void setText(String text);
-
-}
+package org.openntf.domino;
+
+public interface DateRange extends Base<lotus.domino.DateRange>, lotus.domino.DateRange {
+
+	@Override
+	public DateTime getEndDateTime();
+
+	@Override
+	public Session getParent();
+
+	@Override
+	public DateTime getStartDateTime();
+
+	@Override
+	public String getText();
+
+	@Override
+	public void setEndDateTime(lotus.domino.DateTime end);
+
+	@Override
+	public void setStartDateTime(lotus.domino.DateTime start);
+
+	@Override
+	public void setText(String text);
+
+}