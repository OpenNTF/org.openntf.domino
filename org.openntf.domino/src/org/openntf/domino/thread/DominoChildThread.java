--- conflicted
+++ resolved
@@ -56,20 +56,6 @@
 	/**
 	 * Instantiates a new domino child thread.
 	 * 
-<<<<<<< HEAD
-=======
-	 * @param threadName
-	 *            the thread name
-	 */
-	public DominoChildThread(final String threadName) {
-		super(threadName);
-		// TODO Auto-generated constructor stub
-	}
-
-	/**
-	 * Instantiates a new domino child thread.
-	 * 
->>>>>>> 147f63cc
 	 * @param runnable
 	 *            the runnable
 	 * @param threadName
@@ -80,50 +66,6 @@
 		// TODO Auto-generated constructor stub
 	}
 
-<<<<<<< HEAD
-=======
-	/**
-	 * Instantiates a new domino child thread.
-	 * 
-	 * @param group
-	 *            the group
-	 * @param runnable
-	 *            the runnable
-	 */
-	public DominoChildThread(final ThreadGroup group, final Runnable runnable) {
-		super(group, runnable);
-		// TODO Auto-generated constructor stub
-	}
-
-	/**
-	 * Instantiates a new domino child thread.
-	 * 
-	 * @param group
-	 *            the group
-	 * @param threadName
-	 *            the thread name
-	 */
-	public DominoChildThread(final ThreadGroup group, final String threadName) {
-		super(group, threadName);
-		// TODO Auto-generated constructor stub
-	}
-
-	/**
-	 * Instantiates a new domino child thread.
-	 * 
-	 * @param arg0
-	 *            the arg0
-	 * @param arg1
-	 *            the arg1
-	 * @param arg2
-	 *            the arg2
-	 */
-	public DominoChildThread(final ThreadGroup arg0, final Runnable arg1, final String arg2) {
-		super(arg0, arg1, arg2);
-		// TODO Auto-generated constructor stub
-	}
-
->>>>>>> 147f63cc
 	/** The context variables_. */
 	private final Map<String, lotus.domino.Base> contextVariables_ = new HashMap<String, lotus.domino.Base>();
 
