/*
 * Copyright 2013
 * 
 * Licensed under the Apache License, Version 2.0 (the "License"); 
 * you may not use this file except in compliance with the License. 
 * You may obtain a copy of the License at:
 * 
 * http://www.apache.org/licenses/LICENSE-2.0 
 * 
 * Unless required by applicable law or agreed to in writing, software 
 * distributed under the License is distributed on an "AS IS" BASIS, 
 * WITHOUT WARRANTIES OR CONDITIONS OF ANY KIND, either express or 
 * implied. See the License for the specific language governing 
 * permissions and limitations under the License.
 */
package org.openntf.domino.thread;

import org.openntf.domino.impl.Base;
import org.openntf.domino.utils.Factory;

// TODO: Auto-generated Javadoc
/**
 * The Class DominoThread.
 */
public class DominoThread extends Thread {
	// lotus.domino.NotesThread temp_;
	// This will be the Thread for executing Runnables that need Domino objects created from scratch

	/**
	 * Instantiates a new domino thread.
	 */
	public DominoThread() {
		// TODO Auto-generated constructor stub
	}

	/**
	 * Instantiates a new domino thread.
	 * 
	 * @param runnable
	 *            the runnable
	 */
	public DominoThread(final Runnable runnable) {
		super(runnable);
<<<<<<< HEAD
=======
		// TODO Auto-generated constructor stub
	}

	/**
	 * Instantiates a new domino thread.
	 * 
	 * @param threadName
	 *            the thread name
	 */
	public DominoThread(final String threadName) {
		super(threadName);
		// TODO Auto-generated constructor stub
>>>>>>> 147f63cc
	}

	/**
	 * Instantiates a new domino thread.
	 * 
	 * @param runnable
	 *            the runnable
	 * @param threadName
	 *            the thread name
	 */
	public DominoThread(final Runnable runnable, final String threadName) {
		super(runnable, threadName);
		// TODO Auto-generated constructor stub
	}

<<<<<<< HEAD
=======
	/**
	 * Instantiates a new domino thread.
	 * 
	 * @param group
	 *            the group
	 * @param runnable
	 *            the runnable
	 */
	public DominoThread(final ThreadGroup group, final Runnable runnable) {
		super(group, runnable);
		// TODO Auto-generated constructor stub
	}

	/**
	 * Instantiates a new domino thread.
	 * 
	 * @param group
	 *            the group
	 * @param threadName
	 *            the thread name
	 */
	public DominoThread(final ThreadGroup group, final String threadName) {
		super(group, threadName);
		// TODO Auto-generated constructor stub
	}

	/**
	 * Instantiates a new domino thread.
	 * 
	 * @param arg0
	 *            the arg0
	 * @param arg1
	 *            the arg1
	 * @param arg2
	 *            the arg2
	 */
	public DominoThread(final ThreadGroup arg0, final Runnable arg1, final String arg2) {
		super(arg0, arg1, arg2);
		// TODO Auto-generated constructor stub
	}

>>>>>>> 147f63cc
	/*
	 * (non-Javadoc)
	 * 
	 * @see java.lang.Thread#run()
	 */
	@Override
	public void run() {
		try {
			lotus.domino.NotesThread.sinitThread();
			super.run();
		} catch (Throwable t) {
			throw new RuntimeException(t);
		} finally {
			System.gc();
			try {
				sleep(1000);
			} catch (Throwable t) {
				t.printStackTrace();
			}
			int drCount = 0;
			try {
				drCount = Base.drainQueue(0l);
			} catch (Throwable t) {
				t.printStackTrace();
			}
			int runRecycleCount = Factory.getAutoRecycleCount();
			System.out.println("Thread " + Thread.currentThread().getName() + " auto-recycled " + runRecycleCount
					+ " lotus references during run. Then recycled " + drCount + " lotus references on completion and had "
					+ Factory.getRecycleErrorCount() + " recycle errors");
			Factory.terminate();
			lotus.domino.NotesThread.stermThread();
		}
	}

	/**
	 * Run child.
	 */
	public void runChild() {
		try {
			lotus.domino.NotesThread.sinitThread();
			super.run();
		} catch (Throwable t) {
			throw new RuntimeException(t);
		} finally {
			System.gc();
		}

		// deliberately don't close out the thread access...
	}

	/*
	 * (non-Javadoc)
	 * 
	 * @see java.lang.Thread#start()
	 */
	@Override
	public synchronized void start() {
		super.start();
	}

	public synchronized void start(ClassLoader loader) {
		setContextClassLoader(loader);
		start();
	}

	@Override
	public void setContextClassLoader(ClassLoader loader) {
		Factory.setClassLoader(loader);
	}
}<|MERGE_RESOLUTION|>--- conflicted
+++ resolved
@@ -41,21 +41,7 @@
 	 */
 	public DominoThread(final Runnable runnable) {
 		super(runnable);
-<<<<<<< HEAD
-=======
-		// TODO Auto-generated constructor stub
-	}
 
-	/**
-	 * Instantiates a new domino thread.
-	 * 
-	 * @param threadName
-	 *            the thread name
-	 */
-	public DominoThread(final String threadName) {
-		super(threadName);
-		// TODO Auto-generated constructor stub
->>>>>>> 147f63cc
 	}
 
 	/**
@@ -71,50 +57,6 @@
 		// TODO Auto-generated constructor stub
 	}
 
-<<<<<<< HEAD
-=======
-	/**
-	 * Instantiates a new domino thread.
-	 * 
-	 * @param group
-	 *            the group
-	 * @param runnable
-	 *            the runnable
-	 */
-	public DominoThread(final ThreadGroup group, final Runnable runnable) {
-		super(group, runnable);
-		// TODO Auto-generated constructor stub
-	}
-
-	/**
-	 * Instantiates a new domino thread.
-	 * 
-	 * @param group
-	 *            the group
-	 * @param threadName
-	 *            the thread name
-	 */
-	public DominoThread(final ThreadGroup group, final String threadName) {
-		super(group, threadName);
-		// TODO Auto-generated constructor stub
-	}
-
-	/**
-	 * Instantiates a new domino thread.
-	 * 
-	 * @param arg0
-	 *            the arg0
-	 * @param arg1
-	 *            the arg1
-	 * @param arg2
-	 *            the arg2
-	 */
-	public DominoThread(final ThreadGroup arg0, final Runnable arg1, final String arg2) {
-		super(arg0, arg1, arg2);
-		// TODO Auto-generated constructor stub
-	}
-
->>>>>>> 147f63cc
 	/*
 	 * (non-Javadoc)
 	 * 
@@ -175,13 +117,13 @@
 		super.start();
 	}
 
-	public synchronized void start(ClassLoader loader) {
+	public synchronized void start(final ClassLoader loader) {
 		setContextClassLoader(loader);
 		start();
 	}
 
 	@Override
-	public void setContextClassLoader(ClassLoader loader) {
+	public void setContextClassLoader(final ClassLoader loader) {
 		Factory.setClassLoader(loader);
 	}
 }