package org.openntf.domino;

import java.util.Vector;

public interface Directory extends Base<lotus.domino.Directory>, lotus.domino.Directory {

	@Override
	public DirectoryNavigator createNavigator();

	@Override
	public void freeLookupBuffer();

	@Override
	public Vector<String> getAvailableItems();

	@Override
	public Vector<String> getAvailableNames();

	@Override
	public String getAvailableView();

	@Override
	public Vector<String> getMailInfo(String userName);

	@Override
	public Vector<String> getMailInfo(String userName, boolean getVersion, boolean errorOnMultipleMatches);

	@Override
	public String getServer();

	@Override
	public boolean isGroupAuthorizationOnly();

	@Override
	public boolean isLimitMatches();

	@Override
	public boolean isPartialMatches();

	@Override
	public boolean isSearchAllDirectories();

	@Override
	public boolean isTrustedOnly();

	@Override
	public boolean isUseContextServer();

	@Override
	public DirectoryNavigator lookupAllNames(String view, String item);

	@SuppressWarnings("unchecked")
	@Override
	public DirectoryNavigator lookupAllNames(String view, Vector items);

	@Override
	public DirectoryNavigator lookupNames(String view, String name, String item);

	@SuppressWarnings("unchecked")
	@Override
<<<<<<< HEAD
	// TODO Switch to new class
	public lotus.domino.DirectoryNavigator lookupNames(String arg0, Vector names, Vector items, boolean partialMatches);
=======
	public DirectoryNavigator lookupNames(String view, Vector names, Vector items, boolean partialMatches);
>>>>>>> 1298861d

	@Override
	public void setGroupAuthorizationOnly(boolean flag);

	@Override
	public void setLimitMatches(boolean flag);

	@Override
	public void setSearchAllDirectories(boolean flag);

	@Override
	public void setTrustedOnly(boolean flag);

	@Override
	public void setUseContextServer(boolean flag);

}
<|MERGE_RESOLUTION|>--- conflicted
+++ resolved
@@ -1,83 +1,77 @@
-package org.openntf.domino;
-
-import java.util.Vector;
-
-public interface Directory extends Base<lotus.domino.Directory>, lotus.domino.Directory {
-
-	@Override
-	public DirectoryNavigator createNavigator();
-
-	@Override
-	public void freeLookupBuffer();
-
-	@Override
-	public Vector<String> getAvailableItems();
-
-	@Override
-	public Vector<String> getAvailableNames();
-
-	@Override
-	public String getAvailableView();
-
-	@Override
-	public Vector<String> getMailInfo(String userName);
-
-	@Override
-	public Vector<String> getMailInfo(String userName, boolean getVersion, boolean errorOnMultipleMatches);
-
-	@Override
-	public String getServer();
-
-	@Override
-	public boolean isGroupAuthorizationOnly();
-
-	@Override
-	public boolean isLimitMatches();
-
-	@Override
-	public boolean isPartialMatches();
-
-	@Override
-	public boolean isSearchAllDirectories();
-
-	@Override
-	public boolean isTrustedOnly();
-
-	@Override
-	public boolean isUseContextServer();
-
-	@Override
-	public DirectoryNavigator lookupAllNames(String view, String item);
-
-	@SuppressWarnings("unchecked")
-	@Override
-	public DirectoryNavigator lookupAllNames(String view, Vector items);
-
-	@Override
-	public DirectoryNavigator lookupNames(String view, String name, String item);
-
-	@SuppressWarnings("unchecked")
-	@Override
-<<<<<<< HEAD
-	// TODO Switch to new class
-	public lotus.domino.DirectoryNavigator lookupNames(String arg0, Vector names, Vector items, boolean partialMatches);
-=======
-	public DirectoryNavigator lookupNames(String view, Vector names, Vector items, boolean partialMatches);
->>>>>>> 1298861d
-
-	@Override
-	public void setGroupAuthorizationOnly(boolean flag);
-
-	@Override
-	public void setLimitMatches(boolean flag);
-
-	@Override
-	public void setSearchAllDirectories(boolean flag);
-
-	@Override
-	public void setTrustedOnly(boolean flag);
-
-	@Override
-	public void setUseContextServer(boolean flag);
-
-}
+package org.openntf.domino;
+
+import java.util.Vector;
+
+public interface Directory extends Base<lotus.domino.Directory>, lotus.domino.Directory {
+
+	@Override
+	public DirectoryNavigator createNavigator();
+
+	@Override
+	public void freeLookupBuffer();
+
+	@Override
+	public Vector<String> getAvailableItems();
+
+	@Override
+	public Vector<String> getAvailableNames();
+
+	@Override
+	public String getAvailableView();
+
+	@Override
+	public Vector<String> getMailInfo(String userName);
+
+	@Override
+	public Vector<String> getMailInfo(String userName, boolean getVersion, boolean errorOnMultipleMatches);
+
+	@Override
+	public String getServer();
+
+	@Override
+	public boolean isGroupAuthorizationOnly();
+
+	@Override
+	public boolean isLimitMatches();
+
+	@Override
+	public boolean isPartialMatches();
+
+	@Override
+	public boolean isSearchAllDirectories();
+
+	@Override
+	public boolean isTrustedOnly();
+
+	@Override
+	public boolean isUseContextServer();
+
+	@Override
+	public DirectoryNavigator lookupAllNames(String view, String item);
+
+	@SuppressWarnings("unchecked")
+	@Override
+	public DirectoryNavigator lookupAllNames(String view, Vector items);
+
+	@Override
+	public DirectoryNavigator lookupNames(String view, String name, String item);
+
+	@Override
+	public DirectoryNavigator lookupNames(String view, Vector names, Vector items, boolean partialMatches);
+
+	@Override
+	public void setGroupAuthorizationOnly(boolean flag);
+
+	@Override
+	public void setLimitMatches(boolean flag);
+
+	@Override
+	public void setSearchAllDirectories(boolean flag);
+
+	@Override
+	public void setTrustedOnly(boolean flag);
+
+	@Override
+	public void setUseContextServer(boolean flag);
+
+}