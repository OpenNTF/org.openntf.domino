package org.openntf.domino;

public interface MIMEHeader extends Base<lotus.domino.MIMEHeader>, lotus.domino.MIMEHeader {

	@Override
	public boolean addValText(String valueText);

	@Override
<<<<<<< HEAD
=======
	public boolean addValText(String valueText, String charSet);

	@Override
>>>>>>> 4f7ca777
	public String getHeaderName();

	@Override
	public String getHeaderVal();

	@Override
	public String getHeaderVal(boolean folded);

	@Override
	public String getHeaderVal(boolean folded, boolean decoded);

	@Override
	public String getHeaderValAndParams();

	@Override
	public String getHeaderValAndParams(boolean folded);

	@Override
	public String getHeaderValAndParams(boolean folded, boolean decoded);

	@Override
	public String getParamVal(String paramName);

	@Override
	public String getParamVal(String paramName, boolean folded);

	@Override
	public void remove();

	@Override
	public boolean setHeaderVal(String headerValue);

	@Override
	public boolean setHeaderValAndParams(String headerParamValue);

	@Override
	public boolean setParamVal(String parameterName, String parameterValue);

}
<|MERGE_RESOLUTION|>--- conflicted
+++ resolved
@@ -1,53 +1,50 @@
-package org.openntf.domino;
-
-public interface MIMEHeader extends Base<lotus.domino.MIMEHeader>, lotus.domino.MIMEHeader {
-
-	@Override
-	public boolean addValText(String valueText);
-
-	@Override
-<<<<<<< HEAD
-=======
-	public boolean addValText(String valueText, String charSet);
-
-	@Override
->>>>>>> 4f7ca777
-	public String getHeaderName();
-
-	@Override
-	public String getHeaderVal();
-
-	@Override
-	public String getHeaderVal(boolean folded);
-
-	@Override
-	public String getHeaderVal(boolean folded, boolean decoded);
-
-	@Override
-	public String getHeaderValAndParams();
-
-	@Override
-	public String getHeaderValAndParams(boolean folded);
-
-	@Override
-	public String getHeaderValAndParams(boolean folded, boolean decoded);
-
-	@Override
-	public String getParamVal(String paramName);
-
-	@Override
-	public String getParamVal(String paramName, boolean folded);
-
-	@Override
-	public void remove();
-
-	@Override
-	public boolean setHeaderVal(String headerValue);
-
-	@Override
-	public boolean setHeaderValAndParams(String headerParamValue);
-
-	@Override
-	public boolean setParamVal(String parameterName, String parameterValue);
-
-}
+package org.openntf.domino;
+
+public interface MIMEHeader extends Base<lotus.domino.MIMEHeader>, lotus.domino.MIMEHeader {
+
+	@Override
+	public boolean addValText(String valueText);
+
+	@Override
+	public boolean addValText(String valueText, String charSet);
+
+	@Override
+	public String getHeaderName();
+
+	@Override
+	public String getHeaderVal();
+
+	@Override
+	public String getHeaderVal(boolean folded);
+
+	@Override
+	public String getHeaderVal(boolean folded, boolean decoded);
+
+	@Override
+	public String getHeaderValAndParams();
+
+	@Override
+	public String getHeaderValAndParams(boolean folded);
+
+	@Override
+	public String getHeaderValAndParams(boolean folded, boolean decoded);
+
+	@Override
+	public String getParamVal(String paramName);
+
+	@Override
+	public String getParamVal(String paramName, boolean folded);
+
+	@Override
+	public void remove();
+
+	@Override
+	public boolean setHeaderVal(String headerValue);
+
+	@Override
+	public boolean setHeaderValAndParams(String headerParamValue);
+
+	@Override
+	public boolean setParamVal(String parameterName, String parameterValue);
+
+}