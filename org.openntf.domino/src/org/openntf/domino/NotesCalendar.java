<<<<<<< HEAD
/*
 * Copyright OpenNTF 2013
 * 
 * Licensed under the Apache License, Version 2.0 (the "License"); 
 * you may not use this file except in compliance with the License. 
 * You may obtain a copy of the License at:
 * 
 * http://www.apache.org/licenses/LICENSE-2.0 
 * 
 * Unless required by applicable law or agreed to in writing, software 
 * distributed under the License is distributed on an "AS IS" BASIS, 
 * WITHOUT WARRANTIES OR CONDITIONS OF ANY KIND, either express or 
 * implied. See the License for the specific language governing 
 * permissions and limitations under the License.
 */
package org.openntf.domino;

import java.util.Vector;

import org.openntf.domino.types.SessionDescendant;

// TODO: Auto-generated Javadoc
/**
 * The Interface NotesCalendar.
 */
public interface NotesCalendar extends Base<lotus.domino.NotesCalendar>, lotus.domino.NotesCalendar, SessionDescendant {

	/*
	 * (non-Javadoc)
	 * 
	 * @see lotus.domino.NotesCalendar#createEntry(java.lang.String)
	 */
	@Override
	public NotesCalendarEntry createEntry(String iCalEntry);

	/*
	 * (non-Javadoc)
	 * 
	 * @see lotus.domino.NotesCalendar#createEntry(java.lang.String, int)
	 */
	@Override
	public NotesCalendarEntry createEntry(String iCalEntry, int flags);

	/*
	 * (non-Javadoc)
	 * 
	 * @see lotus.domino.NotesCalendar#getAutoSendNotices()
	 */
	@Override
	public boolean getAutoSendNotices();

	/*
	 * (non-Javadoc)
	 * 
	 * @see lotus.domino.NotesCalendar#getEntries(lotus.domino.DateTime, lotus.domino.DateTime)
	 */
	@Override
	public Vector<NotesCalendarEntry> getEntries(lotus.domino.DateTime start, lotus.domino.DateTime end);

	/*
	 * (non-Javadoc)
	 * 
	 * @see lotus.domino.NotesCalendar#getEntries(lotus.domino.DateTime, lotus.domino.DateTime, int, int)
	 */
	@Override
	public Vector<NotesCalendarEntry> getEntries(lotus.domino.DateTime start, lotus.domino.DateTime end, int skipCount, int maxReturn);

	/*
	 * (non-Javadoc)
	 * 
	 * @see lotus.domino.NotesCalendar#getEntriesProcessed()
	 */
	@Override
	public int getEntriesProcessed();

	/*
	 * (non-Javadoc)
	 * 
	 * @see lotus.domino.NotesCalendar#getEntry(java.lang.String)
	 */
	@Override
	public NotesCalendarEntry getEntry(String uid);

	/*
	 * (non-Javadoc)
	 * 
	 * @see lotus.domino.NotesCalendar#getEntryByNoteID(java.lang.String)
	 */
	@Override
	public NotesCalendarEntry getEntryByNoteID(String noteid);

	/*
	 * (non-Javadoc)
	 * 
	 * @see lotus.domino.NotesCalendar#getEntryByUNID(java.lang.String)
	 */
	@Override
	public NotesCalendarEntry getEntryByUNID(String unid);

	/*
	 * (non-Javadoc)
	 * 
	 * @see lotus.domino.NotesCalendar#getNewInvitations()
	 */
	@Override
	public Vector<NotesCalendarNotice> getNewInvitations();

	/*
	 * (non-Javadoc)
	 * 
	 * @see lotus.domino.NotesCalendar#getNewInvitations(lotus.domino.DateTime, lotus.domino.DateTime)
	 */
	@Override
	public Vector<NotesCalendarNotice> getNewInvitations(lotus.domino.DateTime start, lotus.domino.DateTime since);

	/*
	 * (non-Javadoc)
	 * 
	 * @see lotus.domino.NotesCalendar#getNoticeByUNID(java.lang.String)
	 */
	@Override
	public NotesCalendarNotice getNoticeByUNID(String unid);

	public Session getParent();

	/*
	 * (non-Javadoc)
	 * 
	 * @see lotus.domino.NotesCalendar#getReadRangeMask1()
	 */
	@Override
	public int getReadRangeMask1();

	/*
	 * (non-Javadoc)
	 * 
	 * @see lotus.domino.NotesCalendar#getReadRangeMask2()
	 */
	@Override
	public int getReadRangeMask2();

	/*
	 * (non-Javadoc)
	 * 
	 * @see lotus.domino.NotesCalendar#getReadXLotusPropsOutputLevel()
	 */
	@Override
	public int getReadXLotusPropsOutputLevel();

	/*
	 * (non-Javadoc)
	 * 
	 * @see lotus.domino.NotesCalendar#getUntilTime()
	 */
	@Override
	public DateTime getUntilTime();

	/*
	 * (non-Javadoc)
	 * 
	 * @see lotus.domino.NotesCalendar#readRange(lotus.domino.DateTime, lotus.domino.DateTime)
	 */
	@Override
	public String readRange(lotus.domino.DateTime start, lotus.domino.DateTime end);

	/*
	 * (non-Javadoc)
	 * 
	 * @see lotus.domino.NotesCalendar#readRange(lotus.domino.DateTime, lotus.domino.DateTime, int, int)
	 */
	@Override
	public String readRange(lotus.domino.DateTime start, lotus.domino.DateTime end, int skipCount, int maxRead);

	/*
	 * (non-Javadoc)
	 * 
	 * @see lotus.domino.NotesCalendar#setAutoSendNotices(boolean)
	 */
	@Override
	public void setAutoSendNotices(boolean flag);

	/*
	 * (non-Javadoc)
	 * 
	 * @see lotus.domino.NotesCalendar#setReadRangeMask1(int)
	 */
	@Override
	public void setReadRangeMask1(int mask);

	/*
	 * (non-Javadoc)
	 * 
	 * @see lotus.domino.NotesCalendar#setReadRangeMask2(int)
	 */
	@Override
	public void setReadRangeMask2(int mask);

	/*
	 * (non-Javadoc)
	 * 
	 * @see lotus.domino.NotesCalendar#setReadXLotusPropsOutputLevel(int)
	 */
	@Override
	public void setReadXLotusPropsOutputLevel(int level);

}
=======
/*
 * Copyright OpenNTF 2013
 * 
 * Licensed under the Apache License, Version 2.0 (the "License"); 
 * you may not use this file except in compliance with the License. 
 * You may obtain a copy of the License at:
 * 
 * http://www.apache.org/licenses/LICENSE-2.0 
 * 
 * Unless required by applicable law or agreed to in writing, software 
 * distributed under the License is distributed on an "AS IS" BASIS, 
 * WITHOUT WARRANTIES OR CONDITIONS OF ANY KIND, either express or 
 * implied. See the License for the specific language governing 
 * permissions and limitations under the License.
 */
package org.openntf.domino;

import java.util.Vector;

import org.openntf.domino.types.SessionDescendant;

// TODO: Auto-generated Javadoc
/**
 * The Interface NotesCalendar.
 */
public interface NotesCalendar extends Base<lotus.domino.NotesCalendar>, lotus.domino.NotesCalendar, SessionDescendant {

	/*
	 * (non-Javadoc)
	 * 
	 * @see lotus.domino.NotesCalendar#createEntry(java.lang.String)
	 */
	@Override
	public NotesCalendarEntry createEntry(String iCalEntry);

	/*
	 * (non-Javadoc)
	 * 
	 * @see lotus.domino.NotesCalendar#createEntry(java.lang.String, int)
	 */
	@Override
	public NotesCalendarEntry createEntry(String iCalEntry, int flags);

	/*
	 * (non-Javadoc)
	 * 
	 * @see lotus.domino.NotesCalendar#getAutoSendNotices()
	 */
	@Override
	public boolean getAutoSendNotices();

	/*
	 * (non-Javadoc)
	 * 
	 * @see lotus.domino.NotesCalendar#getEntries(lotus.domino.DateTime, lotus.domino.DateTime)
	 */
	@Override
	public Vector<NotesCalendarEntry> getEntries(lotus.domino.DateTime start, lotus.domino.DateTime end);

	/*
	 * (non-Javadoc)
	 * 
	 * @see lotus.domino.NotesCalendar#getEntries(lotus.domino.DateTime, lotus.domino.DateTime, int, int)
	 */
	@Override
	public Vector<NotesCalendarEntry> getEntries(lotus.domino.DateTime start, lotus.domino.DateTime end, int skipCount, int maxReturn);

	/*
	 * (non-Javadoc)
	 * 
	 * @see lotus.domino.NotesCalendar#getEntriesProcessed()
	 */
	@Override
	public int getEntriesProcessed();

	/*
	 * (non-Javadoc)
	 * 
	 * @see lotus.domino.NotesCalendar#getEntry(java.lang.String)
	 */
	@Override
	public NotesCalendarEntry getEntry(String uid);

	/*
	 * (non-Javadoc)
	 * 
	 * @see lotus.domino.NotesCalendar#getEntryByNoteID(java.lang.String)
	 */
	@Override
	public NotesCalendarEntry getEntryByNoteID(String noteid);

	/*
	 * (non-Javadoc)
	 * 
	 * @see lotus.domino.NotesCalendar#getEntryByUNID(java.lang.String)
	 */
	@Override
	public NotesCalendarEntry getEntryByUNID(String unid);

	/*
	 * (non-Javadoc)
	 * 
	 * @see lotus.domino.NotesCalendar#getNewInvitations()
	 */
	@Override
	public Vector<NotesCalendarNotice> getNewInvitations();

	/*
	 * (non-Javadoc)
	 * 
	 * @see lotus.domino.NotesCalendar#getNewInvitations(lotus.domino.DateTime, lotus.domino.DateTime)
	 */
	@Override
	public Vector<NotesCalendarNotice> getNewInvitations(lotus.domino.DateTime start, lotus.domino.DateTime since);

	/*
	 * (non-Javadoc)
	 * 
	 * @see lotus.domino.NotesCalendar#getNoticeByUNID(java.lang.String)
	 */
	@Override
	public NotesCalendarNotice getNoticeByUNID(String unid);

	public Session getParent();

	/*
	 * (non-Javadoc)
	 * 
	 * @see lotus.domino.NotesCalendar#getReadRangeMask1()
	 */
	@Override
	public int getReadRangeMask1();

	/*
	 * (non-Javadoc)
	 * 
	 * @see lotus.domino.NotesCalendar#getReadRangeMask2()
	 */
	@Override
	public int getReadRangeMask2();

	/*
	 * (non-Javadoc)
	 * 
	 * @see lotus.domino.NotesCalendar#getReadXLotusPropsOutputLevel()
	 */
	@Override
	public int getReadXLotusPropsOutputLevel();

	/*
	 * (non-Javadoc)
	 * 
	 * @see lotus.domino.NotesCalendar#getUntilTime()
	 */
	@Override
	public DateTime getUntilTime();

	/*
	 * (non-Javadoc)
	 * 
	 * @see lotus.domino.NotesCalendar#readRange(lotus.domino.DateTime, lotus.domino.DateTime)
	 */
	@Override
	public String readRange(lotus.domino.DateTime start, lotus.domino.DateTime end);

	/*
	 * (non-Javadoc)
	 * 
	 * @see lotus.domino.NotesCalendar#readRange(lotus.domino.DateTime, lotus.domino.DateTime, int, int)
	 */
	@Override
	public String readRange(lotus.domino.DateTime start, lotus.domino.DateTime end, int skipCount, int maxRead);

	/*
	 * (non-Javadoc)
	 * 
	 * @see lotus.domino.NotesCalendar#setAutoSendNotices(boolean)
	 */
	@Override
	public void setAutoSendNotices(boolean flag);

	/*
	 * (non-Javadoc)
	 * 
	 * @see lotus.domino.NotesCalendar#setReadRangeMask1(int)
	 */
	@Override
	public void setReadRangeMask1(int mask);

	/*
	 * (non-Javadoc)
	 * 
	 * @see lotus.domino.NotesCalendar#setReadRangeMask2(int)
	 */
	@Override
	public void setReadRangeMask2(int mask);

	/*
	 * (non-Javadoc)
	 * 
	 * @see lotus.domino.NotesCalendar#setReadXLotusPropsOutputLevel(int)
	 */
	@Override
	public void setReadXLotusPropsOutputLevel(int level);

}
>>>>>>> a465e748
<|MERGE_RESOLUTION|>--- conflicted
+++ resolved
@@ -1,4 +1,3 @@
-<<<<<<< HEAD
 /*
  * Copyright OpenNTF 2013
  * 
@@ -204,212 +203,4 @@
 	@Override
 	public void setReadXLotusPropsOutputLevel(int level);
 
-}
-=======
-/*
- * Copyright OpenNTF 2013
- * 
- * Licensed under the Apache License, Version 2.0 (the "License"); 
- * you may not use this file except in compliance with the License. 
- * You may obtain a copy of the License at:
- * 
- * http://www.apache.org/licenses/LICENSE-2.0 
- * 
- * Unless required by applicable law or agreed to in writing, software 
- * distributed under the License is distributed on an "AS IS" BASIS, 
- * WITHOUT WARRANTIES OR CONDITIONS OF ANY KIND, either express or 
- * implied. See the License for the specific language governing 
- * permissions and limitations under the License.
- */
-package org.openntf.domino;
-
-import java.util.Vector;
-
-import org.openntf.domino.types.SessionDescendant;
-
-// TODO: Auto-generated Javadoc
-/**
- * The Interface NotesCalendar.
- */
-public interface NotesCalendar extends Base<lotus.domino.NotesCalendar>, lotus.domino.NotesCalendar, SessionDescendant {
-
-	/*
-	 * (non-Javadoc)
-	 * 
-	 * @see lotus.domino.NotesCalendar#createEntry(java.lang.String)
-	 */
-	@Override
-	public NotesCalendarEntry createEntry(String iCalEntry);
-
-	/*
-	 * (non-Javadoc)
-	 * 
-	 * @see lotus.domino.NotesCalendar#createEntry(java.lang.String, int)
-	 */
-	@Override
-	public NotesCalendarEntry createEntry(String iCalEntry, int flags);
-
-	/*
-	 * (non-Javadoc)
-	 * 
-	 * @see lotus.domino.NotesCalendar#getAutoSendNotices()
-	 */
-	@Override
-	public boolean getAutoSendNotices();
-
-	/*
-	 * (non-Javadoc)
-	 * 
-	 * @see lotus.domino.NotesCalendar#getEntries(lotus.domino.DateTime, lotus.domino.DateTime)
-	 */
-	@Override
-	public Vector<NotesCalendarEntry> getEntries(lotus.domino.DateTime start, lotus.domino.DateTime end);
-
-	/*
-	 * (non-Javadoc)
-	 * 
-	 * @see lotus.domino.NotesCalendar#getEntries(lotus.domino.DateTime, lotus.domino.DateTime, int, int)
-	 */
-	@Override
-	public Vector<NotesCalendarEntry> getEntries(lotus.domino.DateTime start, lotus.domino.DateTime end, int skipCount, int maxReturn);
-
-	/*
-	 * (non-Javadoc)
-	 * 
-	 * @see lotus.domino.NotesCalendar#getEntriesProcessed()
-	 */
-	@Override
-	public int getEntriesProcessed();
-
-	/*
-	 * (non-Javadoc)
-	 * 
-	 * @see lotus.domino.NotesCalendar#getEntry(java.lang.String)
-	 */
-	@Override
-	public NotesCalendarEntry getEntry(String uid);
-
-	/*
-	 * (non-Javadoc)
-	 * 
-	 * @see lotus.domino.NotesCalendar#getEntryByNoteID(java.lang.String)
-	 */
-	@Override
-	public NotesCalendarEntry getEntryByNoteID(String noteid);
-
-	/*
-	 * (non-Javadoc)
-	 * 
-	 * @see lotus.domino.NotesCalendar#getEntryByUNID(java.lang.String)
-	 */
-	@Override
-	public NotesCalendarEntry getEntryByUNID(String unid);
-
-	/*
-	 * (non-Javadoc)
-	 * 
-	 * @see lotus.domino.NotesCalendar#getNewInvitations()
-	 */
-	@Override
-	public Vector<NotesCalendarNotice> getNewInvitations();
-
-	/*
-	 * (non-Javadoc)
-	 * 
-	 * @see lotus.domino.NotesCalendar#getNewInvitations(lotus.domino.DateTime, lotus.domino.DateTime)
-	 */
-	@Override
-	public Vector<NotesCalendarNotice> getNewInvitations(lotus.domino.DateTime start, lotus.domino.DateTime since);
-
-	/*
-	 * (non-Javadoc)
-	 * 
-	 * @see lotus.domino.NotesCalendar#getNoticeByUNID(java.lang.String)
-	 */
-	@Override
-	public NotesCalendarNotice getNoticeByUNID(String unid);
-
-	public Session getParent();
-
-	/*
-	 * (non-Javadoc)
-	 * 
-	 * @see lotus.domino.NotesCalendar#getReadRangeMask1()
-	 */
-	@Override
-	public int getReadRangeMask1();
-
-	/*
-	 * (non-Javadoc)
-	 * 
-	 * @see lotus.domino.NotesCalendar#getReadRangeMask2()
-	 */
-	@Override
-	public int getReadRangeMask2();
-
-	/*
-	 * (non-Javadoc)
-	 * 
-	 * @see lotus.domino.NotesCalendar#getReadXLotusPropsOutputLevel()
-	 */
-	@Override
-	public int getReadXLotusPropsOutputLevel();
-
-	/*
-	 * (non-Javadoc)
-	 * 
-	 * @see lotus.domino.NotesCalendar#getUntilTime()
-	 */
-	@Override
-	public DateTime getUntilTime();
-
-	/*
-	 * (non-Javadoc)
-	 * 
-	 * @see lotus.domino.NotesCalendar#readRange(lotus.domino.DateTime, lotus.domino.DateTime)
-	 */
-	@Override
-	public String readRange(lotus.domino.DateTime start, lotus.domino.DateTime end);
-
-	/*
-	 * (non-Javadoc)
-	 * 
-	 * @see lotus.domino.NotesCalendar#readRange(lotus.domino.DateTime, lotus.domino.DateTime, int, int)
-	 */
-	@Override
-	public String readRange(lotus.domino.DateTime start, lotus.domino.DateTime end, int skipCount, int maxRead);
-
-	/*
-	 * (non-Javadoc)
-	 * 
-	 * @see lotus.domino.NotesCalendar#setAutoSendNotices(boolean)
-	 */
-	@Override
-	public void setAutoSendNotices(boolean flag);
-
-	/*
-	 * (non-Javadoc)
-	 * 
-	 * @see lotus.domino.NotesCalendar#setReadRangeMask1(int)
-	 */
-	@Override
-	public void setReadRangeMask1(int mask);
-
-	/*
-	 * (non-Javadoc)
-	 * 
-	 * @see lotus.domino.NotesCalendar#setReadRangeMask2(int)
-	 */
-	@Override
-	public void setReadRangeMask2(int mask);
-
-	/*
-	 * (non-Javadoc)
-	 * 
-	 * @see lotus.domino.NotesCalendar#setReadXLotusPropsOutputLevel(int)
-	 */
-	@Override
-	public void setReadXLotusPropsOutputLevel(int level);
-
-}
->>>>>>> a465e748
+}