--- conflicted
+++ resolved
@@ -1,48 +1,45 @@
-package org.openntf.domino;
-
-import lotus.domino.RichTextStyle;
-
-public interface RichTextRange extends Base<lotus.domino.RichTextRange>, lotus.domino.RichTextRange {
-
-	@Override
-	public lotus.domino.RichTextRange Clone();
-
-	public int findandReplace(String target, String replacement);
-
-	@Override
-<<<<<<< HEAD
-=======
-	public int findandReplace(String target, String replacement, long options);
-
-	@Override
->>>>>>> 4f7ca777
-	public RichTextNavigator getNavigator();
-
-	@Override
-	public RichTextStyle getStyle();
-
-	@Override
-	public String getTextParagraph();
-
-	@Override
-	public String getTextRun();
-
-	@Override
-	public int getType();
-
-	@Override
-	public void remove();
-
-	@Override
-	public void reset(boolean begin, boolean end);
-
-	@Override
-	public void setBegin(lotus.domino.Base element);
-
-	@Override
-	public void setEnd(lotus.domino.Base element);
-
-	@Override
-	public void setStyle(RichTextStyle style);
-
-}
+package org.openntf.domino;
+
+import lotus.domino.RichTextStyle;
+
+public interface RichTextRange extends Base<lotus.domino.RichTextRange>, lotus.domino.RichTextRange {
+
+	@Override
+	public lotus.domino.RichTextRange Clone();
+
+	public int findandReplace(String target, String replacement);
+
+	@Override
+	public int findandReplace(String target, String replacement, long options);
+
+	@Override
+	public RichTextNavigator getNavigator();
+
+	@Override
+	public RichTextStyle getStyle();
+
+	@Override
+	public String getTextParagraph();
+
+	@Override
+	public String getTextRun();
+
+	@Override
+	public int getType();
+
+	@Override
+	public void remove();
+
+	@Override
+	public void reset(boolean begin, boolean end);
+
+	@Override
+	public void setBegin(lotus.domino.Base element);
+
+	@Override
+	public void setEnd(lotus.domino.Base element);
+
+	@Override
+	public void setStyle(RichTextStyle style);
+
+}