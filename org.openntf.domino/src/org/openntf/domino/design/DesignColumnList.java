<<<<<<< HEAD
/**
 * 
 */
package org.openntf.domino.design;

import java.util.List;

/**
 * @author jgallagher
 * 
 */
public interface DesignColumnList extends List<DesignColumn> {
	public DesignColumn addColumn();

	public void swap(final int a, final int b);
}
=======
/**
 * 
 */
package org.openntf.domino.design;

import java.util.List;

/**
 * @author jgallagher
 * 
 */
public interface DesignColumnList extends List<DesignColumn> {
	public void swap(final int a, final int b);
}
>>>>>>> e6bc8e55
<|MERGE_RESOLUTION|>--- conflicted
+++ resolved
@@ -1,21 +1,3 @@
-<<<<<<< HEAD
-/**
- * 
- */
-package org.openntf.domino.design;
-
-import java.util.List;
-
-/**
- * @author jgallagher
- * 
- */
-public interface DesignColumnList extends List<DesignColumn> {
-	public DesignColumn addColumn();
-
-	public void swap(final int a, final int b);
-}
-=======
 /**
  * 
  */
@@ -29,5 +11,4 @@
  */
 public interface DesignColumnList extends List<DesignColumn> {
 	public void swap(final int a, final int b);
-}
->>>>>>> e6bc8e55
+}