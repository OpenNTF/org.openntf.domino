<<<<<<< HEAD
/**
 * 
 */
package org.openntf.domino.design.impl;

import java.util.EnumSet;
import java.util.Set;
import java.util.logging.Logger;

import org.openntf.domino.Database;
import org.openntf.domino.Document;
import org.openntf.domino.NoteCollection;
import org.openntf.domino.NoteCollection.SelectOption;
import org.openntf.domino.utils.DominoUtils;

/**
 * @author jgallagher
 * 
 */
public class DatabaseDesign implements org.openntf.domino.design.DatabaseDesign {
	@SuppressWarnings("unused")
	private static final Logger log_ = Logger.getLogger(DatabaseDesign.class.getName());
	private static final long serialVersionUID = 1L;

	/*
	 * Some handy constant Note IDs for getting specific elements. h/t http://www.nsftools.com/tips/NotesTips.htm#defaultelements
	 */
	private static final String ABOUT_NOTE = "FFFF0002";
	private static final String DEFAULT_FORM = "FFFF0004";
	private static final String DEFAULT_VIEW = "FFFF0008";
	private static final String ICON_NOTE = "FFFF0010";
	private static final String DESIGN_COLLECTION = "FFFF0020";
	private static final String ACL_NOTE = "FFFF0040";
	private static final String USING_NOTE = "FFFF0100";
	private static final String REPLICATION_FORMULA = "FFFF0800";

	private final Database database_;

	public DatabaseDesign(final Database database) {
		database_ = database;
	}

	@Override
	public AboutDocument getAboutDocument() {
		Document doc = database_.getDocumentByID(ABOUT_NOTE);
		if (doc != null) {
			return new AboutDocument(doc);
		}
		return null;
	}

	@Override
	public ACL getACL() {
		return new ACL(database_.getDocumentByID(ACL_NOTE));
	}

	@Override
	public Form getDefaultForm() {
		Document formDoc = database_.getDocumentByID(DEFAULT_FORM);
		if (formDoc != null) {
			return new Form(formDoc);
		}
		return null;
	}

	@Override
	public View getDefaultView() {
		Document viewDoc = database_.getDocumentByID(DEFAULT_VIEW);
		if (viewDoc != null) {
			return new View(viewDoc);
		}
		return null;
	}

	@Override
	public FileResource getFileResource(final String name) {
		NoteCollection notes = getNoteCollection(String.format(
				" !@Contains($Flags; '~') & @Contains($Flags; 'g') & @Explode($TITLE; '|')=\"%s\" ", DominoUtils
						.escapeForFormulaString(name)), EnumSet.of(SelectOption.MISC_FORMAT));

		String noteId = notes.getFirstNoteID();
		if (!noteId.isEmpty()) {
			Document doc = database_.getDocumentByID(noteId);
			return new FileResource(doc);
		}
		return null;
	}

	@Override
	public DesignCollection<org.openntf.domino.design.FileResource> getFileResources() {
		NoteCollection notes = getNoteCollection(" !@Contains($Flags; '~') & @Contains($Flags; 'g') ", EnumSet.of(SelectOption.MISC_FORMAT));
		return new DesignCollection<org.openntf.domino.design.FileResource>(notes, FileResource.class);
	}

	@Override
	public FileResource getHiddenFileResource(final String name) {
		NoteCollection notes = getNoteCollection(String.format(
				" @Contains($Flags; '~') & @Contains($Flags; 'g') & !@Contains($Flags; 'K':';':'[':',') & @Explode($TITLE; '|')=\"%s\" ",
				DominoUtils.escapeForFormulaString(name)), EnumSet.of(SelectOption.MISC_FORMAT));

		String noteId = notes.getFirstNoteID();
		if (!noteId.isEmpty()) {
			Document doc = database_.getDocumentByID(noteId);
			return new FileResource(doc);
		}
		return null;
	}

	@Override
	public DesignCollection<org.openntf.domino.design.FileResource> getHiddenFileResources() {
		NoteCollection notes = getNoteCollection(" @Contains($Flags; '~') & @Contains($Flags; 'g') & !@Contains($Flags; 'K':';':'[':',')",
				EnumSet.of(SelectOption.MISC_FORMAT));
		return new DesignCollection<org.openntf.domino.design.FileResource>(notes, FileResource.class);
	}

	@Override
	public Form getForm(String name) {
		// TODO Check if this returns subforms
		NoteCollection notes = getNoteCollection(String.format(" @Explode($TITLE; '|')=\"%s\" ", DominoUtils.escapeForFormulaString(name)),
				EnumSet.of(SelectOption.FORMS));

		String noteId = notes.getFirstNoteID();
		if (!noteId.isEmpty()) {
			Document doc = database_.getDocumentByID(noteId);
			return new Form(doc);
		}
		return null;
	}

	@Override
	public DesignCollection<org.openntf.domino.design.Form> getForms() {
		NoteCollection notes = getNoteCollection(" @All ", EnumSet.of(SelectOption.FORMS));
		return new DesignCollection<org.openntf.domino.design.Form>(notes, Form.class);
	}

	@Override
	public IconNote getIconNote() {
		return new IconNote(database_.getDocumentByID(ICON_NOTE));
	}

	@Override
	public ReplicationFormula getReplicationFormula() {
		Document repNote = database_.getDocumentByID(REPLICATION_FORMULA);
		if (repNote != null) {
			return new ReplicationFormula(repNote);
		}
		return null;
	}

	@Override
	public UsingDocument getUsingDocument() {
		Document doc = database_.getDocumentByID(USING_NOTE);
		if (doc != null) {
			return new UsingDocument(doc);
		}
		return null;
	}

	@Override
	public org.openntf.domino.design.View getView(String name) {
		// TODO Check if this returns folders
		NoteCollection notes = getNoteCollection(String.format(" @Explode($TITLE; '|')=\"%s\" ", DominoUtils.escapeForFormulaString(name)),
				EnumSet.of(SelectOption.VIEWS));

		String noteId = notes.getFirstNoteID();
		if (!noteId.isEmpty()) {
			Document doc = database_.getDocumentByID(noteId);
			return new View(doc);
		}
		return null;
	}

	@Override
	public DesignCollection<org.openntf.domino.design.View> getViews() {
		NoteCollection notes = getNoteCollection(" @All ", EnumSet.of(SelectOption.VIEWS));
		return new DesignCollection<org.openntf.domino.design.View>(notes, View.class);
	}

	private NoteCollection getNoteCollection(final String selectionFormula, final Set<SelectOption> options) {
		NoteCollection notes = database_.createNoteCollection(false);
		notes.setSelectOptions(options);
		notes.setSelectionFormula(selectionFormula);
		notes.buildCollection();
		return notes;
	}

}
=======
/**
 * 
 */
package org.openntf.domino.design.impl;

import java.util.logging.Logger;

import org.openntf.domino.Database;
import org.openntf.domino.Document;
import org.openntf.domino.NoteCollection;
import org.openntf.domino.design.DesignCollection;
import org.openntf.domino.design.FileResource;
import org.openntf.domino.utils.DominoUtils;

/**
 * @author jgallagher
 * 
 */
public class DatabaseDesign implements org.openntf.domino.design.DatabaseDesign {
	@SuppressWarnings("unused")
	private static final Logger log_ = Logger.getLogger(DatabaseDesign.class.getName());
	private static final long serialVersionUID = 1L;

	private final Database database_;

	public DatabaseDesign(final Database database) {
		database_ = database;
	}

	@Override
	public FileResource getFileResource(final String name) {
		NoteCollection notes = database_.createNoteCollection(false);
		notes.setSelectMiscFormatElements(true);
		notes.setSelectionFormula(String.format(" !@Contains($Flags; '~') & @Contains($Flags; 'g') & @Explode($TITLE; '|')=\"%s\" ",
				DominoUtils.escapeForFormulaString(name)));
		notes.buildCollection();

		String noteId = notes.getFirstNoteID();
		if (!noteId.isEmpty()) {
			Document resourceDoc = database_.getDocumentByID(noteId);
			return new org.openntf.domino.design.impl.FileResource(resourceDoc);
		}
		return null;
	}

	@Override
	public DesignCollection<FileResource> getFileResources() {
		NoteCollection notes = database_.createNoteCollection(false);
		notes.setSelectMiscFormatElements(true);
		notes.setSelectionFormula(" !@Contains($Flags; '~') & @Contains($Flags; 'g') ");
		notes.buildCollection();
		return new org.openntf.domino.design.impl.DesignCollection<FileResource>(notes, org.openntf.domino.design.impl.FileResource.class);
	}
}
>>>>>>> ebb57d7d
<|MERGE_RESOLUTION|>--- conflicted
+++ resolved
@@ -1,244 +1,187 @@
-<<<<<<< HEAD
-/**
- * 
- */
-package org.openntf.domino.design.impl;
-
-import java.util.EnumSet;
-import java.util.Set;
-import java.util.logging.Logger;
-
-import org.openntf.domino.Database;
-import org.openntf.domino.Document;
-import org.openntf.domino.NoteCollection;
-import org.openntf.domino.NoteCollection.SelectOption;
-import org.openntf.domino.utils.DominoUtils;
-
-/**
- * @author jgallagher
- * 
- */
-public class DatabaseDesign implements org.openntf.domino.design.DatabaseDesign {
-	@SuppressWarnings("unused")
-	private static final Logger log_ = Logger.getLogger(DatabaseDesign.class.getName());
-	private static final long serialVersionUID = 1L;
-
-	/*
-	 * Some handy constant Note IDs for getting specific elements. h/t http://www.nsftools.com/tips/NotesTips.htm#defaultelements
-	 */
-	private static final String ABOUT_NOTE = "FFFF0002";
-	private static final String DEFAULT_FORM = "FFFF0004";
-	private static final String DEFAULT_VIEW = "FFFF0008";
-	private static final String ICON_NOTE = "FFFF0010";
-	private static final String DESIGN_COLLECTION = "FFFF0020";
-	private static final String ACL_NOTE = "FFFF0040";
-	private static final String USING_NOTE = "FFFF0100";
-	private static final String REPLICATION_FORMULA = "FFFF0800";
-
-	private final Database database_;
-
-	public DatabaseDesign(final Database database) {
-		database_ = database;
-	}
-
-	@Override
-	public AboutDocument getAboutDocument() {
-		Document doc = database_.getDocumentByID(ABOUT_NOTE);
-		if (doc != null) {
-			return new AboutDocument(doc);
-		}
-		return null;
-	}
-
-	@Override
-	public ACL getACL() {
-		return new ACL(database_.getDocumentByID(ACL_NOTE));
-	}
-
-	@Override
-	public Form getDefaultForm() {
-		Document formDoc = database_.getDocumentByID(DEFAULT_FORM);
-		if (formDoc != null) {
-			return new Form(formDoc);
-		}
-		return null;
-	}
-
-	@Override
-	public View getDefaultView() {
-		Document viewDoc = database_.getDocumentByID(DEFAULT_VIEW);
-		if (viewDoc != null) {
-			return new View(viewDoc);
-		}
-		return null;
-	}
-
-	@Override
-	public FileResource getFileResource(final String name) {
-		NoteCollection notes = getNoteCollection(String.format(
-				" !@Contains($Flags; '~') & @Contains($Flags; 'g') & @Explode($TITLE; '|')=\"%s\" ", DominoUtils
-						.escapeForFormulaString(name)), EnumSet.of(SelectOption.MISC_FORMAT));
-
-		String noteId = notes.getFirstNoteID();
-		if (!noteId.isEmpty()) {
-			Document doc = database_.getDocumentByID(noteId);
-			return new FileResource(doc);
-		}
-		return null;
-	}
-
-	@Override
-	public DesignCollection<org.openntf.domino.design.FileResource> getFileResources() {
-		NoteCollection notes = getNoteCollection(" !@Contains($Flags; '~') & @Contains($Flags; 'g') ", EnumSet.of(SelectOption.MISC_FORMAT));
-		return new DesignCollection<org.openntf.domino.design.FileResource>(notes, FileResource.class);
-	}
-
-	@Override
-	public FileResource getHiddenFileResource(final String name) {
-		NoteCollection notes = getNoteCollection(String.format(
-				" @Contains($Flags; '~') & @Contains($Flags; 'g') & !@Contains($Flags; 'K':';':'[':',') & @Explode($TITLE; '|')=\"%s\" ",
-				DominoUtils.escapeForFormulaString(name)), EnumSet.of(SelectOption.MISC_FORMAT));
-
-		String noteId = notes.getFirstNoteID();
-		if (!noteId.isEmpty()) {
-			Document doc = database_.getDocumentByID(noteId);
-			return new FileResource(doc);
-		}
-		return null;
-	}
-
-	@Override
-	public DesignCollection<org.openntf.domino.design.FileResource> getHiddenFileResources() {
-		NoteCollection notes = getNoteCollection(" @Contains($Flags; '~') & @Contains($Flags; 'g') & !@Contains($Flags; 'K':';':'[':',')",
-				EnumSet.of(SelectOption.MISC_FORMAT));
-		return new DesignCollection<org.openntf.domino.design.FileResource>(notes, FileResource.class);
-	}
-
-	@Override
-	public Form getForm(String name) {
-		// TODO Check if this returns subforms
-		NoteCollection notes = getNoteCollection(String.format(" @Explode($TITLE; '|')=\"%s\" ", DominoUtils.escapeForFormulaString(name)),
-				EnumSet.of(SelectOption.FORMS));
-
-		String noteId = notes.getFirstNoteID();
-		if (!noteId.isEmpty()) {
-			Document doc = database_.getDocumentByID(noteId);
-			return new Form(doc);
-		}
-		return null;
-	}
-
-	@Override
-	public DesignCollection<org.openntf.domino.design.Form> getForms() {
-		NoteCollection notes = getNoteCollection(" @All ", EnumSet.of(SelectOption.FORMS));
-		return new DesignCollection<org.openntf.domino.design.Form>(notes, Form.class);
-	}
-
-	@Override
-	public IconNote getIconNote() {
-		return new IconNote(database_.getDocumentByID(ICON_NOTE));
-	}
-
-	@Override
-	public ReplicationFormula getReplicationFormula() {
-		Document repNote = database_.getDocumentByID(REPLICATION_FORMULA);
-		if (repNote != null) {
-			return new ReplicationFormula(repNote);
-		}
-		return null;
-	}
-
-	@Override
-	public UsingDocument getUsingDocument() {
-		Document doc = database_.getDocumentByID(USING_NOTE);
-		if (doc != null) {
-			return new UsingDocument(doc);
-		}
-		return null;
-	}
-
-	@Override
-	public org.openntf.domino.design.View getView(String name) {
-		// TODO Check if this returns folders
-		NoteCollection notes = getNoteCollection(String.format(" @Explode($TITLE; '|')=\"%s\" ", DominoUtils.escapeForFormulaString(name)),
-				EnumSet.of(SelectOption.VIEWS));
-
-		String noteId = notes.getFirstNoteID();
-		if (!noteId.isEmpty()) {
-			Document doc = database_.getDocumentByID(noteId);
-			return new View(doc);
-		}
-		return null;
-	}
-
-	@Override
-	public DesignCollection<org.openntf.domino.design.View> getViews() {
-		NoteCollection notes = getNoteCollection(" @All ", EnumSet.of(SelectOption.VIEWS));
-		return new DesignCollection<org.openntf.domino.design.View>(notes, View.class);
-	}
-
-	private NoteCollection getNoteCollection(final String selectionFormula, final Set<SelectOption> options) {
-		NoteCollection notes = database_.createNoteCollection(false);
-		notes.setSelectOptions(options);
-		notes.setSelectionFormula(selectionFormula);
-		notes.buildCollection();
-		return notes;
-	}
-
-}
-=======
-/**
- * 
- */
-package org.openntf.domino.design.impl;
-
-import java.util.logging.Logger;
-
-import org.openntf.domino.Database;
-import org.openntf.domino.Document;
-import org.openntf.domino.NoteCollection;
-import org.openntf.domino.design.DesignCollection;
-import org.openntf.domino.design.FileResource;
-import org.openntf.domino.utils.DominoUtils;
-
-/**
- * @author jgallagher
- * 
- */
-public class DatabaseDesign implements org.openntf.domino.design.DatabaseDesign {
-	@SuppressWarnings("unused")
-	private static final Logger log_ = Logger.getLogger(DatabaseDesign.class.getName());
-	private static final long serialVersionUID = 1L;
-
-	private final Database database_;
-
-	public DatabaseDesign(final Database database) {
-		database_ = database;
-	}
-
-	@Override
-	public FileResource getFileResource(final String name) {
-		NoteCollection notes = database_.createNoteCollection(false);
-		notes.setSelectMiscFormatElements(true);
-		notes.setSelectionFormula(String.format(" !@Contains($Flags; '~') & @Contains($Flags; 'g') & @Explode($TITLE; '|')=\"%s\" ",
-				DominoUtils.escapeForFormulaString(name)));
-		notes.buildCollection();
-
-		String noteId = notes.getFirstNoteID();
-		if (!noteId.isEmpty()) {
-			Document resourceDoc = database_.getDocumentByID(noteId);
-			return new org.openntf.domino.design.impl.FileResource(resourceDoc);
-		}
-		return null;
-	}
-
-	@Override
-	public DesignCollection<FileResource> getFileResources() {
-		NoteCollection notes = database_.createNoteCollection(false);
-		notes.setSelectMiscFormatElements(true);
-		notes.setSelectionFormula(" !@Contains($Flags; '~') & @Contains($Flags; 'g') ");
-		notes.buildCollection();
-		return new org.openntf.domino.design.impl.DesignCollection<FileResource>(notes, org.openntf.domino.design.impl.FileResource.class);
-	}
-}
->>>>>>> ebb57d7d
+/**
+ * 
+ */
+package org.openntf.domino.design.impl;
+
+import java.util.EnumSet;
+import java.util.Set;
+import java.util.logging.Logger;
+
+import org.openntf.domino.Database;
+import org.openntf.domino.Document;
+import org.openntf.domino.NoteCollection;
+import org.openntf.domino.NoteCollection.SelectOption;
+import org.openntf.domino.utils.DominoUtils;
+
+/**
+ * @author jgallagher
+ * 
+ */
+public class DatabaseDesign implements org.openntf.domino.design.DatabaseDesign {
+	@SuppressWarnings("unused")
+	private static final Logger log_ = Logger.getLogger(DatabaseDesign.class.getName());
+	private static final long serialVersionUID = 1L;
+
+	/*
+	 * Some handy constant Note IDs for getting specific elements. h/t http://www.nsftools.com/tips/NotesTips.htm#defaultelements
+	 */
+	private static final String ABOUT_NOTE = "FFFF0002";
+	private static final String DEFAULT_FORM = "FFFF0004";
+	private static final String DEFAULT_VIEW = "FFFF0008";
+	private static final String ICON_NOTE = "FFFF0010";
+	private static final String DESIGN_COLLECTION = "FFFF0020";
+	private static final String ACL_NOTE = "FFFF0040";
+	private static final String USING_NOTE = "FFFF0100";
+	private static final String REPLICATION_FORMULA = "FFFF0800";
+
+	private final Database database_;
+
+	public DatabaseDesign(final Database database) {
+		database_ = database;
+	}
+
+	@Override
+	public AboutDocument getAboutDocument() {
+		Document doc = database_.getDocumentByID(ABOUT_NOTE);
+		if (doc != null) {
+			return new AboutDocument(doc);
+		}
+		return null;
+	}
+
+	@Override
+	public ACL getACL() {
+		return new ACL(database_.getDocumentByID(ACL_NOTE));
+	}
+
+	@Override
+	public Form getDefaultForm() {
+		Document formDoc = database_.getDocumentByID(DEFAULT_FORM);
+		if (formDoc != null) {
+			return new Form(formDoc);
+		}
+		return null;
+	}
+
+	@Override
+	public View getDefaultView() {
+		Document viewDoc = database_.getDocumentByID(DEFAULT_VIEW);
+		if (viewDoc != null) {
+			return new View(viewDoc);
+		}
+		return null;
+	}
+
+	@Override
+	public FileResource getFileResource(final String name) {
+		NoteCollection notes = getNoteCollection(String.format(
+				" !@Contains($Flags; '~') & @Contains($Flags; 'g') & @Explode($TITLE; '|')=\"%s\" ", DominoUtils
+						.escapeForFormulaString(name)), EnumSet.of(SelectOption.MISC_FORMAT));
+
+		String noteId = notes.getFirstNoteID();
+		if (!noteId.isEmpty()) {
+			Document doc = database_.getDocumentByID(noteId);
+			return new FileResource(doc);
+		}
+		return null;
+	}
+
+	@Override
+	public DesignCollection<org.openntf.domino.design.FileResource> getFileResources() {
+		NoteCollection notes = getNoteCollection(" !@Contains($Flags; '~') & @Contains($Flags; 'g') ", EnumSet.of(SelectOption.MISC_FORMAT));
+		return new DesignCollection<org.openntf.domino.design.FileResource>(notes, FileResource.class);
+	}
+
+	@Override
+	public FileResource getHiddenFileResource(final String name) {
+		NoteCollection notes = getNoteCollection(String.format(
+				" @Contains($Flags; '~') & @Contains($Flags; 'g') & !@Contains($Flags; 'K':';':'[':',') & @Explode($TITLE; '|')=\"%s\" ",
+				DominoUtils.escapeForFormulaString(name)), EnumSet.of(SelectOption.MISC_FORMAT));
+
+		String noteId = notes.getFirstNoteID();
+		if (!noteId.isEmpty()) {
+			Document doc = database_.getDocumentByID(noteId);
+			return new FileResource(doc);
+		}
+		return null;
+	}
+
+	@Override
+	public DesignCollection<org.openntf.domino.design.FileResource> getHiddenFileResources() {
+		NoteCollection notes = getNoteCollection(" @Contains($Flags; '~') & @Contains($Flags; 'g') & !@Contains($Flags; 'K':';':'[':',')",
+				EnumSet.of(SelectOption.MISC_FORMAT));
+		return new DesignCollection<org.openntf.domino.design.FileResource>(notes, FileResource.class);
+	}
+
+	@Override
+	public Form getForm(String name) {
+		// TODO Check if this returns subforms
+		NoteCollection notes = getNoteCollection(String.format(" @Explode($TITLE; '|')=\"%s\" ", DominoUtils.escapeForFormulaString(name)),
+				EnumSet.of(SelectOption.FORMS));
+
+		String noteId = notes.getFirstNoteID();
+		if (!noteId.isEmpty()) {
+			Document doc = database_.getDocumentByID(noteId);
+			return new Form(doc);
+		}
+		return null;
+	}
+
+	@Override
+	public DesignCollection<org.openntf.domino.design.Form> getForms() {
+		NoteCollection notes = getNoteCollection(" @All ", EnumSet.of(SelectOption.FORMS));
+		return new DesignCollection<org.openntf.domino.design.Form>(notes, Form.class);
+	}
+
+	@Override
+	public IconNote getIconNote() {
+		return new IconNote(database_.getDocumentByID(ICON_NOTE));
+	}
+
+	@Override
+	public ReplicationFormula getReplicationFormula() {
+		Document repNote = database_.getDocumentByID(REPLICATION_FORMULA);
+		if (repNote != null) {
+			return new ReplicationFormula(repNote);
+		}
+		return null;
+	}
+
+	@Override
+	public UsingDocument getUsingDocument() {
+		Document doc = database_.getDocumentByID(USING_NOTE);
+		if (doc != null) {
+			return new UsingDocument(doc);
+		}
+		return null;
+	}
+
+	@Override
+	public org.openntf.domino.design.View getView(String name) {
+		// TODO Check if this returns folders
+		NoteCollection notes = getNoteCollection(String.format(" @Explode($TITLE; '|')=\"%s\" ", DominoUtils.escapeForFormulaString(name)),
+				EnumSet.of(SelectOption.VIEWS));
+
+		String noteId = notes.getFirstNoteID();
+		if (!noteId.isEmpty()) {
+			Document doc = database_.getDocumentByID(noteId);
+			return new View(doc);
+		}
+		return null;
+	}
+
+	@Override
+	public DesignCollection<org.openntf.domino.design.View> getViews() {
+		NoteCollection notes = getNoteCollection(" @All ", EnumSet.of(SelectOption.VIEWS));
+		return new DesignCollection<org.openntf.domino.design.View>(notes, View.class);
+	}
+
+	private NoteCollection getNoteCollection(final String selectionFormula, final Set<SelectOption> options) {
+		NoteCollection notes = database_.createNoteCollection(false);
+		notes.setSelectOptions(options);
+		notes.setSelectionFormula(selectionFormula);
+		notes.buildCollection();
+		return notes;
+	}
+
+}