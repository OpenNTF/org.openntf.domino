<<<<<<< HEAD
/**
 * 
 */
package org.openntf.domino.design.impl;

import java.util.logging.Logger;

import org.openntf.domino.Document;
import org.openntf.domino.design.Folder;

/**
 * @author jgallagher
 * 
 */
public class AbstractFolder extends AbstractDesignBaseNamed implements Folder {
	@SuppressWarnings("unused")
	private static final Logger log_ = Logger.getLogger(AbstractFolder.class.getName());
	private static final long serialVersionUID = 1L;

	/**
	 * @param document
	 */
	public AbstractFolder(final Document document) {
		super(document);
	}

	/*
	 * (non-Javadoc)
	 * 
	 * @see org.openntf.domino.design.Folder#getColumns()
	 */
	@Override
	public DesignColumnList getColumns() {
		return new DesignColumnList(this, "//column");
	}
}
=======
/**
 * 
 */
package org.openntf.domino.design.impl;

import java.util.logging.Logger;

import org.openntf.domino.Database;
import org.openntf.domino.Document;
import org.openntf.domino.design.Folder;
import org.openntf.domino.utils.xml.XMLNode;

/**
 * @author jgallagher
 * 
 */
public abstract class AbstractFolder extends AbstractDesignBaseNamed implements Folder {
	@SuppressWarnings("unused")
	private static final Logger log_ = Logger.getLogger(AbstractFolder.class.getName());
	private static final long serialVersionUID = 1L;

	/**
	 * @param document
	 */
	protected AbstractFolder(final Document document) {
		super(document);
	}

	protected AbstractFolder(final Database database) {
		super(database);
	}

	/*
	 * (non-Javadoc)
	 * 
	 * @see org.openntf.domino.design.Folder#getColumns()
	 */
	@Override
	public DesignColumnList getColumns() {
		return new DesignColumnList(this, "//column");
	}

	/*
	 * (non-Javadoc)
	 * 
	 * @see org.openntf.domino.design.DesignColumnList#addColumn()
	 */
	@Override
	public DesignColumn addColumn() {
		// Create the column node and set the defaults
		// Make sure to add the node before any items
		XMLNode node;
		XMLNode item = getDxl().selectSingleNode("//item");
		if (item != null) {
			node = getDocumentElement().insertChildElementBefore("column", item);
		} else {
			node = getDocumentElement().addChildElement("column");
		}

		node.setAttribute("hidedetailrows", "false");
		node.setAttribute("width", "10");
		node.setAttribute("resizable", "true");
		node.setAttribute("separatemultiplevalues", "false");
		node.setAttribute("sortnoaccent", "false");
		node.setAttribute("sortnocase", "true");
		node.setAttribute("showaslinks", "false");

		return new DesignColumn(node);
	}
}
>>>>>>> e6bc8e55
<|MERGE_RESOLUTION|>--- conflicted
+++ resolved
@@ -1,41 +1,3 @@
-<<<<<<< HEAD
-/**
- * 
- */
-package org.openntf.domino.design.impl;
-
-import java.util.logging.Logger;
-
-import org.openntf.domino.Document;
-import org.openntf.domino.design.Folder;
-
-/**
- * @author jgallagher
- * 
- */
-public class AbstractFolder extends AbstractDesignBaseNamed implements Folder {
-	@SuppressWarnings("unused")
-	private static final Logger log_ = Logger.getLogger(AbstractFolder.class.getName());
-	private static final long serialVersionUID = 1L;
-
-	/**
-	 * @param document
-	 */
-	public AbstractFolder(final Document document) {
-		super(document);
-	}
-
-	/*
-	 * (non-Javadoc)
-	 * 
-	 * @see org.openntf.domino.design.Folder#getColumns()
-	 */
-	@Override
-	public DesignColumnList getColumns() {
-		return new DesignColumnList(this, "//column");
-	}
-}
-=======
 /**
  * 
  */
@@ -105,5 +67,4 @@
 
 		return new DesignColumn(node);
 	}
-}
->>>>>>> e6bc8e55
+}