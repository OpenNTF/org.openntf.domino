--- conflicted
+++ resolved
@@ -1,90 +1,3 @@
-<<<<<<< HEAD
-/**
- * 
- */
-package org.openntf.domino.design.impl;
-
-import java.util.logging.Logger;
-
-import javax.xml.xpath.XPathExpressionException;
-
-import org.openntf.domino.utils.DominoUtils;
-import org.openntf.domino.utils.xml.XMLNode;
-
-/**
- * @author jgallagher
- * 
- */
-public class FormFieldList extends AbstractDesignComponentList<FormField> implements org.openntf.domino.design.FormFieldList {
-	@SuppressWarnings("unused")
-	private static final Logger log_ = Logger.getLogger(FormFieldList.class.getName());
-
-	protected FormFieldList(final DesignForm parent, final String pattern) {
-		super(parent, pattern);
-	}
-
-	/*
-	 * (non-Javadoc)
-	 * 
-	 * @see java.util.AbstractList#get(int)
-	 */
-	@Override
-	public FormField get(final int index) {
-		return new FormField(getNodes().get(index));
-	}
-
-	/*
-	 * (non-Javadoc)
-	 * 
-	 * @see java.util.AbstractCollection#remove(java.lang.Object)
-	 */
-	@Override
-	public boolean remove(final Object o) {
-		if (!(o instanceof FormField || o instanceof String)) {
-			throw new IllegalArgumentException();
-		}
-		String name = o instanceof String ? o.toString() : ((FormField) o).getName();
-		for (int i = 0; i < size(); i++) {
-			if (name.equalsIgnoreCase(get(i).getName())) {
-				remove(i);
-				return true;
-			}
-		}
-
-		return false;
-	}
-
-	public FormField addField() {
-		try {
-			XMLNode body = getParent().getDxl().selectSingleNode("/form/body/richtext");
-
-			// Create an appropriate paragraph definition
-			XMLNode finalPardef = getParent().getDxl().selectSingleNode("//pardef[last()]");
-			int nextId = Integer.valueOf(finalPardef.getAttribute("id")) + 1;
-			XMLNode pardef = body.addChildElement("pardef");
-			pardef.setAttribute("id", String.valueOf(nextId));
-			pardef.setAttribute("hide", "notes web mobile");
-
-			// Now create the par and the field
-			XMLNode par = body.addChildElement("par");
-			par.setAttribute("def", pardef.getAttribute("id"));
-
-			// Now add the field
-			XMLNode field = par.addChildElement("field");
-			field.setAttribute("kind", "editable");
-			field.setAttribute("name", "");
-			field.setAttribute("type", "text");
-
-			refreshNodes();
-
-			return new FormField(field);
-		} catch (XPathExpressionException e) {
-			DominoUtils.handleException(e);
-			return null;
-		}
-	}
-}
-=======
 /**
  * 
  */
@@ -134,5 +47,4 @@
 
 		return false;
 	}
-}
->>>>>>> e6bc8e55
+}