--- conflicted
+++ resolved
@@ -1,97 +1,3 @@
-<<<<<<< HEAD
-/**
- * 
- */
-package org.openntf.domino.design.impl;
-
-import java.util.logging.Logger;
-
-import javax.xml.xpath.XPathExpressionException;
-
-import org.openntf.domino.utils.DominoUtils;
-import org.openntf.domino.utils.xml.XMLNode;
-
-/**
- * @author jgallagher
- * 
- */
-public class DesignColumnList extends AbstractDesignComponentList<org.openntf.domino.design.DesignColumn> implements
-		org.openntf.domino.design.DesignColumnList {
-	@SuppressWarnings("unused")
-	private static final Logger log_ = Logger.getLogger(DesignColumnList.class.getName());
-	private static final long serialVersionUID = 1L;
-
-	protected DesignColumnList(final AbstractDesignBase parent, final String pattern) {
-		super(parent, pattern);
-	}
-
-	/*
-	 * (non-Javadoc)
-	 * 
-	 * @see java.util.AbstractList#get(int)
-	 */
-	@Override
-	public org.openntf.domino.design.DesignColumn get(final int index) {
-		return new DesignColumn(getNodes().get(index));
-	}
-
-	/*
-	 * (non-Javadoc)
-	 * 
-	 * @see java.util.AbstractCollection#remove(java.lang.Object)
-	 */
-	@Override
-	public boolean remove(final Object o) {
-		if (!(o instanceof DesignColumn || o instanceof String)) {
-			throw new IllegalArgumentException();
-		}
-		String name = o instanceof String ? o.toString() : ((DesignColumn) o).getItemName();
-		for (int i = 0; i < size(); i++) {
-			if (name.equalsIgnoreCase(get(i).getItemName())) {
-				remove(i);
-				return true;
-			}
-		}
-
-		return false;
-	}
-
-	/*
-	 * (non-Javadoc)
-	 * 
-	 * @see org.openntf.domino.design.DesignColumnList#addColumn()
-	 */
-	@Override
-	public DesignColumn addColumn() {
-		// Create the column node and set the defaults
-		// Make sure to add the node before any items
-		try {
-			XMLNode node;
-			XMLNode item = getParent().getDxl().selectSingleNode("//item");
-			if (item != null) {
-				node = getParent().getDxl().insertChildElementBefore("column", item);
-			} else {
-				node = getParent().getDxl().addChildElement("column");
-			}
-
-			node.setAttribute("hidedetailrows", "false");
-			node.setAttribute("width", "10");
-			node.setAttribute("resizable", "true");
-			node.setAttribute("separatemultiplevalues", "false");
-			node.setAttribute("sortnoaccent", "false");
-			node.setAttribute("sortnocase", "true");
-			node.setAttribute("showaslinks", "false");
-
-			refreshNodes();
-
-			return new DesignColumn(node);
-		} catch (XPathExpressionException e) {
-			DominoUtils.handleException(e);
-			return null;
-		}
-	}
-}
-=======
 /**
  * 
  */
@@ -143,5 +49,4 @@
 
 		return false;
 	}
-}
->>>>>>> e6bc8e55
+}