--- conflicted
+++ resolved
@@ -1,84 +1,3 @@
-<<<<<<< HEAD
-/**
- * 
- */
-package org.openntf.domino.design.impl;
-
-import java.util.AbstractList;
-import java.util.logging.Logger;
-
-import javax.xml.xpath.XPathExpressionException;
-
-import org.openntf.domino.utils.DominoUtils;
-import org.openntf.domino.utils.xml.XMLNodeList;
-
-/**
- * @author jgallagher
- * 
- */
-public abstract class AbstractDesignComponentList<E> extends AbstractList<E> {
-	@SuppressWarnings("unused")
-	private static final Logger log_ = Logger.getLogger(AbstractDesignComponentList.class.getName());
-	private static final long serialVersionUID = 1L;
-
-	private final AbstractDesignBase parent_;
-	private final String pattern_;
-	private XMLNodeList nodes_;
-
-	protected AbstractDesignComponentList(final AbstractDesignBase parent, final String pattern) {
-		parent_ = parent;
-		pattern_ = pattern;
-		refreshNodes();
-	}
-
-	/*
-	 * (non-Javadoc)
-	 * 
-	 * @see java.util.AbstractCollection#size()
-	 */
-	@Override
-	public int size() {
-		return nodes_.size();
-	}
-
-	/*
-	 * (non-Javadoc)
-	 * 
-	 * @see java.util.AbstractList#remove(int)
-	 */
-	@Override
-	public E remove(final int index) {
-		E current = get(index);
-		nodes_.remove(index);
-		return current;
-	}
-
-	protected XMLNodeList getNodes() {
-		return nodes_;
-	}
-
-	protected AbstractDesignBase getParent() {
-		return parent_;
-	}
-
-	public void swap(final int a, final int b) {
-		try {
-			XMLNodeList fieldNodes = (XMLNodeList) getParent().getDxl().selectNodes(pattern_);
-			fieldNodes.swap(a, b);
-		} catch (XPathExpressionException e) {
-			DominoUtils.handleException(e);
-		}
-	}
-
-	protected void refreshNodes() {
-		try {
-			nodes_ = (XMLNodeList) parent_.getDxl().selectNodes(pattern_);
-		} catch (XPathExpressionException e) {
-			DominoUtils.handleException(e);
-		}
-	}
-}
-=======
 /**
  * 
  */
@@ -140,5 +59,4 @@
 	protected XMLNodeList getNodes() {
 		return (XMLNodeList) parent_.getDxl().selectNodes(pattern_);
 	}
-}
->>>>>>> e6bc8e55
+}