<<<<<<< HEAD
/**
 * 
 */
package org.openntf.domino.design.impl;

import java.util.Arrays;
import java.util.List;
import java.util.logging.Logger;

import org.openntf.domino.Document;
import org.openntf.domino.design.DesignBaseNamed;

/**
 * @author jgallagher
 * 
 */
public abstract class AbstractDesignBaseNamed extends AbstractDesignBase implements DesignBaseNamed {
	@SuppressWarnings("unused")
	private static final Logger log_ = Logger.getLogger(AbstractDesignBaseNamed.class.getName());
	private static final long serialVersionUID = 1L;

	/**
	 * @param document
	 */
	public AbstractDesignBaseNamed(final Document document) {
		super(document);
	}

	/*
	 * (non-Javadoc)
	 * 
	 * @see org.openntf.domino.design.DesignBase#getAliases()
	 */
	@Override
	public List<String> getAliases() {
		return Arrays.asList(getDxl().getAttribute("alias").split("\\|"));
	}

	/*
	 * (non-Javadoc)
	 * 
	 * @see org.openntf.domino.design.DesignBase#getName()
	 */
	@Override
	public String getName() {
		return getDxl().getAttribute("name");
	}

	/*
	 * (non-Javadoc)
	 * 
	 * @see org.openntf.domino.design.DesignBase#setAlias(java.lang.String)
	 */
	@Override
	public void setAlias(final String alias) {
		getDxl().setAttribute("alias", alias);
	}

	/*
	 * (non-Javadoc)
	 * 
	 * @see org.openntf.domino.design.DesignBase#setAliases(java.lang.Iterable)
	 */
	@Override
	public void setAliases(final Iterable<String> aliases) {
		StringBuilder result = new StringBuilder();
		boolean added = false;
		for (String alias : aliases) {
			if (added)
				result.append("|");
			result.append(alias);
			added = true;
		}
		getDxl().setAttribute("alias", result.toString());
	}

	/*
	 * (non-Javadoc)
	 * 
	 * @see org.openntf.domino.design.DesignBase#setName(java.lang.String)
	 */
	@Override
	public void setName(final String name) {
		getDxl().setAttribute("name", name);
	}
}
=======
/**
 * 
 */
package org.openntf.domino.design.impl;

import java.util.Arrays;
import java.util.List;
import java.util.logging.Logger;

import org.openntf.domino.Database;
import org.openntf.domino.Document;
import org.openntf.domino.design.DesignBaseNamed;

/**
 * @author jgallagher
 * 
 */
public abstract class AbstractDesignBaseNamed extends AbstractDesignBase implements DesignBaseNamed {
	@SuppressWarnings("unused")
	private static final Logger log_ = Logger.getLogger(AbstractDesignBaseNamed.class.getName());
	private static final long serialVersionUID = 1L;

	/**
	 * @param document
	 */
	protected AbstractDesignBaseNamed(final Document document) {
		super(document);
	}

	protected AbstractDesignBaseNamed(final Database database) {
		super(database);
	}

	/*
	 * (non-Javadoc)
	 * 
	 * @see org.openntf.domino.design.DesignBase#getAliases()
	 */
	@Override
	public List<String> getAliases() {
		return Arrays.asList(getDxl().getAttribute("alias").split("\\|"));
	}

	/*
	 * (non-Javadoc)
	 * 
	 * @see org.openntf.domino.design.DesignBase#getName()
	 */
	@Override
	public String getName() {
		return getDocumentElement().getAttribute("name");
	}

	/*
	 * (non-Javadoc)
	 * 
	 * @see org.openntf.domino.design.DesignBase#setAlias(java.lang.String)
	 */
	@Override
	public void setAlias(final String alias) {
		getDocumentElement().setAttribute("alias", alias);
	}

	/*
	 * (non-Javadoc)
	 * 
	 * @see org.openntf.domino.design.DesignBase#setAliases(java.lang.Iterable)
	 */
	@Override
	public void setAliases(final Iterable<String> aliases) {
		StringBuilder result = new StringBuilder();
		boolean added = false;
		for (String alias : aliases) {
			if (added)
				result.append("|");
			result.append(alias);
			added = true;
		}
		getDocumentElement().setAttribute("alias", result.toString());
	}

	/*
	 * (non-Javadoc)
	 * 
	 * @see org.openntf.domino.design.DesignBase#setName(java.lang.String)
	 */
	@Override
	public void setName(final String name) {
		getDocumentElement().setAttribute("name", name);
	}
}
>>>>>>> e6bc8e55
<|MERGE_RESOLUTION|>--- conflicted
+++ resolved
@@ -1,91 +1,3 @@
-<<<<<<< HEAD
-/**
- * 
- */
-package org.openntf.domino.design.impl;
-
-import java.util.Arrays;
-import java.util.List;
-import java.util.logging.Logger;
-
-import org.openntf.domino.Document;
-import org.openntf.domino.design.DesignBaseNamed;
-
-/**
- * @author jgallagher
- * 
- */
-public abstract class AbstractDesignBaseNamed extends AbstractDesignBase implements DesignBaseNamed {
-	@SuppressWarnings("unused")
-	private static final Logger log_ = Logger.getLogger(AbstractDesignBaseNamed.class.getName());
-	private static final long serialVersionUID = 1L;
-
-	/**
-	 * @param document
-	 */
-	public AbstractDesignBaseNamed(final Document document) {
-		super(document);
-	}
-
-	/*
-	 * (non-Javadoc)
-	 * 
-	 * @see org.openntf.domino.design.DesignBase#getAliases()
-	 */
-	@Override
-	public List<String> getAliases() {
-		return Arrays.asList(getDxl().getAttribute("alias").split("\\|"));
-	}
-
-	/*
-	 * (non-Javadoc)
-	 * 
-	 * @see org.openntf.domino.design.DesignBase#getName()
-	 */
-	@Override
-	public String getName() {
-		return getDxl().getAttribute("name");
-	}
-
-	/*
-	 * (non-Javadoc)
-	 * 
-	 * @see org.openntf.domino.design.DesignBase#setAlias(java.lang.String)
-	 */
-	@Override
-	public void setAlias(final String alias) {
-		getDxl().setAttribute("alias", alias);
-	}
-
-	/*
-	 * (non-Javadoc)
-	 * 
-	 * @see org.openntf.domino.design.DesignBase#setAliases(java.lang.Iterable)
-	 */
-	@Override
-	public void setAliases(final Iterable<String> aliases) {
-		StringBuilder result = new StringBuilder();
-		boolean added = false;
-		for (String alias : aliases) {
-			if (added)
-				result.append("|");
-			result.append(alias);
-			added = true;
-		}
-		getDxl().setAttribute("alias", result.toString());
-	}
-
-	/*
-	 * (non-Javadoc)
-	 * 
-	 * @see org.openntf.domino.design.DesignBase#setName(java.lang.String)
-	 */
-	@Override
-	public void setName(final String name) {
-		getDxl().setAttribute("name", name);
-	}
-}
-=======
 /**
  * 
  */
@@ -176,5 +88,4 @@
 	public void setName(final String name) {
 		getDocumentElement().setAttribute("name", name);
 	}
-}
->>>>>>> e6bc8e55
+}