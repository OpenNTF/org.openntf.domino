--- conflicted
+++ resolved
@@ -1,167 +1,3 @@
-<<<<<<< HEAD
-/**
- * 
- */
-package org.openntf.domino.design.impl;
-
-import java.util.logging.Logger;
-
-import javax.xml.xpath.XPathExpressionException;
-
-import org.openntf.domino.utils.DominoUtils;
-import org.openntf.domino.utils.xml.XMLNode;
-
-/**
- * @author jgallagher
- * 
- */
-public class DesignColumn implements org.openntf.domino.design.DesignColumn {
-	@SuppressWarnings("unused")
-	private static final Logger log_ = Logger.getLogger(DesignColumn.class.getName());
-	private static final long serialVersionUID = 1L;
-
-	private XMLNode node_;
-
-	public DesignColumn(final XMLNode node) {
-		node_ = node;
-	}
-
-	@Override
-	public boolean isResizable() {
-		return node_.getAttribute("resizable").equals("true");
-	}
-
-	@Override
-	public void setResizable(final boolean resizable) {
-		node_.setAttribute("resizable", String.valueOf(resizable));
-	}
-
-	@Override
-	public boolean isSeparateMultipleValues() {
-		return node_.getAttribute("separatemultiplevalues").equals("true");
-	}
-
-	@Override
-	public void setSeparateMultipleValues(final boolean separateMultipleValues) {
-		node_.setAttribute("separatemultipleValues", String.valueOf(separateMultipleValues));
-	}
-
-	@Override
-	public boolean isSortNoAccent() {
-		return node_.getAttribute("sortnoaccent").equals("true");
-	}
-
-	@Override
-	public void setSortNoAccent(final boolean sortNoAccent) {
-		node_.setAttribute("sortnoaccent", String.valueOf(sortNoAccent));
-	}
-
-	@Override
-	public boolean isSortNoCase() {
-		return node_.getAttribute("sortnocase").equals("true");
-	}
-
-	@Override
-	public void setSortNoCase(final boolean sortNoCase) {
-		node_.setAttribute("sortnocase", String.valueOf(sortNoCase));
-	}
-
-	@Override
-	public boolean isShowAsLinks() {
-		return node_.getAttribute("showaslinks").equals("true");
-	}
-
-	@Override
-	public void setShowAsLinks(final boolean showAsLinks) {
-		node_.setAttribute("showaslinks", showAsLinks ? "true" : "false");
-	}
-
-	@Override
-	public String getItemName() {
-		return node_.getAttribute("itemname");
-	}
-
-	@Override
-	public void setItemName(final String itemName) {
-		node_.setAttribute("itemname", itemName);
-	}
-
-	@Override
-	public SortOrder getSortOrder() {
-		String sort = node_.getAttribute("sort");
-		if (sort == null || sort.isEmpty()) {
-			return SortOrder.NONE;
-		}
-		return SortOrder.valueOf(sort.toUpperCase());
-	}
-
-	@Override
-	public void setSortOrder(final SortOrder sortOrder) {
-		node_.setAttribute("sort", sortOrder.toString().toLowerCase());
-	}
-
-	@Override
-	public String getTitle() {
-		XMLNode columnHeader = null;
-		try {
-			columnHeader = node_.selectSingleNode("columnheader");
-		} catch (XPathExpressionException xee) {
-		}
-		if (columnHeader == null) {
-			return "";
-		}
-		return columnHeader.getAttribute("title");
-	}
-
-	@Override
-	public void setTitle(final String title) {
-		XMLNode columnHeader = null;
-		try {
-			columnHeader = node_.selectSingleNode("columnheader");
-		} catch (XPathExpressionException xee) {
-		}
-		if (columnHeader == null) {
-			node_.addChildElement("columnheader");
-		}
-		columnHeader.setAttribute("title", title);
-	}
-
-	@Override
-	public String getFormula() {
-		try {
-			XMLNode formulaNode = node_.selectSingleNode("code[@event='value']/formula");
-			if (formulaNode != null) {
-				return formulaNode.getTextContent();
-			}
-
-			// If there's no formula node then that means it's just an item directly
-			return this.getItemName();
-		} catch (XPathExpressionException e) {
-			DominoUtils.handleException(e);
-			return null;
-
-		}
-	}
-
-	@Override
-	public void setFormula(final String formula) {
-		try {
-			XMLNode formulaNode = node_.selectSingleNode("code[@event='value']/formula");
-			if (formulaNode != null) {
-				formulaNode.setTextContent(formula);
-			} else {
-				XMLNode code = node_.addChildElement("code");
-				code.setAttribute("event", "value");
-				formulaNode = code.addChildElement("formula");
-				formulaNode.setTextContent(formula);
-			}
-		} catch (XPathExpressionException e) {
-			DominoUtils.handleException(e);
-
-		}
-	}
-}
-=======
 /**
  * 
  */
@@ -306,5 +142,4 @@
 			formulaNode.setTextContent(formula);
 		}
 	}
-}
->>>>>>> e6bc8e55
+}