--- conflicted
+++ resolved
@@ -1,80 +1,76 @@
-package org.openntf.domino;
-
-import java.util.Vector;
-
-public interface Replication extends Base<lotus.domino.Replication>, lotus.domino.Replication {
-
-	@Override
-	public int clearHistory();
-
-	@Override
-	public DateTime getCutoffDate();
-
-	@Override
-	public long getCutoffInterval();
-
-	@Override
-	public boolean getDontSendLocalSecurityUpdates();
-
-	@Override
-<<<<<<< HEAD
-	public Vector getEntries();
-=======
-	public Vector<ReplicationEntry> getEntries();
->>>>>>> 1298861d
-
-	@Override
-	public ReplicationEntry getEntry(String source, String destination);
-
-	@Override
-	public ReplicationEntry getEntry(String source, String destination, boolean createFlag);
-
-	@Override
-	public int getPriority();
-
-	@Override
-	public boolean isAbstract();
-
-	@Override
-	public boolean isCutoffDelete();
-
-	@Override
-	public boolean isDisabled();
-
-	@Override
-	public boolean isIgnoreDeletes();
-
-	@Override
-	public boolean isIgnoreDestDeletes();
-
-	@Override
-	public int reset();
-
-	@Override
-	public int save();
-
-	@Override
-	public void setAbstract(boolean flag);
-
-	@Override
-	public void setCutoffDelete(boolean flag);
-
-	@Override
-	public void setCutoffInterval(long interval);
-
-	@Override
-	public void setDisabled(boolean flag);
-
-	@Override
-	public void setDontSendLocalSecurityUpdates(boolean flag);
-
-	@Override
-	public void setIgnoreDeletes(boolean flag);
-
-	@Override
-	public void setIgnoreDestDeletes(boolean flag);
-
-	@Override
-	public void setPriority(int priority);
-
-}
+package org.openntf.domino;
+
+import java.util.Vector;
+
+public interface Replication extends Base<lotus.domino.Replication>, lotus.domino.Replication {
+
+	@Override
+	public int clearHistory();
+
+	@Override
+	public DateTime getCutoffDate();
+
+	@Override
+	public long getCutoffInterval();
+
+	@Override
+	public boolean getDontSendLocalSecurityUpdates();
+
+	@Override
+	public Vector<ReplicationEntry> getEntries();
+
+	@Override
+	public ReplicationEntry getEntry(String source, String destination);
+
+	@Override
+	public ReplicationEntry getEntry(String source, String destination, boolean createFlag);
+
+	@Override
+	public int getPriority();
+
+	@Override
+	public boolean isAbstract();
+
+	@Override
+	public boolean isCutoffDelete();
+
+	@Override
+	public boolean isDisabled();
+
+	@Override
+	public boolean isIgnoreDeletes();
+
+	@Override
+	public boolean isIgnoreDestDeletes();
+
+	@Override
+	public int reset();
+
+	@Override
+	public int save();
+
+	@Override
+	public void setAbstract(boolean flag);
+
+	@Override
+	public void setCutoffDelete(boolean flag);
+
+	@Override
+	public void setCutoffInterval(long interval);
+
+	@Override
+	public void setDisabled(boolean flag);
+
+	@Override
+	public void setDontSendLocalSecurityUpdates(boolean flag);
+
+	@Override
+	public void setIgnoreDeletes(boolean flag);
+
+	@Override
+	public void setIgnoreDestDeletes(boolean flag);
+
+	@Override
+	public void setPriority(int priority);
+
+}