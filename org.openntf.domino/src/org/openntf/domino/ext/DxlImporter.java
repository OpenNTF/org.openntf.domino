<<<<<<< HEAD
/**
 * 
 */
package org.openntf.domino.ext;

/**
 * @author withersp
 * 
 */
public interface DxlImporter {

}
=======
/**
 * 
 */
package org.openntf.domino.ext;

import org.openntf.domino.DxlImporter.AclImportOption;
import org.openntf.domino.DxlImporter.DesignImportOption;
import org.openntf.domino.DxlImporter.DocumentImportOption;
import org.openntf.domino.DxlImporter.InputValidationOption;

/**
 * @author withersp
 * 
 */
public interface DxlImporter {
	public void setAclImportOption(AclImportOption option);

	public void setDesignImportOption(DesignImportOption option);

	public void setDocumentImportOption(DocumentImportOption option);

	public void setInputValidationOption(InputValidationOption option);
}
>>>>>>> a441cbb2
<|MERGE_RESOLUTION|>--- conflicted
+++ resolved
@@ -1,17 +1,3 @@
-<<<<<<< HEAD
-/**
- * 
- */
-package org.openntf.domino.ext;
-
-/**
- * @author withersp
- * 
- */
-public interface DxlImporter {
-
-}
-=======
 /**
  * 
  */
@@ -34,5 +20,4 @@
 	public void setDocumentImportOption(DocumentImportOption option);
 
 	public void setInputValidationOption(InputValidationOption option);
-}
->>>>>>> a441cbb2
+}