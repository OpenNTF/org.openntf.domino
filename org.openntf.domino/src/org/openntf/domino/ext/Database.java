--- conflicted
+++ resolved
@@ -1,9 +1,9 @@
-<<<<<<< HEAD
 /**
  * 
  */
 package org.openntf.domino.ext;
 
+import java.io.Serializable;
 import java.util.Collection;
 import java.util.EnumSet;
 import java.util.Map;
@@ -129,7 +129,7 @@
 	 * @return The Document corresponding to the key, or null if no matching document exists.
 	 * @since org.openntf.domino 1.0.0
 	 */
-	public Document getDocumentByKey(String key);
+	public Document getDocumentByKey(Serializable key);
 
 	/**
 	 * Retrieves a document by a String key, allowing for creation of a new document if no match was found.
@@ -145,7 +145,7 @@
 	 * @return The Document corresponding to the key, or null if no matching document exists and createOnFail is false.
 	 * @since org.openntf.domino 1.0.0
 	 */
-	public Document getDocumentByKey(String key, boolean createOnFail);
+	public Document getDocumentByKey(Serializable key, boolean createOnFail);
 
 	/**
 	 * @param name
@@ -223,230 +223,4 @@
 	 */
 	public DatabaseTransaction getTransaction();
 
-=======
-/**
- * 
- */
-package org.openntf.domino.ext;
-
-import java.io.Serializable;
-import java.util.Collection;
-import java.util.Map;
-import java.util.Set;
-
-import org.openntf.domino.ACL;
-import org.openntf.domino.Document;
-import org.openntf.domino.DocumentCollection;
-import org.openntf.domino.FileResource;
-import org.openntf.domino.Database.CompactOption;
-import org.openntf.domino.Database.DBOption;
-import org.openntf.domino.Database.FTDomainSearchOption;
-import org.openntf.domino.Database.FTDomainSortOption;
-import org.openntf.domino.Database.FTIndexFrequency;
-import org.openntf.domino.Database.FTIndexOption;
-import org.openntf.domino.Database.FTSearchOption;
-import org.openntf.domino.Database.FTSortOption;
-import org.openntf.domino.Database.FixupOption;
-import org.openntf.domino.Database.ModifiedDocClass;
-import org.openntf.domino.Database.SignDocType;
-import org.openntf.domino.transactions.DatabaseTransaction;
-
-/**
- * @author withersp
- * 
- */
-public interface Database {
-
-	public int compactWithOptions(Set<CompactOption> options);
-
-	public int compactWithOptions(Set<CompactOption> options, String spaceThreshold);
-
-	/*
-	 * (non-Javadoc)
-	 * 
-	 * 
-	 * @see java.util.Map#containsKey(java.lang.Object)
-	 */
-	public boolean containsKey(Object key);
-
-	/**
-	 * @param itemValues
-	 *            Map of fields and values with which to initialize a document
-	 * @return the newly created document
-	 */
-	public Document createDocument(Map<String, Object> itemValues);
-
-	/**
-	 * @param keyValuePairs
-	 *            an object of key value pairs with which to initialize a document
-	 * @return the newly created document
-	 */
-	public Document createDocument(Object... keyValuePairs);
-
-	public void createFTIndex(Set<FTIndexOption> options, boolean recreate);
-
-	public void fixup(Set<FixupOption> options);
-
-	/**
-	 * @param query
-	 *            the query
-	 * @param maxDocs
-	 *            the max docs
-	 * @param sortOpt
-	 *            the sort option
-	 * @param otherOpt
-	 *            the other option
-	 * @param start
-	 *            the start
-	 * @param count
-	 *            the count
-	 * @param entryForm
-	 *            the entry form
-	 * @return a document
-	 */
-	public Document FTDomainSearch(String query, int maxDocs, FTDomainSortOption sortOpt, Set<FTDomainSearchOption> otherOpt, int start,
-			int count, String entryForm);
-
-	/**
-	 * @param query
-	 *            the query
-	 * @param maxDocs
-	 *            the max docs
-	 * @param sortOpt
-	 *            the sort option
-	 * @param otherOpt
-	 *            the other option
-	 * @return a DocumentCollection
-	 */
-	public DocumentCollection FTSearch(String query, int maxDocs, FTSortOption sortOpt, Set<FTSearchOption> otherOpt);
-
-	/**
-	 * @param query
-	 *            the query
-	 * @param maxDocs
-	 *            the max docs
-	 * @param sortOpt
-	 *            the sort option
-	 * @param otherOpt
-	 *            the other option
-	 * @param start
-	 *            the start
-	 * @return a DocumentCollection
-	 */
-	public DocumentCollection FTSearchRange(String query, int maxDocs, FTSortOption sortOpt, Set<FTSearchOption> otherOpt, int start);
-
-	/*
-	 * (non-Javadoc)
-	 * 
-	 * 
-	 * @see java.util.Map#get(java.lang.Object)
-	 */
-	public Document get(Object key);
-
-	/**
-	 * Retrieves a document by a String key.
-	 * <p>
-	 * The key is hased using MD5 and treated as a UNID.
-	 * </p>
-	 * 
-	 * @param key
-	 *            The arbitrary serializable key.
-	 * 
-	 * @return The Document corresponding to the key, or null if no matching document exists.
-	 * @since org.openntf.domino 1.0.0
-	 */
-	public Document getDocumentByKey(Serializable key);
-
-	/**
-	 * Retrieves a document by a String key, allowing for creation of a new document if no match was found.
-	 * <p>
-	 * The key is hased using MD5 and treated as a UNID.
-	 * </p>
-	 * 
-	 * @param key
-	 *            The arbitrary serializable key.
-	 * @param createOnFail
-	 *            Whether or not a new document should be created when the key was not found. Defaults to false.
-	 * 
-	 * @return The Document corresponding to the key, or null if no matching document exists and createOnFail is false.
-	 * @since org.openntf.domino 1.0.0
-	 */
-	public Document getDocumentByKey(Serializable key, boolean createOnFail);
-
-	/**
-	 * @param name
-	 *            name of a file resource
-	 * @return a file resource
-	 */
-	public FileResource getFileResource(String name);
-
-	/**
-	 * @return collection of all file resources
-	 */
-	public Collection<FileResource> getFileResources();
-
-	public DocumentCollection getModifiedDocuments(lotus.domino.DateTime since, ModifiedDocClass noteClass);
-
-	public boolean getOption(DBOption optionName);
-
-	/**
-	 * @param name
-	 *            name of a user to grant access to
-	 * @param level
-	 *            ACL.Level for access
-	 */
-	public void grantAccess(String name, ACL.Level level);
-
-	public void setFTIndexFrequency(FTIndexFrequency frequency);
-
-	/**
-	 * @param optionName
-	 *            DBOption option name
-	 * @param flag
-	 *            the flag
-	 */
-	public void setOption(DBOption optionName, boolean flag);
-
-	/**
-	 * @param documentType
-	 *            sign document type
-	 */
-	public void sign(SignDocType documentType);
-
-	public void sign(SignDocType documentType, boolean existingSigsOnly);
-
-	/**
-	 * @param documentType
-	 *            sign document type
-	 * @param existingSigsOnly
-	 *            whether to only update existing signatures
-	 * @param name
-	 *            the name
-	 */
-	public void sign(SignDocType documentType, boolean existingSigsOnly, String name);
-
-	/**
-	 * @param documentType
-	 *            sign document type
-	 * @param existingSigsOnly
-	 *            whether to only update existing signatures
-	 * @param name
-	 *            the name
-	 * @param nameIsNoteid
-	 *            whether or not the name is a note id
-	 */
-	public void sign(SignDocType documentType, boolean existingSigsOnly, String name, boolean nameIsNoteid);
-
-	/**
-	 * @return Database transaction
-	 */
-	public DatabaseTransaction startTransaction();
-
-	public void closeTransaction();
-
-	/**
-	 * @return Database transaction
-	 */
-	public DatabaseTransaction getTransaction();
->>>>>>> 2dbbc247
 }