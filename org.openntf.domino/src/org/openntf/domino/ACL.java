--- conflicted
+++ resolved
@@ -1,89 +1,79 @@
-package org.openntf.domino;
-
-import java.util.Vector;
-
-<<<<<<< HEAD
-import lotus.domino.ACLEntry;
-import lotus.domino.Database;
-
-=======
->>>>>>> 4f7ca777
-public interface ACL extends Base<lotus.domino.ACL>, lotus.domino.ACL {
-
-	@Override
-	public void addRole(String name);
-
-	@Override
-	public ACLEntry createACLEntry(String name, int level);
-
-	@Override
-	public void deleteRole(String name);
-
-	@Override
-	public String getAdministrationServer();
-
-	@Override
-<<<<<<< HEAD
-	public ACLEntry getEntry(String arg0);
-=======
-	public ACLEntry getEntry(String name);
->>>>>>> 4f7ca777
-
-	@Override
-	public ACLEntry getFirstEntry();
-
-	@Override
-	public int getInternetLevel();
-
-	@Override
-	public ACLEntry getNextEntry();
-
-	@Override
-	public ACLEntry getNextEntry(lotus.domino.ACLEntry entry);
-
-	@Override
-	public Database getParent();
-
-	@Override
-	public Vector getRoles();
-
-	@Override
-	public boolean isAdminNames();
-
-	@Override
-	public boolean isAdminReaderAuthor();
-
-	@Override
-	public boolean isExtendedAccess();
-
-	@Override
-	public boolean isUniformAccess();
-
-	@Override
-	public void removeACLEntry(String name);
-
-	@Override
-	public void renameRole(String oldName, String newName);
-
-	@Override
-	public void save();
-
-	@Override
-	public void setAdministrationServer(String server);
-
-	@Override
-	public void setAdminNames(boolean flag);
-
-	@Override
-	public void setAdminReaderAuthor(boolean flag);
-
-	@Override
-	public void setExtendedAccess(boolean flag);
-
-	@Override
-	public void setInternetLevel(int level);
-
-	@Override
-	public void setUniformAccess(boolean flag);
-
-}
+package org.openntf.domino;
+
+import java.util.Vector;
+
+public interface ACL extends Base<lotus.domino.ACL>, lotus.domino.ACL {
+
+	@Override
+	public void addRole(String name);
+
+	@Override
+	public ACLEntry createACLEntry(String name, int level);
+
+	@Override
+	public void deleteRole(String name);
+
+	@Override
+	public String getAdministrationServer();
+
+	@Override
+	public ACLEntry getEntry(String name);
+
+	@Override
+	public ACLEntry getFirstEntry();
+
+	@Override
+	public int getInternetLevel();
+
+	@Override
+	public ACLEntry getNextEntry();
+
+	@Override
+	public ACLEntry getNextEntry(lotus.domino.ACLEntry entry);
+
+	@Override
+	public Database getParent();
+
+	@Override
+	public Vector getRoles();
+
+	@Override
+	public boolean isAdminNames();
+
+	@Override
+	public boolean isAdminReaderAuthor();
+
+	@Override
+	public boolean isExtendedAccess();
+
+	@Override
+	public boolean isUniformAccess();
+
+	@Override
+	public void removeACLEntry(String name);
+
+	@Override
+	public void renameRole(String oldName, String newName);
+
+	@Override
+	public void save();
+
+	@Override
+	public void setAdministrationServer(String server);
+
+	@Override
+	public void setAdminNames(boolean flag);
+
+	@Override
+	public void setAdminReaderAuthor(boolean flag);
+
+	@Override
+	public void setExtendedAccess(boolean flag);
+
+	@Override
+	public void setInternetLevel(int level);
+
+	@Override
+	public void setUniformAccess(boolean flag);
+
+}