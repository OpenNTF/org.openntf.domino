--- conflicted
+++ resolved
@@ -1,21 +1,3 @@
-<<<<<<< HEAD
-=======
-/*
- * Copyright OpenNTF 2013
- * 
- * Licensed under the Apache License, Version 2.0 (the "License"); 
- * you may not use this file except in compliance with the License. 
- * You may obtain a copy of the License at:
- * 
- * http://www.apache.org/licenses/LICENSE-2.0 
- * 
- * Unless required by applicable law or agreed to in writing, software 
- * distributed under the License is distributed on an "AS IS" BASIS, 
- * WITHOUT WARRANTIES OR CONDITIONS OF ANY KIND, either express or 
- * implied. See the License for the specific language governing 
- * permissions and limitations under the License.
- */
->>>>>>> e021ec71
 package org.openntf.domino.tests.paul;
 
 import java.util.Date;
@@ -26,40 +8,14 @@
 import org.openntf.domino.utils.DominoUtils;
 import org.openntf.domino.utils.Factory;
 
-<<<<<<< HEAD
 public enum DominoAPIScratchTest {
 	INSTANCE;
 
-=======
-// TODO: Auto-generated Javadoc
-/**
- * The Enum DominoAPIScratchTest.
- */
-public enum DominoAPIScratchTest {
-	
-	/** The instance. */
-	INSTANCE;
-
-	/**
-	 * Instantiates a new domino api scratch test.
-	 */
->>>>>>> e021ec71
 	private DominoAPIScratchTest() {
 
 	}
 
-<<<<<<< HEAD
 	static class DateTimeTest implements Runnable {
-=======
-	/**
-	 * The Class DateTimeTest.
-	 */
-	static class DateTimeTest implements Runnable {
-		
-		/* (non-Javadoc)
-		 * @see java.lang.Runnable#run()
-		 */
->>>>>>> e021ec71
 		@Override
 		public void run() {
 			long start = System.nanoTime();
@@ -77,8 +33,6 @@
 		}
 	}
 
-<<<<<<< HEAD
-=======
 	/**
 	 * Do checks.
 	 * 
@@ -87,7 +41,6 @@
 	 * @param dt2
 	 *            the dt2
 	 */
->>>>>>> e021ec71
 	private static void doChecks(DateTime dt1, DateTime dt2) {
 		System.out.println("Comparing Date 1 " + dt1.toJavaDate().toString() + " and Date 2 " + dt2.toJavaDate().toString());
 		if (dt1.isBefore(dt2)) {
@@ -118,14 +71,10 @@
 	}
 
 	/**
-<<<<<<< HEAD
-	 * @param args
-=======
 	 * The main method.
 	 * 
 	 * @param args
 	 *            the arguments
->>>>>>> e021ec71
 	 */
 	public static void main(String[] args) {
 		int delay = 500;
