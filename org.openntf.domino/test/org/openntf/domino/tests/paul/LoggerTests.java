--- conflicted
+++ resolved
@@ -1,4 +1,3 @@
-<<<<<<< HEAD
 package org.openntf.domino.tests.paul;
 
 import java.util.logging.Level;
@@ -10,51 +9,10 @@
 public enum LoggerTests {
 	INSTANCE;
 
-=======
-/*
- * Copyright OpenNTF 2013
- * 
- * Licensed under the Apache License, Version 2.0 (the "License"); 
- * you may not use this file except in compliance with the License. 
- * You may obtain a copy of the License at:
- * 
- * http://www.apache.org/licenses/LICENSE-2.0 
- * 
- * Unless required by applicable law or agreed to in writing, software 
- * distributed under the License is distributed on an "AS IS" BASIS, 
- * WITHOUT WARRANTIES OR CONDITIONS OF ANY KIND, either express or 
- * implied. See the License for the specific language governing 
- * permissions and limitations under the License.
- */
-package org.openntf.domino.tests.paul;
-
-import java.util.ArrayList;
-import java.util.logging.Handler;
-import java.util.logging.Level;
-import java.util.logging.Logger;
-
-import org.openntf.domino.logging.LogUtils;
-import org.openntf.domino.thread.DominoThread;
-import org.openntf.domino.utils.DominoUtils;
-
-// TODO: Auto-generated Javadoc
-/**
- * The Enum LoggerTests.
- */
-public enum LoggerTests {
-	
-	/** The instance. */
-	INSTANCE;
-
-	/**
-	 * Instantiates a new logger tests.
-	 */
->>>>>>> e021ec71
 	private LoggerTests() {
 
 	}
 
-<<<<<<< HEAD
 	// static class LoggingConsoleOnly implements Runnable {
 	// private final static Logger log_ = Logger.getLogger("org.openntf.domino");
 	//
@@ -73,42 +31,6 @@
 	static class DominoException implements Runnable {
 		private final static Logger log_ = Logger.getLogger("org.openntf.domino");
 
-=======
-	/**
-	 * The Class LoggingConsoleOnly.
-	 */
-	static class LoggingConsoleOnly implements Runnable {
-		
-		/** The Constant log_. */
-		private final static Logger log_ = Logger.getLogger("org.openntf.domino");
-
-		/* (non-Javadoc)
-		 * @see java.lang.Runnable#run()
-		 */
-		@Override
-		public void run() {
-			LogUtils.loadLoggerConfig(false, "");
-			Handler consoleHandler = new org.openntf.domino.logging.DefaultConsoleHandler();
-			ArrayList<Handler> handlers = new ArrayList<Handler>();
-			handlers.add(consoleHandler);
-			if (LogUtils.setupLoggerEx("org.openntf.domino", handlers, false, Level.FINER)) {
-				log_.log(Level.FINE, "This is a test just to the console", new Throwable());
-			}
-		}
-	}
-
-	/**
-	 * The Class DominoException.
-	 */
-	static class DominoException implements Runnable {
-		
-		/** The Constant log_. */
-		private final static Logger log_ = Logger.getLogger("org.openntf.domino");
-
-		/* (non-Javadoc)
-		 * @see java.lang.Runnable#run()
-		 */
->>>>>>> e021ec71
 		@Override
 		public void run() {
 			log_.log(Level.FINE, "This should not get thrown", new Throwable());
@@ -118,34 +40,21 @@
 	}
 
 	/**
-<<<<<<< HEAD
-	 * @param args
-=======
 	 * The main method.
 	 * 
 	 * @param args
 	 *            the arguments
->>>>>>> e021ec71
 	 */
 	public static void main(String[] args) {
 		int delay = 500;
 		DominoThread dt1 = new DominoThread(new DominoException(), "Logging Test");
 		dt1.start();
-<<<<<<< HEAD
 		// DominoThread dt2 = new DominoThread(new LoggingConsoleOnly(), "Logging Test");
 		// dt2.start();
-=======
-		DominoThread dt2 = new DominoThread(new LoggingConsoleOnly(), "Logging Test");
-		dt2.start();
->>>>>>> e021ec71
 		try {
 			Thread.sleep(delay);
 		} catch (InterruptedException e1) {
 			DominoUtils.handleException(e1);
-<<<<<<< HEAD
-=======
-
->>>>>>> e021ec71
 		}
 	}
 }