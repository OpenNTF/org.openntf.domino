<<<<<<< HEAD
=======
/*
 * Copyright OpenNTF 2013
 * 
 * Licensed under the Apache License, Version 2.0 (the "License"); 
 * you may not use this file except in compliance with the License. 
 * You may obtain a copy of the License at:
 * 
 * http://www.apache.org/licenses/LICENSE-2.0 
 * 
 * Unless required by applicable law or agreed to in writing, software 
 * distributed under the License is distributed on an "AS IS" BASIS, 
 * WITHOUT WARRANTIES OR CONDITIONS OF ANY KIND, either express or 
 * implied. See the License for the specific language governing 
 * permissions and limitations under the License.
 */
>>>>>>> e021ec71
package org.openntf.domino.tests.paul;

import java.util.Date;
import java.util.HashSet;
import java.util.Set;

import lotus.domino.Database;
import lotus.domino.Document;
import lotus.domino.NotesFactory;
import lotus.domino.Session;

import org.openntf.domino.thread.DominoThread;

<<<<<<< HEAD
public class Create200KLotus {

	public Create200KLotus() {

	}

	static class DocCreator implements Runnable {

=======
// TODO: Auto-generated Javadoc
/**
 * The Class Create200KLotus.
 */
public class Create200KLotus {

	/**
	 * Instantiates a new create200 k lotus.
	 */
	public Create200KLotus() {
		// TODO Auto-generated constructor stub
	}

	/**
	 * The Class DocCreator.
	 */
	static class DocCreator implements Runnable {

		/* (non-Javadoc)
		 * @see java.lang.Runnable#run()
		 */
>>>>>>> e021ec71
		@Override
		public void run() {
			try {
				Document doc = null;
				System.out.println("START Creation of Documents:" + new Date().toString());
				Session s = NotesFactory.createSession();
				Set<Document> docset = new HashSet<Document>();
				Database db = s.getDatabase("", "OneMillionLotus.nsf", true);
				if (!db.isOpen()) {
					Database db2 = s.getDatabase("", "billing.ntf", true);
					db = db2.createCopy("", "OneMillionLotus.nsf");
					if (!db.isOpen())
						db.open();
				}

				for (int i = 1; i < 200000; i++) {
					doc = db.createDocument();
					doc.replaceItemValue("form", "doc");
					doc.replaceItemValue("Subject", String.valueOf(System.nanoTime()));
					doc.save();
					doc.recycle();
					if (i % 5000 == 0) {
						System.out.println("Created " + i + " documents so far. Still going...");
					}
				}
				System.out.println("ENDING Creation of Documents: " + new Date().toString());
			} catch (lotus.domino.NotesException e) {
				System.out.println(e.toString());
			}
		}
	}

	/**
<<<<<<< HEAD
	 * @param args
=======
	 * The main method.
	 * 
	 * @param args
	 *            the arguments
>>>>>>> e021ec71
	 */
	public static void main(String[] args) {
		DominoThread dt = new DominoThread(new DocCreator(), "Create One Million Docs");
		dt.start();
	}
}<|MERGE_RESOLUTION|>--- conflicted
+++ resolved
@@ -1,21 +1,3 @@
-<<<<<<< HEAD
-=======
-/*
- * Copyright OpenNTF 2013
- * 
- * Licensed under the Apache License, Version 2.0 (the "License"); 
- * you may not use this file except in compliance with the License. 
- * You may obtain a copy of the License at:
- * 
- * http://www.apache.org/licenses/LICENSE-2.0 
- * 
- * Unless required by applicable law or agreed to in writing, software 
- * distributed under the License is distributed on an "AS IS" BASIS, 
- * WITHOUT WARRANTIES OR CONDITIONS OF ANY KIND, either express or 
- * implied. See the License for the specific language governing 
- * permissions and limitations under the License.
- */
->>>>>>> e021ec71
 package org.openntf.domino.tests.paul;
 
 import java.util.Date;
@@ -29,7 +11,6 @@
 
 import org.openntf.domino.thread.DominoThread;
 
-<<<<<<< HEAD
 public class Create200KLotus {
 
 	public Create200KLotus() {
@@ -38,29 +19,6 @@
 
 	static class DocCreator implements Runnable {
 
-=======
-// TODO: Auto-generated Javadoc
-/**
- * The Class Create200KLotus.
- */
-public class Create200KLotus {
-
-	/**
-	 * Instantiates a new create200 k lotus.
-	 */
-	public Create200KLotus() {
-		// TODO Auto-generated constructor stub
-	}
-
-	/**
-	 * The Class DocCreator.
-	 */
-	static class DocCreator implements Runnable {
-
-		/* (non-Javadoc)
-		 * @see java.lang.Runnable#run()
-		 */
->>>>>>> e021ec71
 		@Override
 		public void run() {
 			try {
@@ -94,14 +52,13 @@
 	}
 
 	/**
-<<<<<<< HEAD
-	 * @param args
-=======
-	 * The main method.
+	 * <<<<<<< HEAD
 	 * 
 	 * @param args
-	 *            the arguments
->>>>>>> e021ec71
+	 *            ======= The main method.
+	 * 
+	 * @param args
+	 *            the arguments >>>>>>> origin/declan
 	 */
 	public static void main(String[] args) {
 		DominoThread dt = new DominoThread(new DocCreator(), "Create One Million Docs");
