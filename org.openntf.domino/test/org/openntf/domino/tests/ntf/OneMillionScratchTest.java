<<<<<<< HEAD
=======
/*
 * Copyright OpenNTF 2013
 * 
 * Licensed under the Apache License, Version 2.0 (the "License"); 
 * you may not use this file except in compliance with the License. 
 * You may obtain a copy of the License at:
 * 
 * http://www.apache.org/licenses/LICENSE-2.0 
 * 
 * Unless required by applicable law or agreed to in writing, software 
 * distributed under the License is distributed on an "AS IS" BASIS, 
 * WITHOUT WARRANTIES OR CONDITIONS OF ANY KIND, either express or 
 * implied. See the License for the specific language governing 
 * permissions and limitations under the License.
 */
>>>>>>> e021ec71
package org.openntf.domino.tests.ntf;

import java.text.DateFormat;
import java.text.SimpleDateFormat;
<<<<<<< HEAD
import java.util.Arrays;
=======
>>>>>>> e021ec71
import java.util.Date;
import java.util.HashSet;
import java.util.Set;
import java.util.Vector;

import org.openntf.domino.Database;
import org.openntf.domino.DateTime;
import org.openntf.domino.Document;
import org.openntf.domino.DocumentCollection;
import org.openntf.domino.Form;
import org.openntf.domino.Name;
<<<<<<< HEAD
import org.openntf.domino.NoteCollection;
import org.openntf.domino.Session;
import org.openntf.domino.View;
import org.openntf.domino.ViewEntry;
import org.openntf.domino.ViewEntryCollection;
=======
import org.openntf.domino.Session;
>>>>>>> e021ec71
import org.openntf.domino.thread.DominoThread;
import org.openntf.domino.utils.DominoUtils;
import org.openntf.domino.utils.Factory;

<<<<<<< HEAD
public enum OneMillionScratchTest {
	INSTANCE;

=======
// TODO: Auto-generated Javadoc
/**
 * The Enum OneMillionScratchTest.
 */
public enum OneMillionScratchTest {
	
	/** The instance. */
	INSTANCE;

	/**
	 * Instantiates a new one million scratch test.
	 */
>>>>>>> e021ec71
	private OneMillionScratchTest() {
		// TODO Auto-generated constructor stub
	}

<<<<<<< HEAD
	static class Doer implements Runnable {

=======
	/**
	 * The Class Doer.
	 */
	static class Doer implements Runnable {

		/* (non-Javadoc)
		 * @see java.lang.Runnable#run()
		 */
>>>>>>> e021ec71
		@Override
		public void run() {
			long start = System.nanoTime();
			int nameCount = 0;
			int docCount = 0;
			int dateCount = 0;
			Session s = Factory.getSession();
			Name sname = s.getUserNameObject();
			DateFormat df = new SimpleDateFormat("yyyyMMddhhmmss");
			System.out.println(df.format(new Date()) + " Name: " + sname.getCanonical());
			Database db = s.getDatabase("", "events4.nsf");
			if (!db.isOpen()) {
				db.open();
			}
			Vector<Form> forms = db.getForms();
			System.out.println("Thread " + Thread.currentThread().getName() + " BEGINNING ITERATION of Forms");
			for (Form form : forms) {
				// System.out.println("Form : " + form.getName() + " (" + DominoUtils.getUnidFromNotesUrl(form.getNotesURL()) + ")");
				Document d = form.getDocument();
				Vector v = d.getItemValue("$UpdatedBy");

				Name n = s.createName((String) v.get(0));
				nameCount++;
				docCount++;
				// System.out.println("Last Editor: " + n);
			}
			System.out.println("ENDING ITERATION of Forms");
			Set<Document> secondReference = new HashSet<Document>();
			Set<Document> thirdReference = new HashSet<Document>();
			System.out.println("Thread " + Thread.currentThread().getName() + " BEGINNING ITERATION of Documents");
			DocumentCollection dc = db.getAllDocuments();
			for (Document doc : dc) {
				docCount++;
				Vector v = doc.getItemValue("$UpdatedBy");
				for (Object o : v) {
					if (o instanceof String) {
						Name n = s.createName((String) o);
						nameCount++;
					}
				}
				// if (docCount % 1000 == 0) {
				// secondReference.add(db.getDocumentByID(doc.getNoteID()));
				// }
				if (docCount % 1000 == 0) {
					secondReference.add(db.getDocumentByID(doc.getNoteID()));
					System.out.println("Created second reference for " + doc.getNoteID());
				}
				if (docCount % 2000 == 0) {
					thirdReference.add(db.getDocumentByUNID(doc.getUniversalID()));
					System.out.println("Created second reference for " + doc.getUniversalID());
				}
				DateTime toxic = doc.getLastModified();
				String busyWork = toxic.getGMTTime();
				DateTime toxic2 = doc.getLastModified();
				String busyWork2 = toxic2.getDateOnly();
				// System.out.println("LastMod: " + toxic.getGMTTime());
				dateCount++;
			}

			System.out.println("ENDING ITERATION of Documents");
			for (Document doc : secondReference) {
				DateTime created = doc.getCreated();
				String busyWork3 = created.getDateOnly();
			}

			System.out.println("ENDING ITERATION of Documents");
			for (Document doc : thirdReference) {
				DateTime initMod = doc.getInitiallyModified();
				String busyWork4 = initMod.getDateOnly();
				System.out.println(busyWork4);
			}

			System.out.println("Thread " + Thread.currentThread().getName() + " processed " + nameCount + " names, " + docCount
					+ " docs, and " + dateCount + " datetimes without recycling.");
			long elapsed = System.nanoTime() - start;
			System.out.println("Thread " + Thread.currentThread().getName() + " elapsed time: " + elapsed / 1000000 + "ms");
		}

<<<<<<< HEAD
		public void Count(Database db) {
			DocumentCollection dc = db.getAllDocuments();
			NoteCollection nc = db.createNoteCollection(false);
			nc.add(dc);

			Set setAll = new HashSet(Arrays.asList(nc.getNoteIDs()));

			View allView = db.getView("All Documents");
			ViewEntryCollection vec = allView.getAllEntries();
			ViewEntry entry = vec.getFirstEntry();
			ViewEntry next = null;
			while (entry != null) {
				next = vec.getNextEntry(entry);
				setAll.remove(entry.getNoteIDAsInt());
				// entry.recycle();
				entry = next;
			}
		}

	}

	/**
	 * @param args
=======
	}

	/**
	 * The main method.
	 * 
	 * @param args
	 *            the arguments
>>>>>>> e021ec71
	 */
	public static void main(String[] args) {
		int delay = 500;
		DominoThread dt = new DominoThread(new Doer(), "Scratch Test");
		DominoThread dt2 = new DominoThread(new Doer(), "Scratch Test2");
		DominoThread dt3 = new DominoThread(new Doer(), "Scratch Test3");
		DominoThread dt4 = new DominoThread(new Doer(), "Scratch Test4");
		DominoThread dt5 = new DominoThread(new Doer(), "Scratch Test5");

		DominoThread dt6 = new DominoThread(new Doer(), "Scratch Test6");
		dt.start();
		try {
			Thread.sleep(delay);
		} catch (InterruptedException e1) {
			DominoUtils.handleException(e1);

		}
		// dt2.start();
		// try {
		// Thread.sleep(delay);
		// } catch (InterruptedException e1) {
		// DominoUtils.handleException(e1);
		//
		// }
		// dt3.start();
		// try {
		// Thread.sleep(delay);
		// } catch (InterruptedException e1) {
		// DominoUtils.handleException(e1);
		//
		// }
		// dt4.start();
		// try {
		// Thread.sleep(delay);
		// } catch (InterruptedException e1) {
		// DominoUtils.handleException(e1);
		//
		// }
		// dt5.start();
		// try {
		// Thread.sleep(delay);
		// } catch (InterruptedException e1) {
		// DominoUtils.handleException(e1);
		//
		// }
		// dt6.start();

		// // NotesThread.sinitThread();
		//
		// doSomeLotusStuff();
		//
		// System.gc();
		// DominoReferenceQueue drq = Base._getRecycleQueue();
		// System.out.println("Found queue of type " + drq.getClass().getName());
		// Reference<?> ref = drq.poll();
		//
		// while (ref != null) {
		// if (ref instanceof DominoReference) {
		// System.out.println("Found a phantom reference of type " + ((DominoReference) ref).getType().getName());
		// ((DominoReference) ref).recycle();
		// }
		// ref = drq.poll();
		// }

		// NotesThread.stermThread();
	}
}<|MERGE_RESOLUTION|>--- conflicted
+++ resolved
@@ -1,29 +1,8 @@
-<<<<<<< HEAD
-=======
-/*
- * Copyright OpenNTF 2013
- * 
- * Licensed under the Apache License, Version 2.0 (the "License"); 
- * you may not use this file except in compliance with the License. 
- * You may obtain a copy of the License at:
- * 
- * http://www.apache.org/licenses/LICENSE-2.0 
- * 
- * Unless required by applicable law or agreed to in writing, software 
- * distributed under the License is distributed on an "AS IS" BASIS, 
- * WITHOUT WARRANTIES OR CONDITIONS OF ANY KIND, either express or 
- * implied. See the License for the specific language governing 
- * permissions and limitations under the License.
- */
->>>>>>> e021ec71
 package org.openntf.domino.tests.ntf;
 
 import java.text.DateFormat;
 import java.text.SimpleDateFormat;
-<<<<<<< HEAD
 import java.util.Arrays;
-=======
->>>>>>> e021ec71
 import java.util.Date;
 import java.util.HashSet;
 import java.util.Set;
@@ -35,54 +14,24 @@
 import org.openntf.domino.DocumentCollection;
 import org.openntf.domino.Form;
 import org.openntf.domino.Name;
-<<<<<<< HEAD
 import org.openntf.domino.NoteCollection;
 import org.openntf.domino.Session;
 import org.openntf.domino.View;
 import org.openntf.domino.ViewEntry;
 import org.openntf.domino.ViewEntryCollection;
-=======
-import org.openntf.domino.Session;
->>>>>>> e021ec71
 import org.openntf.domino.thread.DominoThread;
 import org.openntf.domino.utils.DominoUtils;
 import org.openntf.domino.utils.Factory;
 
-<<<<<<< HEAD
 public enum OneMillionScratchTest {
 	INSTANCE;
 
-=======
-// TODO: Auto-generated Javadoc
-/**
- * The Enum OneMillionScratchTest.
- */
-public enum OneMillionScratchTest {
-	
-	/** The instance. */
-	INSTANCE;
-
-	/**
-	 * Instantiates a new one million scratch test.
-	 */
->>>>>>> e021ec71
 	private OneMillionScratchTest() {
 		// TODO Auto-generated constructor stub
 	}
 
-<<<<<<< HEAD
 	static class Doer implements Runnable {
 
-=======
-	/**
-	 * The Class Doer.
-	 */
-	static class Doer implements Runnable {
-
-		/* (non-Javadoc)
-		 * @see java.lang.Runnable#run()
-		 */
->>>>>>> e021ec71
 		@Override
 		public void run() {
 			long start = System.nanoTime();
@@ -161,7 +110,6 @@
 			System.out.println("Thread " + Thread.currentThread().getName() + " elapsed time: " + elapsed / 1000000 + "ms");
 		}
 
-<<<<<<< HEAD
 		public void Count(Database db) {
 			DocumentCollection dc = db.getAllDocuments();
 			NoteCollection nc = db.createNoteCollection(false);
@@ -185,15 +133,12 @@
 
 	/**
 	 * @param args
-=======
-	}
-
-	/**
-	 * The main method.
+	 *            ======= }
+	 * 
+	 *            /** The main method.
 	 * 
 	 * @param args
-	 *            the arguments
->>>>>>> e021ec71
+	 *            the arguments >>>>>>> origin/declan
 	 */
 	public static void main(String[] args) {
 		int delay = 500;
