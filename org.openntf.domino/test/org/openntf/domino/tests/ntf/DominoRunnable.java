package org.openntf.domino.tests.ntf;

import lotus.domino.NotesFactory;

import org.openntf.domino.Database;
import org.openntf.domino.Session;
import org.openntf.domino.thread.DominoThread;
import org.openntf.domino.utils.DominoUtils;
import org.openntf.domino.utils.Factory;

public class DominoRunnable implements Runnable {
	public static void main(final String[] args) {
		DominoThread thread = new DominoThread(new DominoRunnable(), "My thread");
		thread.start();
	}

	public DominoRunnable() {
		// whatever you might want to do in your constructor, but stay away from Domino objects
	}

	@Override
	public void run() {
		Session session = this.getSession();
		Database db = session.getDatabase("", "names.nsf");
		// whatever you're gonna do, do it fast!
	}

	protected Session getSession() {
		try {
			Session session = Factory.fromLotus(NotesFactory.createSession(), Session.class, null);
			return session;
		} catch (Throwable t) {
<<<<<<< HEAD
			org.openntf.domino.utils.DominoUtils.handleException(t);
=======
			DominoUtils.handleException(t);
>>>>>>> d39814f9
			return null;
		}
	}
}<|MERGE_RESOLUTION|>--- conflicted
+++ resolved
@@ -30,11 +30,7 @@
 			Session session = Factory.fromLotus(NotesFactory.createSession(), Session.class, null);
 			return session;
 		} catch (Throwable t) {
-<<<<<<< HEAD
-			org.openntf.domino.utils.DominoUtils.handleException(t);
-=======
 			DominoUtils.handleException(t);
->>>>>>> d39814f9
 			return null;
 		}
 	}
