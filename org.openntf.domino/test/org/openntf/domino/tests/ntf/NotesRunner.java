package org.openntf.domino.tests.ntf;

import java.io.PrintWriter;
import java.lang.reflect.Field;
import java.lang.reflect.Method;
import java.security.AccessController;
import java.security.PrivilegedExceptionAction;
import java.util.Date;
import java.util.Map;
import java.util.UUID;
import java.util.Vector;
import java.util.concurrent.ConcurrentHashMap;

import lotus.domino.Database;
import lotus.domino.DateRange;
import lotus.domino.DateTime;
import lotus.domino.Document;
import lotus.domino.DxlExporter;
import lotus.domino.Item;
import lotus.domino.Name;
import lotus.domino.NoteCollection;
import lotus.domino.NotesException;
import lotus.domino.NotesFactory;
import lotus.domino.NotesThread;
import lotus.domino.Session;

/*
 * @author NTF
 * This runnable class is designed to test the behavior of the lotus.domino API with regard to recycling objects.
 * If we fail to recycle the date objects and run multiple threads, we get crashes.
 * If we fail to recycle non-date objects and run multiple threads, we get Backend Out of Memory Handles messages
 * 
 */
public class NotesRunner implements Runnable {
	private static Method getCppMethod;
	private static int bitMode;
	private static Field cpp_field;
	private static Field wr_field;

	private static ThreadLocal<Long> sessionid = new ThreadLocal<Long>() {
		/* (non-Javadoc)
				 * @see java.lang.ThreadLocal#initialValue()
				 */
		@Override
		protected Long initialValue() {
			return 0L;
		}

		/* (non-Javadoc)
		 * @see java.lang.ThreadLocal#set(java.lang.Object)
		 */
		@Override
		public void set(final Long value) {
			super.set(value);
			System.out.println("Session id: " + value);
		}
	};

	private static ThreadLocal<Long> minid = new ThreadLocal<Long>() {

		/* (non-Javadoc)
		 * @see java.lang.ThreadLocal#initialValue()
		 */
		@Override
		protected Long initialValue() {
			return Long.MAX_VALUE;
		}

		@Override
		public void set(final Long value) {
			if (value < super.get()) {
				//				System.out.println("New Min is " + value);
				super.set(value);
				if (sessionid.get() > 0) {
					long delta = (value - sessionid.get()) >> 3;	//difference divided by 8 (is a negative number)
					//					if (delta > 8192l) {
					System.out.println(Thread.currentThread().getName() + " is New min: " + value + " session diff: " + delta
							+ " session: " + sessionid.get());
					//					}
				} else {
					System.out.println("Setting up session id as min");
				}
			}
		};
	};

	private static ThreadLocal<Long> maxid = new ThreadLocal<Long>() {

		/* (non-Javadoc)
		 * @see java.lang.ThreadLocal#initialValue()
		 */
		@Override
		protected Long initialValue() {
			return 0L;
		}

		@Override
		public void set(final Long value) {
			//			if (value % 8 != 0) {
			//				System.out.println("Encountered a cppid that's not a multiple of 8!");
			//			}
			if (value > super.get()) {
				super.set(value);
				if (sessionid.get() > 0) {
					long delta = (value - sessionid.get()) >> 3;	//difference divided by 8
					if (delta > 8192l) {
						System.out.println(Thread.currentThread().getName() + " is New max: " + value + " session diff: " + delta
								+ " session: " + sessionid.get());
					}
				} else {
					System.out.println("Setting up session id as max");
				}
			}
		};
	};

	static {
		try {
			AccessController.doPrivileged(new PrivilegedExceptionAction<Object>() {
				@Override
				public Object run() throws Exception {
					String bitModeRaw = System.getProperty("com.ibm.vm.bitmode");
					try {
						int mode = Integer.valueOf(bitModeRaw);
						System.out.println("Set bitmode to " + mode);
					} catch (Exception e) {
						e.printStackTrace();
					}

					getCppMethod = lotus.domino.local.NotesBase.class.getDeclaredMethod("GetCppObj", (Class<?>[]) null);
					getCppMethod.setAccessible(true);

					wr_field = lotus.domino.local.NotesBase.class.getDeclaredField("weakObject");
					wr_field.setAccessible(true);
					Class clazz = wr_field.getType();
					cpp_field = clazz.getDeclaredField("cpp_object");
					cpp_field.setAccessible(true);
					return null;
				}
			});
		} catch (Exception e) {
			e.printStackTrace();
		}

	}

	public static long getLotusId(final lotus.domino.Base base) {
		try {
			Object o = wr_field.get(base);
			long result = (Long) cpp_field.get(o);
			maxid.set(result);
			minid.set(result);
			return result;
		} catch (Exception e) {
			return 0L;
		}
	}

	public static void incinerate(final lotus.domino.Base base) {
		try {
			base.recycle();
		} catch (NotesException e) {

		}
	}

	private static Map<Long, Byte> idMap = new ConcurrentHashMap<Long, Byte>();

	public static void main(final String[] args) throws InterruptedException {
		try {
			//			Properties props = System.getProperties();
			//			for (Object key : props.keySet()) {
			//				Object value = props.get(key);
			//				System.out.println(String.valueOf(key) + " : " + String.valueOf(value));
			//			}
			NotesThread.sinitThread();
			for (int i = 0; i < 1; i++) {
				NotesRunner run = new NotesRunner();
				NotesThread nt = new NotesThread(run, "Thread " + i);
				nt.start();
				Thread.sleep(500);
			}
		} finally {
			NotesThread.stermThread();
		}

	}

	public NotesRunner() {
		// TODO Auto-generated constructor stub
	}

	public void run1(final Session session) throws NotesException {
		Long sessId = getLotusId(session);
		sessionid.set(sessId);
		Database db = session.getDatabase("", "names.nsf");
		System.out.println("Db id:" + getLotusId(db));
		Name name = null;
		int i = 0;
		try {
			for (i = 0; i <= 100000; i++) {
				name = session.createName(UUID.randomUUID().toString());
				getLotusId(name);
				DateTime dt = session.createDateTime(new Date());
				getLotusId(dt);
				DateTime end = session.createDateTime(new Date());
				getLotusId(end);
				DateRange dr = session.createDateRange(dt, end);
				getLotusId(dr);
				Document doc = db.createDocument();
				getLotusId(doc);
				Item i1 = doc.replaceItemValue("Foo", dr);
				getLotusId(i1);
				Item i2 = doc.replaceItemValue("Bar", dr.getText());
				getLotusId(i2);
				Item i3 = doc.replaceItemValue("Blah", dr.getStartDateTime().getLocalTime());
				getLotusId(i3);
				lotus.domino.ColorObject color = session.createColorObject();
				getLotusId(color);
				color.setRGB(128, 128, 128);
				Item i4 = doc.replaceItemValue("color", color.getNotesColor());
				getLotusId(i4);
				i1.recycle();
				i2.recycle();
				i3.recycle();
				i4.recycle();
				DateTime create = doc.getCreated();
				getLotusId(create);
				String lc = create.getLocalTime();
				//					if (i % 10000 == 0) {
				//						System.out.println(Thread.currentThread().getName() + " Name " + i + " is " + name.getCommon() + " "
				//								+ "Local time is " + lc + "  " + dr.getText());
				//					}
				dr.recycle();
				doc.recycle();
				dt.recycle();
				end.recycle();
				create.recycle();
				color.recycle();
				name.recycle();
			}
		} catch (Throwable t) {
			t.printStackTrace();
			System.out.println("Exception at loop point " + i);
		}
	}

	public void run2(final Session session) throws NotesException {
		Database db = session.getDatabase("", "log.nsf");
		Document doc = db.createDocument();
		Item names = doc.replaceItemValue("Names", "CN=Nathan T Freeman/O=REDPILL");
		names.setAuthors(true);
		doc.replaceItemValue("form", "test");
		doc.save(true);
		String nid = doc.getNoteID();
		doc.recycle();
		doc = db.getDocumentByID(nid);
		Vector<Double> numbers = new Vector<Double>();
		numbers.add(new Double(1));
		numbers.add(new Double(2));

		doc.replaceItemValue("Names", numbers);
		doc.save(true);
		doc.recycle();
		doc = db.getDocumentByID(nid);
		names = doc.getFirstItem("Names");
		System.out.println("Names is " + names.getType() + " with " + names.isNames() + " and " + names.isAuthors() + " and value "
				+ names.getText());
		doc.recycle();
		db.recycle();
	}

<<<<<<< HEAD
=======
	public void run3(final Session session) throws NotesException {
		Database db = session.getDatabase("", "index.ntf");
		NoteCollection nc = db.createNoteCollection(false);
		nc.setSelectIcon(true);
		nc.setSelectAcl(true);
		nc.selectAllDesignElements(true);
		nc.buildCollection();
		DxlExporter export = session.createDxlExporter();
		export.setForceNoteFormat(true);
		export.setRichTextOption(DxlExporter.DXLRICHTEXTOPTION_RAW);
		String dxl = export.exportDxl(nc);
		nc.recycle();
		export.recycle();
		db.recycle();
		try {
			PrintWriter out = new PrintWriter("c:\\data\\index.dxl");
			out.println(dxl);
			out.close();
		} catch (Throwable t) {
			t.printStackTrace();
		}
	}

>>>>>>> e4ad0097
	@Override
	public void run() {
		try {
			System.out.println("Starting NotesRunner");
			Session session = NotesFactory.createSession();
<<<<<<< HEAD
			run2(session);
=======
			run3(session);
>>>>>>> e4ad0097
			session.recycle();
		} catch (Throwable t) {
			t.printStackTrace();
		}
		System.out.println("FINI!");
	}
}<|MERGE_RESOLUTION|>--- conflicted
+++ resolved
@@ -270,8 +270,6 @@
 		db.recycle();
 	}
 
-<<<<<<< HEAD
-=======
 	public void run3(final Session session) throws NotesException {
 		Database db = session.getDatabase("", "index.ntf");
 		NoteCollection nc = db.createNoteCollection(false);
@@ -295,17 +293,12 @@
 		}
 	}
 
->>>>>>> e4ad0097
 	@Override
 	public void run() {
 		try {
 			System.out.println("Starting NotesRunner");
 			Session session = NotesFactory.createSession();
-<<<<<<< HEAD
-			run2(session);
-=======
 			run3(session);
->>>>>>> e4ad0097
 			session.recycle();
 		} catch (Throwable t) {
 			t.printStackTrace();
