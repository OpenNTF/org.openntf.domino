<<<<<<< HEAD
=======
/*
 * Copyright OpenNTF 2013
 * 
 * Licensed under the Apache License, Version 2.0 (the "License"); 
 * you may not use this file except in compliance with the License. 
 * You may obtain a copy of the License at:
 * 
 * http://www.apache.org/licenses/LICENSE-2.0 
 * 
 * Unless required by applicable law or agreed to in writing, software 
 * distributed under the License is distributed on an "AS IS" BASIS, 
 * WITHOUT WARRANTIES OR CONDITIONS OF ANY KIND, either express or 
 * implied. See the License for the specific language governing 
 * permissions and limitations under the License.
 */
>>>>>>> e021ec71
package org.openntf.domino.tests.ntf;

import java.text.DateFormat;
import java.text.SimpleDateFormat;
import java.util.Date;
import java.util.HashSet;
import java.util.Set;
import java.util.Vector;

import org.openntf.domino.Database;
import org.openntf.domino.DateTime;
import org.openntf.domino.Document;
import org.openntf.domino.DocumentCollection;
import org.openntf.domino.Form;
import org.openntf.domino.Name;
import org.openntf.domino.NoteCollection;
import org.openntf.domino.Session;
import org.openntf.domino.Session.RunContext;
import org.openntf.domino.thread.DominoThread;
import org.openntf.domino.utils.DominoUtils;
import org.openntf.domino.utils.Factory;

<<<<<<< HEAD
public enum DominoAPIScratchTest {
	INSTANCE;

=======
// TODO: Auto-generated Javadoc
/**
 * The Enum DominoAPIScratchTest.
 */
public enum DominoAPIScratchTest {
	
	/** The instance. */
	INSTANCE;

	/**
	 * Instantiates a new domino api scratch test.
	 */
>>>>>>> e021ec71
	private DominoAPIScratchTest() {
		// TODO Auto-generated constructor stub
	}

<<<<<<< HEAD
	private static final int THREAD_COUNT = 4;
	private static final boolean INCLUDE_FORMS = false;
	private static final int delay = 1000;
	// private static final String server = "CN=DevilDog/O=REDPILL";
	private static final String server = "";
	private static final String dbPath = "events4.nsf";

	static class Doer implements Runnable {
		int nameCount = 0;
		int docCount = 0;
		int dateCount = 0;

		Set<Document> thirdReference = new HashSet<Document>();

=======
	/** The Constant THREAD_COUNT. */
	private static final int THREAD_COUNT = 10;
	
	/** The Constant INCLUDE_FORMS. */
	private static final boolean INCLUDE_FORMS = false;
	
	/** The Constant delay. */
	private static final int delay = 1000;

	/**
	 * The Class Doer.
	 */
	static class Doer implements Runnable {
		
		/** The name count. */
		int nameCount = 0;
		
		/** The doc count. */
		int docCount = 0;
		
		/** The date count. */
		int dateCount = 0;

		/** The third reference. */
		Set<Document> thirdReference = new HashSet<Document>();

		/**
		 * Iterate forms.
		 * 
		 * @param db
		 *            the db
		 */
>>>>>>> e021ec71
		private void iterateForms(Database db) {
			System.out.println("Thread " + Thread.currentThread().getName() + " BEGINNING ITERATION of Forms");
			Vector<Form> forms = db.getForms();
			for (Form form : forms) {
				// System.out.println("Form : " + form.getName() + " (" + DominoUtils.getUnidFromNotesUrl(form.getNotesURL()) + ")");
				Document d = form.getDocument();
				Vector v = d.getItemValue("$UpdatedBy");

				Name n = db.getParent().createName((String) v.get(0));
				String cn = n.getCommon();
				nameCount++;
				docCount++;
				// System.out.println("Last Editor: " + n);
			}
			System.out.println("ENDING ITERATION of Forms");
		}

<<<<<<< HEAD
=======
		/**
		 * Iterate all documents.
		 * 
		 * @param db
		 *            the db
		 * @param secondReference
		 *            the second reference
		 */
>>>>>>> e021ec71
		private void iterateAllDocuments(Database db, Set<Document> secondReference) {
			System.out.println("Thread " + Thread.currentThread().getName() + " BEGINNING ITERATION of Documents");
			Session s = db.getParent();
			DocumentCollection dc = db.getAllDocuments();
			for (Document doc : dc) {
				docCount++;
				Vector v = doc.getItemValue("$UpdatedBy");
				for (Object o : v) {
					if (o instanceof String) {
						Name n = s.createName((String) o);
						String cn = n.getCommon();
						nameCount++;
					}
				}
				if (docCount % 1000 == 0) {
					secondReference.add(db.getDocumentByID(doc.getNoteID()));
				}
				if (docCount % 2000 == 0) {
					thirdReference.add(doc);
				}

				DateTime toxic = doc.getLastModified();
				String busyWork = toxic.getGMTTime();
				DateTime toxic2 = doc.getLastModified();
				String busyWork2 = toxic2.getDateOnly();
				// System.out.println("LastMod: " + toxic.getGMTTime());
				dateCount++;
			}
			System.out.println("ENDING ITERATION of Documents");
		}

<<<<<<< HEAD
=======
		/**
		 * Iterate second references.
		 * 
		 * @param secondReference
		 *            the second reference
		 */
>>>>>>> e021ec71
		private void iterateSecondReferences(Set<Document> secondReference) {
			System.out.println("ITERATING Second reference set");
			for (Document doc : secondReference) {
				DateTime created = doc.getCreated();
				dateCount++;
				String busyWork3 = created.getDateOnly();
			}
		}

<<<<<<< HEAD
=======
		/**
		 * Iterate third references.
		 */
>>>>>>> e021ec71
		private void iterateThirdReferences() {
			System.out.println("ITERATING Third reference set");
			for (Document doc : thirdReference) {
				DateTime initMod = doc.getInitiallyModified();
				dateCount++;
				String busyWork4 = initMod.getDateOnly();
			}
		}

<<<<<<< HEAD
		@Override
		public void run() {
			// System.out.println("com class is loaded = " + String.valueOf(com.isLoaded()));

			// if (false) {
			long start = System.nanoTime();
			Session s = Factory.getSessionFullAccess();
			RunContext rc = Factory.getRunContext();
=======
		/* (non-Javadoc)
		 * @see java.lang.Runnable#run()
		 */
		@Override
		public void run() {
			long start = System.nanoTime();

			Session s = Factory.getSessionFullAccess();
			RunContext rc = s.getRunContext();
>>>>>>> e021ec71
			System.out.println("RunContext: " + rc.toString());
			Name sname = s.getUserNameObject();
			DateFormat df = new SimpleDateFormat("yyyyMMddhhmmss");
			System.out.println(df.format(new Date()) + " Name: " + sname.getCanonical());
<<<<<<< HEAD
			Database db = s.getDatabase(server, dbPath);
=======
			Database db = s.getDatabase("", "events4.nsf");
>>>>>>> e021ec71
			if (INCLUDE_FORMS) {
				iterateForms(db);
			}
			Set<Document> secondReference = new HashSet<Document>();
			iterateAllDocuments(db, secondReference);
			System.gc();
			NoteCollection nc = db.createNoteCollection(false);
			nc.buildCollection();
			iterateSecondReferences(secondReference);
			iterateThirdReferences();
<<<<<<< HEAD
=======

>>>>>>> e021ec71
			long elapsed = System.nanoTime() - start;
			StringBuilder sb = new StringBuilder();
			sb.append("Thread " + Thread.currentThread().getName());
			sb.append(" *** ALL OPERATIONS COMPLETE elapsed time: ");
			sb.append(elapsed / 1000000 + "ms: processed ");
			sb.append(nameCount + " names, ");
			sb.append(docCount + " docs, and ");
			sb.append(dateCount + " datetimes without recycling.");
			System.out.println(sb.toString());
<<<<<<< HEAD
			// }
		}

	}

	/**
	 * @param args
=======
		}

	}

	/**
	 * The main method.
	 * 
	 * @param args
	 *            the arguments
>>>>>>> e021ec71
	 */
	public static void main(String[] args) {

		DominoThread[] threads = new DominoThread[THREAD_COUNT];
		for (int i = 0; i < THREAD_COUNT; i++) {
			threads[i] = new DominoThread(new Doer(), "Scratch Test" + i);
		}

		for (DominoThread thread : threads) {
			thread.start();
			try {
				Thread.sleep(delay);
			} catch (InterruptedException e1) {
				DominoUtils.handleException(e1);

			}
		}

	}
}<|MERGE_RESOLUTION|>--- conflicted
+++ resolved
@@ -1,21 +1,3 @@
-<<<<<<< HEAD
-=======
-/*
- * Copyright OpenNTF 2013
- * 
- * Licensed under the Apache License, Version 2.0 (the "License"); 
- * you may not use this file except in compliance with the License. 
- * You may obtain a copy of the License at:
- * 
- * http://www.apache.org/licenses/LICENSE-2.0 
- * 
- * Unless required by applicable law or agreed to in writing, software 
- * distributed under the License is distributed on an "AS IS" BASIS, 
- * WITHOUT WARRANTIES OR CONDITIONS OF ANY KIND, either express or 
- * implied. See the License for the specific language governing 
- * permissions and limitations under the License.
- */
->>>>>>> e021ec71
 package org.openntf.domino.tests.ntf;
 
 import java.text.DateFormat;
@@ -38,29 +20,13 @@
 import org.openntf.domino.utils.DominoUtils;
 import org.openntf.domino.utils.Factory;
 
-<<<<<<< HEAD
 public enum DominoAPIScratchTest {
 	INSTANCE;
 
-=======
-// TODO: Auto-generated Javadoc
-/**
- * The Enum DominoAPIScratchTest.
- */
-public enum DominoAPIScratchTest {
-	
-	/** The instance. */
-	INSTANCE;
-
-	/**
-	 * Instantiates a new domino api scratch test.
-	 */
->>>>>>> e021ec71
 	private DominoAPIScratchTest() {
 		// TODO Auto-generated constructor stub
 	}
 
-<<<<<<< HEAD
 	private static final int THREAD_COUNT = 4;
 	private static final boolean INCLUDE_FORMS = false;
 	private static final int delay = 1000;
@@ -75,40 +41,6 @@
 
 		Set<Document> thirdReference = new HashSet<Document>();
 
-=======
-	/** The Constant THREAD_COUNT. */
-	private static final int THREAD_COUNT = 10;
-	
-	/** The Constant INCLUDE_FORMS. */
-	private static final boolean INCLUDE_FORMS = false;
-	
-	/** The Constant delay. */
-	private static final int delay = 1000;
-
-	/**
-	 * The Class Doer.
-	 */
-	static class Doer implements Runnable {
-		
-		/** The name count. */
-		int nameCount = 0;
-		
-		/** The doc count. */
-		int docCount = 0;
-		
-		/** The date count. */
-		int dateCount = 0;
-
-		/** The third reference. */
-		Set<Document> thirdReference = new HashSet<Document>();
-
-		/**
-		 * Iterate forms.
-		 * 
-		 * @param db
-		 *            the db
-		 */
->>>>>>> e021ec71
 		private void iterateForms(Database db) {
 			System.out.println("Thread " + Thread.currentThread().getName() + " BEGINNING ITERATION of Forms");
 			Vector<Form> forms = db.getForms();
@@ -126,8 +58,6 @@
 			System.out.println("ENDING ITERATION of Forms");
 		}
 
-<<<<<<< HEAD
-=======
 		/**
 		 * Iterate all documents.
 		 * 
@@ -136,7 +66,6 @@
 		 * @param secondReference
 		 *            the second reference
 		 */
->>>>>>> e021ec71
 		private void iterateAllDocuments(Database db, Set<Document> secondReference) {
 			System.out.println("Thread " + Thread.currentThread().getName() + " BEGINNING ITERATION of Documents");
 			Session s = db.getParent();
@@ -168,15 +97,12 @@
 			System.out.println("ENDING ITERATION of Documents");
 		}
 
-<<<<<<< HEAD
-=======
 		/**
 		 * Iterate second references.
 		 * 
 		 * @param secondReference
 		 *            the second reference
 		 */
->>>>>>> e021ec71
 		private void iterateSecondReferences(Set<Document> secondReference) {
 			System.out.println("ITERATING Second reference set");
 			for (Document doc : secondReference) {
@@ -186,12 +112,9 @@
 			}
 		}
 
-<<<<<<< HEAD
-=======
 		/**
 		 * Iterate third references.
 		 */
->>>>>>> e021ec71
 		private void iterateThirdReferences() {
 			System.out.println("ITERATING Third reference set");
 			for (Document doc : thirdReference) {
@@ -201,7 +124,6 @@
 			}
 		}
 
-<<<<<<< HEAD
 		@Override
 		public void run() {
 			// System.out.println("com class is loaded = " + String.valueOf(com.isLoaded()));
@@ -210,26 +132,11 @@
 			long start = System.nanoTime();
 			Session s = Factory.getSessionFullAccess();
 			RunContext rc = Factory.getRunContext();
-=======
-		/* (non-Javadoc)
-		 * @see java.lang.Runnable#run()
-		 */
-		@Override
-		public void run() {
-			long start = System.nanoTime();
-
-			Session s = Factory.getSessionFullAccess();
-			RunContext rc = s.getRunContext();
->>>>>>> e021ec71
 			System.out.println("RunContext: " + rc.toString());
 			Name sname = s.getUserNameObject();
 			DateFormat df = new SimpleDateFormat("yyyyMMddhhmmss");
 			System.out.println(df.format(new Date()) + " Name: " + sname.getCanonical());
-<<<<<<< HEAD
 			Database db = s.getDatabase(server, dbPath);
-=======
-			Database db = s.getDatabase("", "events4.nsf");
->>>>>>> e021ec71
 			if (INCLUDE_FORMS) {
 				iterateForms(db);
 			}
@@ -240,10 +147,6 @@
 			nc.buildCollection();
 			iterateSecondReferences(secondReference);
 			iterateThirdReferences();
-<<<<<<< HEAD
-=======
-
->>>>>>> e021ec71
 			long elapsed = System.nanoTime() - start;
 			StringBuilder sb = new StringBuilder();
 			sb.append("Thread " + Thread.currentThread().getName());
@@ -253,15 +156,6 @@
 			sb.append(docCount + " docs, and ");
 			sb.append(dateCount + " datetimes without recycling.");
 			System.out.println(sb.toString());
-<<<<<<< HEAD
-			// }
-		}
-
-	}
-
-	/**
-	 * @param args
-=======
 		}
 
 	}
@@ -271,7 +165,6 @@
 	 * 
 	 * @param args
 	 *            the arguments
->>>>>>> e021ec71
 	 */
 	public static void main(String[] args) {
 
