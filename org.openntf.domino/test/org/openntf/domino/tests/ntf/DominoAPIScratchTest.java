--- conflicted
+++ resolved
@@ -160,17 +160,7 @@
 
 	}
 
-<<<<<<< HEAD
-	public static void main(String[] args) {
-=======
-	/**
-	 * The main method.
-	 * 
-	 * @param args
-	 *            the arguments
-	 */
 	public static void main(final String[] args) {
->>>>>>> 147f63cc
 
 		DominoThread[] threads = new DominoThread[THREAD_COUNT];
 		for (int i = 0; i < THREAD_COUNT; i++) {
