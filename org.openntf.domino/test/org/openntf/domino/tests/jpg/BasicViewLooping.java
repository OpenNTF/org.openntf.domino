--- conflicted
+++ resolved
@@ -1,21 +1,3 @@
-<<<<<<< HEAD
-=======
-/*
- * Copyright OpenNTF 2013
- * 
- * Licensed under the Apache License, Version 2.0 (the "License"); 
- * you may not use this file except in compliance with the License. 
- * You may obtain a copy of the License at:
- * 
- * http://www.apache.org/licenses/LICENSE-2.0 
- * 
- * Unless required by applicable law or agreed to in writing, software 
- * distributed under the License is distributed on an "AS IS" BASIS, 
- * WITHOUT WARRANTIES OR CONDITIONS OF ANY KIND, either express or 
- * implied. See the License for the specific language governing 
- * permissions and limitations under the License.
- */
->>>>>>> e021ec71
 package org.openntf.domino.tests.jpg;
 
 import java.io.PrintWriter;
@@ -24,38 +6,12 @@
 import org.openntf.domino.View;
 import org.openntf.domino.ViewEntry;
 
-<<<<<<< HEAD
 public enum BasicViewLooping {
 	INSTANCE;
 
 	private BasicViewLooping() {
 	}
 
-=======
-// TODO: Auto-generated Javadoc
-/**
- * The Enum BasicViewLooping.
- */
-public enum BasicViewLooping {
-	
-	/** The instance. */
-	INSTANCE;
-
-	/**
-	 * Instantiates a new basic view looping.
-	 */
-	private BasicViewLooping() {
-	}
-
-	/**
-	 * Prints the view entries.
-	 * 
-	 * @param out
-	 *            the out
-	 * @param view
-	 *            the view
-	 */
->>>>>>> e021ec71
 	public static void printViewEntries(PrintWriter out, View view) {
 		long start = System.nanoTime();
 		for (ViewEntry entry : view.getAllEntries()) {
@@ -69,8 +25,6 @@
 		out.println("done");
 	}
 
-<<<<<<< HEAD
-=======
 	/**
 	 * Prints the docs.
 	 * 
@@ -79,7 +33,6 @@
 	 * @param view
 	 *            the view
 	 */
->>>>>>> e021ec71
 	public static void printDocs(PrintWriter out, View view) {
 		long start = System.nanoTime();
 		Document doc = view.getFirstDocument();
