source.. = jsr305/,\
           javassist/,\
           guava/,\
           tinkerpop/,\
           rxjava/,\
           src/
bin.includes = .,\
               .classpath,\
               build.properties,\
               META-INF/,\
<<<<<<< HEAD
               NOTICE,\
               .externalToolBuilders/,\
               .gitignore,\
               .project,\
               .settings/,\
               FindBugsExcl.xml,\
               LICENSE,\
               FindBugsIncl.xml,\
               doc/,\
               lib/,\
               resources/,\
               src/,\
               test/,\
               plugin.xml,\
               tinkerpop/,\
               rxjava/,\
               guava/,\
               javassist/,\
               jsr305/
jars.compile.order = jsr305/,\
           javassist/,\
           guava/,\
           tinkerpop/,\
           rxjava/,\
           ./
src.includes = .classpath,\
               .externalToolBuilders/,\
               .project,\
               .gitignore,\
               .settings/,\
               FindBugsExcl.xml,\
               FindBugsIncl.xml,\
               LICENSE,\
               META-INF/,\
               NOTICE,\
               build.properties,\
               doc/,\
               lib/,\
               plugin.xml,\
               resources/,\
               test/,\

=======
               resources/LICENSE,\
               resources/LICENSE_tinkerpop.txt,\
               resources/devnotes.txt,\
               resources/NOTICE,\
               OSGI-OPT/,\
               lib-instrument/asm-5.0.3.jar
javacDefaultEncoding.. =  UTF-8
>>>>>>> da9a2776
<|MERGE_RESOLUTION|>--- conflicted
+++ resolved
@@ -8,7 +8,6 @@
                .classpath,\
                build.properties,\
                META-INF/,\
-<<<<<<< HEAD
                NOTICE,\
                .externalToolBuilders/,\
                .gitignore,\
@@ -34,6 +33,7 @@
            tinkerpop/,\
            rxjava/,\
            ./
+javacDefaultEncoding.. =  UTF-8
 src.includes = .classpath,\
                .externalToolBuilders/,\
                .project,\
@@ -51,12 +51,3 @@
                resources/,\
                test/,\
 
-=======
-               resources/LICENSE,\
-               resources/LICENSE_tinkerpop.txt,\
-               resources/devnotes.txt,\
-               resources/NOTICE,\
-               OSGI-OPT/,\
-               lib-instrument/asm-5.0.3.jar
-javacDefaultEncoding.. =  UTF-8
->>>>>>> da9a2776
