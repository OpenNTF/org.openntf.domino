--- conflicted
+++ resolved
@@ -1,15 +1,11 @@
-<?xml version="1.0" encoding="UTF-8"?>
-<site>
-<<<<<<< HEAD
-   <feature url="features/org.openntf.domino.xsp.feature_1.5.0.201406111304.jar" id="org.openntf.domino.xsp.feature" version="1.5.0.201406111304">
-=======
-   <feature url="features/org.openntf.domino.xsp.feature_1.5.0.201408012121.jar" id="org.openntf.domino.xsp.feature" version="1.5.0.201408012121">
->>>>>>> 49999c5e
-      <category name="org.openntf.domino.xsp"/>
-   </feature>
-   <category-def name="org.openntf.domino.xsp" label="OpenNTF Domino XPages integration plugin">
-      <description>
-         This library provides support for the OpenNTF Domino API. If you&apos;ve installed the OpenNTF API in your client or server JVM folder, you can install this plugin to be able to use all the new features from your XPages applications, including full support for SSJS.
-      </description>
-   </category-def>
-</site>
+<?xml version="1.0" encoding="UTF-8"?>
+<site>
+   <feature url="features/org.openntf.domino.xsp.feature_1.5.0.201408012121.jar" id="org.openntf.domino.xsp.feature" version="1.5.0.201408012121">
+      <category name="org.openntf.domino.xsp"/>
+   </feature>
+   <category-def name="org.openntf.domino.xsp" label="OpenNTF Domino XPages integration plugin">
+      <description>
+         This library provides support for the OpenNTF Domino API. If you&apos;ve installed the OpenNTF API in your client or server JVM folder, you can install this plugin to be able to use all the new features from your XPages applications, including full support for SSJS.
+      </description>
+   </category-def>
+</site>