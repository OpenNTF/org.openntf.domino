<<<<<<< HEAD
<?xml version="1.0" encoding="UTF-8"?>
<site>
   <feature url="features/org.openntf.domino.xsp.feature_1.0.0.201403051311.jar" id="org.openntf.domino.xsp.feature" version="1.0.0.201403051311">
      <category name="org.openntf.domino.xsp"/>
   </feature>
   <category-def name="org.openntf.domino.xsp" label="OpenNTF Domino XPages integration plugin">
      <description>
         This library provides support for the OpenNTF Domino API. If you&apos;ve installed the OpenNTF API in your client or server JVM folder, you can install this plugin to be able to use all the new features from your XPages applications, including full support for SSJS.
      </description>
   </category-def>
</site>
=======
<?xml version="1.0" encoding="UTF-8"?>
<site>
   <feature url="features/org.openntf.domino.xsp.feature_1.0.0.201402142218.jar" id="org.openntf.domino.xsp.feature" version="1.0.0.201402142218">
      <category name="org.openntf.domino.xsp"/>
   </feature>
   <category-def name="org.openntf.domino.xsp" label="OpenNTF Domino XPages integration plugin">
      <description>
         This library provides support for the OpenNTF Domino API. If you&apos;ve installed the OpenNTF API in your client or server JVM folder, you can install this plugin to be able to use all the new features from your XPages applications, including full support for SSJS.
      </description>
   </category-def>
</site>
>>>>>>> 7994a708
<|MERGE_RESOLUTION|>--- conflicted
+++ resolved
@@ -1,25 +1,11 @@
-<<<<<<< HEAD
-<?xml version="1.0" encoding="UTF-8"?>
-<site>
-   <feature url="features/org.openntf.domino.xsp.feature_1.0.0.201403051311.jar" id="org.openntf.domino.xsp.feature" version="1.0.0.201403051311">
-      <category name="org.openntf.domino.xsp"/>
-   </feature>
-   <category-def name="org.openntf.domino.xsp" label="OpenNTF Domino XPages integration plugin">
-      <description>
-         This library provides support for the OpenNTF Domino API. If you&apos;ve installed the OpenNTF API in your client or server JVM folder, you can install this plugin to be able to use all the new features from your XPages applications, including full support for SSJS.
-      </description>
-   </category-def>
-</site>
-=======
-<?xml version="1.0" encoding="UTF-8"?>
-<site>
-   <feature url="features/org.openntf.domino.xsp.feature_1.0.0.201402142218.jar" id="org.openntf.domino.xsp.feature" version="1.0.0.201402142218">
-      <category name="org.openntf.domino.xsp"/>
-   </feature>
-   <category-def name="org.openntf.domino.xsp" label="OpenNTF Domino XPages integration plugin">
-      <description>
-         This library provides support for the OpenNTF Domino API. If you&apos;ve installed the OpenNTF API in your client or server JVM folder, you can install this plugin to be able to use all the new features from your XPages applications, including full support for SSJS.
-      </description>
-   </category-def>
-</site>
->>>>>>> 7994a708
+<?xml version="1.0" encoding="UTF-8"?>
+<site>
+   <feature url="features/org.openntf.domino.xsp.feature_1.0.0.201402142218.jar" id="org.openntf.domino.xsp.feature" version="1.0.0.201402142218">
+      <category name="org.openntf.domino.xsp"/>
+   </feature>
+   <category-def name="org.openntf.domino.xsp" label="OpenNTF Domino XPages integration plugin">
+      <description>
+         This library provides support for the OpenNTF Domino API. If you&apos;ve installed the OpenNTF API in your client or server JVM folder, you can install this plugin to be able to use all the new features from your XPages applications, including full support for SSJS.
+      </description>
+   </category-def>
+</site>